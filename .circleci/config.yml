--- conflicted
+++ resolved
@@ -4,8 +4,6 @@
   release_kedro:
     type: boolean
     default: false
-<<<<<<< HEAD
-=======
   # The parameters below are set in CircleCI UI.
   # https://app.circleci.com/settings/project/github/kedro-org/kedro/triggers?return-to=https%3A%2F%2Fapp.circleci.com%2Fpipelines%2Fgithub%2Fkedro-org%2Fkedro&triggerSource=&scheduledTriggerId=61f7226f-f092-4449-98d9-40420f8c46b2&success=true
   run_hourly:
@@ -14,7 +12,6 @@
   run_nightly:
     type: boolean
     default: false
->>>>>>> dd44757e
 
 setup: true
 
