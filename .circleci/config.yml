version: 2.1

orbs:
  win: circleci/windows@2.2.0

executors:
<<<<<<< HEAD
  py36:
    docker:
      - image: 350138855857.dkr.ecr.eu-west-2.amazonaws.com/kedro-builder:3.6
    resource_class: medium+
=======
>>>>>>> ccdb4912
  py37:
    docker:
      - image: 350138855857.dkr.ecr.eu-west-2.amazonaws.com/kedro-builder:3.7
    resource_class: medium+
  py38:
    docker:
      - image: 350138855857.dkr.ecr.eu-west-2.amazonaws.com/kedro-builder:3.8
<<<<<<< HEAD
    resource_class: medium+
=======
  py39:
    docker:
      - image: 350138855857.dkr.ecr.eu-west-2.amazonaws.com/kedro-builder:3.9
>>>>>>> ccdb4912

commands:
  setup_conda:
    description: Activate conda environment
    steps:
      - run:
          name: Run conda.sh
          command: echo ". /home/circleci/miniconda/etc/profile.d/conda.sh" >> $BASH_ENV
      - run:
          name: Activate conda environment
          command: echo "conda deactivate; conda activate kedro_builder" >> $BASH_ENV
      - run:
          # pytables does not work properly with python 3.9 to handle our HDFDataSet
          # if pip-installed, so we install this dependency via conda
          name: Install conda packages
          command: echo "conda install -c conda-forge pytables -y" >> $BASH_ENV

  setup_requirements:
    description: Install PIP dependencies
    steps:
      - run:
          name: Install pip setuptools
          command: make install-pip-setuptools
      - run:
          # Virtualenv 20.0.20 broke pre-commit, capped for now
          name: Install venv for some pre-commit hooks
          command: conda install -y "virtualenv<20.0"
      - run:
          name: Install requirements and test requirements
          command: pip install --upgrade -r test_requirements.txt
      - run:
          # this is needed to fix java cacerts so
          # spark can automatically download packages from mvn
          # https://stackoverflow.com/a/50103533/1684058
          name: Fix cacerts
          command: |
            sudo rm /etc/ssl/certs/java/cacerts
            sudo update-ca-certificates -f
      - run:
          # Since recently Spark installation for some reason does not have enough permissions to execute
          # /home/circleci/miniconda/envs/kedro_builder/lib/python3.X/site-packages/pyspark/bin/spark-class.
          # So fixing it manually here.
          name: Fix Spark permissions
          command: sudo chmod -R u+x /home/circleci/miniconda/envs/kedro_builder/lib/
      - run:
          name: Print Python environment
          command: make print-python-env
      - run:
          name: Pip freeze
          command: pip freeze

  setup_pre_commit:
    description: Install pre-commit hooks
    steps:
      - run:
          name: Install pre-commit hooks
          command: pre-commit install --install-hooks
      - run:
          name: Run pre-commit hooks
          command: pre-commit install --hook-type pre-push

  unit_tests:
    description: Run unit tests
    steps:
      - checkout
      - setup_conda
      - setup_requirements
      - run:
          name: Run unit tests
          command: make test

  lint:
    description: Run linters
    steps:
      - checkout
      - setup_conda
      - setup_requirements
      - setup_pre_commit
      - run:
          name: Run linters
          command: make lint

  e2e_tests:
    description: Run all end to end tests
    steps:
      - checkout
      - setup_conda
      - setup_requirements
      - run:
          name: Run e2e tests
          command: make e2e-tests

  build_docs:
    description: Build docs
    steps:
      - checkout
      - setup_conda
      - setup_requirements
      - run:
          name: Build docs
          command: make build-docs

  docs_linkcheck:
    description: Build docs and check for broken links
    steps:
      - checkout
      - setup_conda
      - setup_requirements
      - run:
          name: Check for broken links
          command: make linkcheck

  pip_compile:
    description: Pip-compile requirements file
    steps:
      - checkout
      - setup_conda
      - setup_requirements
      - run:
          name: Pip-compile requirements file
          command: make pip-compile

  run_viz_build:
    description: Deploy kedro-viz to ensure tests in that project pass
    steps:
      - run:
          name: Trigger a kedro-viz build
          command: |
            curl --location --request POST \
              --url https://circleci.com/api/v2/project/github/quantumblacklabs/kedro-viz/pipeline \
              --header "Circle-Token: $CIRCLE_TOKEN" \
              --header 'content-type: application/json' \
              --data '{"branch":"main"}'

  # Windows-related commands
  win_setup_conda:
    description: Setup conda
    parameters:
      python_version:
        type: string
    steps:
      - run:
          name: Initialize conda
          command: conda init powershell
      - run:
          name: Create 'kedro_builder' conda environment
          command: |
            conda create --name kedro_builder python=<< parameters.python_version >> -y

  win_setup_env:
    description: Setup environment
    steps:
      - run:
          # Required for Tensorflow tests
          name: Install Microsoft Visual C++ Redistributable
          command: |
            $ProgressPreference = "SilentlyContinue"
            Invoke-WebRequest https://aka.ms/vs/16/release/vc_redist.x64.exe -OutFile vc_redist.x64.exe
            .\vc_redist.x64.exe /S /v/qn
      - run:
          name: Install Java 8
          command: |
            $ProgressPreference = "SilentlyContinue"
            Invoke-WebRequest https://github.com/AdoptOpenJDK/openjdk8-upstream-binaries/releases/download/jdk8u252-b09/OpenJDK8U-jdk_x64_windows_8u252b09.zip -OutFile OpenJDK8U.zip
            Expand-Archive .\OpenJDK8U.zip -DestinationPath C:\OpenJDK8U
      - run:
          name: Create Inbound rules for Java
          command: |
            New-NetFirewallRule -DisplayName "Allow JDK UDP" -Profile "Public" -Protocol "UDP" -Direction Inbound -Program "C:\OpenJDK8U\openjdk-8u252-b09\bin\java.exe" -Action Allow
            New-NetFirewallRule -DisplayName "Allow JDK TCP" -Profile "Public" -Protocol "TCP" -Direction Inbound -Program "C:\OpenJDK8U\openjdk-8u252-b09\bin\java.exe" -Action Allow
      - run:
          name: Set Java environment variables
          command: |
            [Environment]::SetEnvironmentVariable("Path", [Environment]::GetEnvironmentVariable('Path', 'Machine') + ";C:\OpenJDK8U\openjdk-8u252-b09\bin", "Machine")
            setx /m JAVA_HOME "C:\OpenJDK8U\openjdk-8u252-b09"
      - run:
          name: Setup Hadoop binary
          command: |
            $ProgressPreference = "SilentlyContinue"
            Invoke-WebRequest https://github.com/steveloughran/winutils/raw/master/hadoop-2.6.3/bin/winutils.exe -OutFile winutils.exe
            New-Item -ItemType directory -Path C:\hadoop\bin
            mv .\winutils.exe C:\hadoop\bin
            setx /m HADOOP_HOME "C:\hadoop\"
      - run:
          name: Install 'make' command
          command: choco install make

  win_setup_requirements:
    description: Install Kedro dependencies
    steps:
      # pytables and Fiona have a series of binary dependencies under Windows that
      # are best handled by conda-installing instead of pip-installing them.
      - run:
          name: Install pytables
          command: conda activate kedro_builder; conda install -c conda-forge pytables -y
      - run:
          name: Install GDAL
          command: conda activate kedro_builder; conda install -c conda-forge gdal -y
      - run:
          name: Install Fiona
          command: conda activate kedro_builder; conda install -c conda-forge fiona -y
      - run:
          name: Install all requirements
          command: conda activate kedro_builder; pip install -r test_requirements.txt -U
      - run:
          name: Print Python environment
          command: conda activate kedro_builder; make print-python-env
      - run:
          name: Pip freeze
          command: conda activate kedro_builder; pip freeze

  win_unit_tests:
    description: Run unit tests
    steps:
      - checkout
      - win_setup_env
      - restore_cache:
          key: kedro-deps-v1-win-{{ checksum "requirements.txt" }}-{{ checksum "test_requirements.txt" }}
      - win_setup_requirements
      - run:
          # geopandas and tensorflow conflicts when imported simultaneously.
          # The HDF5 header files used to compile this application do not match
          # the version used by the HDF5 library to which this application is linked.
          # Data corruption or segmentation faults may occur if the application continues.
          # This can happen when an application was compiled by one version of HDF5 but
          # linked with a different version of static or shared HDF5 library.
          # You should recompile the application or check your shared library related
          # settings such as 'LD_LIBRARY_PATH'.
          # You can, at your own risk, disable this warning by setting the environment
          # variable 'HDF5_DISABLE_VERSION_CHECK' to a value of '1'.
          # Setting it to 2 or higher will suppress the warning messages totally.
          name: Set HDF5_DISABLE_VERSION_CHECK environment variable
          command: setx /m HDF5_DISABLE_VERSION_CHECK 1
      - run:
          name: Run unit tests
          command: |
            conda activate kedro_builder
            pytest .\tests --ignore .\tests\extras\datasets\spark --ignore .\tests\extras\datasets\tensorflow --ignore tests\framework\session\test_session_hooks.py --no-cov

  win_e2e_tests:
    description: Run all end to end tests
    steps:
      - checkout
      - run:
          name: Install dependencies
          command: |
            conda activate kedro_builder
            pip install -r features/windows_reqs.txt
            choco install make
      - run:
          name: Run e2e tests
          command: conda activate kedro_builder; make e2e-tests

  win_pip_compile:
    description: Pip-compile requirements file
    parameters:
      cache_save:
        type: boolean
        default: false
    steps:
      - checkout
      - win_setup_env
      - restore_cache:
          key: kedro-deps-v1-win-{{ checksum "requirements.txt" }}-{{ checksum "test_requirements.txt" }}
      - win_setup_requirements
      - when:
          # Cache when `parameters.cache_save` is True
          condition: << parameters.cache_save >>
          steps:
            - save_cache:
                key: kedro-deps-v1-win-{{ checksum "requirements.txt" }}-{{ checksum "test_requirements.txt" }}
                paths:
                  # Cache pip cache and conda packages directories
                  - c:\tools\miniconda3\pkgs
                  - c:\users\circleci\appdata\local\pip\cache
      - run:
          name: Pip-compile requirements file
          command: conda activate kedro_builder; make pip-compile

jobs:
  unit_tests_37:
    executor: py37
    steps: [unit_tests]

  linters_37:
    executor: py37
    steps: [lint]

  e2e_tests_37:
    executor: py37
    steps: [e2e_tests]

  docs_37:
    executor: py37
    steps: [build_docs]

  docs_linkcheck_37:
    executor: py37
    steps: [docs_linkcheck]

  unit_tests_38:
    executor: py38
    steps: [unit_tests]

  linters_38:
    executor: py38
    steps: [lint]

  e2e_tests_38:
    executor: py38
    steps: [e2e_tests]

  unit_tests_39:
    executor: py39
    steps: [unit_tests]

  linters_39:
    executor: py39
    steps: [lint]

  e2e_tests_39:
    executor: py39
    steps: [e2e_tests]

  pip_compile_37:
    executor: py37
    steps: [pip_compile]

  pip_compile_38:
    executor: py38
    steps: [pip_compile]

  pip_compile_39:
    executor: py39
    steps: [pip_compile]

  run_kedro_viz:
    docker:
      - image: spotify/alpine # for bash and curl
    steps: [run_viz_build]

  all_circleci_checks_succeeded:
    docker:
      - image: circleci/python # any light-weight image

    steps:
      - run:
          name: Success!
          command: echo "All checks passed"

  # Windows-related jobs
  win_unit_tests_37:
    executor:
      name: win/default
    steps:
      - win_setup_conda:
          python_version: "3.7"
      - win_unit_tests

  win_unit_tests_38:
    executor:
      name: win/default
    steps:
      - win_setup_conda:
          python_version: "3.8"
      - checkout
      - win_setup_env
      - restore_cache:
          key: kedro-deps-v1-win-{{ checksum "requirements.txt" }}-{{ checksum "test_requirements.txt" }}
      - win_setup_requirements
      - run:
          name: Set HDF5_DISABLE_VERSION_CHECK environment variable
          command: setx /m HDF5_DISABLE_VERSION_CHECK 1
      - run:
          name: Run unit tests without Spark and TensorFlow
          # Run `test_parallel_runner.py` separately because of `Windows fatal exception: stack overflow`
          command: |
            conda activate kedro_builder
            pytest .\tests --ignore .\tests\extras\datasets\spark --ignore .\tests\extras\datasets\tensorflow --ignore tests\framework\session\test_session_hooks.py --ignore .\tests\runner\test_parallel_runner.py --no-cov
            if ($?) { pytest .\tests\runner\test_parallel_runner.py --no-cov }

  win_unit_tests_39:
    executor:
      name: win/default
    steps:
      - win_setup_conda:
          python_version: "3.9"
      - checkout
      - win_setup_env
      - restore_cache:
          key: kedro-deps-v1-win-{{ checksum "requirements.txt" }}-{{ checksum "test_requirements.txt" }}
      - win_setup_requirements
      - run:
          name: Set HDF5_DISABLE_VERSION_CHECK environment variable
          command: setx /m HDF5_DISABLE_VERSION_CHECK 1
      - run:
          name: Run unit tests without Spark and TensorFlow
          # Run `test_parallel_runner.py` separately because of `Windows fatal exception: stack overflow`
          command: |
            conda activate kedro_builder
            pytest .\tests --ignore .\tests\extras\datasets\spark --ignore .\tests\extras\datasets\tensorflow --ignore tests\framework\session\test_session_hooks.py --ignore .\tests\runner\test_parallel_runner.py --no-cov
            if ($?) { pytest .\tests\runner\test_parallel_runner.py --no-cov }

  win_e2e_tests_37:
    executor:
      name: win/default
    steps:
      - win_setup_conda:
          python_version: "3.7"
      - win_e2e_tests

  win_e2e_tests_38:
    executor:
      name: win/default
    steps:
      - win_setup_conda:
          python_version: "3.8"
      - win_e2e_tests

  win_e2e_tests_39:
    executor:
      name: win/default
    steps:
      - win_setup_conda:
          python_version: "3.9"
      - win_e2e_tests

  win_pip_compile_37:
    executor:
      name: win/default
    steps:
      - win_setup_conda:
          python_version: "3.7"
      - win_pip_compile:
          # Save cache only for Python 3.7. There is no need to save it for each Python.
          cache_save: true

  win_pip_compile_38:
    executor:
      name: win/default
    steps:
      - win_setup_conda:
          python_version: "3.8"
      - win_pip_compile

  win_pip_compile_39:
    executor:
      name: win/default
    steps:
      - win_setup_conda:
          python_version: "3.9"
      - win_pip_compile

workflows:
  version: 2
  regular:
    jobs:
      - docs_linkcheck_37
      - unit_tests_37
      - linters_37
      - e2e_tests_37
      - docs_37
      - unit_tests_38
      - linters_38
      - e2e_tests_38
      - unit_tests_39
      - linters_39
      - e2e_tests_39
      - pip_compile_37
      - pip_compile_38
      - pip_compile_39
      - win_unit_tests_37
      - win_unit_tests_38
      - win_unit_tests_39
      - win_pip_compile_37
      - win_pip_compile_38
      - win_pip_compile_39
      - win_e2e_tests_37
      - win_e2e_tests_38
      - win_e2e_tests_39
      - run_kedro_viz:
          filters:
            branches:
              only:
                - master
      - all_circleci_checks_succeeded:
          requires:
            - unit_tests_37
            - linters_37
            - e2e_tests_37
            - docs_37
            - docs_linkcheck_37
            - unit_tests_38
            - linters_38
            - e2e_tests_38
            - unit_tests_39
            - linters_39
            - e2e_tests_39
            - pip_compile_37
            - pip_compile_38
            - pip_compile_39
            - win_pip_compile_37
            - win_pip_compile_38
            - win_pip_compile_39
            - win_unit_tests_37
            # Skipped due to Windows fatal exception: stack overflow
            # - win_unit_tests_38
            # - win_unit_tests_39
            - win_e2e_tests_37
            - win_e2e_tests_38
            - win_e2e_tests_39<|MERGE_RESOLUTION|>--- conflicted
+++ resolved
@@ -4,13 +4,6 @@
   win: circleci/windows@2.2.0
 
 executors:
-<<<<<<< HEAD
-  py36:
-    docker:
-      - image: 350138855857.dkr.ecr.eu-west-2.amazonaws.com/kedro-builder:3.6
-    resource_class: medium+
-=======
->>>>>>> ccdb4912
   py37:
     docker:
       - image: 350138855857.dkr.ecr.eu-west-2.amazonaws.com/kedro-builder:3.7
@@ -18,13 +11,11 @@
   py38:
     docker:
       - image: 350138855857.dkr.ecr.eu-west-2.amazonaws.com/kedro-builder:3.8
-<<<<<<< HEAD
     resource_class: medium+
-=======
   py39:
     docker:
       - image: 350138855857.dkr.ecr.eu-west-2.amazonaws.com/kedro-builder:3.9
->>>>>>> ccdb4912
+    resource_class: medium+
 
 commands:
   setup_conda:
