--- conflicted
+++ resolved
@@ -21,11 +21,7 @@
           path: "kedro"
 
       - name: Set up Python
-<<<<<<< HEAD
-        uses: actions/setup-python@v6.0.0
-=======
         uses: actions/setup-python@v6
->>>>>>> d71e91da
         with:
           python-version: '3.11'
 
