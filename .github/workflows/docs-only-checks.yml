name: Run linter on Kedro Docs

on:
  push:
    branches:
      - main
      - develop
      - try-ga-triggering
<<<<<<< HEAD
=======
      - docs-only-check-for-releasemd
>>>>>>> fe76b8f7
    paths:
      - "docs/**"
      - '**.md'
  pull_request:
    branches:
      - main
      - develop
      - docs-only-check-for-releasemd
    paths:
      - "docs/**"
      - '**.md'

jobs:
  lint-tests:
    strategy:
      matrix:
        os: [ ubuntu-latest ]
        python-version: [ "3.7", "3.8", "3.9", "3.10" ]
    uses: ./.github/workflows/lint.yml
    with:
      os: ${{ matrix.os }}
      python-version: ${{ matrix.python-version }}<|MERGE_RESOLUTION|>--- conflicted
+++ resolved
@@ -6,10 +6,8 @@
       - main
       - develop
       - try-ga-triggering
-<<<<<<< HEAD
-=======
       - docs-only-check-for-releasemd
->>>>>>> fe76b8f7
+      - try-ga-triggering
     paths:
       - "docs/**"
       - '**.md'
