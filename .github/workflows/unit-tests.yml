--- conflicted
+++ resolved
@@ -39,28 +39,16 @@
         run: pip install tables
       - name: pip freeze
         run: pip freeze
-<<<<<<< HEAD
-      - name: Run unit tests
+        
+      - name: Run unit tests sequentially
         if: inputs.os == 'ubuntu-latest' && (inputs.python-version == '3.10' || inputs.python-version == '3.11')
-=======
-      - name: Run unit tests sequentially
-        if: inputs.os == 'ubuntu-latest' && inputs.python-version == '3.10'
->>>>>>> 12d5e354
         run: make test-sequential
       - name: Run unit tests
         if: inputs.os == 'ubuntu-latest' && (inputs.python-version != '3.10' && inputs.python-version != '3.11')
         run: make test
-<<<<<<< HEAD
-      - name: Run unit tests (Windows)
+      - name: Run unit tests without spark sequentially (Windows)
         if: inputs.os == 'windows-latest' && (inputs.python-version == '3.10' || inputs.python-version == '3.11')
         run: make test-no-spark-sequential
-      - name: Run unit tests (Windows)
+      - name: Run unit tests without spark (Windows)
         if: inputs.os == 'windows-latest' && (inputs.python-version != '3.10' && inputs.python-version != '3.11')
-=======
-      - name: Run unit tests without spark sequentially (Windows)
-        if: inputs.os == 'windows-latest' && inputs.python-version == '3.10'
-        run: make test-no-spark-sequential
-      - name: Run unit tests without spark (Windows)
-        if: inputs.os == 'windows-latest' && inputs.python-version != '3.10'
->>>>>>> 12d5e354
         run: make test-no-spark