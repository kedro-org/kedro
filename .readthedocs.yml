# .readthedocs.yml
# Read the Docs configuration file
# See https://docs.readthedocs.io/en/stable/config-file/v2.html for details

# Required
version: 2

build:
  os: "ubuntu-24.04"
  tools:
    python: "3.9"
<<<<<<< HEAD
    nodejs: "19"
  jobs:
    post_checkout:
      - git fetch --unshallow || true
    pre_build:
      - pip freeze
=======
>>>>>>> 4570923c

  jobs:
    post_create_environment:
      - pip install uv
    post_install:
      - VIRTUAL_ENV=$READTHEDOCS_VIRTUALENV_PATH uv pip install .[docs]
      # Build the MkDocs documentation
      - mkdocs build
      # Ensure the output directory exists
      - mkdir -p $READTHEDOCS_OUTPUT/html
      # Move the built site to the Read the Docs output directory
      - mv site/* $READTHEDOCS_OUTPUT/html

mkdocs:
  configuration: mkdocs.yml

search:
  ranking:
    # Push API docs in the /api directory down the ranking
    api/*: -5<|MERGE_RESOLUTION|>--- conflicted
+++ resolved
@@ -9,15 +9,6 @@
   os: "ubuntu-24.04"
   tools:
     python: "3.9"
-<<<<<<< HEAD
-    nodejs: "19"
-  jobs:
-    post_checkout:
-      - git fetch --unshallow || true
-    pre_build:
-      - pip freeze
-=======
->>>>>>> 4570923c
 
   jobs:
     post_create_environment:
