# .readthedocs.yml
# Read the Docs configuration file
# See https://docs.readthedocs.io/en/stable/config-file/v2.html for details

# Required
version: 2

build:
  os: "ubuntu-24.04"
  tools:
    python: "3.9"

<<<<<<< HEAD
  commands:
    # Install dependencies
    - pip install -e ".[docs]"
    # Build the MkDocs documentation
    - mkdocs build
    # Ensure the output directory exists
    - mkdir -p $READTHEDOCS_OUTPUT/html
    # Move the built site to the Read the Docs output directory
    - mv site/* $READTHEDOCS_OUTPUT/html
=======
  jobs:
    post_create_environment:
      - pip install uv
    post_install:
      - VIRTUAL_ENV=$READTHEDOCS_VIRTUALENV_PATH uv pip install .[docs]
      # Build the MkDocs documentation
      - mkdocs build
      # Ensure the output directory exists
      - mkdir -p $READTHEDOCS_OUTPUT/html
      # Move the built site to the Read the Docs output directory
      - mv site/* $READTHEDOCS_OUTPUT/html
>>>>>>> 0e1e15a3

mkdocs:
  configuration: mkdocs.yml

search:
  ranking:
    # Push API docs in the /api directory down the ranking
    api/*: -5<|MERGE_RESOLUTION|>--- conflicted
+++ resolved
@@ -10,17 +10,6 @@
   tools:
     python: "3.9"
 
-<<<<<<< HEAD
-  commands:
-    # Install dependencies
-    - pip install -e ".[docs]"
-    # Build the MkDocs documentation
-    - mkdocs build
-    # Ensure the output directory exists
-    - mkdir -p $READTHEDOCS_OUTPUT/html
-    # Move the built site to the Read the Docs output directory
-    - mv site/* $READTHEDOCS_OUTPUT/html
-=======
   jobs:
     post_create_environment:
       - pip install uv
@@ -32,7 +21,6 @@
       - mkdir -p $READTHEDOCS_OUTPUT/html
       # Move the built site to the Read the Docs output directory
       - mv site/* $READTHEDOCS_OUTPUT/html
->>>>>>> 0e1e15a3
 
 mkdocs:
   configuration: mkdocs.yml
