# .readthedocs.yml
# Read the Docs configuration file
# See https://docs.readthedocs.io/en/stable/config-file/v2.html for details

# Required
version: 2

build:
  os: "ubuntu-24.04"
  tools:
    python: "3.9"

<<<<<<< HEAD
python:
  install:
    - method: pip
      path: .
      extra_requirements:
        - docs
=======
  jobs:
    post_create_environment:
      - pip install uv
    post_install:
      - VIRTUAL_ENV=$READTHEDOCS_VIRTUALENV_PATH uv pip install .[docs]
      # Build the MkDocs documentation
      - mkdocs build
      # Ensure the output directory exists
      - mkdir -p $READTHEDOCS_OUTPUT/html
      # Move the built site to the Read the Docs output directory
      - mv site/* $READTHEDOCS_OUTPUT/html
>>>>>>> fc17921b

mkdocs:
  configuration: mkdocs.yml

search:
  ranking:
    # Push API docs in the /api directory down the ranking
    api/*: -5<|MERGE_RESOLUTION|>--- conflicted
+++ resolved
@@ -10,14 +10,6 @@
   tools:
     python: "3.9"
 
-<<<<<<< HEAD
-python:
-  install:
-    - method: pip
-      path: .
-      extra_requirements:
-        - docs
-=======
   jobs:
     post_create_environment:
       - pip install uv
@@ -29,7 +21,6 @@
       - mkdir -p $READTHEDOCS_OUTPUT/html
       # Move the built site to the Read the Docs output directory
       - mv site/* $READTHEDOCS_OUTPUT/html
->>>>>>> fc17921b
 
 mkdocs:
   configuration: mkdocs.yml
