install: build-docs
	rm -rf kedro/framework/html
	cp -r docs/build/html kedro/framework
	pip install .

clean:
	rm -rf build dist docs/build kedro/html pip-wheel-metadata .mypy_cache .pytest_cache features/steps/test_plugin/test_plugin.egg-info
	find . -regex ".*/__pycache__" -exec rm -rf {} +
	find . -regex ".*\.egg-info" -exec rm -rf {} +
	pre-commit clean || true

install-pip-setuptools:
<<<<<<< HEAD
	python -m pip install -U "pip>=21.2" "setuptools>=38.0" wheel
=======
	pip install -U "pip>=21.2" "setuptools>=38.0" wheel
>>>>>>> dd44757e

lint:
	pre-commit run -a --hook-stage manual $(hook)

test:
	pytest tests --cov-config pyproject.toml --numprocesses 4 --dist loadfile

test-no-spark:
	pytest tests --no-cov --ignore tests/extras/datasets/spark --numprocesses 4 --dist loadfile

e2e-tests:
	behave

pip-compile:
	pip-compile -q -o -

secret-scan:
	trufflehog --max_depth 1 --exclude_paths trufflehog-ignore.txt .

SPHINXPROJ = Kedro

build-docs:
	./docs/build-docs.sh "docs"

linkcheck:
	./docs/build-docs.sh "linkcheck"

devserver: build-docs
	cd docs && npm install && npm start

package: clean install
	python setup.py sdist bdist_wheel

install-test-requirements:
	pip install -r test_requirements.txt

install-pre-commit: install-test-requirements
	pre-commit install --install-hooks

uninstall-pre-commit:
	pre-commit uninstall

print-python-env:
	@./tools/print_env.sh

sign-off:
	echo "git interpret-trailers --if-exists doNothing \c" >> .git/hooks/commit-msg
	echo '--trailer "Signed-off-by: $$(git config user.name) <$$(git config user.email)>" \c' >> .git/hooks/commit-msg
	echo '--in-place "$$1"' >> .git/hooks/commit-msg
	chmod +x .git/hooks/commit-msg<|MERGE_RESOLUTION|>--- conflicted
+++ resolved
@@ -10,11 +10,7 @@
 	pre-commit clean || true
 
 install-pip-setuptools:
-<<<<<<< HEAD
-	python -m pip install -U "pip>=21.2" "setuptools>=38.0" wheel
-=======
 	pip install -U "pip>=21.2" "setuptools>=38.0" wheel
->>>>>>> dd44757e
 
 lint:
 	pre-commit run -a --hook-stage manual $(hook)
