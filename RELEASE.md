# Upcoming Release 0.19.0

## Major features and improvements

## Bug fixes and other changes

## Breaking changes to the API

## Migration guide from Kedro 0.18.* to 0.19.*

# Upcoming Release 0.18.12

## Major features and improvements
* Added dataset factories feature which uses pattern matching to reduce the number of catalog entries.
* Activated all built-in resolvers by default for `OmegaConfigLoader` except for `oc.env`.
* Added `kedro catalog rank` CLI command that ranks dataset factories in the catalog by matching priority.

## Bug fixes and other changes
* Consolidated dependencies and optional dependencies in `pyproject.toml`.
<<<<<<< HEAD
* Made validation of unique node outputs much faster.
=======
* Updated `kedro catalog list` to show datasets generated with factories.
* Pin `pip<23.2` for CI due to a breaking change. See https://github.com/kedro-org/kedro/pull/2813
>>>>>>> 6dce312e

## Documentation changes
- Recommended `ruff` as the linter and remove mentions of `pylint`, `isort`, `flake8`.

## Breaking changes to the API

## Upcoming deprecations for Kedro 0.19.0
* `ConfigLoader` and `TemplatedConfigLoader` will be deprecated. Please use `OmegaConfigLoader` instead.

# Release 0.18.11

## Major features and improvements
* Added `databricks-iris` as an official starter.

## Bug fixes and other changes
* Reworked micropackaging workflow to use standard Python packaging practices.
* Make `kedro micropkg package` accept `--verbose`.
* Compare for protocol and delimiter in `PartitionedDataSet` to be able to pass the protocol to partitions which paths starts with the same characters as the protocol (e.g. `s3://s3-my-bucket`).

## Documentation changes
* Significant improvements to the documentation that covers working with Databricks and Kedro, including a new page for workspace-only development, and a guide to choosing the best workflow for your use case.
* Updated documentation for deploying with Prefect for version 2.0.

## Upcoming deprecations for Kedro 0.19.0
* Renamed dataset and error classes, in accordance with the [Kedro lexicon](https://github.com/kedro-org/kedro/wiki/Kedro-documentation-style-guide#kedro-lexicon). Dataset classes ending with "DataSet" and error classes starting with "DataSet" are deprecated and will be removed in 0.19.0. Note that all of the below classes are also importable from `kedro.io`; only the module where they are defined is listed as the location.

| Type                        | Deprecated Alias            | Location                       |
| --------------------------- | --------------------------- | ------------------------------ |
| `CachedDataset`             | `CachedDataSet`             | `kedro.io.cached_dataset`      |
| `LambdaDataset`             | `LambdaDataSet`             | `kedro.io.lambda_dataset`      |
| `IncrementalDataset`        | `IncrementalDataSet`        | `kedro.io.partitioned_dataset` |
| `MemoryDataset`             | `MemoryDataSet`             | `kedro.io.memory_dataset`      |
| `PartitionedDataset`        | `PartitionedDataSet`        | `kedro.io.partitioned_dataset` |
| `DatasetError`              | `DataSetError`              | `kedro.io.core`                |
| `DatasetAlreadyExistsError` | `DataSetAlreadyExistsError` | `kedro.io.core`                |
| `DatasetNotFoundError`      | `DataSetNotFoundError`      | `kedro.io.core`                |

## Community contributions
Many thanks to the following Kedroids for contributing PRs to this release:

* [jmalovera10](https://github.com/jmalovera10)
* [debugger24](https://github.com/debugger24)
* [juliushetzel](https://github.com/juliushetzel)
* [jacobweiss2305](https://github.com/jacobweiss2305)
* [eduardoconto](https://github.com/eduardoconto)

# Release 0.18.10

## Major features and improvements
* Rebrand across all documentation and Kedro assets.
* Added support for variable interpolation in the catalog with the `OmegaConfigLoader`.

# Release 0.18.9

## Major features and improvements
* `kedro run --params` now updates interpolated parameters correctly when using `OmegaConfigLoader`.
* Added `metadata` attribute to `kedro.io` datasets. This is ignored by Kedro, but may be consumed by users or external plugins.
* Added `kedro.logging.RichHandler`. This replaces the default `rich.logging.RichHandler` and is more flexible, user can turn off the `rich` traceback if needed.

## Bug fixes and other changes
* `OmegaConfigLoader` will return a `dict` instead of `DictConfig`.
* `OmegaConfigLoader` does not show a `MissingConfigError` when the config files exist but are empty.

## Documentation changes
* Added documentation for collaborative experiment tracking within Kedro-Viz.
* Revised section on deployment to better organise content and reflect how recently docs have been updated.
* Minor improvements to fix typos and revise docs to align with engineering changes.

## Breaking changes to the API
* `kedro package` does not produce `.egg` files anymore, and now relies exclusively on `.whl` files.

## Community contributions
Many thanks to the following Kedroids for contributing PRs to this release:

* [tomasvanpottelbergh](https://github.com/tomasvanpottelbergh)
* [https://github.com/debugger24](https://github.com/debugger24)

## Upcoming deprecations for Kedro 0.19.0

# Release 0.18.8

## Major features and improvements
* Added `KEDRO_LOGGING_CONFIG` environment variable, which can be used to configure logging from the beginning of the `kedro` process.
* Removed logs folder from the kedro new project template. File-based logging will remain but just be level INFO and above and go to project root instead.


## Bug fixes and other changes
* Improvements to Jupyter E2E tests.
* Added full `kedro run` CLI command to session store to improve run reproducibility using `Kedro-Viz` experiment tracking.

### Documentation changes
* Improvements to documentation about configuration.
* Improvements to Sphinx toolchain including incrementing to use a newer version.
* Improvements to documentation on visualising Kedro projects on Databricks, and additional documentation about the development workflow for Kedro projects on Databricks.
* Updated Technical Steering Committee membership documentation.
* Revised documentation section about linting and formatting and extended to give details of `flake8` configuration.
* Updated table of contents for documentation to reduce scrolling.
* Expanded FAQ documentation.
* Added a 404 page to documentation.
* Added deprecation warnings about the removal of `kedro.extras.datasets`.

## Community contributions
Many thanks to the following Kedroids for contributing PRs to this release:

* [MaximeSteinmetz](https://github.com/MaximeSteinmetz)

# Release 0.18.7

## Major features and improvements
* Added new Kedro CLI `kedro jupyter setup` to setup Jupyter Kernel for Kedro.
* `kedro package` now includes the project configuration in a compressed `tar.gz` file.
* Added functionality to the `OmegaConfigLoader` to load configuration from compressed files of `zip` or `tar` format. This feature requires `fsspec>=2023.1.0`.
* Significant improvements to on-boarding documentation that covers setup for new Kedro users. Also some major changes to the spaceflights tutorial to make it faster to work through. We think it's a better read. Tell us if it's not.

## Bug fixes and other changes
* Added a guide and tooling for developing Kedro for Databricks.
* Implemented missing dict-like interface for `_ProjectPipeline`.

# Release 0.18.6

## Bug fixes and other changes
* Fixed bug that didn't allow to read or write datasets with `s3a` or `s3n` filepaths
* Fixed bug with overriding nested parameters using the `--params` flag
* Fixed bug that made session store incompatible with `Kedro-Viz` experiment tracking

## Migration guide from Kedro 0.18.5 to 0.18.6
A regression introduced in Kedro version `0.18.5` caused the `Kedro-Viz` console to fail to show experiment tracking correctly. If you experienced this issue, you will need to:
* upgrade to Kedro version `0.18.6`
* delete any erroneous session entries created with Kedro 0.18.5 from your session_store.db stored at `<project-path>/data/session_store.db`.

Thanks to Kedroids tomohiko kato, [tsanikgr](https://github.com/tsanikgr) and [maddataanalyst](https://github.com/maddataanalyst) for very detailed reports about the bug.

# Release 0.18.5

> This release introduced a bug that causes a failure in experiment tracking within the `Kedro-Viz` console. We recommend that you use Kedro version `0.18.6` in preference.

## Major features and improvements
* Added new `OmegaConfigLoader` which uses `OmegaConf` for loading and merging configuration.
* Added the `--conf-source` option to `kedro run`, allowing users to specify a source for project configuration for the run.
* Added `omegaconf` syntax as option for `--params`. Keys and values can now be separated by colons or equals signs.
* Added support for generator functions as nodes, i.e. using `yield` instead of return.
  * Enable chunk-wise processing in nodes with generator functions.
  * Save node outputs after every `yield` before proceeding with next chunk.
* Fixed incorrect parsing of Azure Data Lake Storage Gen2 URIs used in datasets.
* Added support for loading credentials from environment variables using `OmegaConfigLoader`.
* Added new `--namespace` flag to `kedro run` to enable filtering by node namespace.
* Added a new argument `node` for all four dataset hooks.
* Added the `kedro run` flags `--nodes`, `--tags`, and `--load-versions` to replace `--node`, `--tag`, and `--load-version`.

## Bug fixes and other changes
* Commas surrounded by square brackets (only possible for nodes with default names) will no longer split the arguments to `kedro run` options which take a list of nodes as inputs (`--from-nodes` and `--to-nodes`).
* Fixed bug where `micropkg` manifest section in `pyproject.toml` isn't recognised as allowed configuration.
* Fixed bug causing `load_ipython_extension` not to register the `%reload_kedro` line magic when called in a directory that does not contain a Kedro project.
* Added `anyconfig`'s `ac_context` parameter to `kedro.config.commons` module functions for more flexible `ConfigLoader` customizations.
* Change reference to `kedro.pipeline.Pipeline` object throughout test suite with `kedro.modular_pipeline.pipeline` factory.
* Fixed bug causing the `after_dataset_saved` hook only to be called for one output dataset when multiple are saved in a single node and async saving is in use.
* Log level for "Credentials not found in your Kedro project config" was changed from `WARNING` to `DEBUG`.
* Added safe extraction of tar files in `micropkg pull` to fix vulnerability caused by [CVE-2007-4559](https://github.com/advisories/GHSA-gw9q-c7gh-j9vm).
* Documentation improvements
    * Bug fix in table font size
    * Updated API docs links for datasets
    * Improved CLI docs for `kedro run`
    * Revised documentation for visualisation to build plots and for experiment tracking
    * Added example for loading external credentials to the Hooks documentation

## Breaking changes to the API

## Community contributions
Many thanks to the following Kedroids for contributing PRs to this release:

* [adamfrly](https://github.com/adamfrly)
* [corymaklin](https://github.com/corymaklin)
* [Emiliopb](https://github.com/Emiliopb)
* [grhaonan](https://github.com/grhaonan)
* [JStumpp](https://github.com/JStumpp)
* [michalbrys](https://github.com/michalbrys)
* [sbrugman](https://github.com/sbrugman)

## Upcoming deprecations for Kedro 0.19.0
* `project_version` will be deprecated in `pyproject.toml` please use `kedro_init_version` instead.
* Deprecated `kedro run` flags `--node`, `--tag`, and `--load-version` in favour of `--nodes`, `--tags`, and `--load-versions`.

# Release 0.18.4

## Major features and improvements
* Make Kedro instantiate datasets from `kedro_datasets` with higher priority than `kedro.extras.datasets`. `kedro_datasets` is the namespace for the new `kedro-datasets` python package.
* The config loader objects now implement `UserDict` and the configuration is accessed through `conf_loader['catalog']`.
* You can configure config file patterns through `settings.py` without creating a custom config loader.
* Added the following new datasets:

| Type                                 | Description                                                                | Location                         |
| ------------------------------------ | -------------------------------------------------------------------------- | -------------------------------- |
| `svmlight.SVMLightDataSet`           | Work with svmlight/libsvm files using scikit-learn library                 | `kedro.extras.datasets.svmlight` |
| `video.VideoDataSet`                 | Read and write video files from a filesystem                               | `kedro.extras.datasets.video`    |
| `video.video_dataset.SequenceVideo`  | Create a video object from an iterable sequence to use with `VideoDataSet` | `kedro.extras.datasets.video`    |
| `video.video_dataset.GeneratorVideo` | Create a video object from a generator to use with `VideoDataSet`          | `kedro.extras.datasets.video`    |
* Implemented support for a functional definition of schema in `dask.ParquetDataSet` to work with the `dask.to_parquet` API.

## Bug fixes and other changes
* Fixed `kedro micropkg pull` for packages on PyPI.
* Fixed `format` in `save_args` for `SparkHiveDataSet`, previously it didn't allow you to save it as delta format.
* Fixed save errors in `TensorFlowModelDataset` when used without versioning; previously, it wouldn't overwrite an existing model.
* Added support for `tf.device` in `TensorFlowModelDataset`.
* Updated error message for `VersionNotFoundError` to handle insufficient permission issues for cloud storage.
* Updated Experiment Tracking docs with working examples.
* Updated `MatplotlibWriter`, `text.TextDataSet`, `plotly.PlotlyDataSet` and `plotly.JSONDataSet` docs with working examples.
* Modified implementation of the Kedro IPython extension to use `local_ns` rather than a global variable.
* Refactored `ShelveStore` to its own module to ensure multiprocessing works with it.
* `kedro.extras.datasets.pandas.SQLQueryDataSet` now takes optional argument `execution_options`.
* Removed `attrs` upper bound to support newer versions of Airflow.
* Bumped the lower bound for the `setuptools` dependency to <=61.5.1.

## Minor breaking changes to the API

## Upcoming deprecations for Kedro 0.19.0
* `kedro test` and `kedro lint` will be deprecated.

## Documentation
* Revised the Introduction to shorten it
* Revised the Get Started section to remove unnecessary information and clarify the learning path
* Updated the spaceflights tutorial to simplify the later stages and clarify what the reader needed to do in each phase
* Moved some pages that covered advanced materials into more appropriate sections
* Moved visualisation into its own section
* Fixed a bug that degraded user experience: the table of contents is now sticky when you navigate between pages
* Added redirects where needed on ReadTheDocs for legacy links and bookmarks

## Contributions from the Kedroid community
We are grateful to the following for submitting PRs that contributed to this release: [jstammers](https://github.com/jstammers), [FlorianGD](https://github.com/FlorianGD), [yash6318](https://github.com/yash6318), [carlaprv](https://github.com/carlaprv), [dinotuku](https://github.com/dinotuku), [williamcaicedo](https://github.com/williamcaicedo), [avan-sh](https://github.com/avan-sh), [Kastakin](https://github.com/Kastakin), [amaralbf](https://github.com/amaralbf), [BSGalvan](https://github.com/BSGalvan), [levimjoseph](https://github.com/levimjoseph), [daniel-falk](https://github.com/daniel-falk), [clotildeguinard](https://github.com/clotildeguinard), [avsolatorio](https://github.com/avsolatorio), and [picklejuicedev](https://github.com/picklejuicedev) for comments and input to documentation changes

# Release 0.18.3

## Major features and improvements
* Implemented autodiscovery of project pipelines. A pipeline created with `kedro pipeline create <pipeline_name>` can now be accessed immediately without needing to explicitly register it in `src/<package_name>/pipeline_registry.py`, either individually by name (e.g. `kedro run --pipeline=<pipeline_name>`) or as part of the combined default pipeline (e.g. `kedro run`). By default, the simplified `register_pipelines()` function in `pipeline_registry.py` looks like:

    ```python
    def register_pipelines() -> Dict[str, Pipeline]:
        """Register the project's pipelines.

        Returns:
            A mapping from pipeline names to ``Pipeline`` objects.
        """
        pipelines = find_pipelines()
        pipelines["__default__"] = sum(pipelines.values())
        return pipelines
    ```

* The Kedro IPython extension should now be loaded with `%load_ext kedro.ipython`.
* The line magic `%reload_kedro` now accepts keywords arguments, e.g. `%reload_kedro --env=prod`.
* Improved resume pipeline suggestion for `SequentialRunner`, it will backtrack the closest persisted inputs to resume.

## Bug fixes and other changes

* Changed default `False` value for rich logging `show_locals`, to make sure credentials and other sensitive data isn't shown in logs.
* Rich traceback handling is disabled on Databricks so that exceptions now halt execution as expected. This is a workaround for a [bug in `rich`](https://github.com/Textualize/rich/issues/2455).
* When using `kedro run -n [some_node]`, if `some_node` is missing a namespace the resulting error message will suggest the correct node name.
* Updated documentation for `rich` logging.
* Updated Prefect deployment documentation to allow for reruns with saved versioned datasets.
* The Kedro IPython extension now surfaces errors when it cannot load a Kedro project.
* Relaxed `delta-spark` upper bound to allow compatibility with Spark 3.1.x and 3.2.x.
* Added `gdrive` to list of cloud protocols, enabling Google Drive paths for datasets.
* Added svg logo resource for ipython kernel.

## Upcoming deprecations for Kedro 0.19.0
* The Kedro IPython extension will no longer be available as `%load_ext kedro.extras.extensions.ipython`; use `%load_ext kedro.ipython` instead.
* `kedro jupyter convert`, `kedro build-docs`, `kedro build-reqs` and `kedro activate-nbstripout` will be deprecated.

# Release 0.18.2

## Major features and improvements
* Added `abfss` to list of cloud protocols, enabling abfss paths.
* Kedro now uses the [Rich](https://github.com/Textualize/rich) library to format terminal logs and tracebacks.
* The file `conf/base/logging.yml` is now optional. See [our documentation](https://docs.kedro.org/en/0.18.2/logging/logging.html) for details.
* Introduced a `kedro.starters` entry point. This enables plugins to create custom starter aliases used by `kedro starter list` and `kedro new`.
* Reduced the `kedro new` prompts to just one question asking for the project name.

## Bug fixes and other changes
* Bumped `pyyaml` upper bound to make Kedro compatible with the [pyodide](https://pyodide.org/en/stable/usage/loading-packages.html#micropip) stack.
* Updated project template's Sphinx configuration to use `myst_parser` instead of `recommonmark`.
* Reduced number of log lines by changing the logging level from `INFO` to `DEBUG` for low priority messages.
* Kedro's framework-side logging configuration no longer performs file-based logging. Hence superfluous `info.log`/`errors.log` files are no longer created in your project root, and running Kedro on read-only file systems such as Databricks Repos is now possible.
* The `root` logger is now set to the Python default level of `WARNING` rather than `INFO`. Kedro's logger is still set to emit `INFO` level messages.
* `SequentialRunner` now has consistent execution order across multiple runs with sorted nodes.
* Bumped the upper bound for the Flake8 dependency to <5.0.
* `kedro jupyter notebook/lab` no longer reuses a Jupyter kernel.
* Required `cookiecutter>=2.1.1` to address a [known command injection vulnerability](https://security.snyk.io/vuln/SNYK-PYTHON-COOKIECUTTER-2414281).
* The session store no longer fails if a username cannot be found with `getpass.getuser`.
* Added generic typing for `AbstractDataSet` and `AbstractVersionedDataSet` as well as typing to all datasets.
* Rendered the deployment guide flowchart as a Mermaid diagram, and added Dask.

## Minor breaking changes to the API
* The module `kedro.config.default_logger` no longer exists; default logging configuration is now set automatically through `kedro.framework.project.LOGGING`. Unless you explicitly import `kedro.config.default_logger` you do not need to make any changes.

## Upcoming deprecations for Kedro 0.19.0
* `kedro.extras.ColorHandler` will be removed in 0.19.0.

# Release 0.18.1

## Major features and improvements
* Added a new hook `after_context_created` that passes the `KedroContext` instance as `context`.
* Added a new CLI hook `after_command_run`.
* Added more detail to YAML `ParserError` exception error message.
* Added option to `SparkDataSet` to specify a `schema` load argument that allows for supplying a user-defined schema as opposed to relying on the schema inference of Spark.
* The Kedro package no longer contains a built version of the Kedro documentation significantly reducing the package size.

## Bug fixes and other changes
* Removed fatal error from being logged when a Kedro session is created in a directory without git.
* Fixed `CONFIG_LOADER_CLASS` validation so that `TemplatedConfigLoader` can be specified in settings.py. Any `CONFIG_LOADER_CLASS` must be a subclass of `AbstractConfigLoader`.
* Added runner name to the `run_params` dictionary used in pipeline hooks.
* Updated [Databricks documentation](https://docs.kedro.org/en/0.18.1/deployment/databricks.html) to include how to get it working with IPython extension and Kedro-Viz.
* Update sections on visualisation, namespacing, and experiment tracking in the spaceflight tutorial to correspond to the complete spaceflights starter.
* Fixed `Jinja2` syntax loading with `TemplatedConfigLoader` using `globals.yml`.
* Removed global `_active_session`, `_activate_session` and `_deactivate_session`. Plugins that need to access objects such as the config loader should now do so through `context` in the new `after_context_created` hook.
* `config_loader` is available as a public read-only attribute of `KedroContext`.
* Made `hook_manager` argument optional for `runner.run`.
* `kedro docs` now opens an online version of the Kedro documentation instead of a locally built version.

## Upcoming deprecations for Kedro 0.19.0
* `kedro docs` will be removed in 0.19.0.

# Release 0.18.0

## TL;DR ✨
Kedro 0.18.0 strives to reduce the complexity of the project template and get us closer to a stable release of the framework. We've introduced the full [micro-packaging workflow](https://docs.kedro.org/en/0.18.0/nodes_and_pipelines/micro_packaging.html) 📦, which allows you to import packages, utility functions and existing pipelines into your Kedro project. [Integration with IPython and Jupyter](https://docs.kedro.org/en/0.18.0/tools_integration/ipython.html) has been streamlined in preparation for enhancements to Kedro's interactive workflow. Additionally, the release comes with long-awaited Python 3.9 and 3.10 support 🐍.

## Major features and improvements

### Framework
* Added `kedro.config.abstract_config.AbstractConfigLoader` as an abstract base class for all `ConfigLoader` implementations. `ConfigLoader` and `TemplatedConfigLoader` now inherit directly from this base class.
* Streamlined the `ConfigLoader.get` and `TemplatedConfigLoader.get` API and delegated the actual `get` method functional implementation to the `kedro.config.common` module.
* The `hook_manager` is no longer a global singleton. The `hook_manager` lifecycle is now managed by the `KedroSession`, and a new `hook_manager` will be created every time a `session` is instantiated.
* Added support for specifying parameters mapping in `pipeline()` without the `params:` prefix.
* Added new API `Pipeline.filter()` (previously in `KedroContext._filter_pipeline()`) to filter parts of a pipeline.
* Added `username` to Session store for logging during Experiment Tracking.
* A packaged Kedro project can now be imported and run from another Python project as following:
```python
from my_package.__main__ import main

main(
    ["--pipleine", "my_pipeline"]
)  # or just main() if no parameters are needed for the run
```

### Project template
* Removed `cli.py` from the Kedro project template. By default, all CLI commands, including `kedro run`, are now defined on the Kedro framework side. You can still define custom CLI commands by creating your own `cli.py`.
* Removed `hooks.py` from the Kedro project template. Registration hooks have been removed in favour of `settings.py` configuration, but you can still define execution timeline hooks by creating your own `hooks.py`.
* Removed `.ipython` directory from the Kedro project template. The IPython/Jupyter workflow no longer uses IPython profiles; it now uses an IPython extension.
* The default `kedro` run configuration environment names can now be set in `settings.py` using the `CONFIG_LOADER_ARGS` variable. The relevant keyword arguments to supply are `base_env` and `default_run_env`, which are set to `base` and `local` respectively by default.

### DataSets
* Added the following new datasets:

| Type                      | Description                                                   | Location                         |
| ------------------------- | ------------------------------------------------------------- | -------------------------------- |
| `pandas.XMLDataSet`       | Read XML into Pandas DataFrame. Write Pandas DataFrame to XML | `kedro.extras.datasets.pandas`   |
| `networkx.GraphMLDataSet` | Work with NetworkX using GraphML files                        | `kedro.extras.datasets.networkx` |
| `networkx.GMLDataSet`     | Work with NetworkX using Graph Modelling Language files       | `kedro.extras.datasets.networkx` |
| `redis.PickleDataSet`     | loads/saves data from/to a Redis database                     | `kedro.extras.datasets.redis`    |

* Added `partitionBy` support and exposed `save_args` for `SparkHiveDataSet`.
* Exposed `open_args_save` in `fs_args` for `pandas.ParquetDataSet`.
* Refactored the `load` and `save` operations for `pandas` datasets in order to leverage `pandas` own API and delegate `fsspec` operations to them. This reduces the need to have our own `fsspec` wrappers.
* Merged `pandas.AppendableExcelDataSet` into `pandas.ExcelDataSet`.
* Added `save_args` to `feather.FeatherDataSet`.

### Jupyter and IPython integration
* The [only recommended way to work with Kedro in Jupyter or IPython is now the Kedro IPython extension](https://docs.kedro.org/en/0.18.0/tools_integration/ipython.html). Managed Jupyter instances should load this via `%load_ext kedro.ipython` and use the line magic `%reload_kedro`.
* `kedro ipython` launches an IPython session that preloads the Kedro IPython extension.
* `kedro jupyter notebook/lab` creates a custom Jupyter kernel that preloads the Kedro IPython extension and launches a notebook with that kernel selected. There is no longer a need to specify `--all-kernels` to show all available kernels.

### Dependencies
* Bumped the minimum version of `pandas` to 1.3. Any `storage_options` should continue to be specified under `fs_args` and/or `credentials`.
* Added support for Python 3.9 and 3.10, dropped support for Python 3.6.
* Updated `black` dependency in the project template to a non pre-release version.

### Other
* Documented distribution of Kedro pipelines with Dask.

## Breaking changes to the API

### Framework
* Removed `RegistrationSpecs` and its associated `register_config_loader` and `register_catalog` hook specifications in favour of `CONFIG_LOADER_CLASS`/`CONFIG_LOADER_ARGS` and `DATA_CATALOG_CLASS` in `settings.py`.
* Removed deprecated functions `load_context` and `get_project_context`.
* Removed deprecated `CONF_SOURCE`, `package_name`, `pipeline`, `pipelines`, `config_loader` and `io` attributes from `KedroContext` as well as the deprecated `KedroContext.run` method.
* Added the `PluginManager` `hook_manager` argument to `KedroContext` and the `Runner.run()` method, which will be provided by the `KedroSession`.
* Removed the public method `get_hook_manager()` and replaced its functionality by `_create_hook_manager()`.
* Enforced that only one run can be successfully executed as part of a `KedroSession`. `run_id` has been renamed to `session_id` as a result.

### Configuration loaders
* The `settings.py` setting `CONF_ROOT` has been renamed to `CONF_SOURCE`. Default value of `conf` remains unchanged.
* `ConfigLoader` and `TemplatedConfigLoader` argument `conf_root` has been renamed to `conf_source`.
* `extra_params` has been renamed to `runtime_params` in `kedro.config.config.ConfigLoader` and `kedro.config.templated_config.TemplatedConfigLoader`.
* The environment defaulting behaviour has been removed from `KedroContext` and is now implemented in a `ConfigLoader` class (or equivalent) with the `base_env` and `default_run_env` attributes.

### DataSets
* `pandas.ExcelDataSet` now uses `openpyxl` engine instead of `xlrd`.
* `pandas.ParquetDataSet` now calls `pd.to_parquet()` upon saving. Note that the argument `partition_cols` is not supported.
* `spark.SparkHiveDataSet` API has been updated to reflect `spark.SparkDataSet`. The `write_mode=insert` option has also been replaced with `write_mode=append` as per Spark styleguide. This change addresses [Issue 725](https://github.com/kedro-org/kedro/issues/725) and [Issue 745](https://github.com/kedro-org/kedro/issues/745). Additionally, `upsert` mode now leverages `checkpoint` functionality and requires a valid `checkpointDir` be set for current `SparkContext`.
* `yaml.YAMLDataSet` can no longer save a `pandas.DataFrame` directly, but it can save a dictionary. Use `pandas.DataFrame.to_dict()` to convert your `pandas.DataFrame` to a dictionary before you attempt to save it to YAML.
* Removed `open_args_load` and `open_args_save` from the following datasets:
  * `pandas.CSVDataSet`
  * `pandas.ExcelDataSet`
  * `pandas.FeatherDataSet`
  * `pandas.JSONDataSet`
  * `pandas.ParquetDataSet`
* `storage_options` are now dropped if they are specified under `load_args` or `save_args` for the following datasets:
  * `pandas.CSVDataSet`
  * `pandas.ExcelDataSet`
  * `pandas.FeatherDataSet`
  * `pandas.JSONDataSet`
  * `pandas.ParquetDataSet`
* Renamed `lambda_data_set`, `memory_data_set`, and `partitioned_data_set` to `lambda_dataset`, `memory_dataset`, and `partitioned_dataset`, respectively, in `kedro.io`.
* The dataset `networkx.NetworkXDataSet` has been renamed to `networkx.JSONDataSet`.

### CLI
* Removed `kedro install` in favour of `pip install -r src/requirements.txt` to install project dependencies.
* Removed `--parallel` flag from `kedro run` in favour of `--runner=ParallelRunner`. The `-p` flag is now an alias for `--pipeline`.
* `kedro pipeline package` has been replaced by `kedro micropkg package` and, in addition to the `--alias` flag used to rename the package, now accepts a module name and path to the pipeline or utility module to package, relative to `src/<package_name>/`. The `--version` CLI option has been removed in favour of setting a `__version__` variable in the micro-package's `__init__.py` file.
* `kedro pipeline pull` has been replaced by `kedro micropkg pull` and now also supports `--destination` to provide a location for pulling the package.
* Removed `kedro pipeline list` and `kedro pipeline describe` in favour of `kedro registry list` and `kedro registry describe`.
* `kedro package` and `kedro micropkg package` now save `egg` and `whl` or `tar` files in the `<project_root>/dist` folder (previously `<project_root>/src/dist`).
* Changed the behaviour of `kedro build-reqs` to compile requirements from `requirements.txt` instead of `requirements.in` and save them to `requirements.lock` instead of `requirements.txt`.
* `kedro jupyter notebook/lab` no longer accept `--all-kernels` or `--idle-timeout` flags. `--all-kernels` is now the default behaviour.
* `KedroSession.run` now raises `ValueError` rather than `KedroContextError` when the pipeline contains no nodes. The same `ValueError` is raised when there are no matching tags.
* `KedroSession.run` now raises `ValueError` rather than `KedroContextError` when the pipeline name doesn't exist in the pipeline registry.

### Other
* Added namespace to parameters in a modular pipeline, which addresses [Issue 399](https://github.com/kedro-org/kedro/issues/399).
* Switched from packaging pipelines as wheel files to tar archive files compressed with gzip (`.tar.gz`).
* Removed decorator API from `Node` and `Pipeline`, as well as the modules `kedro.extras.decorators` and `kedro.pipeline.decorators`.
* Removed transformer API from `DataCatalog`, as well as the modules `kedro.extras.transformers` and `kedro.io.transformers`.
* Removed the `Journal` and `DataCatalogWithDefault`.
* Removed `%init_kedro` IPython line magic, with its functionality incorporated into `%reload_kedro`. This means that if `%reload_kedro` is called with a filepath, that will be set as default for subsequent calls.

## Migration guide from Kedro 0.17.* to 0.18.*

### Hooks
* Remove any existing `hook_impl` of the `register_config_loader` and `register_catalog` methods from `ProjectHooks` in `hooks.py` (or custom alternatives).
* If you use `run_id` in the `after_catalog_created` hook, replace it with `save_version` instead.
* If you use `run_id` in any of the `before_node_run`, `after_node_run`, `on_node_error`, `before_pipeline_run`, `after_pipeline_run` or `on_pipeline_error` hooks, replace it with `session_id` instead.

### `settings.py` file
* If you use a custom config loader class such as `kedro.config.TemplatedConfigLoader`, alter `CONFIG_LOADER_CLASS` to specify the class and `CONFIG_LOADER_ARGS` to specify keyword arguments. If not set, these default to `kedro.config.ConfigLoader` and an empty dictionary respectively.
* If you use a custom data catalog class, alter `DATA_CATALOG_CLASS` to specify the class. If not set, this defaults to `kedro.io.DataCatalog`.
* If you have a custom config location (i.e. not `conf`), update `CONF_ROOT` to `CONF_SOURCE` and set it to a string with the expected configuration location. If not set, this defaults to `"conf"`.

### Modular pipelines
* If you use any modular pipelines with parameters, make sure they are declared with the correct namespace. See example below:

For a given pipeline:
```python
active_pipeline = pipeline(
    pipe=[
        node(
            func=some_func,
            inputs=["model_input_table", "params:model_options"],
            outputs=["**my_output"],
        ),
        ...,
    ],
    inputs="model_input_table",
    namespace="candidate_modelling_pipeline",
)
```

The parameters should look like this:

```diff
-model_options:
-    test_size: 0.2
-    random_state: 8
-    features:
-    - engines
-    - passenger_capacity
-    - crew
+candidate_modelling_pipeline:
+    model_options:
+      test_size: 0.2
+      random_state: 8
+      features:
+        - engines
+        - passenger_capacity
+        - crew

```
* Optional: You can now remove all `params:` prefix when supplying values to `parameters` argument in a `pipeline()` call.
* If you pull modular pipelines with `kedro pipeline pull my_pipeline --alias other_pipeline`, now use `kedro micropkg pull my_pipeline --alias pipelines.other_pipeline` instead.
* If you package modular pipelines with `kedro pipeline package my_pipeline`, now use `kedro micropkg package pipelines.my_pipeline` instead.
* Similarly, if you package any modular pipelines using `pyproject.toml`, you should modify the keys to include the full module path, and wrapped in double-quotes, e.g:

```diff
[tool.kedro.micropkg.package]
-data_engineering = {destination = "path/to/here"}
-data_science = {alias = "ds", env = "local"}
+"pipelines.data_engineering" = {destination = "path/to/here"}
+"pipelines.data_science" = {alias = "ds", env = "local"}

[tool.kedro.micropkg.pull]
-"s3://my_bucket/my_pipeline" = {alias = "aliased_pipeline"}
+"s3://my_bucket/my_pipeline" = {alias = "pipelines.aliased_pipeline"}
```

### DataSets
* If you use `pandas.ExcelDataSet`, make sure you have `openpyxl` installed in your environment. This is automatically installed if you specify `kedro[pandas.ExcelDataSet]==0.18.0` in your `requirements.txt`. You can uninstall `xlrd` if you were only using it for this dataset.
* If you use`pandas.ParquetDataSet`, pass pandas saving arguments directly to `save_args` instead of nested in `from_pandas` (e.g. `save_args = {"preserve_index": False}` instead of `save_args = {"from_pandas": {"preserve_index": False}}`).
* If you use `spark.SparkHiveDataSet` with `write_mode` option set to `insert`, change this to `append` in line with the Spark styleguide. If you use `spark.SparkHiveDataSet` with `write_mode` option set to `upsert`, make sure that your `SparkContext` has a valid `checkpointDir` set either by `SparkContext.setCheckpointDir` method or directly in the `conf` folder.
* If you use `pandas~=1.2.0` and pass `storage_options` through `load_args` or `savs_args`, specify them under `fs_args` or via `credentials` instead.
* If you import from `kedro.io.lambda_data_set`, `kedro.io.memory_data_set`, or `kedro.io.partitioned_data_set`, change the import to `kedro.io.lambda_dataset`, `kedro.io.memory_dataset`, or `kedro.io.partitioned_dataset`, respectively (or import the dataset directly from `kedro.io`).
* If you have any `pandas.AppendableExcelDataSet` entries in your catalog, replace them with `pandas.ExcelDataSet`.
* If you have any `networkx.NetworkXDataSet` entries in your catalog, replace them with `networkx.JSONDataSet`.

### Other
* Edit any scripts containing `kedro pipeline package --version` to use `kedro micropkg package` instead. If you wish to set a specific pipeline package version, set the `__version__` variable in the pipeline package's `__init__.py` file.
* To run a pipeline in parallel, use `kedro run --runner=ParallelRunner` rather than `--parallel` or `-p`.
* If you call `ConfigLoader` or `TemplatedConfigLoader` directly, update the keyword arguments `conf_root` to `conf_source` and `extra_params` to `runtime_params`.
* If you use `KedroContext` to access `ConfigLoader`, use `settings.CONFIG_LOADER_CLASS` to access the currently used `ConfigLoader` instead.
* The signature of `KedroContext` has changed and now needs `config_loader` and `hook_manager` as additional arguments of type `ConfigLoader` and `PluginManager` respectively.

# Release 0.17.7

## Major features and improvements
* `pipeline` now accepts `tags` and a collection of `Node`s and/or `Pipeline`s rather than just a single `Pipeline` object. `pipeline` should be used in preference to `Pipeline` when creating a Kedro pipeline.
* `pandas.SQLTableDataSet` and `pandas.SQLQueryDataSet` now only open one connection per database, at instantiation time (therefore at catalog creation time), rather than one per load/save operation.
* Added new command group, `micropkg`, to replace `kedro pipeline pull` and `kedro pipeline package` with `kedro micropkg pull` and `kedro micropkg package` for Kedro 0.18.0. `kedro micropkg package` saves packages to `project/dist` while `kedro pipeline package` saves packages to `project/src/dist`.

## Bug fixes and other changes
* Added tutorial documentation for [experiment tracking](https://docs.kedro.org/en/0.17.7/08_logging/02_experiment_tracking.html).
* Added [Plotly dataset documentation](https://docs.kedro.org/en/0.17.7/03_tutorial/05_visualise_pipeline.html#visualise-plotly-charts-in-kedro-viz).
* Added the upper limit `pandas<1.4` to maintain compatibility with `xlrd~=1.0`.
* Bumped the `Pillow` minimum version requirement to 9.0 (Python 3.7+ only) following [CVE-2022-22817](https://cve.mitre.org/cgi-bin/cvename.cgi?name=CVE-2022-22817).
* Fixed `PickleDataSet` to be copyable and hence work with the parallel runner.
* Upgraded `pip-tools`, which is used by `kedro build-reqs`, to 6.5 (Python 3.7+ only). This `pip-tools` version is compatible with `pip>=21.2`, including the most recent releases of `pip`. Python 3.6 users should continue to use `pip-tools` 6.4 and `pip<22`.
* Added `astro-iris` as alias for `astro-airlow-iris`, so that old tutorials can still be followed.
* Added details about [Kedro's Technical Steering Committee and governance model](https://docs.kedro.org/en/0.17.7/14_contribution/technical_steering_committee.html).

## Upcoming deprecations for Kedro 0.18.0
* `kedro pipeline pull` and `kedro pipeline package` will be deprecated. Please use `kedro micropkg` instead.


# Release 0.17.6

## Major features and improvements
* Added `pipelines` global variable to IPython extension, allowing you to access the project's pipelines in `kedro ipython` or `kedro jupyter notebook`.
* Enabled overriding nested parameters with `params` in CLI, i.e. `kedro run --params="model.model_tuning.booster:gbtree"` updates parameters to `{"model": {"model_tuning": {"booster": "gbtree"}}}`.
* Added option to `pandas.SQLQueryDataSet` to specify a `filepath` with a SQL query, in addition to the current method of supplying the query itself in the `sql` argument.
* Extended `ExcelDataSet` to support saving Excel files with multiple sheets.
* Added the following new datasets:

| Type                      | Description                                                                                                            | Location                       |
| ------------------------- | ---------------------------------------------------------------------------------------------------------------------- | ------------------------------ |
| `plotly.JSONDataSet`      | Works with plotly graph object Figures (saves as json file)                                                            | `kedro.extras.datasets.plotly` |
| `pandas.GenericDataSet`   | Provides a 'best effort' facility to read / write any format provided by the `pandas` library                          | `kedro.extras.datasets.pandas` |
| `pandas.GBQQueryDataSet`  | Loads data from a Google Bigquery table using provided SQL query                                                       | `kedro.extras.datasets.pandas` |
| `spark.DeltaTableDataSet` | Dataset designed to handle Delta Lake Tables and their CRUD-style operations, including `update`, `merge` and `delete` | `kedro.extras.datasets.spark`  |

## Bug fixes and other changes
* Fixed an issue where `kedro new --config config.yml` was ignoring the config file when `prompts.yml` didn't exist.
* Added documentation for `kedro viz --autoreload`.
* Added support for arbitrary backends (via importable module paths) that satisfy the `pickle` interface to `PickleDataSet`.
* Added support for `sum` syntax for connecting pipeline objects.
* Upgraded `pip-tools`, which is used by `kedro build-reqs`, to 6.4. This `pip-tools` version requires `pip>=21.2` while [adding support for `pip>=21.3`](https://github.com/jazzband/pip-tools/pull/1501). To upgrade `pip`, please refer to [their documentation](https://pip.pypa.io/en/stable/installing/#upgrading-pip).
* Relaxed the bounds on the `plotly` requirement for `plotly.PlotlyDataSet` and the `pyarrow` requirement for `pandas.ParquetDataSet`.
* `kedro pipeline package <pipeline>` now raises an error if the `<pipeline>` argument doesn't look like a valid Python module path (e.g. has `/` instead of `.`).
* Added new `overwrite` argument to `PartitionedDataSet` and `MatplotlibWriter` to enable deletion of existing partitions and plots on dataset `save`.
* `kedro pipeline pull` now works when the project requirements contains entries such as `-r`, `--extra-index-url` and local wheel files ([Issue #913](https://github.com/kedro-org/kedro/issues/913)).
* Fixed slow startup because of catalog processing by reducing the exponential growth of extra processing during `_FrozenDatasets` creations.
* Removed `.coveragerc` from the Kedro project template. `coverage` settings are now given in `pyproject.toml`.
* Fixed a bug where packaging or pulling a modular pipeline with the same name as the project's package name would throw an error (or silently pass without including the pipeline source code in the wheel file).
* Removed unintentional dependency on `git`.
* Fixed an issue where nested pipeline configuration was not included in the packaged pipeline.
* Deprecated the "Thanks for supporting contributions" section of release notes to simplify the contribution process; Kedro 0.17.6 is the last release that includes this. This process has been replaced with the [automatic GitHub feature](https://github.com/kedro-org/kedro/graphs/contributors).
* Fixed a bug where the version on the tracking datasets didn't match the session id and the versions of regular versioned datasets.
* Fixed an issue where datasets in `load_versions` that are not found in the data catalog would silently pass.
* Altered the string representation of nodes so that node inputs/outputs order is preserved rather than being alphabetically sorted.
* Update `APIDataSet` to accept `auth` through `credentials` and allow any iterable for `auth`.

## Upcoming deprecations for Kedro 0.18.0
* `kedro.extras.decorators` and `kedro.pipeline.decorators` are being deprecated in favour of Hooks.
* `kedro.extras.transformers` and `kedro.io.transformers` are being deprecated in favour of Hooks.
* The `--parallel` flag on `kedro run` is being removed in favour of `--runner=ParallelRunner`. The `-p` flag will change to be an alias for `--pipeline`.
* `kedro.io.DataCatalogWithDefault` is being deprecated, to be removed entirely in 0.18.0.

## Thanks for supporting contributions
[Deepyaman Datta](https://github.com/deepyaman),
[Brites](https://github.com/brites101),
[Manish Swami](https://github.com/ManishS6),
[Avaneesh Yembadi](https://github.com/avan-sh),
[Zain Patel](https://github.com/mzjp2),
[Simon Brugman](https://github.com/sbrugman),
[Kiyo Kunii](https://github.com/921kiyo),
[Benjamin Levy](https://github.com/BenjaminLevyQB),
[Louis de Charsonville](https://github.com/louisdecharson),
[Simon Picard](https://github.com/simonpicard)

# Release 0.17.5

## Major features and improvements
* Added new CLI group `registry`, with the associated commands `kedro registry list` and `kedro registry describe`, to replace `kedro pipeline list` and `kedro pipeline describe`.
* Added support for dependency management at a modular pipeline level. When a pipeline with `requirements.txt` is packaged, its dependencies are embedded in the modular pipeline wheel file. Upon pulling the pipeline, Kedro will append dependencies to the project's `requirements.in`. More information is available in [our documentation](https://docs.kedro.org/en/0.17.5/06_nodes_and_pipelines/03_modular_pipelines.html).
* Added support for bulk packaging/pulling modular pipelines using `kedro pipeline package/pull --all` and `pyproject.toml`.
* Removed `cli.py` from the Kedro project template. By default all CLI commands, including `kedro run`, are now defined on the Kedro framework side. These can be overridden in turn by a plugin or a `cli.py` file in your project. A packaged Kedro project will respect the same hierarchy when executed with `python -m my_package`.
* Removed `.ipython/profile_default/startup/` from the Kedro project template in favour of `.ipython/profile_default/ipython_config.py` and the `kedro.extras.extensions.ipython`.
* Added support for `dill` backend to `PickleDataSet`.
* Imports are now refactored at `kedro pipeline package` and `kedro pipeline pull` time, so that _aliasing_ a modular pipeline doesn't break it.
* Added the following new datasets to support basic Experiment Tracking:

| Type                      | Description                                              | Location                         |
| ------------------------- | -------------------------------------------------------- | -------------------------------- |
| `tracking.MetricsDataSet` | Dataset to track numeric metrics for experiment tracking | `kedro.extras.datasets.tracking` |
| `tracking.JSONDataSet`    | Dataset to track data for experiment tracking            | `kedro.extras.datasets.tracking` |

## Bug fixes and other changes
* Bumped minimum required `fsspec` version to 2021.04.
* Fixed the `kedro install` and `kedro build-reqs` flows when uninstalled dependencies are present in a project's `settings.py`, `context.py` or `hooks.py` ([Issue #829](https://github.com/kedro-org/kedro/issues/829)).
* Imports are now refactored at `kedro pipeline package` and `kedro pipeline pull` time, so that _aliasing_ a modular pipeline doesn't break it.

## Minor breaking changes to the API
* Pinned `dynaconf` to `<3.1.6` because the method signature for `_validate_items` changed which is used in Kedro.

## Upcoming deprecations for Kedro 0.18.0
* `kedro pipeline list` and `kedro pipeline describe` are being deprecated in favour of new commands `kedro registry list ` and `kedro registry describe`.
* `kedro install` is being deprecated in favour of using `pip install -r src/requirements.txt` to install project dependencies.

## Thanks for supporting contributions
[Moussa Taifi](https://github.com/moutai),
[Deepyaman Datta](https://github.com/deepyaman)

# Release 0.17.4

## Major features and improvements
* Added the following new datasets:

| Type                   | Description                                                 | Location                       |
| ---------------------- | ----------------------------------------------------------- | ------------------------------ |
| `plotly.PlotlyDataSet` | Works with plotly graph object Figures (saves as json file) | `kedro.extras.datasets.plotly` |

## Bug fixes and other changes
* Defined our set of Kedro Principles! Have a read through [our docs](https://docs.kedro.org/en/0.17.4/12_faq/03_kedro_principles.html).
* `ConfigLoader.get()` now raises a `BadConfigException`, with a more helpful error message, if a configuration file cannot be loaded (for instance due to wrong syntax or poor formatting).
* `run_id` now defaults to `save_version` when `after_catalog_created` is called, similarly to what happens during a `kedro run`.
* Fixed a bug where `kedro ipython` and `kedro jupyter notebook` didn't work if the `PYTHONPATH` was already set.
* Update the IPython extension to allow passing `env` and `extra_params` to `reload_kedro`  similar to how the IPython script works.
* `kedro info` now outputs if a plugin has any `hooks` or `cli_hooks` implemented.
* `PartitionedDataSet` now supports lazily materializing data on save.
* `kedro pipeline describe` now defaults to the `__default__` pipeline when no pipeline name is provided and also shows the namespace the nodes belong to.
* Fixed an issue where spark.SparkDataSet with enabled versioning would throw a VersionNotFoundError when using databricks-connect from a remote machine and saving to dbfs filesystem.
* `EmailMessageDataSet` added to doctree.
* When node inputs do not pass validation, the error message is now shown as the most recent exception in the traceback ([Issue #761](https://github.com/kedro-org/kedro/issues/761)).
* `kedro pipeline package` now only packages the parameter file that exactly matches the pipeline name specified and the parameter files in a directory with the pipeline name.
* Extended support to newer versions of third-party dependencies ([Issue #735](https://github.com/kedro-org/kedro/issues/735)).
* Ensured consistent references to `model input` tables in accordance with our Data Engineering convention.
* Changed behaviour where `kedro pipeline package` takes the pipeline package version, rather than the kedro package version. If the pipeline package version is not present, then the package version is used.
* Launched [GitHub Discussions](https://github.com/kedro-org/kedro/discussions/) and [Kedro Discord Server](https://discord.gg/akJDeVaxnB)
* Improved error message when versioning is enabled for a dataset previously saved as non-versioned ([Issue #625](https://github.com/kedro-org/kedro/issues/625)).

## Minor breaking changes to the API

## Upcoming deprecations for Kedro 0.18.0

## Thanks for supporting contributions
[Lou Kratz](https://github.com/lou-k),
[Lucas Jamar](https://github.com/lucasjamar)

# Release 0.17.3

## Major features and improvements
* Kedro plugins can now override built-in CLI commands.
* Added a `before_command_run` hook for plugins to add extra behaviour before Kedro CLI commands run.
* `pipelines` from `pipeline_registry.py` and `register_pipeline` hooks are now loaded lazily when they are first accessed, not on startup:

    ```python
    from kedro.framework.project import pipelines

    print(pipelines["__default__"])  # pipeline loading is only triggered here
    ```

## Bug fixes and other changes
* `TemplatedConfigLoader` now correctly inserts default values when no globals are supplied.
* Fixed a bug where the `KEDRO_ENV` environment variable had no effect on instantiating the `context` variable in an iPython session or a Jupyter notebook.
* Plugins with empty CLI groups are no longer displayed in the Kedro CLI help screen.
* Duplicate commands will no longer appear twice in the Kedro CLI help screen.
* CLI commands from sources with the same name will show under one list in the help screen.
* The setup of a Kedro project, including adding src to path and configuring settings, is now handled via the `bootstrap_project` method.
* `configure_project` is invoked if a `package_name` is supplied to `KedroSession.create`. This is added for backward-compatibility purpose to support a workflow that creates `Session` manually. It will be removed in `0.18.0`.
* Stopped swallowing up all `ModuleNotFoundError` if `register_pipelines` not found, so that a more helpful error message will appear when a dependency is missing, e.g. [Issue #722](https://github.com/kedro-org/kedro/issues/722).
* When `kedro new` is invoked using a configuration yaml file, `output_dir` is no longer a required key; by default the current working directory will be used.
* When `kedro new` is invoked using a configuration yaml file, the appropriate `prompts.yml` file is now used for validating the provided configuration. Previously, validation was always performed against the kedro project template `prompts.yml` file.
* When a relative path to a starter template is provided, `kedro new` now generates user prompts to obtain configuration rather than supplying empty configuration.
* Fixed error when using starters on Windows with Python 3.7 (Issue [#722](https://github.com/kedro-org/kedro/issues/722)).
* Fixed decoding error of config files that contain accented characters by opening them for reading in UTF-8.
* Fixed an issue where `after_dataset_loaded` run would finish before a dataset is actually loaded when using `--async` flag.

## Upcoming deprecations for Kedro 0.18.0

* `kedro.versioning.journal.Journal` will be removed.
* The following properties on `kedro.framework.context.KedroContext` will be removed:
  * `io` in favour of `KedroContext.catalog`
  * `pipeline` (equivalent to `pipelines["__default__"]`)
  * `pipelines` in favour of `kedro.framework.project.pipelines`

# Release 0.17.2

## Major features and improvements
* Added support for `compress_pickle` backend to `PickleDataSet`.
* Enabled loading pipelines without creating a `KedroContext` instance:

    ```python
    from kedro.framework.project import pipelines

    print(pipelines)
    ```

* Projects generated with kedro>=0.17.2:
  - should define pipelines in `pipeline_registry.py` rather than `hooks.py`.
  - when run as a package, will behave the same as `kedro run`

## Bug fixes and other changes
* If `settings.py` is not importable, the errors will be surfaced earlier in the process, rather than at runtime.

## Minor breaking changes to the API
* `kedro pipeline list` and `kedro pipeline describe` no longer accept redundant `--env` parameter.
* `from kedro.framework.cli.cli import cli` no longer includes the `new` and `starter` commands.

## Upcoming deprecations for Kedro 0.18.0

* `kedro.framework.context.KedroContext.run` will be removed in release 0.18.0.

## Thanks for supporting contributions
[Sasaki Takeru](https://github.com/takeru)

# Release 0.17.1

## Major features and improvements
* Added `env` and `extra_params` to `reload_kedro()` line magic.
* Extended the `pipeline()` API to allow strings and sets of strings as `inputs` and `outputs`, to specify when a dataset name remains the same (not namespaced).
* Added the ability to add custom prompts with regexp validator for starters by repurposing `default_config.yml` as `prompts.yml`.
* Added the `env` and `extra_params` arguments to `register_config_loader` hook.
* Refactored the way `settings` are loaded. You will now be able to run:

    ```python
    from kedro.framework.project import settings

    print(settings.CONF_ROOT)
    ```

* Added a check on `kedro.runner.parallel_runner.ParallelRunner` which checks datasets for the `_SINGLE_PROCESS` attribute in the `_validate_catalog` method. If this attribute is set to `True` in an instance of a dataset (e.g. `SparkDataSet`), the `ParallelRunner` will raise an `AttributeError`.
* Any user-defined dataset that should not be used with `ParallelRunner` may now have the `_SINGLE_PROCESS` attribute set to `True`.

## Bug fixes and other changes
* The version of a packaged modular pipeline now defaults to the version of the project package.
* Added fix to prevent new lines being added to pandas CSV datasets.
* Fixed issue with loading a versioned `SparkDataSet` in the interactive workflow.
* Kedro CLI now checks `pyproject.toml` for a `tool.kedro` section before treating the project as a Kedro project.
* Added fix to `DataCatalog::shallow_copy` now it should copy layers.
* `kedro pipeline pull` now uses `pip download` for protocols that are not supported by `fsspec`.
* Cleaned up documentation to fix broken links and rewrite permanently redirected ones.
* Added a `jsonschema` schema definition for the Kedro 0.17 catalog.
* `kedro install` now waits on Windows until all the requirements are installed.
* Exposed `--to-outputs` option in the CLI, throughout the codebase, and as part of hooks specifications.
* Fixed a bug where `ParquetDataSet` wasn't creating parent directories on the fly.
* Updated documentation.

## Breaking changes to the API
* This release has broken the `kedro ipython` and `kedro jupyter` workflows. To fix this, follow the instructions in the migration guide below.
* You will also need to upgrade `kedro-viz` to 3.10.1 if you use the `%run_viz` line magic in Jupyter Notebook.

> *Note:* If you're using the `ipython` [extension](https://docs.kedro.org/en/0.17.1/11_tools_integration/02_ipython.html#ipython-extension) instead, you will not encounter this problem.

## Migration guide
You will have to update the file `<your_project>/.ipython/profile_default/startup/00-kedro-init.py` in order to make `kedro ipython` and/or `kedro jupyter` work. Add the following line before the `KedroSession` is created:

```python
configure_project(metadata.package_name)  # to add

session = KedroSession.create(metadata.package_name, path)
```

Make sure that the associated import is provided in the same place as others in the file:

```python
from kedro.framework.project import configure_project  # to add
from kedro.framework.session import KedroSession
```

## Thanks for supporting contributions
[Mariana Silva](https://github.com/marianansilva),
[Kiyohito Kunii](https://github.com/921kiyo),
[noklam](https://github.com/noklam),
[Ivan Doroshenko](https://github.com/imdoroshenko),
[Zain Patel](https://github.com/mzjp2),
[Deepyaman Datta](https://github.com/deepyaman),
[Sam Hiscox](https://github.com/samhiscoxqb),
[Pascal Brokmeier](https://github.com/pascalwhoop)

# Release 0.17.0

## Major features and improvements

* In a significant change, [we have introduced `KedroSession`](https://docs.kedro.org/en/0.17.0/04_kedro_project_setup/03_session.html) which is responsible for managing the lifecycle of a Kedro run.
* Created a new Kedro Starter: `kedro new --starter=mini-kedro`. It is possible to [use the DataCatalog as a standalone component](https://github.com/kedro-org/kedro-starters/tree/master/mini-kedro) in a Jupyter notebook and transition into the rest of the Kedro framework.
* Added `DatasetSpecs` with Hooks to run before and after datasets are loaded from/saved to the catalog.
* Added a command: `kedro catalog create`. For a registered pipeline, it creates a `<conf_root>/<env>/catalog/<pipeline_name>.yml` configuration file with `MemoryDataSet` datasets for each dataset that is missing from `DataCatalog`.
* Added `settings.py` and `pyproject.toml` (to replace `.kedro.yml`) for project configuration, in line with Python best practice.
* `ProjectContext` is no longer needed, unless for very complex customisations. `KedroContext`, `ProjectHooks` and `settings.py` together implement sensible default behaviour. As a result `context_path` is also now an _optional_ key in `pyproject.toml`.
* Removed `ProjectContext` from `src/<package_name>/run.py`.
* `TemplatedConfigLoader` now supports [Jinja2 template syntax](https://jinja.palletsprojects.com/en/2.11.x/templates/) alongside its original syntax.
* Made [registration Hooks](https://docs.kedro.org/en/0.17.0/07_extend_kedro/02_hooks.html#registration-hooks) mandatory, as the only way to customise the `ConfigLoader` or the `DataCatalog` used in a project. If no such Hook is provided in `src/<package_name>/hooks.py`, a `KedroContextError` is raised. There are sensible defaults defined in any project generated with Kedro >= 0.16.5.

## Bug fixes and other changes

* `ParallelRunner` no longer results in a run failure, when triggered from a notebook, if the run is started using `KedroSession` (`session.run()`).
* `before_node_run` can now overwrite node inputs by returning a dictionary with the corresponding updates.
* Added minimal, black-compatible flake8 configuration to the project template.
* Moved `isort` and `pytest` configuration from `<project_root>/setup.cfg` to `<project_root>/pyproject.toml`.
* Extra parameters are no longer incorrectly passed from `KedroSession` to `KedroContext`.
* Relaxed `pyspark` requirements to allow for installation of `pyspark` 3.0.
* Added a `--fs-args` option to the `kedro pipeline pull` command to specify configuration options for the `fsspec` filesystem arguments used when pulling modular pipelines from non-PyPI locations.
* Bumped maximum required `fsspec` version to 0.9.
* Bumped maximum supported `s3fs` version to 0.5 (`S3FileSystem` interface has changed since 0.4.1 version).

## Deprecations
* In Kedro 0.17.0 we have deleted the deprecated `kedro.cli` and `kedro.context` modules in favour of `kedro.framework.cli` and `kedro.framework.context` respectively.

## Other breaking changes to the API
* `kedro.io.DataCatalog.exists()` returns `False` when the dataset does not exist, as opposed to raising an exception.
* The pipeline-specific `catalog.yml` file is no longer automatically created for modular pipelines when running `kedro pipeline create`. Use `kedro catalog create` to replace this functionality.
* Removed `include_examples` prompt from `kedro new`. To generate boilerplate example code, you should use a Kedro starter.
* Changed the `--verbose` flag from a global command to a project-specific command flag (e.g `kedro --verbose new` becomes `kedro new --verbose`).
* Dropped support of the `dataset_credentials` key in credentials in `PartitionedDataSet`.
* `get_source_dir()` was removed from `kedro/framework/cli/utils.py`.
* Dropped support of `get_config`, `create_catalog`, `create_pipeline`, `template_version`, `project_name` and `project_path` keys by `get_project_context()` function (`kedro/framework/cli/cli.py`).
* `kedro new --starter` now defaults to fetching the starter template matching the installed Kedro version.
* Renamed `kedro_cli.py` to `cli.py` and moved it inside the Python package (`src/<package_name>/`), for a better packaging and deployment experience.
* Removed `.kedro.yml` from the project template and replaced it with `pyproject.toml`.
* Removed `KEDRO_CONFIGS` constant (previously residing in `kedro.framework.context.context`).
* Modified `kedro pipeline create` CLI command to add a boilerplate parameter config file in `conf/<env>/parameters/<pipeline_name>.yml` instead of `conf/<env>/pipelines/<pipeline_name>/parameters.yml`. CLI commands `kedro pipeline delete` / `package` / `pull` were updated accordingly.
* Removed `get_static_project_data` from `kedro.framework.context`.
* Removed `KedroContext.static_data`.
* The `KedroContext` constructor now takes `package_name` as first argument.
* Replaced `context` property on `KedroSession` with `load_context()` method.
* Renamed `_push_session` and `_pop_session` in `kedro.framework.session.session` to `_activate_session` and `_deactivate_session` respectively.
* Custom context class is set via `CONTEXT_CLASS` variable in `src/<your_project>/settings.py`.
* Removed `KedroContext.hooks` attribute. Instead, hooks should be registered in `src/<your_project>/settings.py` under the `HOOKS` key.
* Restricted names given to nodes to match the regex pattern `[\w\.-]+$`.
* Removed `KedroContext._create_config_loader()` and `KedroContext._create_data_catalog()`. They have been replaced by registration hooks, namely `register_config_loader()` and `register_catalog()` (see also [upcoming deprecations](#upcoming_deprecations_for_kedro_0.18.0)).


## Upcoming deprecations for Kedro 0.18.0

* `kedro.framework.context.load_context` will be removed in release 0.18.0.
* `kedro.framework.cli.get_project_context` will be removed in release 0.18.0.
* We've added a `DeprecationWarning` to the decorator API for both `node` and `pipeline`. These will be removed in release 0.18.0. Use Hooks to extend a node's behaviour instead.
* We've added a `DeprecationWarning` to the Transformers API when adding a transformer to the catalog. These will be removed in release 0.18.0. Use Hooks to customise the `load` and `save` methods.

## Thanks for supporting contributions
[Deepyaman Datta](https://github.com/deepyaman),
[Zach Schuster](https://github.com/zschuster)

## Migration guide from Kedro 0.16.* to 0.17.*

**Reminder:** Our documentation on [how to upgrade Kedro](https://docs.kedro.org/en/0.17.0/12_faq/01_faq.html#how-do-i-upgrade-kedro) covers a few key things to remember when updating any Kedro version.

The Kedro 0.17.0 release contains some breaking changes. If you update Kedro to 0.17.0 and then try to work with projects created against earlier versions of Kedro, you may encounter some issues when trying to run `kedro` commands in the terminal for that project. Here's a short guide to getting your projects running against the new version of Kedro.


>*Note*: As always, if you hit any problems, please check out our documentation:
>* [How can I find out more about Kedro?](https://docs.kedro.org/en/0.17.0/12_faq/01_faq.html#how-can-i-find-out-more-about-kedro)
>* [How can I get my questions answered?](https://docs.kedro.org/en/0.17.0/12_faq/01_faq.html#how-can-i-get-my-question-answered).

To get an existing Kedro project to work after you upgrade to Kedro 0.17.0, we recommend that you create a new project against Kedro 0.17.0 and move the code from your existing project into it. Let's go through the changes, but first, note that if you create a new Kedro project with Kedro 0.17.0 you will not be asked whether you want to include the boilerplate code for the Iris dataset example. We've removed this option (you should now use a Kedro starter if you want to create a project that is pre-populated with code).

To create a new, blank Kedro 0.17.0 project to drop your existing code into, you can create one, as always, with `kedro new`. We also recommend creating a new virtual environment for your new project, or you might run into conflicts with existing dependencies.

* **Update `pyproject.toml`**: Copy the following three keys from the `.kedro.yml` of your existing Kedro project into the `pyproject.toml` file of your new Kedro 0.17.0 project:


    ```toml
    [tools.kedro]
    package_name = "<package_name>"
    project_name = "<project_name>"
    project_version = "0.17.0"
    ```

Check your source directory. If you defined a different source directory (`source_dir`), make sure you also move that to `pyproject.toml`.


* **Copy files from your existing project**:

  + Copy subfolders of `project/src/project_name/pipelines` from existing to new project
  + Copy subfolders of `project/src/test/pipelines` from existing to new project
  + Copy the requirements your project needs into `requirements.txt` and/or `requirements.in`.
  + Copy your project configuration from the `conf` folder. Take note of the new locations needed for modular pipeline configuration (move it from `conf/<env>/pipeline_name/catalog.yml` to `conf/<env>/catalog/pipeline_name.yml` and likewise for `parameters.yml`).
  + Copy from the `data/` folder of your existing project, if needed, into the same location in your new project.
  + Copy any Hooks from `src/<package_name>/hooks.py`.

* **Update your new project's README and docs as necessary**.

* **Update `settings.py`**: For example, if you specified additional Hook implementations in `hooks`, or listed plugins under `disable_hooks_by_plugin` in your `.kedro.yml`, you will need to move them to `settings.py` accordingly:

    ```python
    from <package_name>.hooks import MyCustomHooks, ProjectHooks

    HOOKS = (ProjectHooks(), MyCustomHooks())

    DISABLE_HOOKS_FOR_PLUGINS = ("my_plugin1",)
    ```

* **Migration for `node` names**. From 0.17.0 the only allowed characters for node names are letters, digits, hyphens, underscores and/or fullstops. If you have previously defined node names that have special characters, spaces or other characters that are no longer permitted, you will need to rename those nodes.

* **Copy changes to `kedro_cli.py`**. If you previously customised the `kedro run` command or added more CLI commands to your `kedro_cli.py`, you should move them into `<project_root>/src/<package_name>/cli.py`. Note, however, that the new way to run a Kedro pipeline is via a `KedroSession`, rather than using the `KedroContext`:

    ```python
    with KedroSession.create(package_name=...) as session:
        session.run()
    ```

* **Copy changes made to `ConfigLoader`**. If you have defined a custom class, such as `TemplatedConfigLoader`, by overriding `ProjectContext._create_config_loader`, you should move the contents of the function in `src/<package_name>/hooks.py`, under `register_config_loader`.

* **Copy changes made to `DataCatalog`**. Likewise, if you have `DataCatalog` defined with `ProjectContext._create_catalog`, you should copy-paste the contents into `register_catalog`.

* **Optional**: If you have plugins such as [Kedro-Viz](https://github.com/kedro-org/kedro-viz) installed, it's likely that Kedro 0.17.0 won't work with their older versions, so please either upgrade to the plugin's newest version or follow their migration guides.

# Release 0.16.6

## Major features and improvements

* Added documentation with a focus on single machine and distributed environment deployment; the series includes Docker, Argo, Prefect, Kubeflow, AWS Batch, AWS Sagemaker and extends our section on Databricks.
* Added [kedro-starter-spaceflights](https://github.com/kedro-org/kedro-starter-spaceflights/) alias for generating a project: `kedro new --starter spaceflights`.

## Bug fixes and other changes
* Fixed `TypeError` when converting dict inputs to a node made from a wrapped `partial` function.
* `PartitionedDataSet` improvements:
  - Supported passing arguments to the underlying filesystem.
* Improved handling of non-ASCII word characters in dataset names.
  - For example, a dataset named `jalapeño` will be accessible as `DataCatalog.datasets.jalapeño` rather than `DataCatalog.datasets.jalape__o`.
* Fixed `kedro install` for an Anaconda environment defined in `environment.yml`.
* Fixed backwards compatibility with templates generated with older Kedro versions <0.16.5. No longer need to update `.kedro.yml` to use `kedro lint` and `kedro jupyter notebook convert`.
* Improved documentation.
* Added documentation using MinIO with Kedro.
* Improved error messages for incorrect parameters passed into a node.
* Fixed issue with saving a `TensorFlowModelDataset` in the HDF5 format with versioning enabled.
* Added missing `run_result` argument in `after_pipeline_run` Hooks spec.
* Fixed a bug in IPython script that was causing context hooks to be registered twice. To apply this fix to a project generated with an older Kedro version, apply the same changes made in [this PR](https://github.com/kedro-org/kedro-starter-pandas-iris/pull/16) to your `00-kedro-init.py` file.
* Improved documentation.

## Breaking changes to the API

## Thanks for supporting contributions
[Deepyaman Datta](https://github.com/deepyaman), [Bhavya Merchant](https://github.com/bnmerchant), [Lovkush Agarwal](https://github.com/Lovkush-A), [Varun Krishna S](https://github.com/vhawk19), [Sebastian Bertoli](https://github.com/sebastianbertoli), [noklam](https://github.com/noklam), [Daniel Petti](https://github.com/djpetti), [Waylon Walker](https://github.com/waylonwalker), [Saran Balaji C](https://github.com/csaranbalaji)

# Release 0.16.5

## Major features and improvements
* Added the following new datasets.

| Type                        | Description                                                                                             | Location                      |
| --------------------------- | ------------------------------------------------------------------------------------------------------- | ----------------------------- |
| `email.EmailMessageDataSet` | Manage email messages using [the Python standard library](https://docs.python.org/3/library/email.html) | `kedro.extras.datasets.email` |

* Added support for `pyproject.toml` to configure Kedro. `pyproject.toml` is used if `.kedro.yml` doesn't exist (Kedro configuration should be under `[tool.kedro]` section).
* Projects created with this version will have no `pipeline.py`, having been replaced by `hooks.py`.
* Added a set of registration hooks, as the new way of registering library components with a Kedro project:
    * `register_pipelines()`, to replace `_get_pipelines()`
    * `register_config_loader()`, to replace `_create_config_loader()`
    * `register_catalog()`, to replace `_create_catalog()`
These can be defined in `src/<python_package>/hooks.py` and added to `.kedro.yml` (or `pyproject.toml`). The order of execution is: plugin hooks, `.kedro.yml` hooks, hooks in `ProjectContext.hooks`.
* Added ability to disable auto-registered Hooks using `.kedro.yml` (or `pyproject.toml`) configuration file.

## Bug fixes and other changes
* Added option to run asynchronously via the Kedro CLI.
* Absorbed `.isort.cfg` settings into `setup.cfg`.
* Packaging a modular pipeline raises an error if the pipeline directory is empty or non-existent.

## Breaking changes to the API
* `project_name`, `project_version` and `package_name` now have to be defined in `.kedro.yml` for projects using Kedro 0.16.5+.

## Migration Guide
This release has accidentally broken the usage of `kedro lint` and `kedro jupyter notebook convert` on a project template generated with previous versions of Kedro (<=0.16.4). To amend this, please either upgrade to `kedro==0.16.6` or update `.kedro.yml` within your project root directory to include the following keys:

```yaml
project_name: "<your_project_name>"
project_version: "<kedro_version_of_the_project>"
package_name: "<your_package_name>"
```

## Thanks for supporting contributions
[Deepyaman Datta](https://github.com/deepyaman), [Bas Nijholt](https://github.com/basnijholt), [Sebastian Bertoli](https://github.com/sebastianbertoli)

# Release 0.16.4

## Major features and improvements
* Fixed a bug for using `ParallelRunner` on Windows.
* Enabled auto-discovery of hooks implementations coming from installed plugins.

## Bug fixes and other changes
* Fixed a bug for using `ParallelRunner` on Windows.
* Modified `GBQTableDataSet` to load customized results using customized queries from Google Big Query tables.
* Documentation improvements.

## Breaking changes to the API

## Thanks for supporting contributions
[Ajay Bisht](https://github.com/ajb7), [Vijay Sajjanar](https://github.com/vjkr), [Deepyaman Datta](https://github.com/deepyaman), [Sebastian Bertoli](https://github.com/sebastianbertoli), [Shahil Mawjee](https://github.com/s-mawjee), [Louis Guitton](https://github.com/louisguitton), [Emanuel Ferm](https://github.com/eferm)

# Release 0.16.3

## Major features and improvements
* Added the `kedro pipeline pull` CLI command to extract a packaged modular pipeline, and place the contents in a Kedro project.
* Added the `--version` option to `kedro pipeline package` to allow specifying alternative versions to package under.
* Added the `--starter` option to `kedro new` to create a new project from a local, remote or aliased starter template.
* Added the `kedro starter list` CLI command to list all starter templates that can be used to bootstrap a new Kedro project.
* Added the following new datasets.

| Type               | Description                                                                                           | Location                     |
| ------------------ | ----------------------------------------------------------------------------------------------------- | ---------------------------- |
| `json.JSONDataSet` | Work with JSON files using [the Python standard library](https://docs.python.org/3/library/json.html) | `kedro.extras.datasets.json` |

## Bug fixes and other changes
* Removed `/src/nodes` directory from the project template and made `kedro jupyter convert` create it on the fly if necessary.
* Fixed a bug in `MatplotlibWriter` which prevented saving lists and dictionaries of plots locally on Windows.
* Closed all pyplot windows after saving in `MatplotlibWriter`.
* Documentation improvements:
  - Added [kedro-wings](https://github.com/tamsanh/kedro-wings) and [kedro-great](https://github.com/tamsanh/kedro-great) to the list of community plugins.
* Fixed broken versioning for Windows paths.
* Fixed `DataSet` string representation for falsy values.
* Improved the error message when duplicate nodes are passed to the `Pipeline` initializer.
* Fixed a bug where `kedro docs` would fail because the built docs were located in a different directory.
* Fixed a bug where `ParallelRunner` would fail on Windows machines whose reported CPU count exceeded 61.
* Fixed an issue with saving TensorFlow model to `h5` file on Windows.
* Added a `json` parameter to `APIDataSet` for the convenience of generating requests with JSON bodies.
* Fixed dependencies for `SparkDataSet` to include spark.

## Breaking changes to the API

## Thanks for supporting contributions
[Deepyaman Datta](https://github.com/deepyaman), [Tam-Sanh Nguyen](https://github.com/tamsanh), [DataEngineerOne](http://youtube.com/DataEngineerOne)

# Release 0.16.2

## Major features and improvements
* Added the following new datasets.

| Type                                | Description                                                                                                          | Location                           |
| ----------------------------------- | -------------------------------------------------------------------------------------------------------------------- | ---------------------------------- |
| `pandas.AppendableExcelDataSet`     | Work with `Excel` files opened in append mode                                                                        | `kedro.extras.datasets.pandas`     |
| `tensorflow.TensorFlowModelDataset` | Work with `TensorFlow` models using [TensorFlow 2.X](https://www.tensorflow.org/api_docs/python/tf/keras/Model#save) | `kedro.extras.datasets.tensorflow` |
| `holoviews.HoloviewsWriter`         | Work with `Holoviews` objects (saves as image file)                                                                  | `kedro.extras.datasets.holoviews`  |

* `kedro install` will now compile project dependencies (by running `kedro build-reqs` behind the scenes) before the installation if the `src/requirements.in` file doesn't exist.
* Added `only_nodes_with_namespace` in `Pipeline` class to filter only nodes with a specified namespace.
* Added the `kedro pipeline delete` command to help delete unwanted or unused pipelines (it won't remove references to the pipeline in your `create_pipelines()` code).
* Added the `kedro pipeline package` command to help package up a modular pipeline. It will bundle up the pipeline source code, tests, and parameters configuration into a .whl file.

## Bug fixes and other changes
* `DataCatalog` improvements:
  - Introduced regex filtering to the `DataCatalog.list()` method.
  - Non-alphanumeric characters (except underscore) in dataset name are replaced with `__` in `DataCatalog.datasets`, for ease of access to transcoded datasets.
* Dataset improvements:
  - Improved initialization speed of `spark.SparkHiveDataSet`.
  - Improved S3 cache in `spark.SparkDataSet`.
  - Added support of options for building `pyarrow` table in `pandas.ParquetDataSet`.
* `kedro build-reqs` CLI command improvements:
  - `kedro build-reqs` is now called with `-q` option and will no longer print out compiled requirements to the console for security reasons.
  - All unrecognized CLI options in `kedro build-reqs` command are now passed to [pip-compile](https://github.com/jazzband/pip-tools#example-usage-for-pip-compile) call (e.g. `kedro build-reqs --generate-hashes`).
* `kedro jupyter` CLI command improvements:
  - Improved error message when running `kedro jupyter notebook`, `kedro jupyter lab` or `kedro ipython` with Jupyter/IPython dependencies not being installed.
  - Fixed `%run_viz` line magic for showing kedro viz inside a Jupyter notebook. For the fix to be applied on existing Kedro project, please see the migration guide.
  - Fixed the bug in IPython startup script ([issue 298](https://github.com/kedro-org/kedro/issues/298)).
* Documentation improvements:
  - Updated community-generated content in FAQ.
  - Added [find-kedro](https://github.com/WaylonWalker/find-kedro) and [kedro-static-viz](https://github.com/WaylonWalker/kedro-static-viz) to the list of community plugins.
  - Add missing `pillow.ImageDataSet` entry to the documentation.

## Breaking changes to the API

### Migration guide from Kedro 0.16.1 to 0.16.2

#### Guide to apply the fix for `%run_viz` line magic in existing project

Even though this release ships a fix for project generated with `kedro==0.16.2`, after upgrading, you will still need to make a change in your existing project if it was generated with `kedro>=0.16.0,<=0.16.1` for the fix to take effect. Specifically, please change the content of your project's IPython init script located at `.ipython/profile_default/startup/00-kedro-init.py` with the content of [this file](https://github.com/kedro-org/kedro/blob/0.16.2/kedro/templates/project/%7B%7B%20cookiecutter.repo_name%20%7D%7D/.ipython/profile_default/startup/00-kedro-init.py). You will also need `kedro-viz>=3.3.1`.

## Thanks for supporting contributions
[Miguel Rodriguez Gutierrez](https://github.com/MigQ2), [Joel Schwarzmann](https://github.com/datajoely), [w0rdsm1th](https://github.com/w0rdsm1th), [Deepyaman Datta](https://github.com/deepyaman), [Tam-Sanh Nguyen](https://github.com/tamsanh), [Marcus Gawronsky](https://github.com/marcusinthesky)

# 0.16.1

## Major features and improvements

## Bug fixes and other changes
* Fixed deprecation warnings from `kedro.cli` and `kedro.context` when running `kedro jupyter notebook`.
* Fixed a bug where `catalog` and `context` were not available in Jupyter Lab and Notebook.
* Fixed a bug where `kedro build-reqs` would fail if you didn't have your project dependencies installed.

## Breaking changes to the API

## Thanks for supporting contributions

# 0.16.0

## Major features and improvements
### CLI
* Added new CLI commands (only available for the projects created using Kedro 0.16.0 or later):
  - `kedro catalog list` to list datasets in your catalog
  - `kedro pipeline list` to list pipelines
  - `kedro pipeline describe` to describe a specific pipeline
  - `kedro pipeline create` to create a modular pipeline
* Improved the CLI speed by up to 50%.
* Improved error handling when making a typo on the CLI. We now suggest some of the possible commands you meant to type, in `git`-style.

### Framework
* All modules in `kedro.cli` and `kedro.context` have been moved into `kedro.framework.cli` and `kedro.framework.context` respectively. `kedro.cli` and `kedro.context` will be removed in future releases.
* Added `Hooks`, which is a new mechanism for extending Kedro.
* Fixed `load_context` changing user's current working directory.
* Allowed the source directory to be configurable in `.kedro.yml`.
* Added the ability to specify nested parameter values inside your node inputs, e.g. `node(func, "params:a.b", None)`
### DataSets
* Added the following new datasets.

| Type                       | Description                                 | Location                          |
| -------------------------- | ------------------------------------------- | --------------------------------- |
| `pillow.ImageDataSet`      | Work with image files using `Pillow`        | `kedro.extras.datasets.pillow`    |
| `geopandas.GeoJSONDataSet` | Work with geospatial data using `GeoPandas` | `kedro.extras.datasets.geopandas` |
| `api.APIDataSet`           | Work with data from HTTP(S) API requests    | `kedro.extras.datasets.api`       |

* Added `joblib` backend support to `pickle.PickleDataSet`.
* Added versioning support to `MatplotlibWriter` dataset.
* Added the ability to install dependencies for a given dataset with more granularity, e.g. `pip install "kedro[pandas.ParquetDataSet]"`.
* Added the ability to specify extra arguments, e.g. `encoding` or `compression`, for `fsspec.spec.AbstractFileSystem.open()` calls when loading/saving a dataset. See Example 3 under [docs](https://docs.kedro.org/en/0.16.0/04_user_guide/04_data_catalog.html#use-the-data-catalog-with-the-yaml-api).

### Other
* Added `namespace` property on ``Node``, related to the modular pipeline where the node belongs.
* Added an option to enable asynchronous loading inputs and saving outputs in both `SequentialRunner(is_async=True)` and `ParallelRunner(is_async=True)` class.
* Added `MemoryProfiler` transformer.
* Removed the requirement to have all dependencies for a dataset module to use only a subset of the datasets within.
* Added support for `pandas>=1.0`.
* Enabled Python 3.8 compatibility. _Please note that a Spark workflow may be unreliable for this Python version as `pyspark` is not fully-compatible with 3.8 yet._
* Renamed "features" layer to "feature" layer to be consistent with (most) other layers and the [relevant FAQ](https://docs.kedro.org/en/0.16.0/06_resources/01_faq.html#what-is-data-engineering-convention).

## Bug fixes and other changes
* Fixed a bug where a new version created mid-run by an external system caused inconsistencies in the load versions used in the current run.
* Documentation improvements
  * Added instruction in the documentation on how to create a custom runner).
  * Updated contribution process in `CONTRIBUTING.md` - added Developer Workflow.
  * Documented installation of development version of Kedro in the [FAQ section](https://docs.kedro.org/en/0.16.0/06_resources/01_faq.html#how-can-i-use-development-version-of-kedro).
  * Added missing `_exists` method to `MyOwnDataSet` example in 04_user_guide/08_advanced_io.
* Fixed a bug where `PartitionedDataSet` and `IncrementalDataSet` were not working with `s3a` or `s3n` protocol.
* Added ability to read partitioned parquet file from a directory in `pandas.ParquetDataSet`.
* Replaced `functools.lru_cache` with `cachetools.cachedmethod` in `PartitionedDataSet` and `IncrementalDataSet` for per-instance cache invalidation.
* Implemented custom glob function for `SparkDataSet` when running on Databricks.
* Fixed a bug in `SparkDataSet` not allowing for loading data from DBFS in a Windows machine using Databricks-connect.
* Improved the error message for `DataSetNotFoundError` to suggest possible dataset names user meant to type.
* Added the option for contributors to run Kedro tests locally without Spark installation with `make test-no-spark`.
* Added option to lint the project without applying the formatting changes (`kedro lint --check-only`).

## Breaking changes to the API
### Datasets
* Deleted obsolete datasets from `kedro.io`.
* Deleted `kedro.contrib` and `extras` folders.
* Deleted obsolete `CSVBlobDataSet` and `JSONBlobDataSet` dataset types.
* Made `invalidate_cache` method on datasets private.
* `get_last_load_version` and `get_last_save_version` methods are no longer available on `AbstractDataSet`.
* `get_last_load_version` and `get_last_save_version` have been renamed to `resolve_load_version` and `resolve_save_version` on ``AbstractVersionedDataSet``, the results of which are cached.
* The `release()` method on datasets extending ``AbstractVersionedDataSet`` clears the cached load and save version. All custom datasets must call `super()._release()` inside `_release()`.
* ``TextDataSet`` no longer has `load_args` and `save_args`. These can instead be specified under `open_args_load` or `open_args_save` in `fs_args`.
* `PartitionedDataSet` and `IncrementalDataSet` method `invalidate_cache` was made private: `_invalidate_caches`.

### Other
* Removed `KEDRO_ENV_VAR` from `kedro.context` to speed up the CLI run time.
* `Pipeline.name` has been removed in favour of `Pipeline.tag()`.
* Dropped `Pipeline.transform()` in favour of `kedro.pipeline.modular_pipeline.pipeline()` helper function.
* Made constant `PARAMETER_KEYWORDS` private, and moved it from `kedro.pipeline.pipeline` to `kedro.pipeline.modular_pipeline`.
* Layers are no longer part of the dataset object, as they've moved to the `DataCatalog`.
* Python 3.5 is no longer supported by the current and all future versions of Kedro.

### Migration guide from Kedro 0.15.* to 0.16.*

#### General Migration

**reminder** [How do I upgrade Kedro](https://docs.kedro.org/en/0.16.0/06_resources/01_faq.html#how-do-i-upgrade-kedro) covers a few key things to remember when updating any kedro version.

#### Migration for datasets

Since all the datasets (from `kedro.io` and `kedro.contrib.io`) were moved to `kedro/extras/datasets` you must update the type of all datasets in `<project>/conf/base/catalog.yml` file.
Here how it should be changed: `type: <SomeDataSet>` -> `type: <subfolder of kedro/extras/datasets>.<SomeDataSet>` (e.g. `type: CSVDataSet` -> `type: pandas.CSVDataSet`).

In addition, all the specific datasets like `CSVLocalDataSet`, `CSVS3DataSet` etc. were deprecated. Instead, you must use generalized datasets like `CSVDataSet`.
E.g. `type: CSVS3DataSet` -> `type: pandas.CSVDataSet`.

> Note: No changes required if you are using your custom dataset.

#### Migration for Pipeline.transform()
`Pipeline.transform()` has been dropped in favour of the `pipeline()` constructor. The following changes apply:
- Remember to import `from kedro.pipeline import pipeline`
- The `prefix` argument has been renamed to `namespace`
- And `datasets` has been broken down into more granular arguments:
  - `inputs`: Independent inputs to the pipeline
  - `outputs`: Any output created in the pipeline, whether an intermediary dataset or a leaf output
  - `parameters`: `params:...` or `parameters`

As an example, code that used to look like this with the `Pipeline.transform()` constructor:
```python
result = my_pipeline.transform(
    datasets={"input": "new_input", "output": "new_output", "params:x": "params:y"},
    prefix="pre",
)
```

When used with the new `pipeline()` constructor, becomes:
```python
from kedro.pipeline import pipeline

result = pipeline(
    my_pipeline,
    inputs={"input": "new_input"},
    outputs={"output": "new_output"},
    parameters={"params:x": "params:y"},
    namespace="pre",
)
```

#### Migration for decorators, color logger, transformers etc.
Since some modules were moved to other locations you need to update import paths appropriately.
You can find the list of moved files in the [`0.15.6` release notes](https://github.com/kedro-org/kedro/releases/tag/0.15.6) under the section titled `Files with a new location`.

#### Migration for CLI and KEDRO_ENV environment variable
> Note: If you haven't made significant changes to your `kedro_cli.py`, it may be easier to simply copy the updated `kedro_cli.py` `.ipython/profile_default/startup/00-kedro-init.py` and from GitHub or a newly generated project into your old project.

* We've removed `KEDRO_ENV_VAR` from `kedro.context`. To get your existing project template working, you'll need to remove all instances of `KEDRO_ENV_VAR` from your project template:
  - From the imports in `kedro_cli.py` and `.ipython/profile_default/startup/00-kedro-init.py`: `from kedro.context import KEDRO_ENV_VAR, load_context` -> `from kedro.framework.context import load_context`
  - Remove the `envvar=KEDRO_ENV_VAR` line from the click options in `run`, `jupyter_notebook` and `jupyter_lab` in `kedro_cli.py`
  - Replace `KEDRO_ENV_VAR` with `"KEDRO_ENV"` in `_build_jupyter_env`
  - Replace `context = load_context(path, env=os.getenv(KEDRO_ENV_VAR))` with `context = load_context(path)` in `.ipython/profile_default/startup/00-kedro-init.py`

 #### Migration for `kedro build-reqs`

 We have upgraded `pip-tools` which is used by `kedro build-reqs` to 5.x. This `pip-tools` version requires `pip>=20.0`. To upgrade `pip`, please refer to [their documentation](https://pip.pypa.io/en/stable/installing/#upgrading-pip).

## Thanks for supporting contributions
[@foolsgold](https://github.com/foolsgold), [Mani Sarkar](https://github.com/neomatrix369), [Priyanka Shanbhag](https://github.com/priyanka1414), [Luis Blanche](https://github.com/LuisBlanche), [Deepyaman Datta](https://github.com/deepyaman), [Antony Milne](https://github.com/AntonyMilneQB), [Panos Psimatikas](https://github.com/ppsimatikas), [Tam-Sanh Nguyen](https://github.com/tamsanh), [Tomasz Kaczmarczyk](https://github.com/TomaszKaczmarczyk), [Kody Fischer](https://github.com/Klio-Foxtrot187), [Waylon Walker](https://github.com/waylonwalker)

# 0.15.9

## Major features and improvements

## Bug fixes and other changes

* Pinned `fsspec>=0.5.1, <0.7.0` and `s3fs>=0.3.0, <0.4.1` to fix incompatibility issues with their latest release.

## Breaking changes to the API

## Thanks for supporting contributions

# 0.15.8

## Major features and improvements

## Bug fixes and other changes

* Added the additional libraries to our `requirements.txt` so `pandas.CSVDataSet` class works out of box with `pip install kedro`.
* Added `pandas` to our `extra_requires` in `setup.py`.
* Improved the error message when dependencies of a `DataSet` class are missing.

## Breaking changes to the API

## Thanks for supporting contributions

# 0.15.7

## Major features and improvements

* Added in documentation on how to contribute a custom `AbstractDataSet` implementation.

## Bug fixes and other changes

* Fixed the link to the Kedro banner image in the documentation.

## Breaking changes to the API

## Thanks for supporting contributions

# 0.15.6

## Major features and improvements
> _TL;DR_ We're launching [`kedro.extras`](https://github.com/kedro-org/kedro/tree/master/extras), the new home for our revamped series of datasets, decorators and dataset transformers. The datasets in [`kedro.extras.datasets`](https://github.com/kedro-org/kedro/tree/master/extras/datasets) use [`fsspec`](https://filesystem-spec.readthedocs.io/en/latest/) to access a variety of data stores including local file systems, network file systems, cloud object stores (including S3 and GCP), and Hadoop, read more about this [**here**](https://docs.kedro.org/en/0.15.6/04_user_guide/04_data_catalog.html#specifying-the-location-of-the-dataset). The change will allow [#178](https://github.com/kedro-org/kedro/issues/178) to happen in the next major release of Kedro.

An example of this new system can be seen below, loading the CSV `SparkDataSet` from S3:

```yaml
weather:
  type: spark.SparkDataSet  # Observe the specified type, this  affects all datasets
  filepath: s3a://your_bucket/data/01_raw/weather*  # filepath uses fsspec to indicate the file storage system
  credentials: dev_s3
  file_format: csv
```

You can also load data incrementally whenever it is dumped into a directory with the extension to [`PartionedDataSet`](https://docs.kedro.org/en/0.15.6/04_user_guide/08_advanced_io.html#partitioned-dataset), a feature that allows you to load a directory of files. The [`IncrementalDataSet`](https://docs.kedro.org/en/0.15.6/04_user_guide/08_advanced_io.html#incremental-loads-with-incrementaldataset) stores the information about the last processed partition in a `checkpoint`, read more about this feature [**here**](https://docs.kedro.org/en/0.15.6/04_user_guide/08_advanced_io.html#incremental-loads-with-incrementaldataset).

### New features

* Added `layer` attribute for datasets in `kedro.extras.datasets` to specify the name of a layer according to [data engineering convention](https://docs.kedro.org/en/0.15.6/06_resources/01_faq.html#what-is-data-engineering-convention), this feature will be passed to [`kedro-viz`](https://github.com/kedro-org/kedro-viz) in future releases.
* Enabled loading a particular version of a dataset in Jupyter Notebooks and iPython, using `catalog.load("dataset_name", version="<2019-12-13T15.08.09.255Z>")`.
* Added property `run_id` on `ProjectContext`, used for versioning using the [`Journal`](https://docs.kedro.org/en/0.15.6/04_user_guide/13_journal.html). To customise your journal `run_id` you can override the private method `_get_run_id()`.
* Added the ability to install all optional kedro dependencies via `pip install "kedro[all]"`.
* Modified the `DataCatalog`'s load order for datasets, loading order is the following:
  - `kedro.io`
  - `kedro.extras.datasets`
  - Import path, specified in `type`
* Added an optional `copy_mode` flag to `CachedDataSet` and `MemoryDataSet` to specify (`deepcopy`, `copy` or `assign`) the copy mode to use when loading and saving.

### New Datasets

| Type                             | Description                                                                                                                                      | Location                            |
| -------------------------------- | ------------------------------------------------------------------------------------------------------------------------------------------------ | ----------------------------------- |
| `dask.ParquetDataSet`            | Handles parquet datasets using Dask                                                                                                              | `kedro.extras.datasets.dask`        |
| `pickle.PickleDataSet`           | Work with Pickle files using [`fsspec`](https://filesystem-spec.readthedocs.io/en/latest/) to communicate with the underlying filesystem         | `kedro.extras.datasets.pickle`      |
| `pandas.CSVDataSet`              | Work with CSV files using [`fsspec`](https://filesystem-spec.readthedocs.io/en/latest/) to communicate with the underlying filesystem            | `kedro.extras.datasets.pandas`      |
| `pandas.TextDataSet`             | Work with text files using [`fsspec`](https://filesystem-spec.readthedocs.io/en/latest/) to communicate with the underlying filesystem           | `kedro.extras.datasets.pandas`      |
| `pandas.ExcelDataSet`            | Work with Excel files using [`fsspec`](https://filesystem-spec.readthedocs.io/en/latest/) to communicate with the underlying filesystem          | `kedro.extras.datasets.pandas`      |
| `pandas.HDFDataSet`              | Work with HDF using [`fsspec`](https://filesystem-spec.readthedocs.io/en/latest/) to communicate with the underlying filesystem                  | `kedro.extras.datasets.pandas`      |
| `yaml.YAMLDataSet`               | Work with YAML files using [`fsspec`](https://filesystem-spec.readthedocs.io/en/latest/) to communicate with the underlying filesystem           | `kedro.extras.datasets.yaml`        |
| `matplotlib.MatplotlibWriter`    | Save with Matplotlib images using [`fsspec`](https://filesystem-spec.readthedocs.io/en/latest/) to communicate with the underlying filesystem    | `kedro.extras.datasets.matplotlib`  |
| `networkx.NetworkXDataSet`       | Work with NetworkX files using [`fsspec`](https://filesystem-spec.readthedocs.io/en/latest/) to communicate with the underlying filesystem       | `kedro.extras.datasets.networkx`    |
| `biosequence.BioSequenceDataSet` | Work with bio-sequence objects using [`fsspec`](https://filesystem-spec.readthedocs.io/en/latest/) to communicate with the underlying filesystem | `kedro.extras.datasets.biosequence` |
| `pandas.GBQTableDataSet`         | Work with Google BigQuery                                                                                                                        | `kedro.extras.datasets.pandas`      |
| `pandas.FeatherDataSet`          | Work with feather files using [`fsspec`](https://filesystem-spec.readthedocs.io/en/latest/) to communicate with the underlying filesystem        | `kedro.extras.datasets.pandas`      |
| `IncrementalDataSet`             | Inherit from `PartitionedDataSet` and remembers the last processed partition                                                                     | `kedro.io`                          |

### Files with a new location

| Type                                                                 | New Location                                 |
| -------------------------------------------------------------------- | -------------------------------------------- |
| `JSONDataSet`                                                        | `kedro.extras.datasets.pandas`               |
| `CSVBlobDataSet`                                                     | `kedro.extras.datasets.pandas`               |
| `JSONBlobDataSet`                                                    | `kedro.extras.datasets.pandas`               |
| `SQLTableDataSet`                                                    | `kedro.extras.datasets.pandas`               |
| `SQLQueryDataSet`                                                    | `kedro.extras.datasets.pandas`               |
| `SparkDataSet`                                                       | `kedro.extras.datasets.spark`                |
| `SparkHiveDataSet`                                                   | `kedro.extras.datasets.spark`                |
| `SparkJDBCDataSet`                                                   | `kedro.extras.datasets.spark`                |
| `kedro/contrib/decorators/retry.py`                                  | `kedro/extras/decorators/retry_node.py`      |
| `kedro/contrib/decorators/memory_profiler.py`                        | `kedro/extras/decorators/memory_profiler.py` |
| `kedro/contrib/io/transformers/transformers.py`                      | `kedro/extras/transformers/time_profiler.py` |
| `kedro/contrib/colors/logging/color_logger.py`                       | `kedro/extras/logging/color_logger.py`       |
| `extras/ipython_loader.py`                                           | `tools/ipython/ipython_loader.py`            |
| `kedro/contrib/io/cached/cached_dataset.py`                          | `kedro/io/cached_dataset.py`                 |
| `kedro/contrib/io/catalog_with_default/data_catalog_with_default.py` | `kedro/io/data_catalog_with_default.py`      |
| `kedro/contrib/config/templated_config.py`                           | `kedro/config/templated_config.py`           |

## Upcoming deprecations

| Category                  | Type                                                           |
| ------------------------- | -------------------------------------------------------------- |
| **Datasets**              | `BioSequenceLocalDataSet`                                      |
|                           | `CSVGCSDataSet`                                                |
|                           | `CSVHTTPDataSet`                                               |
|                           | `CSVLocalDataSet`                                              |
|                           | `CSVS3DataSet`                                                 |
|                           | `ExcelLocalDataSet`                                            |
|                           | `FeatherLocalDataSet`                                          |
|                           | `JSONGCSDataSet`                                               |
|                           | `JSONLocalDataSet`                                             |
|                           | `HDFLocalDataSet`                                              |
|                           | `HDFS3DataSet`                                                 |
|                           | `kedro.contrib.io.cached.CachedDataSet`                        |
|                           | `kedro.contrib.io.catalog_with_default.DataCatalogWithDefault` |
|                           | `MatplotlibLocalWriter`                                        |
|                           | `MatplotlibS3Writer`                                           |
|                           | `NetworkXLocalDataSet`                                         |
|                           | `ParquetGCSDataSet`                                            |
|                           | `ParquetLocalDataSet`                                          |
|                           | `ParquetS3DataSet`                                             |
|                           | `PickleLocalDataSet`                                           |
|                           | `PickleS3DataSet`                                              |
|                           | `TextLocalDataSet`                                             |
|                           | `YAMLLocalDataSet`                                             |
| **Decorators**            | `kedro.contrib.decorators.memory_profiler`                     |
|                           | `kedro.contrib.decorators.retry`                               |
|                           | `kedro.contrib.decorators.pyspark.spark_to_pandas`             |
|                           | `kedro.contrib.decorators.pyspark.pandas_to_spark`             |
| **Transformers**          | `kedro.contrib.io.transformers.transformers`                   |
| **Configuration Loaders** | `kedro.contrib.config.TemplatedConfigLoader`                   |

## Bug fixes and other changes
* Added the option to set/overwrite params in `config.yaml` using YAML dict style instead of string CLI formatting only.
* Kedro CLI arguments `--node` and `--tag` support comma-separated values, alternative methods will be deprecated in future releases.
* Fixed a bug in the `invalidate_cache` method of `ParquetGCSDataSet` and `CSVGCSDataSet`.
* `--load-version` now won't break if version value contains a colon.
* Enabled running `node`s with duplicate inputs.
* Improved error message when empty credentials are passed into `SparkJDBCDataSet`.
* Fixed bug that caused an empty project to fail unexpectedly with ImportError in `template/.../pipeline.py`.
* Fixed bug related to saving dataframe with categorical variables in table mode using `HDFS3DataSet`.
* Fixed bug that caused unexpected behavior when using `from_nodes` and `to_nodes` in pipelines using transcoding.
* Credentials nested in the dataset config are now also resolved correctly.
* Bumped minimum required pandas version to 0.24.0 to make use of `pandas.DataFrame.to_numpy` (recommended alternative to `pandas.DataFrame.values`).
* Docs improvements.
* `Pipeline.transform` skips modifying node inputs/outputs containing `params:` or `parameters` keywords.
* Support for `dataset_credentials` key in the credentials for `PartitionedDataSet` is now deprecated. The dataset credentials should be specified explicitly inside the dataset config.
* Datasets can have a new `confirm` function which is called after a successful node function execution if the node contains `confirms` argument with such dataset name.
* Make the resume prompt on pipeline run failure use `--from-nodes` instead of `--from-inputs` to avoid unnecessarily re-running nodes that had already executed.
* When closed, Jupyter notebook kernels are automatically terminated after 30 seconds of inactivity by default. Use `--idle-timeout` option to update it.
* Added `kedro-viz` to the Kedro project template `requirements.txt` file.
* Removed the `results` and `references` folder from the project template.
* Updated contribution process in `CONTRIBUTING.md`.

## Breaking changes to the API
* Existing `MatplotlibWriter` dataset in `contrib` was renamed to `MatplotlibLocalWriter`.
* `kedro/contrib/io/matplotlib/matplotlib_writer.py` was renamed to `kedro/contrib/io/matplotlib/matplotlib_local_writer.py`.
* `kedro.contrib.io.bioinformatics.sequence_dataset.py` was renamed to `kedro.contrib.io.bioinformatics.biosequence_local_dataset.py`.

## Thanks for supporting contributions
[Andrii Ivaniuk](https://github.com/andrii-ivaniuk), [Jonas Kemper](https://github.com/jonasrk), [Yuhao Zhu](https://github.com/yhzqb), [Balazs Konig](https://github.com/BalazsKonigQB), [Pedro Abreu](https://github.com/PedroAbreuQB), [Tam-Sanh Nguyen](https://github.com/tamsanh), [Peter Zhao](https://github.com/zxpeter), [Deepyaman Datta](https://github.com/deepyaman), [Florian Roessler](https://github.com/fdroessler/), [Miguel Rodriguez Gutierrez](https://github.com/MigQ2)

# 0.15.5

## Major features and improvements
* New CLI commands and command flags:
  - Load multiple `kedro run` CLI flags from a configuration file with the `--config` flag (e.g. `kedro run --config run_config.yml`)
  - Run parametrised pipeline runs with the `--params` flag (e.g. `kedro run --params param1:value1,param2:value2`).
  - Lint your project code using the `kedro lint` command, your project is linted with [`black`](https://github.com/psf/black) (Python 3.6+), [`flake8`](https://gitlab.com/pycqa/flake8) and [`isort`](https://github.com/PyCQA/isort).
* Load specific environments with Jupyter notebooks using `KEDRO_ENV` which will globally set `run`, `jupyter notebook` and `jupyter lab` commands using environment variables.
* Added the following datasets:
  - `CSVGCSDataSet` dataset in `contrib` for working with CSV files in Google Cloud Storage.
  - `ParquetGCSDataSet` dataset in `contrib` for working with Parquet files in Google Cloud Storage.
  - `JSONGCSDataSet` dataset in `contrib` for working with JSON files in Google Cloud Storage.
  - `MatplotlibS3Writer` dataset in `contrib` for saving Matplotlib images to S3.
  - `PartitionedDataSet` for working with datasets split across multiple files.
  - `JSONDataSet` dataset for working with JSON files that uses [`fsspec`](https://filesystem-spec.readthedocs.io/en/latest/) to communicate with the underlying filesystem. It doesn't support `http(s)` protocol for now.
* Added `s3fs_args` to all S3 datasets.
* Pipelines can be deducted with `pipeline1 - pipeline2`.

## Bug fixes and other changes
* `ParallelRunner` now works with `SparkDataSet`.
* Allowed the use of nulls in `parameters.yml`.
* Fixed an issue where `%reload_kedro` wasn't reloading all user modules.
* Fixed `pandas_to_spark` and `spark_to_pandas` decorators to work with functions with kwargs.
* Fixed a bug where `kedro jupyter notebook` and `kedro jupyter lab` would run a different Jupyter installation to the one in the local environment.
* Implemented Databricks-compatible dataset versioning for `SparkDataSet`.
* Fixed a bug where `kedro package` would fail in certain situations where `kedro build-reqs` was used to generate `requirements.txt`.
* Made `bucket_name` argument optional for the following datasets: `CSVS3DataSet`, `HDFS3DataSet`, `PickleS3DataSet`, `contrib.io.parquet.ParquetS3DataSet`, `contrib.io.gcs.JSONGCSDataSet` - bucket name can now be included into the filepath along with the filesystem protocol (e.g. `s3://bucket-name/path/to/key.csv`).
* Documentation improvements and fixes.

## Breaking changes to the API
* Renamed entry point for running pip-installed projects to `run_package()` instead of `main()` in `src/<package>/run.py`.
* `bucket_name` key has been removed from the string representation of the following datasets: `CSVS3DataSet`, `HDFS3DataSet`, `PickleS3DataSet`, `contrib.io.parquet.ParquetS3DataSet`, `contrib.io.gcs.JSONGCSDataSet`.
* Moved the `mem_profiler` decorator to `contrib` and separated the `contrib` decorators so that dependencies are modular. You may need to update your import paths, for example the pyspark decorators should be imported as `from kedro.contrib.decorators.pyspark import <pyspark_decorator>` instead of `from kedro.contrib.decorators import <pyspark_decorator>`.

## Thanks for supporting contributions
[Sheldon Tsen](https://github.com/sheldontsen-qb), [@roumail](https://github.com/roumail), [Karlson Lee](https://github.com/i25959341), [Waylon Walker](https://github.com/WaylonWalker), [Deepyaman Datta](https://github.com/deepyaman), [Giovanni](https://github.com/plauto), [Zain Patel](https://github.com/mzjp2)

# 0.15.4

## Major features and improvements
* `kedro jupyter` now gives the default kernel a sensible name.
* `Pipeline.name` has been deprecated in favour of `Pipeline.tags`.
* Reuse pipelines within a Kedro project using `Pipeline.transform`, it simplifies dataset and node renaming.
* Added Jupyter Notebook line magic (`%run_viz`) to run `kedro viz` in a Notebook cell (requires [`kedro-viz`](https://github.com/kedro-org/kedro-viz) version 3.0.0 or later).
* Added the following datasets:
  - `NetworkXLocalDataSet` in `kedro.contrib.io.networkx` to load and save local graphs (JSON format) via NetworkX. (by [@josephhaaga](https://github.com/josephhaaga))
  - `SparkHiveDataSet` in `kedro.contrib.io.pyspark.SparkHiveDataSet` allowing usage of Spark and insert/upsert on non-transactional Hive tables.
* `kedro.contrib.config.TemplatedConfigLoader` now supports name/dict key templating and default values.

## Bug fixes and other changes
* `get_last_load_version()` method for versioned datasets now returns exact last load version if the dataset has been loaded at least once and `None` otherwise.
* Fixed a bug in `_exists` method for versioned `SparkDataSet`.
* Enabled the customisation of the ExcelWriter in `ExcelLocalDataSet` by specifying options under `writer` key in `save_args`.
* Fixed a bug in IPython startup script, attempting to load context from the incorrect location.
* Removed capping the length of a dataset's string representation.
* Fixed `kedro install` command failing on Windows if `src/requirements.txt` contains a different version of Kedro.
* Enabled passing a single tag into a node or a pipeline without having to wrap it in a list (i.e. `tags="my_tag"`).

## Breaking changes to the API
* Removed `_check_paths_consistency()` method from `AbstractVersionedDataSet`. Version consistency check is now done in `AbstractVersionedDataSet.save()`. Custom versioned datasets should modify `save()` method implementation accordingly.

## Thanks for supporting contributions
[Joseph Haaga](https://github.com/josephhaaga), [Deepyaman Datta](https://github.com/deepyaman), [Joost Duisters](https://github.com/JoostDuisters), [Zain Patel](https://github.com/mzjp2), [Tom Vigrass](https://github.com/tomvigrass)

# 0.15.3

## Bug Fixes and other changes
* Narrowed the requirements for `PyTables` so that we maintain support for Python 3.5.

# 0.15.2

## Major features and improvements
* Added `--load-version`, a `kedro run` argument that allows you run the pipeline with a particular load version of a dataset.
* Support for modular pipelines in `src/`, break the pipeline into isolated parts with reusability in mind.
* Support for multiple pipelines, an ability to have multiple entry point pipelines and choose one with `kedro run --pipeline NAME`.
* Added a `MatplotlibWriter` dataset in `contrib` for saving Matplotlib images.
* An ability to template/parameterize configuration files with `kedro.contrib.config.TemplatedConfigLoader`.
* Parameters are exposed as a context property for ease of access in iPython / Jupyter Notebooks with `context.params`.
* Added `max_workers` parameter for ``ParallelRunner``.

## Bug fixes and other changes
* Users will override the `_get_pipeline` abstract method in `ProjectContext(KedroContext)` in `run.py` rather than the `pipeline` abstract property. The `pipeline` property is not abstract anymore.
* Improved an error message when versioned local dataset is saved and unversioned path already exists.
* Added `catalog` global variable to `00-kedro-init.py`, allowing you to load datasets with `catalog.load()`.
* Enabled tuples to be returned from a node.
* Disallowed the ``ConfigLoader`` loading the same file more than once, and deduplicated the `conf_paths` passed in.
* Added a `--open` flag to `kedro build-docs` that opens the documentation on build.
* Updated the ``Pipeline`` representation to include name of the pipeline, also making it readable as a context property.
* `kedro.contrib.io.pyspark.SparkDataSet` and `kedro.contrib.io.azure.CSVBlobDataSet` now support versioning.

## Breaking changes to the API
* `KedroContext.run()` no longer accepts `catalog` and `pipeline` arguments.
* `node.inputs` now returns the node's inputs in the order required to bind them properly to the node's function.

## Thanks for supporting contributions
[Deepyaman Datta](https://github.com/deepyaman), [Luciano Issoe](https://github.com/Lucianois), [Joost Duisters](https://github.com/JoostDuisters), [Zain Patel](https://github.com/mzjp2), [William Ashford](https://github.com/williamashfordQB), [Karlson Lee](https://github.com/i25959341)

# 0.15.1

## Major features and improvements
* Extended `versioning` support to cover the tracking of environment setup, code and datasets.
* Added the following datasets:
  - `FeatherLocalDataSet` in `contrib` for usage with pandas. (by [@mdomarsaleem](https://github.com/mdomarsaleem))
* Added `get_last_load_version` and `get_last_save_version` to `AbstractVersionedDataSet`.
* Implemented `__call__` method on `Node` to allow for users to execute `my_node(input1=1, input2=2)` as an alternative to `my_node.run(dict(input1=1, input2=2))`.
* Added new `--from-inputs` run argument.

## Bug fixes and other changes
* Fixed a bug in `load_context()` not loading context in non-Kedro Jupyter Notebooks.
* Fixed a bug in `ConfigLoader.get()` not listing nested files for `**`-ending glob patterns.
* Fixed a logging config error in Jupyter Notebook.
* Updated documentation in `03_configuration` regarding how to modify the configuration path.
* Documented the architecture of Kedro showing how we think about library, project and framework components.
* `extras/kedro_project_loader.py` renamed to `extras/ipython_loader.py` and now runs any IPython startup scripts without relying on the Kedro project structure.
* Fixed TypeError when validating partial function's signature.
* After a node failure during a pipeline run, a resume command will be suggested in the logs. This command will not work if the required inputs are MemoryDataSets.

## Breaking changes to the API

## Thanks for supporting contributions
[Omar Saleem](https://github.com/mdomarsaleem), [Mariana Silva](https://github.com/marianansilva), [Anil Choudhary](https://github.com/aniryou), [Craig](https://github.com/cfranklin11)

# 0.15.0

## Major features and improvements
* Added `KedroContext` base class which holds the configuration and Kedro's main functionality (catalog, pipeline, config, runner).
* Added a new CLI command `kedro jupyter convert` to facilitate converting Jupyter Notebook cells into Kedro nodes.
* Added support for `pip-compile` and new Kedro command `kedro build-reqs` that generates `requirements.txt` based on `requirements.in`.
* Running `kedro install` will install packages to conda environment if `src/environment.yml` exists in your project.
* Added a new `--node` flag to `kedro run`, allowing users to run only the nodes with the specified names.
* Added new `--from-nodes` and `--to-nodes` run arguments, allowing users to run a range of nodes from the pipeline.
* Added prefix `params:` to the parameters specified in `parameters.yml` which allows users to differentiate between their different parameter node inputs and outputs.
* Jupyter Lab/Notebook now starts with only one kernel by default.
* Added the following datasets:
  -  `CSVHTTPDataSet` to load CSV using HTTP(s) links.
  - `JSONBlobDataSet` to load json (-delimited) files from Azure Blob Storage.
  - `ParquetS3DataSet` in `contrib` for usage with pandas. (by [@mmchougule](https://github.com/mmchougule))
  - `CachedDataSet` in `contrib` which will cache data in memory to avoid io/network operations. It will clear the cache once a dataset is no longer needed by a pipeline. (by [@tsanikgr](https://github.com/tsanikgr))
  - `YAMLLocalDataSet` in `contrib` to load and save local YAML files. (by [@Minyus](https://github.com/Minyus))

## Bug fixes and other changes
* Documentation improvements including instructions on how to initialise a Spark session using YAML configuration.
* `anyconfig` default log level changed from `INFO` to `WARNING`.
* Added information on installed plugins to `kedro info`.
* Added style sheets for project documentation, so the output of `kedro build-docs` will resemble the style of `kedro docs`.

## Breaking changes to the API
* Simplified the Kedro template in `run.py` with the introduction of `KedroContext` class.
* Merged `FilepathVersionMixIn` and `S3VersionMixIn` under one abstract class `AbstractVersionedDataSet` which extends`AbstractDataSet`.
* `name` changed to be a keyword-only argument for `Pipeline`.
* `CSVLocalDataSet` no longer supports URLs. `CSVHTTPDataSet` supports URLs.

### Migration guide from Kedro 0.14.* to Kedro 0.15.0
#### Migration for Kedro project template
This guide assumes that:
  * The framework specific code has not been altered significantly
  * Your project specific code is stored in the dedicated python package under `src/`.

The breaking changes were introduced in the following project template files:
- `<project-name>/.ipython/profile_default/startup/00-kedro-init.py`
- `<project-name>/kedro_cli.py`
- `<project-name>/src/tests/test_run.py`
- `<project-name>/src/<python_package>/run.py`
- `<project-name>/.kedro.yml` (new file)

The easiest way to migrate your project from Kedro 0.14.* to Kedro 0.15.0 is to create a new project (by using `kedro new`) and move code and files bit by bit as suggested in the detailed guide below:

1. Create a new project with the same name by running `kedro new`

2. Copy the following folders to the new project:
 - `results/`
 - `references/`
 - `notebooks/`
 - `logs/`
 - `data/`
 - `conf/`

3. If you customised your `src/<package>/run.py`, make sure you apply the same customisations to `src/<package>/run.py`
 - If you customised `get_config()`, you can override `config_loader` property in `ProjectContext` derived class
 - If you customised `create_catalog()`, you can override `catalog()` property in `ProjectContext` derived class
 - If you customised `run()`, you can override `run()` method in `ProjectContext` derived class
 - If you customised default `env`, you can override it in `ProjectContext` derived class or pass it at construction. By default, `env` is `local`.
 - If you customised default `root_conf`, you can override `CONF_ROOT` attribute in `ProjectContext` derived class. By default, `KedroContext` base class has `CONF_ROOT` attribute set to `conf`.

4. The following syntax changes are introduced in ipython or Jupyter notebook/labs:
 - `proj_dir` -> `context.project_path`
 - `proj_name` -> `context.project_name`
 - `conf` -> `context.config_loader`.
 - `io` -> `context.catalog` (e.g., `io.load()` -> `context.catalog.load()`)

5. If you customised your `kedro_cli.py`, you need to apply the same customisations to your `kedro_cli.py` in the new project.

6. Copy the contents of the old project's `src/requirements.txt` into the new project's `src/requirements.in` and, from the project root directory, run the `kedro build-reqs` command in your terminal window.

#### Migration for versioning custom dataset classes

If you defined any custom dataset classes which support versioning in your project, you need to apply the following changes:

1. Make sure your dataset inherits from `AbstractVersionedDataSet` only.
2. Call `super().__init__()` with the appropriate arguments in the dataset's `__init__`. If storing on local filesystem, providing the filepath and the version is enough. Otherwise, you should also pass in an `exists_function` and a `glob_function` that emulate `exists` and `glob` in a different filesystem (see `CSVS3DataSet` as an example).
3. Remove setting of the `_filepath` and `_version` attributes in the dataset's `__init__`, as this is taken care of in the base abstract class.
4. Any calls to `_get_load_path` and `_get_save_path` methods should take no arguments.
5. Ensure you convert the output of `_get_load_path` and `_get_save_path` appropriately, as these now return [`PurePath`s](https://docs.python.org/3/library/pathlib.html#pure-paths) instead of strings.
6. Make sure `_check_paths_consistency` is called with [`PurePath`s](https://docs.python.org/3/library/pathlib.html#pure-paths) as input arguments, instead of strings.

These steps should have brought your project to Kedro 0.15.0. There might be some more minor tweaks needed as every project is unique, but now you have a pretty solid base to work with. If you run into any problems, please consult the [Kedro documentation](https://docs.kedro.org).

## Thanks for supporting contributions
[Dmitry Vukolov](https://github.com/dvukolov), [Jo Stichbury](https://github.com/stichbury), [Angus Williams](https://github.com/awqb), [Deepyaman Datta](https://github.com/deepyaman), [Mayur Chougule](https://github.com/mmchougule), [Marat Kopytjuk](https://github.com/kopytjuk), [Evan Miller](https://github.com/evanmiller29), [Yusuke Minami](https://github.com/Minyus)

# 0.14.3

## Major features and improvements
* Tab completion for catalog datasets in `ipython` or `jupyter` sessions. (Thank you [@datajoely](https://github.com/datajoely) and [@WaylonWalker](https://github.com/WaylonWalker))
* Added support for transcoding, an ability to decouple loading/saving mechanisms of a dataset from its storage location, denoted by adding '@' to the dataset name.
* Datasets have a new `release` function that instructs them to free any cached data. The runners will call this when the dataset is no longer needed downstream.

## Bug fixes and other changes
* Add support for pipeline nodes made up from partial functions.
* Expand user home directory `~` for TextLocalDataSet (see issue #19).
* Add a `short_name` property to `Node`s for a display-friendly (but not necessarily unique) name.
* Add Kedro project loader for IPython: `extras/kedro_project_loader.py`.
* Fix source file encoding issues with Python 3.5 on Windows.
* Fix local project source not having priority over the same source installed as a package, leading to local updates not being recognised.

## Breaking changes to the API
* Remove the max_loads argument from the `MemoryDataSet` constructor and from the `AbstractRunner.create_default_data_set` method.

## Thanks for supporting contributions
[Joel Schwarzmann](https://github.com/datajoely), [Alex Kalmikov](https://github.com/kalexqb)

# 0.14.2

## Major features and improvements
* Added Data Set transformer support in the form of AbstractTransformer and DataCatalog.add_transformer.

## Breaking changes to the API
* Merged the `ExistsMixin` into `AbstractDataSet`.
* `Pipeline.node_dependencies` returns a dictionary keyed by node, with sets of parent nodes as values; `Pipeline` and `ParallelRunner` were refactored to make use of this for topological sort for node dependency resolution and running pipelines respectively.
* `Pipeline.grouped_nodes` returns a list of sets, rather than a list of lists.

## Thanks for supporting contributions

[Darren Gallagher](https://github.com/dazzag24), [Zain Patel](https://github.com/mzjp2)

# 0.14.1

## Major features and improvements
* New I/O module `HDFS3DataSet`.

## Bug fixes and other changes
* Improved API docs.
* Template `run.py` will throw a warning instead of error if `credentials.yml`
  is not present.

## Breaking changes to the API
None


# 0.14.0

The initial release of Kedro.


## Thanks for supporting contributions

Jo Stichbury, Aris Valtazanos, Fabian Peters, Guilherme Braccialli, Joel Schwarzmann, Miguel Beltre, Mohammed ElNabawy, Deepyaman Datta, Shubham Agrawal, Oleg Andreyev, Mayur Chougule, William Ashford, Ed Cannon, Nikhilesh Nukala, Sean Bailey, Vikram Tegginamath, Thomas Huijskens, Musa Bilal

We are also grateful to everyone who advised and supported us, filed issues or helped resolve them, asked and answered questions and were part of inspiring discussions.<|MERGE_RESOLUTION|>--- conflicted
+++ resolved
@@ -17,15 +17,12 @@
 
 ## Bug fixes and other changes
 * Consolidated dependencies and optional dependencies in `pyproject.toml`.
-<<<<<<< HEAD
 * Made validation of unique node outputs much faster.
-=======
 * Updated `kedro catalog list` to show datasets generated with factories.
-* Pin `pip<23.2` for CI due to a breaking change. See https://github.com/kedro-org/kedro/pull/2813
->>>>>>> 6dce312e
+* Pinned `pip<23.2` for CI due to a breaking change. See https://github.com/kedro-org/kedro/pull/2813
 
 ## Documentation changes
-- Recommended `ruff` as the linter and remove mentions of `pylint`, `isort`, `flake8`.
+- Recommended `ruff` as the linter and removed mentions of `pylint`, `isort`, `flake8`.
 
 ## Breaking changes to the API
 
