--- conflicted
+++ resolved
@@ -3,13 +3,9 @@
 ## Major features and improvements
 
 ## Bug fixes and other changes
-<<<<<<< HEAD
-* Bumped maximum required `fsspec` version to 0.8.
-* Added minimal, black-compatible flake8 configuration to the project template.
-=======
 *  Bumped maximum required `fsspec` version to 0.8.
 * `before_node_run` can now overwrite node inputs by returning a dictionary with the corresponding updates.
->>>>>>> ff563365
+* Added minimal, black-compatible flake8 configuration to the project template.
 
 ## Breaking changes to the API
 * `kedro.io.DataCatalog.exists()` returns `False` when the dataset does not exist, as opposed to raising an exception.
