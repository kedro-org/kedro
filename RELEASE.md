# Upcoming Release 0.17.1

## Major features and improvements
* Added `env` and `extra_params` to `reload_kedro()` line magic.

## Bug fixes and other changes
* The version of a packaged modular pipeline now defaults to the version of the project package.
* Added fix to prevent new lines being added to pandas CSV datasets.
* Fixed issue with loading a versioned `SparkDataSet` in the interactive workflow.
<<<<<<< HEAD
* Kedro CLI now checks `pyproject.toml` for a `tool.kedro` section before treating the project as a Kedro project
* Added fix to `DataCatalog::shallow_copy` now it should copy layers
* Cleaned up documentation to fix broken links and rewrite permanently redirected ones
=======
* Kedro CLI now checks `pyproject.toml` for a `tool.kedro` section before treating the project as a Kedro project.
* Added fix to `DataCatalog::shallow_copy` now it should copy layers.
* `kedro pipeline pull` now uses `pip download` for protocols that are not supported by `fsspec`.
>>>>>>> 8fbe3592

## Breaking changes to the API


## Thanks for supporting contributions
[Mariana Silva](https://github.com/marianansilva),
[Kiyohito Kunii](https://github.com/921kiyo),
[noklam](https://github.com/noklam),
[Ivan Doroshenko](https://github.com/imdoroshenko)
[Zain Patel](https://github.com/mzjp2)

## Thanks for supporting contributions

# Release 0.17.0

## Major features and improvements

* In a significant change, [we have introduced `KedroSession`](https://kedro.readthedocs.io/en/stable/04_kedro_project_setup/03_session.html) which is responsible for managing the lifecycle of a Kedro run.
* Created a new Kedro Starter: `kedro new --starter=mini-kedro`. It is possible to [use the DataCatalog as a standalone component](https://github.com/quantumblacklabs/kedro-starters/tree/master/mini-kedro) in a Jupyter notebook and transition into the rest of the Kedro framework.
* Added `DatasetSpecs` with Hooks to run before and after datasets are loaded from/saved to the catalog.
* Added a command: `kedro catalog create`. For a registered pipeline, it creates a `<conf_root>/<env>/catalog/<pipeline_name>.yml` configuration file with `MemoryDataSet` datasets for each dataset that is missing from `DataCatalog`.
* Added `settings.py` and `pyproject.toml` (to replace `.kedro.yml`) for project configuration, in line with Python best practice.
* `ProjectContext` is no longer needed, unless for very complex customisations. `KedroContext`, `ProjectHooks` and `settings.py` together implement sensible default behaviour. As a result `context_path` is also now an _optional_ key in `pyproject.toml`.
* Removed `ProjectContext` from `src/<package_name>/run.py`.
* `TemplatedConfigLoader` now supports [Jinja2 template syntax](https://jinja.palletsprojects.com/en/2.11.x/templates/) alongside its original syntax.
* Made [registration Hooks](https://kedro.readthedocs.io/en/stable/07_extend_kedro/04_hooks.html#registration-hooks) mandatory, as the only way to customise the `ConfigLoader` or the `DataCatalog` used in a project. If no such Hook is provided in `src/<package_name>/hooks.py`, a `KedroContextError` is raised. There are sensible defaults defined in any project generated with Kedro >= 0.16.5.

## Bug fixes and other changes

* `ParallelRunner` no longer results in a run failure, when triggered from a notebook, if the run is started using `KedroSession` (`session.run()`).
* `before_node_run` can now overwrite node inputs by returning a dictionary with the corresponding updates.
* Added minimal, black-compatible flake8 configuration to the project template.
* Moved `isort` and `pytest` configuration from `<project_root>/setup.cfg` to `<project_root>/pyproject.toml`.
* Extra parameters are no longer incorrectly passed from `KedroSession` to `KedroContext`.
* Relaxed `pyspark` requirements to allow for installation of `pyspark` 3.0.
* Added a `--fs-args` option to the `kedro pipeline pull` command to specify configuration options for the `fsspec` filesystem arguments used when pulling modular pipelines from non-PyPI locations.
* Bumped maximum required `fsspec` version to 0.9.
* Bumped maximum supported `s3fs` version to 0.5 (`S3FileSystem` interface has changed since 0.4.1 version).

## Deprecations
* In Kedro 0.17.0 we have deleted the deprecated `kedro.cli` and `kedro.context` modules in favour of `kedro.framework.cli` and `kedro.framework.context` respectively.

## Other breaking changes to the API
* `kedro.io.DataCatalog.exists()` returns `False` when the dataset does not exist, as opposed to raising an exception.
* The pipeline-specific `catalog.yml` file is no longer automatically created for modular pipelines when running `kedro pipeline create`. Use `kedro catalog create` to replace this functionality.
* Removed `include_examples` prompt from `kedro new`. To generate boilerplate example code, you should use a Kedro starter.
* Changed the `--verbose` flag from a global command to a project-specific command flag (e.g `kedro --verbose new` becomes `kedro new --verbose`).
* Dropped support of the `dataset_credentials` key in credentials in `PartitionedDataSet`.
* `get_source_dir()` was removed from `kedro/framework/cli/utils.py`.
* Dropped support of `get_config`, `create_catalog`, `create_pipeline`, `template_version`, `project_name` and `project_path` keys by `get_project_context()` function (`kedro/framework/cli/cli.py`).
* `kedro new --starter` now defaults to fetching the starter template matching the installed Kedro version.
* Renamed `kedro_cli.py` to `cli.py` and moved it inside the Python package (`src/<package_name>/`), for a better packaging and deployment experience.
* Removed `.kedro.yml` from the project template and replaced it with `pyproject.toml`.
* Removed `KEDRO_CONFIGS` constant (previously residing in `kedro.framework.context.context`).
* Modified `kedro pipeline create` CLI command to add a boilerplate parameter config file in `conf/<env>/parameters/<pipeline_name>.yml` instead of `conf/<env>/pipelines/<pipeline_name>/parameters.yml`. CLI commands `kedro pipeline delete` / `package` / `pull` were updated accordingly.
* Removed `get_static_project_data` from `kedro.framework.context`.
* Removed `KedroContext.static_data`.
* The `KedroContext` constructor now takes `package_name` as first argument.
* Replaced `context` property on `KedroSession` with `load_context()` method.
* Renamed `_push_session` and `_pop_session` in `kedro.framework.session.session` to `_activate_session` and `_deactivate_session` respectively.
* Custom context class is set via `CONTEXT_CLASS` variable in `src/<your_project>/settings.py`.
* Removed `KedroContext.hooks` attribute. Instead, hooks should be registered in `src/<your_project>/settings.py` under the `HOOKS` key.
* Restricted names given to nodes to match the regex pattern `[\w\.-]+$`.
* Removed `KedroContext._create_config_loader()` and `KedroContext._create_data_catalog()`. They have been replaced by registration hooks, namely `register_config_loader()` and `register_catalog()` (see also [upcoming deprecations](#upcoming_deprecations_for_kedro_0.18.0)).


## Upcoming deprecations for Kedro 0.18.0

* `kedro.framework.context.load_context` will be removed in release 0.18.0.
* `kedro.framework.cli.get_project_context` will be removed in release 0.18.0.
* We've added a `DeprecationWarning` to the decorator API for both `node` and `pipeline`. These will be removed in release 0.18.0. Use Hooks to extend a node's behaviour instead.
* We've added a `DeprecationWarning` to the Transformers API when adding a transformer to the catalog. These will be removed in release 0.18.0. Use Hooks to customise the `load` and `save` methods.

## Thanks for supporting contributions
[Deepyaman Datta](https://github.com/deepyaman),
[Zach Schuster](https://github.com/zschuster)

## Migration guide from Kedro 0.16.* to 0.17.*

**Reminder:** Our documentation on [how to upgrade Kedro](https://kedro.readthedocs.io/en/stable/12_faq/01_faq.html#how-do-i-upgrade-kedro) covers a few key things to remember when updating any Kedro version.

The Kedro 0.17.0 release contains some breaking changes. If you update Kedro to 0.17.0 and then try to work with projects created against earlier versions of Kedro, you may encounter some issues when trying to run `kedro` commands in the terminal for that project. Here's a short guide to getting your projects running against the new version of Kedro.


>*Note*: As always, if you hit any problems, please check out our documentation:
>* [How can I find out more about Kedro?](https://kedro.readthedocs.io/en/stable/12_faq/01_faq.html#how-can-i-find-out-more-about-kedro)
>* [How can I get my questions answered?](https://kedro.readthedocs.io/en/stable/12_faq/01_faq.html#how-can-i-get-my-question-answered).

To get an existing Kedro project to work after you upgrade to Kedro 0.17.0, we recommend that you create a new project against Kedro 0.17.0 and move the code from your existing project into it. Let's go through the changes, but first, note that if you create a new Kedro project with Kedro 0.17.0 you will not be asked whether you want to include the boilerplate code for the Iris dataset example. We've removed this option (you should now use a Kedro starter if you want to create a project that is pre-populated with code).

To create a new, blank Kedro 0.17.0 project to drop your existing code into, you can create one, as always, with `kedro new`. We also recommend creating a new virtual environment for your new project, or you might run into conflicts with existing dependencies.

* **Update `pyproject.toml`**: Copy the following three keys from the `.kedro.yml` of your existing Kedro project into the `pyproject.toml` file of your new Kedro 0.17.0 project:


```toml
[tools.kedro]
package_name = "<package_name>"
project_name = "<project_name>"
project_version = "0.17.0"
```

Check your source directory. If you defined a different source directory (`source_dir`), make sure you also move that to `pyproject.toml`.


* **Copy files from your existing project**:

  + Copy subfolders of `project/src/project_name/pipelines` from existing to new project
  + Copy subfolders of `project/src/test/pipelines` from existing to new project
  + Copy the requirements your project needs into `requirements.txt` and/or `requirements.in`.
  + Copy your project configuration from the `conf` folder. Take note of the new locations needed for modular pipeline configuration (move it from `conf/<env>/pipeline_name/catalog.yml` to `conf/<env>/catalog/pipeline_name.yml` and likewise for `parameters.yml`).
  + Copy from the `data/` folder of your existing project, if needed, into the same location in your new project.
  + Copy any Hooks from `src/<package_name>/hooks.py`.

* **Update your new project's README and docs as necessary**.

* **Update `settings.py`**: For example, if you specified additional Hook implementations in `hooks`, or listed plugins under `disable_hooks_by_plugin` in your `.kedro.yml`, you will need to move them to `settings.py` accordingly:

```python
from <package_name>.hooks import MyCustomHooks, ProjectHooks


HOOKS = (ProjectHooks(), MyCustomHooks())

DISABLE_HOOKS_FOR_PLUGINS = ("my_plugin1",)
```

* **Migration for `node` names**. From 0.17.0 the only allowed characters for node names are letters, digits, hyphens, underscores and/or fullstops. If you have previously defined node names that have special characters, spaces or other characters that are no longer permitted, you will need to rename those nodes.

* **Copy changes to `kedro_cli.py`**. If you previously customised the `kedro run` command or added more CLI commands to your `kedro_cli.py`, you should move them into `<project_root>/src/<package_name>/cli.py`. Note, however, that the new way to run a Kedro pipeline is via a `KedroSession`, rather than using the `KedroContext`:

```python
with KedroSession.create(package_name=...) as session:
    session.run()
```

* **Copy changes made to `ConfigLoader`**. If you have defined a custom class, such as `TemplatedConfigLoader`, by overriding `ProjectContext._create_config_loader`, you should move the contents of the function in `src/<package_name>/hooks.py`, under `register_config_loader`.

* **Copy changes made to `DataCatalog`**. Likewise, if you have `DataCatalog` defined with `ProjectContext._create_catalog`, you should copy-paste the contents into `register_catalog`.

* **Optional**: If you have plugins such as [Kedro-Viz](https://github.com/quantumblacklabs/kedro-viz) installed, it's likely that Kedro 0.17.0 won't work with their older versions, so please either upgrade to the plugin's newest version or follow their migration guides.

# Release 0.16.6

## Major features and improvements

* Added documentation with a focus on single machine and distributed environment deployment; the series includes Docker, Argo, Prefect, Kubeflow, AWS Batch, AWS Sagemaker and extends our section on Databricks
* Added [kedro-starter-spaceflights](https://github.com/quantumblacklabs/kedro-starter-spaceflights/) alias for generating a project: `kedro new --starter spaceflights`.

## Bug fixes and other changes
* Fixed `TypeError` when converting dict inputs to a node made from a wrapped `partial` function.
* `PartitionedDataSet` improvements:
  - Supported passing arguments to the underlying filesystem.
* Improved handling of non-ASCII word characters in dataset names.
  - For example, a dataset named `jalapeño` will be accessible as `DataCatalog.datasets.jalapeño` rather than `DataCatalog.datasets.jalape__o`.
* Fixed `kedro install` for an Anaconda environment defined in `environment.yml`.
* Fixed backwards compatibility with templates generated with older Kedro versions <0.16.5. No longer need to update `.kedro.yml` to use `kedro lint` and `kedro jupyter notebook convert`.
* Improved documentation.
* Added documentation using MinIO with Kedro.
* Improved error messages for incorrect parameters passed into a node.
* Fixed issue with saving a `TensorFlowModelDataset` in the HDF5 format with versioning enabled.
* Added missing `run_result` argument in `after_pipeline_run` Hooks spec.
* Fixed a bug in IPython script that was causing context hooks to be registered twice. To apply this fix to a project generated with an older Kedro version, apply the same changes made in [this PR](https://github.com/quantumblacklabs/kedro-starter-pandas-iris/pull/16) to your `00-kedro-init.py` file.
* Improved documentation.

## Breaking changes to the API

## Thanks for supporting contributions
[Deepyaman Datta](https://github.com/deepyaman), [Bhavya Merchant](https://github.com/bnmerchant), [Lovkush Agarwal](https://github.com/Lovkush-A), [Varun Krishna S](https://github.com/vhawk19), [Sebastian Bertoli](https://github.com/sebastianbertoli), [noklam](https://github.com/noklam), [Daniel Petti](https://github.com/djpetti), [Waylon Walker](https://github.com/waylonwalker), [Saran Balaji C](https://github.com/csaranbalaji)

# Release 0.16.5

## Major features and improvements
* Added the following new datasets.

| Type                        | Description                                                                                             | Location                      |
| --------------------------- | ------------------------------------------------------------------------------------------------------- | ----------------------------- |
| `email.EmailMessageDataSet` | Manage email messages using [the Python standard library](https://docs.python.org/3/library/email.html) | `kedro.extras.datasets.email` |

* Added support for `pyproject.toml` to configure Kedro. `pyproject.toml` is used if `.kedro.yml` doesn't exist (Kedro configuration should be under `[tool.kedro]` section).
* Projects created with this version will have no `pipeline.py`, having been replaced by `hooks.py`.
* Added a set of registration hooks, as the new way of registering library components with a Kedro project:
    * `register_pipelines()`, to replace `_get_pipelines()`
    * `register_config_loader()`, to replace `_create_config_loader()`
    * `register_catalog()`, to replace `_create_catalog()`
These can be defined in `src/<package-name>/hooks.py` and added to `.kedro.yml` (or `pyproject.toml`). The order of execution is: plugin hooks, `.kedro.yml` hooks, hooks in `ProjectContext.hooks`.
* Added ability to disable auto-registered Hooks using `.kedro.yml` (or `pyproject.toml`) configuration file.

## Bug fixes and other changes
* Added option to run asynchronously via the Kedro CLI.
* Absorbed `.isort.cfg` settings into `setup.cfg`.
* Packaging a modular pipeline raises an error if the pipeline directory is empty or non-existent.

## Breaking changes to the API
* `project_name`, `project_version` and `package_name` now have to be defined in `.kedro.yml` for projects using Kedro 0.16.5+.

## Migration Guide
This release has accidentally broken the usage of `kedro lint` and `kedro jupyter notebook convert` on a project template generated with previous versions of Kedro (<=0.16.4). To amend this, please either upgrade to `kedro==0.16.6` or update `.kedro.yml` within your project root directory to include the following keys:

```yaml
project_name: "<your_project_name>"
project_version: "<kedro_version_of_the_project>"
package_name: "<your_package_name>"
```

## Thanks for supporting contributions
[Deepyaman Datta](https://github.com/deepyaman), [Bas Nijholt](https://github.com/basnijholt), [Sebastian Bertoli](https://github.com/sebastianbertoli)

# Release 0.16.4

## Major features and improvements
* Fixed a bug for using `ParallelRunner` on Windows.
* Enabled auto-discovery of hooks implementations coming from installed plugins.

## Bug fixes and other changes
* Fixed a bug for using `ParallelRunner` on Windows.
* Modified `GBQTableDataSet` to load customized results using customized queries from Google Big Query tables.
* Documentation improvements.

## Breaking changes to the API

## Thanks for supporting contributions
[Ajay Bisht](https://github.com/ajb7), [Vijay Sajjanar](https://github.com/vjkr), [Deepyaman Datta](https://github.com/deepyaman), [Sebastian Bertoli](https://github.com/sebastianbertoli), [Shahil Mawjee](https://github.com/s-mawjee), [Louis Guitton](https://github.com/louisguitton), [Emanuel Ferm](https://github.com/eferm)

# Release 0.16.3

## Major features and improvements
* Added the `kedro pipeline pull` CLI command to extract a packaged modular pipeline, and place the contents in a Kedro project.
* Added the `--version` option to `kedro pipeline package` to allow specifying alternative versions to package under.
* Added the `--starter` option to `kedro new` to create a new project from a local, remote or aliased starter template.
* Added the `kedro starter list` CLI command to list all starter templates that can be used to bootstrap a new Kedro project.
* Added the following new datasets.

| Type               | Description                                                                                           | Location                     |
| ------------------ | ----------------------------------------------------------------------------------------------------- | ---------------------------- |
| `json.JSONDataSet` | Work with JSON files using [the Python standard library](https://docs.python.org/3/library/json.html) | `kedro.extras.datasets.json` |

## Bug fixes and other changes
* Removed `/src/nodes` directory from the project template and made `kedro jupyter convert` create it on the fly if necessary.
* Fixed a bug in `MatplotlibWriter` which prevented saving lists and dictionaries of plots locally on Windows.
* Closed all pyplot windows after saving in `MatplotlibWriter`.
* Documentation improvements:
  - Added [kedro-wings](https://github.com/tamsanh/kedro-wings) and [kedro-great](https://github.com/tamsanh/kedro-great) to the list of community plugins.
* Fixed broken versioning for Windows paths.
* Fixed `DataSet` string representation for falsy values.
* Improved the error message when duplicate nodes are passed to the `Pipeline` initializer.
* Fixed a bug where `kedro docs` would fail because the built docs were located in a different directory.
* Fixed a bug where `ParallelRunner` would fail on Windows machines whose reported CPU count exceeded 61.
* Fixed an issue with saving TensorFlow model to `h5` file on Windows.
* Added a `json` parameter to `APIDataSet` for the convenience of generating requests with JSON bodies.
* Fixed dependencies for `SparkDataSet` to include spark.

## Breaking changes to the API

## Thanks for supporting contributions
[Deepyaman Datta](https://github.com/deepyaman), [Tam-Sanh Nguyen](https://github.com/tamsanh), [DataEngineerOne](http://youtube.com/DataEngineerOne)

# Release 0.16.2

## Major features and improvements
* Added the following new datasets.

| Type                                | Description                                                                                                          | Location                           |
| ----------------------------------- | -------------------------------------------------------------------------------------------------------------------- | ---------------------------------- |
| `pandas.AppendableExcelDataSet`     | Work with `Excel` files opened in append mode                                                                        | `kedro.extras.datasets.pandas`     |
| `tensorflow.TensorFlowModelDataset` | Work with `TensorFlow` models using [TensorFlow 2.X](https://www.tensorflow.org/api_docs/python/tf/keras/Model#save) | `kedro.extras.datasets.tensorflow` |
| `holoviews.HoloviewsWriter`         | Work with `Holoviews` objects (saves as image file)                                                                  | `kedro.extras.datasets.holoviews`  |

* `kedro install` will now compile project dependencies (by running `kedro build-reqs` behind the scenes) before the installation if the `src/requirements.in` file doesn't exist.
* Added `only_nodes_with_namespace` in `Pipeline` class to filter only nodes with a specified namespace.
* Added the `kedro pipeline delete` command to help delete unwanted or unused pipelines (it won't remove references to the pipeline in your `create_pipelines()` code).
* Added the `kedro pipeline package` command to help package up a modular pipeline. It will bundle up the pipeline source code, tests, and parameters configuration into a .whl file.

## Bug fixes and other changes
* `DataCatalog` improvements:
  - Introduced regex filtering to the `DataCatalog.list()` method.
  - Non-alphanumeric characters (except underscore) in dataset name are replaced with `__` in `DataCatalog.datasets`, for ease of access to transcoded datasets.
* Dataset improvements:
  - Improved initialization speed of `spark.SparkHiveDataSet`.
  - Improved S3 cache in `spark.SparkDataSet`.
  - Added support of options for building `pyarrow` table in `pandas.ParquetDataSet`.
* `kedro build-reqs` CLI command improvements:
  - `kedro build-reqs` is now called with `-q` option and will no longer print out compiled requirements to the console for security reasons.
  - All unrecognized CLI options in `kedro build-reqs` command are now passed to [pip-compile](https://github.com/jazzband/pip-tools#example-usage-for-pip-compile) call (e.g. `kedro build-reqs --generate-hashes`).
* `kedro jupyter` CLI command improvements:
  - Improved error message when running `kedro jupyter notebook`, `kedro jupyter lab` or `kedro ipython` with Jupyter/IPython dependencies not being installed.
  - Fixed `%run_viz` line magic for showing kedro viz inside a Jupyter notebook. For the fix to be applied on existing Kedro project, please see the migration guide.
  - Fixed the bug in IPython startup script ([issue 298](https://github.com/quantumblacklabs/kedro/issues/298)).
* Documentation improvements:
  - Updated community-generated content in FAQ.
  - Added [find-kedro](https://github.com/WaylonWalker/find-kedro) and [kedro-static-viz](https://github.com/WaylonWalker/kedro-static-viz) to the list of community plugins.
  - Add missing `pillow.ImageDataSet` entry to the documentation.

## Breaking changes to the API

### Migration guide from Kedro 0.16.1 to 0.16.2

#### Guide to apply the fix for `%run_viz` line magic in existing project

Even though this release ships a fix for project generated with `kedro==0.16.2`, after upgrading, you will still need to make a change in your existing project if it was generated with `kedro>=0.16.0,<=0.16.1` for the fix to take effect. Specifically, please change the content of your project's IPython init script located at `.ipython/profile_default/startup/00-kedro-init.py` with the content of [this file](https://github.com/quantumblacklabs/kedro/blob/0.16.2/kedro/templates/project/%7B%7B%20cookiecutter.repo_name%20%7D%7D/.ipython/profile_default/startup/00-kedro-init.py). You will also need `kedro-viz>=3.3.1`.

## Thanks for supporting contributions
[Miguel Rodriguez Gutierrez](https://github.com/MigQ2), [Joel Schwarzmann](https://github.com/datajoely), [w0rdsm1th](https://github.com/w0rdsm1th), [Deepyaman Datta](https://github.com/deepyaman), [Tam-Sanh Nguyen](https://github.com/tamsanh), [Marcus Gawronsky](https://github.com/marcusinthesky)

# 0.16.1

## Major features and improvements

## Bug fixes and other changes
* Fixed deprecation warnings from `kedro.cli` and `kedro.context` when running `kedro jupyter notebook`.
* Fixed a bug where `catalog` and `context` were not available in Jupyter Lab and Notebook.
* Fixed a bug where `kedro build-reqs` would fail if you didn't have your project dependencies installed.

## Breaking changes to the API

## Thanks for supporting contributions

# 0.16.0

## Major features and improvements
### CLI
* Added new CLI commands (only available for the projects created using Kedro 0.16.0 or later):
  - `kedro catalog list` to list datasets in your catalog
  - `kedro pipeline list` to list pipelines
  - `kedro pipeline describe` to describe a specific pipeline
  - `kedro pipeline create` to create a modular pipeline
* Improved the CLI speed by up to 50%.
* Improved error handling when making a typo on the CLI. We now suggest some of the possible commands you meant to type, in `git`-style.

### Framework
* All modules in `kedro.cli` and `kedro.context` have been moved into `kedro.framework.cli` and `kedro.framework.context` respectively. `kedro.cli` and `kedro.context` will be removed in future releases.
* Added `Hooks`, which is a new mechanism for extending Kedro.
* Fixed `load_context` changing user's current working directory.
* Allowed the source directory to be configurable in `.kedro.yml`.
* Added the ability to specify nested parameter values inside your node inputs, e.g. `node(func, "params:a.b", None)`
### DataSets
* Added the following new datasets.

| Type                       | Description                                 | Location                          |
| -------------------------- | ------------------------------------------- | --------------------------------- |
| `pillow.ImageDataSet`      | Work with image files using `Pillow`        | `kedro.extras.datasets.pillow`    |
| `geopandas.GeoJSONDataSet` | Work with geospatial data using `GeoPandas` | `kedro.extras.datasets.geopandas` |
| `api.APIDataSet`           | Work with data from HTTP(S) API requests    | `kedro.extras.datasets.api`       |

* Added `joblib` backend support to `pickle.PickleDataSet`.
* Added versioning support to `MatplotlibWriter` dataset.
* Added the ability to install dependencies for a given dataset with more granularity, e.g. `pip install "kedro[pandas.ParquetDataSet]"`.
* Added the ability to specify extra arguments, e.g. `encoding` or `compression`, for `fsspec.spec.AbstractFileSystem.open()` calls when loading/saving a dataset. See Example 3 under [docs](https://kedro.readthedocs.io/en/stable/04_user_guide/04_data_catalog.html#using-the-data-catalog-with-the-yaml-api).

### Other
* Added `namespace` property on ``Node``, related to the modular pipeline where the node belongs.
* Added an option to enable asynchronous loading inputs and saving outputs in both `SequentialRunner(is_async=True)` and `ParallelRunner(is_async=True)` class.
* Added `MemoryProfiler` transformer.
* Removed the requirement to have all dependencies for a dataset module to use only a subset of the datasets within.
* Added support for `pandas>=1.0`.
* Enabled Python 3.8 compatibility. _Please note that a Spark workflow may be unreliable for this Python version as `pyspark` is not fully-compatible with 3.8 yet._
* Renamed "features" layer to "feature" layer to be consistent with (most) other layers and the [relevant FAQ](https://kedro.readthedocs.io/en/stable/11_faq/01_faq.html#what-is-data-engineering-convention).

## Bug fixes and other changes
* Fixed a bug where a new version created mid-run by an external system caused inconsistencies in the load versions used in the current run.
* Documentation improvements
  * Added instruction in the documentation on how to create a custom runner).
  * Updated contribution process in `CONTRIBUTING.md` - added Developer Workflow.
  * Documented installation of development version of Kedro in the [FAQ section](https://kedro.readthedocs.io/en/stable/11_faq/01_faq.html#how-can-i-use-a-development-version-of-kedro).
  * Added missing `_exists` method to `MyOwnDataSet` example in 04_user_guide/08_advanced_io.
* Fixed a bug where `PartitionedDataSet` and `IncrementalDataSet` were not working with `s3a` or `s3n` protocol.
* Added ability to read partitioned parquet file from a directory in `pandas.ParquetDataSet`.
* Replaced `functools.lru_cache` with `cachetools.cachedmethod` in `PartitionedDataSet` and `IncrementalDataSet` for per-instance cache invalidation.
* Implemented custom glob function for `SparkDataSet` when running on Databricks.
* Fixed a bug in `SparkDataSet` not allowing for loading data from DBFS in a Windows machine using Databricks-connect.
* Improved the error message for `DataSetNotFoundError` to suggest possible dataset names user meant to type.
* Added the option for contributors to run Kedro tests locally without Spark installation with `make test-no-spark`.
* Added option to lint the project without applying the formatting changes (`kedro lint --check-only`).

## Breaking changes to the API
### Datasets
* Deleted obsolete datasets from `kedro.io`.
* Deleted `kedro.contrib` and `extras` folders.
* Deleted obsolete `CSVBlobDataSet` and `JSONBlobDataSet` dataset types.
* Made `invalidate_cache` method on datasets private.
* `get_last_load_version` and `get_last_save_version` methods are no longer available on `AbstractDataSet`.
* `get_last_load_version` and `get_last_save_version` have been renamed to `resolve_load_version` and `resolve_save_version` on ``AbstractVersionedDataSet``, the results of which are cached.
* The `release()` method on datasets extending ``AbstractVersionedDataSet`` clears the cached load and save version. All custom datasets must call `super()._release()` inside `_release()`.
* ``TextDataSet`` no longer has `load_args` and `save_args`. These can instead be specified under `open_args_load` or `open_args_save` in `fs_args`.
* `PartitionedDataSet` and `IncrementalDataSet` method `invalidate_cache` was made private: `_invalidate_caches`.

### Other
* Removed `KEDRO_ENV_VAR` from `kedro.context` to speed up the CLI run time.
* `Pipeline.name` has been removed in favour of `Pipeline.tag()`.
* Dropped `Pipeline.transform()` in favour of `kedro.pipeline.modular_pipeline.pipeline()` helper function.
* Made constant `PARAMETER_KEYWORDS` private, and moved it from `kedro.pipeline.pipeline` to `kedro.pipeline.modular_pipeline`.
* Layers are no longer part of the dataset object, as they've moved to the `DataCatalog`.
* Python 3.5 is no longer supported by the current and all future versions of Kedro.

### Migration guide from Kedro 0.15.* to 0.16.*

#### General Migration

**reminder** [How do I upgrade Kedro](https://kedro.readthedocs.io/en/stable/11_faq/01_faq.html#how-do-i-upgrade-kedro) covers a few key things to remember when updating any kedro version.

#### Migration for datasets

Since all the datasets (from `kedro.io` and `kedro.contrib.io`) were moved to `kedro/extras/datasets` you must update the type of all datasets in `<project>/conf/base/catalog.yml` file.
Here how it should be changed: `type: <SomeDataSet>` -> `type: <subfolder of kedro/extras/datasets>.<SomeDataSet>` (e.g. `type: CSVDataSet` -> `type: pandas.CSVDataSet`).

In addition, all the specific datasets like `CSVLocalDataSet`, `CSVS3DataSet` etc. were deprecated. Instead, you must use generalized datasets like `CSVDataSet`.
E.g. `type: CSVS3DataSet` -> `type: pandas.CSVDataSet`.

> Note: No changes required if you are using your custom dataset.

#### Migration for Pipeline.transform()
`Pipeline.transform()` has been dropped in favour of the `pipeline()` constructor. The following changes apply:
- Remember to import `from kedro.pipeline import pipeline`
- The `prefix` argument has been renamed to `namespace`
- And `datasets` has been broken down into more granular arguments:
  - `inputs`: Independent inputs to the pipeline
  - `outputs`: Any output created in the pipeline, whether an intermediary dataset or a leaf output
  - `parameters`: `params:...` or `parameters`

As an example, code that used to look like this with the `Pipeline.transform()` constructor:
```python
result = my_pipeline.transform(
    datasets={"input": "new_input", "output": "new_output", "params:x": "params:y"},
    prefix="pre"
)
```

When used with the new `pipeline()` constructor, becomes:
```python
from kedro.pipeline import pipeline

result = pipeline(
    my_pipeline,
    inputs={"input": "new_input"},
    outputs={"output": "new_output"},
    parameters={"params:x": "params:y"},
    namespace="pre"
)
```

#### Migration for decorators, color logger, transformers etc.
Since some modules were moved to other locations you need to update import paths appropriately.
You can find the list of moved files in the [`0.15.6` release notes](https://github.com/quantumblacklabs/kedro/releases/tag/0.15.6) under the section titled `Files with a new location`.

#### Migration for CLI and KEDRO_ENV environment variable
> Note: If you haven't made significant changes to your `kedro_cli.py`, it may be easier to simply copy the updated `kedro_cli.py` `.ipython/profile_default/startup/00-kedro-init.py` and from GitHub or a newly generated project into your old project.

* We've removed `KEDRO_ENV_VAR` from `kedro.context`. To get your existing project template working, you'll need to remove all instances of `KEDRO_ENV_VAR` from your project template:
  - From the imports in `kedro_cli.py` and `.ipython/profile_default/startup/00-kedro-init.py`: `from kedro.context import KEDRO_ENV_VAR, load_context` -> `from kedro.framework.context import load_context`
  - Remove the `envvar=KEDRO_ENV_VAR` line from the click options in `run`, `jupyter_notebook` and `jupyter_lab` in `kedro_cli.py`
  - Replace `KEDRO_ENV_VAR` with `"KEDRO_ENV"` in `_build_jupyter_env`
  - Replace `context = load_context(path, env=os.getenv(KEDRO_ENV_VAR))` with `context = load_context(path)` in `.ipython/profile_default/startup/00-kedro-init.py`

 #### Migration for `kedro build-reqs`

 We have upgraded `pip-tools` which is used by `kedro build-reqs` to 5.x. This `pip-tools` version requires `pip>=20.0`. To upgrade `pip`, please refer to [their documentation](https://pip.pypa.io/en/stable/installing/#upgrading-pip).

## Thanks for supporting contributions
[@foolsgold](https://github.com/foolsgold), [Mani Sarkar](https://github.com/neomatrix369), [Priyanka Shanbhag](https://github.com/priyanka1414), [Luis Blanche](https://github.com/LuisBlanche), [Deepyaman Datta](https://github.com/deepyaman), [Antony Milne](https://github.com/AntonyMilneQB), [Panos Psimatikas](https://github.com/ppsimatikas), [Tam-Sanh Nguyen](https://github.com/tamsanh), [Tomasz Kaczmarczyk](https://github.com/TomaszKaczmarczyk), [Kody Fischer](https://github.com/Klio-Foxtrot187), [Waylon Walker](https://github.com/waylonwalker)

# 0.15.9

## Major features and improvements

## Bug fixes and other changes

* Pinned `fsspec>=0.5.1, <0.7.0` and `s3fs>=0.3.0, <0.4.1` to fix incompatibility issues with their latest release.

## Breaking changes to the API

## Thanks for supporting contributions

# 0.15.8

## Major features and improvements

## Bug fixes and other changes

* Added the additional libraries to our `requirements.txt` so `pandas.CSVDataSet` class works out of box with `pip install kedro`.
* Added `pandas` to our `extra_requires` in `setup.py`.
* Improved the error message when dependencies of a `DataSet` class are missing.

## Breaking changes to the API

## Thanks for supporting contributions

# 0.15.7

## Major features and improvements

* Added in documentation on how to contribute a custom `AbstractDataSet` implementation.

## Bug fixes and other changes

* Fixed the link to the Kedro banner image in the documentation.

## Breaking changes to the API

## Thanks for supporting contributions

# 0.15.6

## Major features and improvements
> _TL;DR_ We're launching [`kedro.extras`](https://github.com/quantumblacklabs/kedro/tree/master/extras), the new home for our revamped series of datasets, decorators and dataset transformers. The datasets in [`kedro.extras.datasets`](https://github.com/quantumblacklabs/kedro/tree/master/extras/datasets) use [`fsspec`](https://filesystem-spec.readthedocs.io/en/latest/) to access a variety of data stores including local file systems, network file systems, cloud object stores (including S3 and GCP), and Hadoop, read more about this [**here**](https://kedro.readthedocs.io/en/latest/04_user_guide/04_data_catalog.html#specifying-the-location-of-the-dataset). The change will allow [#178](https://github.com/quantumblacklabs/kedro/issues/178) to happen in the next major release of Kedro.

An example of this new system can be seen below, loading the CSV `SparkDataSet` from S3:

```yaml
weather:
  type: spark.SparkDataSet  # Observe the specified type, this  affects all datasets
  filepath: s3a://your_bucket/data/01_raw/weather*  # filepath uses fsspec to indicate the file storage system
  credentials: dev_s3
  file_format: csv
```

You can also load data incrementally whenever it is dumped into a directory with the extension to [`PartionedDataSet`](https://kedro.readthedocs.io/en/latest/04_user_guide/08_advanced_io.html#partitioned-dataset), a feature that allows you to load a directory of files. The [`IncrementalDataSet`](https://kedro.readthedocs.io/en/stable/04_user_guide/08_advanced_io.html#incremental-loads-with-incrementaldataset) stores the information about the last processed partition in a `checkpoint`, read more about this feature [**here**](https://kedro.readthedocs.io/en/stable/04_user_guide/08_advanced_io.html#incremental-loads-with-incrementaldataset).

### New features

* Added `layer` attribute for datasets in `kedro.extras.datasets` to specify the name of a layer according to [data engineering convention](https://kedro.readthedocs.io/en/stable/11_faq/01_faq.html#what-is-data-engineering-convention), this feature will be passed to [`kedro-viz`](https://github.com/quantumblacklabs/kedro-viz) in future releases.
* Enabled loading a particular version of a dataset in Jupyter Notebooks and iPython, using `catalog.load("dataset_name", version="<2019-12-13T15.08.09.255Z>")`.
* Added property `run_id` on `ProjectContext`, used for versioning using the [`Journal`](https://kedro.readthedocs.io/en/stable/04_user_guide/13_journal.html). To customise your journal `run_id` you can override the private method `_get_run_id()`.
* Added the ability to install all optional kedro dependencies via `pip install "kedro[all]"`.
* Modified the `DataCatalog`'s load order for datasets, loading order is the following:
  - `kedro.io`
  - `kedro.extras.datasets`
  - Import path, specified in `type`
* Added an optional `copy_mode` flag to `CachedDataSet` and `MemoryDataSet` to specify (`deepcopy`, `copy` or `assign`) the copy mode to use when loading and saving.

### New Datasets

| Type                             | Description                                                                                                                                      | Location                            |
| -------------------------------- | ------------------------------------------------------------------------------------------------------------------------------------------------ | ----------------------------------- |
| `dask.ParquetDataSet`            | Handles parquet datasets using Dask                                                                                                              | `kedro.extras.datasets.dask`        |
| `pickle.PickleDataSet`           | Work with Pickle files using [`fsspec`](https://filesystem-spec.readthedocs.io/en/latest/) to communicate with the underlying filesystem         | `kedro.extras.datasets.pickle`      |
| `pandas.CSVDataSet`              | Work with CSV files using [`fsspec`](https://filesystem-spec.readthedocs.io/en/latest/) to communicate with the underlying filesystem            | `kedro.extras.datasets.pandas`      |
| `pandas.TextDataSet`             | Work with text files using [`fsspec`](https://filesystem-spec.readthedocs.io/en/latest/) to communicate with the underlying filesystem           | `kedro.extras.datasets.pandas`      |
| `pandas.ExcelDataSet`            | Work with Excel files using [`fsspec`](https://filesystem-spec.readthedocs.io/en/latest/) to communicate with the underlying filesystem          | `kedro.extras.datasets.pandas`      |
| `pandas.HDFDataSet`              | Work with HDF using [`fsspec`](https://filesystem-spec.readthedocs.io/en/latest/) to communicate with the underlying filesystem                  | `kedro.extras.datasets.pandas`      |
| `yaml.YAMLDataSet`               | Work with YAML files using [`fsspec`](https://filesystem-spec.readthedocs.io/en/latest/) to communicate with the underlying filesystem           | `kedro.extras.datasets.yaml`        |
| `matplotlib.MatplotlibWriter`    | Save with Matplotlib images using [`fsspec`](https://filesystem-spec.readthedocs.io/en/latest/) to communicate with the underlying filesystem    | `kedro.extras.datasets.matplotlib`  |
| `networkx.NetworkXDataSet`       | Work with NetworkX files using [`fsspec`](https://filesystem-spec.readthedocs.io/en/latest/) to communicate with the underlying filesystem       | `kedro.extras.datasets.networkx`    |
| `biosequence.BioSequenceDataSet` | Work with bio-sequence objects using [`fsspec`](https://filesystem-spec.readthedocs.io/en/latest/) to communicate with the underlying filesystem | `kedro.extras.datasets.biosequence` |
| `pandas.GBQTableDataSet`         | Work with Google BigQuery                                                                                                                        | `kedro.extras.datasets.pandas`      |
| `pandas.FeatherDataSet`          | Work with feather files using [`fsspec`](https://filesystem-spec.readthedocs.io/en/latest/) to communicate with the underlying filesystem        | `kedro.extras.datasets.pandas`      |
| `IncrementalDataSet`             | Inherit from `PartitionedDataSet` and remembers the last processed partition                                                                     | `kedro.io`                          |

### Files with a new location

| Type                                                                 | New Location                                 |
| -------------------------------------------------------------------- | -------------------------------------------- |
| `JSONDataSet`                                                        | `kedro.extras.datasets.pandas`               |
| `CSVBlobDataSet`                                                     | `kedro.extras.datasets.pandas`               |
| `JSONBlobDataSet`                                                    | `kedro.extras.datasets.pandas`               |
| `SQLTableDataSet`                                                    | `kedro.extras.datasets.pandas`               |
| `SQLQueryDataSet`                                                    | `kedro.extras.datasets.pandas`               |
| `SparkDataSet`                                                       | `kedro.extras.datasets.spark`                |
| `SparkHiveDataSet`                                                   | `kedro.extras.datasets.spark`                |
| `SparkJDBCDataSet`                                                   | `kedro.extras.datasets.spark`                |
| `kedro/contrib/decorators/retry.py`                                  | `kedro/extras/decorators/retry_node.py`      |
| `kedro/contrib/decorators/memory_profiler.py`                        | `kedro/extras/decorators/memory_profiler.py` |
| `kedro/contrib/io/transformers/transformers.py`                      | `kedro/extras/transformers/time_profiler.py` |
| `kedro/contrib/colors/logging/color_logger.py`                       | `kedro/extras/logging/color_logger.py`       |
| `extras/ipython_loader.py`                                           | `tools/ipython/ipython_loader.py`            |
| `kedro/contrib/io/cached/cached_dataset.py`                          | `kedro/io/cached_dataset.py`                 |
| `kedro/contrib/io/catalog_with_default/data_catalog_with_default.py` | `kedro/io/data_catalog_with_default.py`      |
| `kedro/contrib/config/templated_config.py`                           | `kedro/config/templated_config.py`           |

## Upcoming deprecations

| Category                  | Type                                                           |
| ------------------------- | -------------------------------------------------------------- |
| **Datasets**              | `BioSequenceLocalDataSet`                                      |
|                           | `CSVGCSDataSet`                                                |
|                           | `CSVHTTPDataSet`                                               |
|                           | `CSVLocalDataSet`                                              |
|                           | `CSVS3DataSet`                                                 |
|                           | `ExcelLocalDataSet`                                            |
|                           | `FeatherLocalDataSet`                                          |
|                           | `JSONGCSDataSet`                                               |
|                           | `JSONLocalDataSet`                                             |
|                           | `HDFLocalDataSet`                                              |
|                           | `HDFS3DataSet`                                                 |
|                           | `kedro.contrib.io.cached.CachedDataSet`                        |
|                           | `kedro.contrib.io.catalog_with_default.DataCatalogWithDefault` |
|                           | `MatplotlibLocalWriter`                                        |
|                           | `MatplotlibS3Writer`                                           |
|                           | `NetworkXLocalDataSet`                                         |
|                           | `ParquetGCSDataSet`                                            |
|                           | `ParquetLocalDataSet`                                          |
|                           | `ParquetS3DataSet`                                             |
|                           | `PickleLocalDataSet`                                           |
|                           | `PickleS3DataSet`                                              |
|                           | `TextLocalDataSet`                                             |
|                           | `YAMLLocalDataSet`                                             |
| **Decorators**            | `kedro.contrib.decorators.memory_profiler`                     |
|                           | `kedro.contrib.decorators.retry`                               |
|                           | `kedro.contrib.decorators.pyspark.spark_to_pandas`             |
|                           | `kedro.contrib.decorators.pyspark.pandas_to_spark`             |
| **Transformers**          | `kedro.contrib.io.transformers.transformers`                   |
| **Configuration Loaders** | `kedro.contrib.config.TemplatedConfigLoader`                   |

## Bug fixes and other changes
* Added the option to set/overwrite params in `config.yaml` using YAML dict style instead of string CLI formatting only.
* Kedro CLI arguments `--node` and `--tag` support comma-separated values, alternative methods will be deprecated in future releases.
* Fixed a bug in the `invalidate_cache` method of `ParquetGCSDataSet` and `CSVGCSDataSet`.
* `--load-version` now won't break if version value contains a colon.
* Enabled running `node`s with duplicate inputs.
* Improved error message when empty credentials are passed into `SparkJDBCDataSet`.
* Fixed bug that caused an empty project to fail unexpectedly with ImportError in `template/.../pipeline.py`.
* Fixed bug related to saving dataframe with categorical variables in table mode using `HDFS3DataSet`.
* Fixed bug that caused unexpected behavior when using `from_nodes` and `to_nodes` in pipelines using transcoding.
* Credentials nested in the dataset config are now also resolved correctly.
* Bumped minimum required pandas version to 0.24.0 to make use of `pandas.DataFrame.to_numpy` (recommended alternative to `pandas.DataFrame.values`).
* Docs improvements.
* `Pipeline.transform` skips modifying node inputs/outputs containing `params:` or `parameters` keywords.
* Support for `dataset_credentials` key in the credentials for `PartitionedDataSet` is now deprecated. The dataset credentials should be specified explicitly inside the dataset config.
* Datasets can have a new `confirm` function which is called after a successful node function execution if the node contains `confirms` argument with such dataset name.
* Make the resume prompt on pipeline run failure use `--from-nodes` instead of `--from-inputs` to avoid unnecessarily re-running nodes that had already executed.
* When closed, Jupyter notebook kernels are automatically terminated after 30 seconds of inactivity by default. Use `--idle-timeout` option to update it.
* Added `kedro-viz` to the Kedro project template `requirements.txt` file.
* Removed the `results` and `references` folder from the project template.
* Updated contribution process in `CONTRIBUTING.md`.

## Breaking changes to the API
* Existing `MatplotlibWriter` dataset in `contrib` was renamed to `MatplotlibLocalWriter`.
* `kedro/contrib/io/matplotlib/matplotlib_writer.py` was renamed to `kedro/contrib/io/matplotlib/matplotlib_local_writer.py`.
* `kedro.contrib.io.bioinformatics.sequence_dataset.py` was renamed to `kedro.contrib.io.bioinformatics.biosequence_local_dataset.py`.

## Thanks for supporting contributions
[Andrii Ivaniuk](https://github.com/andrii-ivaniuk), [Jonas Kemper](https://github.com/jonasrk), [Yuhao Zhu](https://github.com/yhzqb), [Balazs Konig](https://github.com/BalazsKonigQB), [Pedro Abreu](https://github.com/PedroAbreuQB), [Tam-Sanh Nguyen](https://github.com/tamsanh), [Peter Zhao](https://github.com/zxpeter), [Deepyaman Datta](https://github.com/deepyaman), [Florian Roessler](https://github.com/fdroessler/), [Miguel Rodriguez Gutierrez](https://github.com/MigQ2)

# 0.15.5

## Major features and improvements
* New CLI commands and command flags:
  - Load multiple `kedro run` CLI flags from a configuration file with the `--config` flag (e.g. `kedro run --config run_config.yml`)
  - Run parametrised pipeline runs with the `--params` flag (e.g. `kedro run --params param1:value1,param2:value2`).
  - Lint your project code using the `kedro lint` command, your project is linted with [`black`](https://github.com/psf/black) (Python 3.6+), [`flake8`](https://gitlab.com/pycqa/flake8) and [`isort`](https://github.com/PyCQA/isort).
* Load specific environments with Jupyter notebooks using `KEDRO_ENV` which will globally set `run`, `jupyter notebook` and `jupyter lab` commands using environment variables.
* Added the following datasets:
  - `CSVGCSDataSet` dataset in `contrib` for working with CSV files in Google Cloud Storage.
  - `ParquetGCSDataSet` dataset in `contrib` for working with Parquet files in Google Cloud Storage.
  - `JSONGCSDataSet` dataset in `contrib` for working with JSON files in Google Cloud Storage.
  - `MatplotlibS3Writer` dataset in `contrib` for saving Matplotlib images to S3.
  - `PartitionedDataSet` for working with datasets split across multiple files.
  - `JSONDataSet` dataset for working with JSON files that uses [`fsspec`](https://filesystem-spec.readthedocs.io/en/latest/) to communicate with the underlying filesystem. It doesn't support `http(s)` protocol for now.
* Added `s3fs_args` to all S3 datasets.
* Pipelines can be deducted with `pipeline1 - pipeline2`.

## Bug fixes and other changes
* `ParallelRunner` now works with `SparkDataSet`.
* Allowed the use of nulls in `parameters.yml`.
* Fixed an issue where `%reload_kedro` wasn't reloading all user modules.
* Fixed `pandas_to_spark` and `spark_to_pandas` decorators to work with functions with kwargs.
* Fixed a bug where `kedro jupyter notebook` and `kedro jupyter lab` would run a different Jupyter installation to the one in the local environment.
* Implemented Databricks-compatible dataset versioning for `SparkDataSet`.
* Fixed a bug where `kedro package` would fail in certain situations where `kedro build-reqs` was used to generate `requirements.txt`.
* Made `bucket_name` argument optional for the following datasets: `CSVS3DataSet`, `HDFS3DataSet`, `PickleS3DataSet`, `contrib.io.parquet.ParquetS3DataSet`, `contrib.io.gcs.JSONGCSDataSet` - bucket name can now be included into the filepath along with the filesystem protocol (e.g. `s3://bucket-name/path/to/key.csv`).
* Documentation improvements and fixes.

## Breaking changes to the API
* Renamed entry point for running pip-installed projects to `run_package()` instead of `main()` in `src/<package>/run.py`.
* `bucket_name` key has been removed from the string representation of the following datasets: `CSVS3DataSet`, `HDFS3DataSet`, `PickleS3DataSet`, `contrib.io.parquet.ParquetS3DataSet`, `contrib.io.gcs.JSONGCSDataSet`.
* Moved the `mem_profiler` decorator to `contrib` and separated the `contrib` decorators so that dependencies are modular. You may need to update your import paths, for example the pyspark decorators should be imported as `from kedro.contrib.decorators.pyspark import <pyspark_decorator>` instead of `from kedro.contrib.decorators import <pyspark_decorator>`.

## Thanks for supporting contributions
[Sheldon Tsen](https://github.com/sheldontsen-qb), [@roumail](https://github.com/roumail), [Karlson Lee](https://github.com/i25959341), [Waylon Walker](https://github.com/WaylonWalker), [Deepyaman Datta](https://github.com/deepyaman), [Giovanni](https://github.com/plauto), [Zain Patel](https://github.com/mzjp2)

# 0.15.4

## Major features and improvements
* `kedro jupyter` now gives the default kernel a sensible name.
* `Pipeline.name` has been deprecated in favour of `Pipeline.tags`.
* Reuse pipelines within a Kedro project using `Pipeline.transform`, it simplifies dataset and node renaming.
* Added Jupyter Notebook line magic (`%run_viz`) to run `kedro viz` in a Notebook cell (requires [`kedro-viz`](https://github.com/quantumblacklabs/kedro-viz) version 3.0.0 or later).
* Added the following datasets:
  - `NetworkXLocalDataSet` in `kedro.contrib.io.networkx` to load and save local graphs (JSON format) via NetworkX. (by [@josephhaaga](https://github.com/josephhaaga))
  - `SparkHiveDataSet` in `kedro.contrib.io.pyspark.SparkHiveDataSet` allowing usage of Spark and insert/upsert on non-transactional Hive tables.
* `kedro.contrib.config.TemplatedConfigLoader` now supports name/dict key templating and default values.

## Bug fixes and other changes
* `get_last_load_version()` method for versioned datasets now returns exact last load version if the dataset has been loaded at least once and `None` otherwise.
* Fixed a bug in `_exists` method for versioned `SparkDataSet`.
* Enabled the customisation of the ExcelWriter in `ExcelLocalDataSet` by specifying options under `writer` key in `save_args`.
* Fixed a bug in IPython startup script, attempting to load context from the incorrect location.
* Removed capping the length of a dataset's string representation.
* Fixed `kedro install` command failing on Windows if `src/requirements.txt` contains a different version of Kedro.
* Enabled passing a single tag into a node or a pipeline without having to wrap it in a list (i.e. `tags="my_tag"`).

## Breaking changes to the API
* Removed `_check_paths_consistency()` method from `AbstractVersionedDataSet`. Version consistency check is now done in `AbstractVersionedDataSet.save()`. Custom versioned datasets should modify `save()` method implementation accordingly.

## Thanks for supporting contributions
[Joseph Haaga](https://github.com/josephhaaga), [Deepyaman Datta](https://github.com/deepyaman), [Joost Duisters](https://github.com/JoostDuisters), [Zain Patel](https://github.com/mzjp2), [Tom Vigrass](https://github.com/tomvigrass)

# 0.15.3

## Bug Fixes and other changes
* Narrowed the requirements for `PyTables` so that we maintain support for Python 3.5.

# 0.15.2

## Major features and improvements
* Added `--load-version`, a `kedro run` argument that allows you run the pipeline with a particular load version of a dataset.
* Support for modular pipelines in `src/`, break the pipeline into isolated parts with reusability in mind.
* Support for multiple pipelines, an ability to have multiple entry point pipelines and choose one with `kedro run --pipeline NAME`.
* Added a `MatplotlibWriter` dataset in `contrib` for saving Matplotlib images.
* An ability to template/parameterize configuration files with `kedro.contrib.config.TemplatedConfigLoader`.
* Parameters are exposed as a context property for ease of access in iPython / Jupyter Notebooks with `context.params`.
* Added `max_workers` parameter for ``ParallelRunner``.

## Bug fixes and other changes
* Users will override the `_get_pipeline` abstract method in `ProjectContext(KedroContext)` in `run.py` rather than the `pipeline` abstract property. The `pipeline` property is not abstract anymore.
* Improved an error message when versioned local dataset is saved and unversioned path already exists.
* Added `catalog` global variable to `00-kedro-init.py`, allowing you to load datasets with `catalog.load()`.
* Enabled tuples to be returned from a node.
* Disallowed the ``ConfigLoader`` loading the same file more than once, and deduplicated the `conf_paths` passed in.
* Added a `--open` flag to `kedro build-docs` that opens the documentation on build.
* Updated the ``Pipeline`` representation to include name of the pipeline, also making it readable as a context property.
* `kedro.contrib.io.pyspark.SparkDataSet` and `kedro.contrib.io.azure.CSVBlobDataSet` now support versioning.

## Breaking changes to the API
* `KedroContext.run()` no longer accepts `catalog` and `pipeline` arguments.
* `node.inputs` now returns the node's inputs in the order required to bind them properly to the node's function.

## Thanks for supporting contributions
[Deepyaman Datta](https://github.com/deepyaman), [Luciano Issoe](https://github.com/Lucianois), [Joost Duisters](https://github.com/JoostDuisters), [Zain Patel](https://github.com/mzjp2), [William Ashford](https://github.com/williamashfordQB), [Karlson Lee](https://github.com/i25959341)

# 0.15.1

## Major features and improvements
* Extended `versioning` support to cover the tracking of environment setup, code and datasets.
* Added the following datasets:
  - `FeatherLocalDataSet` in `contrib` for usage with pandas. (by [@mdomarsaleem](https://github.com/mdomarsaleem))
* Added `get_last_load_version` and `get_last_save_version` to `AbstractVersionedDataSet`.
* Implemented `__call__` method on `Node` to allow for users to execute `my_node(input1=1, input2=2)` as an alternative to `my_node.run(dict(input1=1, input2=2))`.
* Added new `--from-inputs` run argument.

## Bug fixes and other changes
* Fixed a bug in `load_context()` not loading context in non-Kedro Jupyter Notebooks.
* Fixed a bug in `ConfigLoader.get()` not listing nested files for `**`-ending glob patterns.
* Fixed a logging config error in Jupyter Notebook.
* Updated documentation in `03_configuration` regarding how to modify the configuration path.
* Documented the architecture of Kedro showing how we think about library, project and framework components.
* `extras/kedro_project_loader.py` renamed to `extras/ipython_loader.py` and now runs any IPython startup scripts without relying on the Kedro project structure.
* Fixed TypeError when validating partial function's signature.
* After a node failure during a pipeline run, a resume command will be suggested in the logs. This command will not work if the required inputs are MemoryDataSets.

## Breaking changes to the API

## Thanks for supporting contributions
[Omar Saleem](https://github.com/mdomarsaleem), [Mariana Silva](https://github.com/marianansilva), [Anil Choudhary](https://github.com/aniryou), [Craig](https://github.com/cfranklin11)

# 0.15.0

## Major features and improvements
* Added `KedroContext` base class which holds the configuration and Kedro's main functionality (catalog, pipeline, config, runner).
* Added a new CLI command `kedro jupyter convert` to facilitate converting Jupyter Notebook cells into Kedro nodes.
* Added support for `pip-compile` and new Kedro command `kedro build-reqs` that generates `requirements.txt` based on `requirements.in`.
* Running `kedro install` will install packages to conda environment if `src/environment.yml` exists in your project.
* Added a new `--node` flag to `kedro run`, allowing users to run only the nodes with the specified names.
* Added new `--from-nodes` and `--to-nodes` run arguments, allowing users to run a range of nodes from the pipeline.
* Added prefix `params:` to the parameters specified in `parameters.yml` which allows users to differentiate between their different parameter node inputs and outputs.
* Jupyter Lab/Notebook now starts with only one kernel by default.
* Added the following datasets:
  -  `CSVHTTPDataSet` to load CSV using HTTP(s) links.
  - `JSONBlobDataSet` to load json (-delimited) files from Azure Blob Storage.
  - `ParquetS3DataSet` in `contrib` for usage with pandas. (by [@mmchougule](https://github.com/mmchougule))
  - `CachedDataSet` in `contrib` which will cache data in memory to avoid io/network operations. It will clear the cache once a dataset is no longer needed by a pipeline. (by [@tsanikgr](https://github.com/tsanikgr))
  - `YAMLLocalDataSet` in `contrib` to load and save local YAML files. (by [@Minyus](https://github.com/Minyus))

## Bug fixes and other changes
* Documentation improvements including instructions on how to initialise a Spark session using YAML configuration.
* `anyconfig` default log level changed from `INFO` to `WARNING`.
* Added information on installed plugins to `kedro info`.
* Added style sheets for project documentation, so the output of `kedro build-docs` will resemble the style of `kedro docs`.

## Breaking changes to the API
* Simplified the Kedro template in `run.py` with the introduction of `KedroContext` class.
* Merged `FilepathVersionMixIn` and `S3VersionMixIn` under one abstract class `AbstractVersionedDataSet` which extends`AbstractDataSet`.
* `name` changed to be a keyword-only argument for `Pipeline`.
* `CSVLocalDataSet` no longer supports URLs. `CSVHTTPDataSet` supports URLs.

### Migration guide from Kedro 0.14.* to Kedro 0.15.0
#### Migration for Kedro project template
This guide assumes that:
  * The framework specific code has not been altered significantly
  * Your project specific code is stored in the dedicated python package under `src/`.

The breaking changes were introduced in the following project template files:
- `<project-name>/.ipython/profile_default/startup/00-kedro-init.py`
- `<project-name>/kedro_cli.py`
- `<project-name>/src/tests/test_run.py`
- `<project-name>/src/<package-name>/run.py`
- `<project-name>/.kedro.yml` (new file)

The easiest way to migrate your project from Kedro 0.14.* to Kedro 0.15.0 is to create a new project (by using `kedro new`) and move code and files bit by bit as suggested in the detailed guide below:

1. Create a new project with the same name by running `kedro new`

2. Copy the following folders to the new project:
 - `results/`
 - `references/`
 - `notebooks/`
 - `logs/`
 - `data/`
 - `conf/`

3. If you customised your `src/<package>/run.py`, make sure you apply the same customisations to `src/<package>/run.py`
 - If you customised `get_config()`, you can override `config_loader` property in `ProjectContext` derived class
 - If you customised `create_catalog()`, you can override `catalog()` property in `ProjectContext` derived class
 - If you customised `run()`, you can override `run()` method in `ProjectContext` derived class
 - If you customised default `env`, you can override it in `ProjectContext` derived class or pass it at construction. By default, `env` is `local`.
 - If you customised default `root_conf`, you can override `CONF_ROOT` attribute in `ProjectContext` derived class. By default, `KedroContext` base class has `CONF_ROOT` attribute set to `conf`.

4. The following syntax changes are introduced in ipython or Jupyter notebook/labs:
 - `proj_dir` -> `context.project_path`
 - `proj_name` -> `context.project_name`
 - `conf` -> `context.config_loader`.
 - `io` -> `context.catalog` (e.g., `io.load()` -> `context.catalog.load()`)

5. If you customised your `kedro_cli.py`, you need to apply the same customisations to your `kedro_cli.py` in the new project.

6. Copy the contents of the old project's `src/requirements.txt` into the new project's `src/requirements.in` and, from the project root directory, run the `kedro build-reqs` command in your terminal window.

#### Migration for versioning custom dataset classes

If you defined any custom dataset classes which support versioning in your project, you need to apply the following changes:

1. Make sure your dataset inherits from `AbstractVersionedDataSet` only.
2. Call `super().__init__()` with the appropriate arguments in the dataset's `__init__`. If storing on local filesystem, providing the filepath and the version is enough. Otherwise, you should also pass in an `exists_function` and a `glob_function` that emulate `exists` and `glob` in a different filesystem (see `CSVS3DataSet` as an example).
3. Remove setting of the `_filepath` and `_version` attributes in the dataset's `__init__`, as this is taken care of in the base abstract class.
4. Any calls to `_get_load_path` and `_get_save_path` methods should take no arguments.
5. Ensure you convert the output of `_get_load_path` and `_get_save_path` appropriately, as these now return [`PurePath`s](https://docs.python.org/3/library/pathlib.html#pure-paths) instead of strings.
6. Make sure `_check_paths_consistency` is called with [`PurePath`s](https://docs.python.org/3/library/pathlib.html#pure-paths) as input arguments, instead of strings.

These steps should have brought your project to Kedro 0.15.0. There might be some more minor tweaks needed as every project is unique, but now you have a pretty solid base to work with. If you run into any problems, please consult the [Kedro documentation](https://kedro.readthedocs.io).

## Thanks for supporting contributions
[Dmitry Vukolov](https://github.com/dvukolov), [Jo Stichbury](https://github.com/stichbury), [Angus Williams](https://github.com/awqb), [Deepyaman Datta](https://github.com/deepyaman), [Mayur Chougule](https://github.com/mmchougule), [Marat Kopytjuk](https://github.com/kopytjuk), [Evan Miller](https://github.com/evanmiller29), [Yusuke Minami](https://github.com/Minyus)

# 0.14.3

## Major features and improvements
* Tab completion for catalog datasets in `ipython` or `jupyter` sessions. (Thank you [@datajoely](https://github.com/datajoely) and [@WaylonWalker](https://github.com/WaylonWalker))
* Added support for transcoding, an ability to decouple loading/saving mechanisms of a dataset from its storage location, denoted by adding '@' to the dataset name.
* Datasets have a new `release` function that instructs them to free any cached data. The runners will call this when the dataset is no longer needed downstream.

## Bug fixes and other changes
* Add support for pipeline nodes made up from partial functions.
* Expand user home directory `~` for TextLocalDataSet (see issue #19).
* Add a `short_name` property to `Node`s for a display-friendly (but not necessarily unique) name.
* Add Kedro project loader for IPython: `extras/kedro_project_loader.py`.
* Fix source file encoding issues with Python 3.5 on Windows.
* Fix local project source not having priority over the same source installed as a package, leading to local updates not being recognised.

## Breaking changes to the API
* Remove the max_loads argument from the `MemoryDataSet` constructor and from the `AbstractRunner.create_default_data_set` method.

## Thanks for supporting contributions
[Joel Schwarzmann](https://github.com/datajoely), [Alex Kalmikov](https://github.com/kalexqb)

# 0.14.2

## Major features and improvements
* Added Data Set transformer support in the form of AbstractTransformer and DataCatalog.add_transformer.

## Breaking changes to the API
* Merged the `ExistsMixin` into `AbstractDataSet`.
* `Pipeline.node_dependencies` returns a dictionary keyed by node, with sets of parent nodes as values; `Pipeline` and `ParallelRunner` were refactored to make use of this for topological sort for node dependency resolution and running pipelines respectively.
* `Pipeline.grouped_nodes` returns a list of sets, rather than a list of lists.

## Thanks for supporting contributions

[Darren Gallagher](https://github.com/dazzag24), [Zain Patel](https://github.com/mzjp2)

# 0.14.1

## Major features and improvements
* New I/O module `HDFS3DataSet`.

## Bug fixes and other changes
* Improved API docs.
* Template `run.py` will throw a warning instead of error if `credentials.yml`
  is not present.

## Breaking changes to the API
None


# 0.14.0

The initial release of Kedro.


## Thanks for supporting contributions

Jo Stichbury, Aris Valtazanos, Fabian Peters, Guilherme Braccialli, Joel Schwarzmann, Miguel Beltre, Mohammed ElNabawy, Deepyaman Datta, Shubham Agrawal, Oleg Andreyev, Mayur Chougule, William Ashford, Ed Cannon, Nikhilesh Nukala, Sean Bailey, Vikram Tegginamath, Thomas Huijskens, Musa Bilal

We are also grateful to everyone who advised and supported us, filed issues or helped resolve them, asked and answered questions and were part of inspiring discussions.<|MERGE_RESOLUTION|>--- conflicted
+++ resolved
@@ -7,15 +7,10 @@
 * The version of a packaged modular pipeline now defaults to the version of the project package.
 * Added fix to prevent new lines being added to pandas CSV datasets.
 * Fixed issue with loading a versioned `SparkDataSet` in the interactive workflow.
-<<<<<<< HEAD
-* Kedro CLI now checks `pyproject.toml` for a `tool.kedro` section before treating the project as a Kedro project
-* Added fix to `DataCatalog::shallow_copy` now it should copy layers
-* Cleaned up documentation to fix broken links and rewrite permanently redirected ones
-=======
 * Kedro CLI now checks `pyproject.toml` for a `tool.kedro` section before treating the project as a Kedro project.
 * Added fix to `DataCatalog::shallow_copy` now it should copy layers.
 * `kedro pipeline pull` now uses `pip download` for protocols that are not supported by `fsspec`.
->>>>>>> 8fbe3592
+* Cleaned up documentation to fix broken links and rewrite permanently redirected ones
 
 ## Breaking changes to the API
 
