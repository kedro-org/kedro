--- conflicted
+++ resolved
@@ -15,11 +15,8 @@
 * Cleaned up documentation to fix broken links and rewrite permanently redirected ones.
 * Added a `jsonschema` schema definition for the Kedro 0.17 catalog.
 * Bumped up maximum required versions for the following packages: `sphinx` (3.5), `pyarrow` (3.0).
-<<<<<<< HEAD
 * Added `blacken-docs` pre-commit linter to ensure all snippets in the documentation are `black`ed.
-=======
 * `kedro install` now waits on Windows until all the requirements are installed.
->>>>>>> 46a4da6d
 
 ## Breaking changes to the API
 
