# Upcoming Release 0.19.0

## Major features and improvements

## Bug fixes and other changes

## Breaking changes to the API

## Migration guide from Kedro 0.18.* to 0.19.*

# Upcoming Release 0.18.5

## Major features and improvements
* Added new `OmegaConfLoader` which uses `OmegaConf` for loading and merging configuration.
* Added the `--conf-source` option to `kedro run`, allowing users to specify a source for project configuration for the run.
* Added `omegaconf` syntax as option for `--params`. Keys and values can now be separated by colons or equals signs.
* Added support for generator functions as nodes, i.e. using `yield` instead of return.
  * Enable chunk-wise processing in nodes with generator functions.
  * Save node outputs after every `yield` before proceeding with next chunk.

## Bug fixes and other changes
<<<<<<< HEAD
* Fix bug where `micropkg` manifest section in `pyproject.toml` isn't recognised as allowed configuration.
* Commas surrounded by square brackets (only possible for nodes with default names) will no longer split the arguments to `kedro run` options which take a list of nodes as inputs (`--from-nodes` and `--to-nodes`).
* Fix bug causing `load_ipython_extension` not to register the `%reload_kedro` line magic when called in a directory that does not contain a Kedro project.
=======
* Fixed bug where `micropkg` manifest section in `pyproject.toml` isn't recognised as allowed configuration.
* Fixed bug causing `load_ipython_extension` not to register the `%reload_kedro` line magic when called in a directory that does not contain a Kedro project.
>>>>>>> ac90b909
* Added anyconfig's `ac_context` parameter to `kedro.config.commons` module functions for more flexible `ConfigLoader` customizations.
* Fixed bug causing the `after_dataset_saved` hook only to be called for one output dataset when multiple are saved in a single node and async saving is in use.

## Breaking changes to the API

# Release 0.18.4

## Major features and improvements
* Make Kedro instantiate datasets from `kedro_datasets` with higher priority than `kedro.extras.datasets`. `kedro_datasets` is the namespace for the new `kedro-datasets` python package.
* The config loader objects now implement `UserDict` and the configuration is accessed through `conf_loader['catalog']`.
* You can configure config file patterns through `settings.py` without creating a custom config loader.
* Added the following new datasets:

| Type                                 | Description                                                                | Location                      |
| ------------------------------------ | -------------------------------------------------------------------------- | ----------------------------- |
| `svmlight.SVMLightDataSet` | Work with svmlight/libsvm files using scikit-learn library | `kedro.extras.datasets.svmlight` |
| `video.VideoDataSet`                 | Read and write video files from a filesystem                               | `kedro.extras.datasets.video` |
| `video.video_dataset.SequenceVideo`  | Create a video object from an iterable sequence to use with `VideoDataSet` | `kedro.extras.datasets.video` |
| `video.video_dataset.GeneratorVideo` | Create a video object from a generator to use with `VideoDataSet`          | `kedro.extras.datasets.video` |
* Implemented support for a functional definition of schema in `dask.ParquetDataSet` to work with the `dask.to_parquet` API.

## Bug fixes and other changes
* Fixed `kedro micropkg pull` for packages on PyPI.
* Fixed `format` in `save_args` for `SparkHiveDataSet`, previously it didn't allow you to save it as delta format.
* Fixed save errors in `TensorFlowModelDataset` when used without versioning; previously, it wouldn't overwrite an existing model.
* Added support for `tf.device` in `TensorFlowModelDataset`.
* Updated error message for `VersionNotFoundError` to handle insufficient permission issues for cloud storage.
* Updated Experiment Tracking docs with working examples.
* Updated MatplotlibWriter Dataset, TextDataset, plotly.PlotlyDataSet and plotly.JSONDataSet docs with working examples.
* Modified implementation of the Kedro IPython extension to use `local_ns` rather than a global variable.
* Refactored `ShelveStore` to its own module to ensure multiprocessing works with it.
* `kedro.extras.datasets.pandas.SQLQueryDataSet` now takes optional argument `execution_options`.
* Removed `attrs` upper bound to support newer versions of Airflow.
* Bumped the lower bound for the `setuptools` dependency to <=61.5.1.

## Minor breaking changes to the API

## Upcoming deprecations for Kedro 0.19.0
* `kedro test` and `kedro lint` will be deprecated.

## Documentation
* Revised the Introduction to shorten it
* Revised the Get Started section to remove unnecessary information and clarify the learning path
* Updated the spaceflights tutorial to simplify the later stages and clarify what the reader needed to do in each phase
* Moved some pages that covered advanced materials into more appropriate sections
* Moved visualisation into its own section
* Fixed a bug that degraded user experience: the table of contents is now sticky when you navigate between pages
* Added redirects where needed on ReadTheDocs for legacy links and bookmarks

## Contributions from the Kedroid community
We are grateful to the following for submitting PRs that contributed to this release: [jstammers](https://github.com/jstammers), [FlorianGD](https://github.com/FlorianGD), [yash6318](https://github.com/yash6318), [carlaprv](https://github.com/carlaprv), [dinotuku](https://github.com/dinotuku), [williamcaicedo](https://github.com/williamcaicedo), [avan-sh](https://github.com/avan-sh), [Kastakin](https://github.com/Kastakin), [amaralbf](https://github.com/amaralbf), [BSGalvan](https://github.com/BSGalvan), [levimjoseph](https://github.com/levimjoseph), [daniel-falk](https://github.com/daniel-falk), [clotildeguinard](https://github.com/clotildeguinard), [avsolatorio](https://github.com/avsolatorio), and [picklejuicedev](https://github.com/picklejuicedev) for comments and input to documentation changes

# Release 0.18.3

## Major features and improvements
* Implemented autodiscovery of project pipelines. A pipeline created with `kedro pipeline create <pipeline_name>` can now be accessed immediately without needing to explicitly register it in `src/<package_name>/pipeline_registry.py`, either individually by name (e.g. `kedro run --pipeline=<pipeline_name>`) or as part of the combined default pipeline (e.g. `kedro run`). By default, the simplified `register_pipelines()` function in `pipeline_registry.py` looks like:

    ```python
    def register_pipelines() -> Dict[str, Pipeline]:
        """Register the project's pipelines.

        Returns:
            A mapping from pipeline names to ``Pipeline`` objects.
        """
        pipelines = find_pipelines()
        pipelines["__default__"] = sum(pipelines.values())
        return pipelines
    ```

* The Kedro IPython extension should now be loaded with `%load_ext kedro.ipython`.
* The line magic `%reload_kedro` now accepts keywords arguments, e.g. `%reload_kedro --env=prod`.
* Improved resume pipeline suggestion for `SequentialRunner`, it will backtrack the closest persisted inputs to resume.

## Bug fixes and other changes

* Changed default `False` value for rich logging `show_locals`, to make sure credentials and other sensitive data isn't shown in logs.
* Rich traceback handling is disabled on Databricks so that exceptions now halt execution as expected. This is a workaround for a [bug in `rich`](https://github.com/Textualize/rich/issues/2455).
* When using `kedro run -n [some_node]`, if `some_node` is missing a namespace the resulting error message will suggest the correct node name.
* Updated documentation for `rich` logging.
* Updated Prefect deployment documentation to allow for reruns with saved versioned datasets.
* The Kedro IPython extension now surfaces errors when it cannot load a Kedro project.
* Relaxed `delta-spark` upper bound to allow compatibility with Spark 3.1.x and 3.2.x.
* Added `gdrive` to list of cloud protocols, enabling Google Drive paths for datasets.
* Added svg logo resource for ipython kernel.

## Upcoming deprecations for Kedro 0.19.0
* The Kedro IPython extension will no longer be available as `%load_ext kedro.extras.extensions.ipython`; use `%load_ext kedro.ipython` instead.
* `kedro jupyter convert`, `kedro build-docs`, `kedro build-reqs` and `kedro activate-nbstripout` will be deprecated.

# Release 0.18.2

## Major features and improvements
* Added `abfss` to list of cloud protocols, enabling abfss paths.
* Kedro now uses the [Rich](https://github.com/Textualize/rich) library to format terminal logs and tracebacks.
* The file `conf/base/logging.yml` is now optional. See [our documentation](https://kedro.readthedocs.io/en/0.18.2/logging/logging.html) for details.
* Introduced a `kedro.starters` entry point. This enables plugins to create custom starter aliases used by `kedro starter list` and `kedro new`.
* Reduced the `kedro new` prompts to just one question asking for the project name.

## Bug fixes and other changes
* Bumped `pyyaml` upper bound to make Kedro compatible with the [pyodide](https://pyodide.org/en/stable/usage/loading-packages.html#micropip) stack.
* Updated project template's Sphinx configuration to use `myst_parser` instead of `recommonmark`.
* Reduced number of log lines by changing the logging level from `INFO` to `DEBUG` for low priority messages.
* Kedro's framework-side logging configuration no longer performs file-based logging. Hence superfluous `info.log`/`errors.log` files are no longer created in your project root, and running Kedro on read-only file systems such as Databricks Repos is now possible.
* The `root` logger is now set to the Python default level of `WARNING` rather than `INFO`. Kedro's logger is still set to emit `INFO` level messages.
* `SequentialRunner` now has consistent execution order across multiple runs with sorted nodes.
* Bumped the upper bound for the Flake8 dependency to <5.0.
* `kedro jupyter notebook/lab` no longer reuses a Jupyter kernel.
* Required `cookiecutter>=2.1.1` to address a [known command injection vulnerability](https://security.snyk.io/vuln/SNYK-PYTHON-COOKIECUTTER-2414281).
* The session store no longer fails if a username cannot be found with `getpass.getuser`.
* Added generic typing for `AbstractDataSet` and `AbstractVersionedDataSet` as well as typing to all datasets.
* Rendered the deployment guide flowchart as a Mermaid diagram, and added Dask.

## Minor breaking changes to the API
* The module `kedro.config.default_logger` no longer exists; default logging configuration is now set automatically through `kedro.framework.project.LOGGING`. Unless you explicitly import `kedro.config.default_logger` you do not need to make any changes.

## Upcoming deprecations for Kedro 0.19.0
* `kedro.extras.ColorHandler` will be removed in 0.19.0.

# Release 0.18.1

## Major features and improvements
* Added a new hook `after_context_created` that passes the `KedroContext` instance as `context`.
* Added a new CLI hook `after_command_run`.
* Added more detail to YAML `ParserError` exception error message.
* Added option to `SparkDataSet` to specify a `schema` load argument that allows for supplying a user-defined schema as opposed to relying on the schema inference of Spark.
* The Kedro package no longer contains a built version of the Kedro documentation significantly reducing the package size.

## Bug fixes and other changes
* Removed fatal error from being logged when a Kedro session is created in a directory without git.
* Fixed `CONFIG_LOADER_CLASS` validation so that `TemplatedConfigLoader` can be specified in settings.py. Any `CONFIG_LOADER_CLASS` must be a subclass of `AbstractConfigLoader`.
* Added runner name to the `run_params` dictionary used in pipeline hooks.
* Updated [Databricks documentation](https://kedro.readthedocs.io/en/0.18.1/deployment/databricks.html) to include how to get it working with IPython extension and Kedro-Viz.
* Update sections on visualisation, namespacing, and experiment tracking in the spaceflight tutorial to correspond to the complete spaceflights starter.
* Fixed `Jinja2` syntax loading with `TemplatedConfigLoader` using `globals.yml`.
* Removed global `_active_session`, `_activate_session` and `_deactivate_session`. Plugins that need to access objects such as the config loader should now do so through `context` in the new `after_context_created` hook.
* `config_loader` is available as a public read-only attribute of `KedroContext`.
* Made `hook_manager` argument optional for `runner.run`.
* `kedro docs` now opens an online version of the Kedro documentation instead of a locally built version.

## Upcoming deprecations for Kedro 0.19.0
* `kedro docs` will be removed in 0.19.0.

# Release 0.18.0

## TL;DR ✨
Kedro 0.18.0 strives to reduce the complexity of the project template and get us closer to a stable release of the framework. We've introduced the full [micro-packaging workflow](https://kedro.readthedocs.io/en/0.18.0/nodes_and_pipelines/micro_packaging.html) 📦, which allows you to import packages, utility functions and existing pipelines into your Kedro project. [Integration with IPython and Jupyter](https://kedro.readthedocs.io/en/0.18.0/tools_integration/ipython.html) has been streamlined in preparation for enhancements to Kedro's interactive workflow. Additionally, the release comes with long-awaited Python 3.9 and 3.10 support 🐍.

## Major features and improvements

### Framework
* Added `kedro.config.abstract_config.AbstractConfigLoader` as an abstract base class for all `ConfigLoader` implementations. `ConfigLoader` and `TemplatedConfigLoader` now inherit directly from this base class.
* Streamlined the `ConfigLoader.get` and `TemplatedConfigLoader.get` API and delegated the actual `get` method functional implementation to the `kedro.config.common` module.
* The `hook_manager` is no longer a global singleton. The `hook_manager` lifecycle is now managed by the `KedroSession`, and a new `hook_manager` will be created every time a `session` is instantiated.
* Added support for specifying parameters mapping in `pipeline()` without the `params:` prefix.
* Added new API `Pipeline.filter()` (previously in `KedroContext._filter_pipeline()`) to filter parts of a pipeline.
* Added `username` to Session store for logging during Experiment Tracking.
* A packaged Kedro project can now be imported and run from another Python project as following:
```python
from my_package.__main__ import main

main(
    ["--pipleine", "my_pipeline"]
)  # or just main() if no parameters are needed for the run
```

### Project template
* Removed `cli.py` from the Kedro project template. By default, all CLI commands, including `kedro run`, are now defined on the Kedro framework side. You can still define custom CLI commands by creating your own `cli.py`.
* Removed `hooks.py` from the Kedro project template. Registration hooks have been removed in favour of `settings.py` configuration, but you can still define execution timeline hooks by creating your own `hooks.py`.
* Removed `.ipython` directory from the Kedro project template. The IPython/Jupyter workflow no longer uses IPython profiles; it now uses an IPython extension.
* The default `kedro` run configuration environment names can now be set in `settings.py` using the `CONFIG_LOADER_ARGS` variable. The relevant keyword arguments to supply are `base_env` and `default_run_env`, which are set to `base` and `local` respectively by default.

### DataSets
* Added the following new datasets:

| Type                      | Description                                                   | Location                         |
| ------------------------- | ------------------------------------------------------------- | -------------------------------- |
| `pandas.XMLDataSet`       | Read XML into Pandas DataFrame. Write Pandas DataFrame to XML | `kedro.extras.datasets.pandas`   |
| `networkx.GraphMLDataSet` | Work with NetworkX using GraphML files                        | `kedro.extras.datasets.networkx` |
| `networkx.GMLDataSet`     | Work with NetworkX using Graph Modelling Language files       | `kedro.extras.datasets.networkx` |
| `redis.PickleDataSet`     | loads/saves data from/to a Redis database                     | `kedro.extras.datasets.redis`    |

* Added `partitionBy` support and exposed `save_args` for `SparkHiveDataSet`.
* Exposed `open_args_save` in `fs_args` for `pandas.ParquetDataSet`.
* Refactored the `load` and `save` operations for `pandas` datasets in order to leverage `pandas` own API and delegate `fsspec` operations to them. This reduces the need to have our own `fsspec` wrappers.
* Merged `pandas.AppendableExcelDataSet` into `pandas.ExcelDataSet`.
* Added `save_args` to `feather.FeatherDataSet`.

### Jupyter and IPython integration
* The [only recommended way to work with Kedro in Jupyter or IPython is now the Kedro IPython extension](https://kedro.readthedocs.io/en/0.18.0/tools_integration/ipython.html). Managed Jupyter instances should load this via `%load_ext kedro.ipython` and use the line magic `%reload_kedro`.
* `kedro ipython` launches an IPython session that preloads the Kedro IPython extension.
* `kedro jupyter notebook/lab` creates a custom Jupyter kernel that preloads the Kedro IPython extension and launches a notebook with that kernel selected. There is no longer a need to specify `--all-kernels` to show all available kernels.

### Dependencies
* Bumped the minimum version of `pandas` to 1.3. Any `storage_options` should continue to be specified under `fs_args` and/or `credentials`.
* Added support for Python 3.9 and 3.10, dropped support for Python 3.6.
* Updated `black` dependency in the project template to a non pre-release version.

### Other
* Documented distribution of Kedro pipelines with Dask.

## Breaking changes to the API

### Framework
* Removed `RegistrationSpecs` and its associated `register_config_loader` and `register_catalog` hook specifications in favour of `CONFIG_LOADER_CLASS`/`CONFIG_LOADER_ARGS` and `DATA_CATALOG_CLASS` in `settings.py`.
* Removed deprecated functions `load_context` and `get_project_context`.
* Removed deprecated `CONF_SOURCE`, `package_name`, `pipeline`, `pipelines`, `config_loader` and `io` attributes from `KedroContext` as well as the deprecated `KedroContext.run` method.
* Added the `PluginManager` `hook_manager` argument to `KedroContext` and the `Runner.run()` method, which will be provided by the `KedroSession`.
* Removed the public method `get_hook_manager()` and replaced its functionality by `_create_hook_manager()`.
* Enforced that only one run can be successfully executed as part of a `KedroSession`. `run_id` has been renamed to `session_id` as a result.

### Configuration loaders
* The `settings.py` setting `CONF_ROOT` has been renamed to `CONF_SOURCE`. Default value of `conf` remains unchanged.
* `ConfigLoader` and `TemplatedConfigLoader` argument `conf_root` has been renamed to `conf_source`.
* `extra_params` has been renamed to `runtime_params` in `kedro.config.config.ConfigLoader` and `kedro.config.templated_config.TemplatedConfigLoader`.
* The environment defaulting behaviour has been removed from `KedroContext` and is now implemented in a `ConfigLoader` class (or equivalent) with the `base_env` and `default_run_env` attributes.

### DataSets
* `pandas.ExcelDataSet` now uses `openpyxl` engine instead of `xlrd`.
* `pandas.ParquetDataSet` now calls `pd.to_parquet()` upon saving. Note that the argument `partition_cols` is not supported.
* `spark.SparkHiveDataSet` API has been updated to reflect `spark.SparkDataSet`. The `write_mode=insert` option has also been replaced with `write_mode=append` as per Spark styleguide. This change addresses [Issue 725](https://github.com/kedro-org/kedro/issues/725) and [Issue 745](https://github.com/kedro-org/kedro/issues/745). Additionally, `upsert` mode now leverages `checkpoint` functionality and requires a valid `checkpointDir` be set for current `SparkContext`.
* `yaml.YAMLDataSet` can no longer save a `pandas.DataFrame` directly, but it can save a dictionary. Use `pandas.DataFrame.to_dict()` to convert your `pandas.DataFrame` to a dictionary before you attempt to save it to YAML.
* Removed `open_args_load` and `open_args_save` from the following datasets:
  * `pandas.CSVDataSet`
  * `pandas.ExcelDataSet`
  * `pandas.FeatherDataSet`
  * `pandas.JSONDataSet`
  * `pandas.ParquetDataSet`
* `storage_options` are now dropped if they are specified under `load_args` or `save_args` for the following datasets:
  * `pandas.CSVDataSet`
  * `pandas.ExcelDataSet`
  * `pandas.FeatherDataSet`
  * `pandas.JSONDataSet`
  * `pandas.ParquetDataSet`
* Renamed `lambda_data_set`, `memory_data_set`, and `partitioned_data_set` to `lambda_dataset`, `memory_dataset`, and `partitioned_dataset`, respectively, in `kedro.io`.
* The dataset `networkx.NetworkXDataSet` has been renamed to `networkx.JSONDataSet`.

### CLI
* Removed `kedro install` in favour of `pip install -r src/requirements.txt` to install project dependencies.
* Removed `--parallel` flag from `kedro run` in favour of `--runner=ParallelRunner`. The `-p` flag is now an alias for `--pipeline`.
* `kedro pipeline package` has been replaced by `kedro micropkg package` and, in addition to the `--alias` flag used to rename the package, now accepts a module name and path to the pipeline or utility module to package, relative to `src/<package_name>/`. The `--version` CLI option has been removed in favour of setting a `__version__` variable in the micro-package's `__init__.py` file.
* `kedro pipeline pull` has been replaced by `kedro micropkg pull` and now also supports `--destination` to provide a location for pulling the package.
* Removed `kedro pipeline list` and `kedro pipeline describe` in favour of `kedro registry list` and `kedro registry describe`.
* `kedro package` and `kedro micropkg package` now save `egg` and `whl` or `tar` files in the `<project_root>/dist` folder (previously `<project_root>/src/dist`).
* Changed the behaviour of `kedro build-reqs` to compile requirements from `requirements.txt` instead of `requirements.in` and save them to `requirements.lock` instead of `requirements.txt`.
* `kedro jupyter notebook/lab` no longer accept `--all-kernels` or `--idle-timeout` flags. `--all-kernels` is now the default behaviour.
* `KedroSession.run` now raises `ValueError` rather than `KedroContextError` when the pipeline contains no nodes. The same `ValueError` is raised when there are no matching tags.
* `KedroSession.run` now raises `ValueError` rather than `KedroContextError` when the pipeline name doesn't exist in the pipeline registry.

### Other
* Added namespace to parameters in a modular pipeline, which addresses [Issue 399](https://github.com/kedro-org/kedro/issues/399).
* Switched from packaging pipelines as wheel files to tar archive files compressed with gzip (`.tar.gz`).
* Removed decorator API from `Node` and `Pipeline`, as well as the modules `kedro.extras.decorators` and `kedro.pipeline.decorators`.
* Removed transformer API from `DataCatalog`, as well as the modules `kedro.extras.transformers` and `kedro.io.transformers`.
* Removed the `Journal` and `DataCatalogWithDefault`.
* Removed `%init_kedro` IPython line magic, with its functionality incorporated into `%reload_kedro`. This means that if `%reload_kedro` is called with a filepath, that will be set as default for subsequent calls.

## Migration guide from Kedro 0.17.* to 0.18.*

### Hooks
* Remove any existing `hook_impl` of the `register_config_loader` and `register_catalog` methods from `ProjectHooks` in `hooks.py` (or custom alternatives).
* If you use `run_id` in the `after_catalog_created` hook, replace it with `save_version` instead.
* If you use `run_id` in any of the `before_node_run`, `after_node_run`, `on_node_error`, `before_pipeline_run`, `after_pipeline_run` or `on_pipeline_error` hooks, replace it with `session_id` instead.

### `settings.py` file
* If you use a custom config loader class such as `kedro.config.TemplatedConfigLoader`, alter `CONFIG_LOADER_CLASS` to specify the class and `CONFIG_LOADER_ARGS` to specify keyword arguments. If not set, these default to `kedro.config.ConfigLoader` and an empty dictionary respectively.
* If you use a custom data catalog class, alter `DATA_CATALOG_CLASS` to specify the class. If not set, this defaults to `kedro.io.DataCatalog`.
* If you have a custom config location (i.e. not `conf`), update `CONF_ROOT` to `CONF_SOURCE` and set it to a string with the expected configuration location. If not set, this defaults to `"conf"`.

### Modular pipelines
* If you use any modular pipelines with parameters, make sure they are declared with the correct namespace. See example below:

For a given pipeline:
```python
active_pipeline = pipeline(
    pipe=[
        node(
            func=some_func,
            inputs=["model_input_table", "params:model_options"],
            outputs=["**my_output"],
        ),
        ...,
    ],
    inputs="model_input_table",
    namespace="candidate_modelling_pipeline",
)
```

The parameters should look like this:

```diff
-model_options:
-    test_size: 0.2
-    random_state: 8
-    features:
-    - engines
-    - passenger_capacity
-    - crew
+candidate_modelling_pipeline:
+    model_options:
+      test_size: 0.2
+      random_state: 8
+      features:
+        - engines
+        - passenger_capacity
+        - crew

```
* Optional: You can now remove all `params:` prefix when supplying values to `parameters` argument in a `pipeline()` call.
* If you pull modular pipelines with `kedro pipeline pull my_pipeline --alias other_pipeline`, now use `kedro micropkg pull my_pipeline --alias pipelines.other_pipeline` instead.
* If you package modular pipelines with `kedro pipeline package my_pipeline`, now use `kedro micropkg package pipelines.my_pipeline` instead.
* Similarly, if you package any modular pipelines using `pyproject.toml`, you should modify the keys to include the full module path, and wrapped in double-quotes, e.g:

```diff
[tool.kedro.micropkg.package]
-data_engineering = {destination = "path/to/here"}
-data_science = {alias = "ds", env = "local"}
+"pipelines.data_engineering" = {destination = "path/to/here"}
+"pipelines.data_science" = {alias = "ds", env = "local"}

[tool.kedro.micropkg.pull]
-"s3://my_bucket/my_pipeline" = {alias = "aliased_pipeline"}
+"s3://my_bucket/my_pipeline" = {alias = "pipelines.aliased_pipeline"}
```

### DataSets
* If you use `pandas.ExcelDataSet`, make sure you have `openpyxl` installed in your environment. This is automatically installed if you specify `kedro[pandas.ExcelDataSet]==0.18.0` in your `requirements.txt`. You can uninstall `xlrd` if you were only using it for this dataset.
* If you use`pandas.ParquetDataSet`, pass pandas saving arguments directly to `save_args` instead of nested in `from_pandas` (e.g. `save_args = {"preserve_index": False}` instead of `save_args = {"from_pandas": {"preserve_index": False}}`).
* If you use `spark.SparkHiveDataSet` with `write_mode` option set to `insert`, change this to `append` in line with the Spark styleguide. If you use `spark.SparkHiveDataSet` with `write_mode` option set to `upsert`, make sure that your `SparkContext` has a valid `checkpointDir` set either by `SparkContext.setCheckpointDir` method or directly in the `conf` folder.
* If you use `pandas~=1.2.0` and pass `storage_options` through `load_args` or `savs_args`, specify them under `fs_args` or via `credentials` instead.
* If you import from `kedro.io.lambda_data_set`, `kedro.io.memory_data_set`, or `kedro.io.partitioned_data_set`, change the import to `kedro.io.lambda_dataset`, `kedro.io.memory_dataset`, or `kedro.io.partitioned_dataset`, respectively (or import the dataset directly from `kedro.io`).
* If you have any `pandas.AppendableExcelDataSet` entries in your catalog, replace them with `pandas.ExcelDataSet`.
* If you have any `networkx.NetworkXDataSet` entries in your catalog, replace them with `networkx.JSONDataSet`.

### Other
* Edit any scripts containing `kedro pipeline package --version` to use `kedro micropkg package` instead. If you wish to set a specific pipeline package version, set the `__version__` variable in the pipeline package's `__init__.py` file.
* To run a pipeline in parallel, use `kedro run --runner=ParallelRunner` rather than `--parallel` or `-p`.
* If you call `ConfigLoader` or `TemplatedConfigLoader` directly, update the keyword arguments `conf_root` to `conf_source` and `extra_params` to `runtime_params`.
* If you use `KedroContext` to access `ConfigLoader`, use `settings.CONFIG_LOADER_CLASS` to access the currently used `ConfigLoader` instead.
* The signature of `KedroContext` has changed and now needs `config_loader` and `hook_manager` as additional arguments of type `ConfigLoader` and `PluginManager` respectively.

# Release 0.17.7

## Major features and improvements
* `pipeline` now accepts `tags` and a collection of `Node`s and/or `Pipeline`s rather than just a single `Pipeline` object. `pipeline` should be used in preference to `Pipeline` when creating a Kedro pipeline.
* `pandas.SQLTableDataSet` and `pandas.SQLQueryDataSet` now only open one connection per database, at instantiation time (therefore at catalog creation time), rather than one per load/save operation.
* Added new command group, `micropkg`, to replace `kedro pipeline pull` and `kedro pipeline package` with `kedro micropkg pull` and `kedro micropkg package` for Kedro 0.18.0. `kedro micropkg package` saves packages to `project/dist` while `kedro pipeline package` saves packages to `project/src/dist`.

## Bug fixes and other changes
* Added tutorial documentation for [experiment tracking](https://kedro.readthedocs.io/en/0.17.7/08_logging/02_experiment_tracking.html).
* Added [Plotly dataset documentation](https://kedro.readthedocs.io/en/0.17.7/03_tutorial/05_visualise_pipeline.html#visualise-plotly-charts-in-kedro-viz).
* Added the upper limit `pandas<1.4` to maintain compatibility with `xlrd~=1.0`.
* Bumped the `Pillow` minimum version requirement to 9.0 (Python 3.7+ only) following [CVE-2022-22817](https://cve.mitre.org/cgi-bin/cvename.cgi?name=CVE-2022-22817).
* Fixed `PickleDataSet` to be copyable and hence work with the parallel runner.
* Upgraded `pip-tools`, which is used by `kedro build-reqs`, to 6.5 (Python 3.7+ only). This `pip-tools` version is compatible with `pip>=21.2`, including the most recent releases of `pip`. Python 3.6 users should continue to use `pip-tools` 6.4 and `pip<22`.
* Added `astro-iris` as alias for `astro-airlow-iris`, so that old tutorials can still be followed.
* Added details about [Kedro's Technical Steering Committee and governance model](https://kedro.readthedocs.io/en/0.17.7/14_contribution/technical_steering_committee.html).

## Upcoming deprecations for Kedro 0.18.0
* `kedro pipeline pull` and `kedro pipeline package` will be deprecated. Please use `kedro micropkg` instead.


# Release 0.17.6

## Major features and improvements
* Added `pipelines` global variable to IPython extension, allowing you to access the project's pipelines in `kedro ipython` or `kedro jupyter notebook`.
* Enabled overriding nested parameters with `params` in CLI, i.e. `kedro run --params="model.model_tuning.booster:gbtree"` updates parameters to `{"model": {"model_tuning": {"booster": "gbtree"}}}`.
* Added option to `pandas.SQLQueryDataSet` to specify a `filepath` with a SQL query, in addition to the current method of supplying the query itself in the `sql` argument.
* Extended `ExcelDataSet` to support saving Excel files with multiple sheets.
* Added the following new datasets:

| Type                      | Description                                                                                                            | Location                       |
| ------------------------- | ---------------------------------------------------------------------------------------------------------------------- | ------------------------------ |
| `plotly.JSONDataSet`      | Works with plotly graph object Figures (saves as json file)                                                            | `kedro.extras.datasets.plotly` |
| `pandas.GenericDataSet`   | Provides a 'best effort' facility to read / write any format provided by the `pandas` library                          | `kedro.extras.datasets.pandas` |
| `pandas.GBQQueryDataSet`  | Loads data from a Google Bigquery table using provided SQL query                                                       | `kedro.extras.datasets.pandas` |
| `spark.DeltaTableDataSet` | Dataset designed to handle Delta Lake Tables and their CRUD-style operations, including `update`, `merge` and `delete` | `kedro.extras.datasets.spark`  |

## Bug fixes and other changes
* Fixed an issue where `kedro new --config config.yml` was ignoring the config file when `prompts.yml` didn't exist.
* Added documentation for `kedro viz --autoreload`.
* Added support for arbitrary backends (via importable module paths) that satisfy the `pickle` interface to `PickleDataSet`.
* Added support for `sum` syntax for connecting pipeline objects.
* Upgraded `pip-tools`, which is used by `kedro build-reqs`, to 6.4. This `pip-tools` version requires `pip>=21.2` while [adding support for `pip>=21.3`](https://github.com/jazzband/pip-tools/pull/1501). To upgrade `pip`, please refer to [their documentation](https://pip.pypa.io/en/stable/installing/#upgrading-pip).
* Relaxed the bounds on the `plotly` requirement for `plotly.PlotlyDataSet` and the `pyarrow` requirement for `pandas.ParquetDataSet`.
* `kedro pipeline package <pipeline>` now raises an error if the `<pipeline>` argument doesn't look like a valid Python module path (e.g. has `/` instead of `.`).
* Added new `overwrite` argument to `PartitionedDataSet` and `MatplotlibWriter` to enable deletion of existing partitions and plots on dataset `save`.
* `kedro pipeline pull` now works when the project requirements contains entries such as `-r`, `--extra-index-url` and local wheel files ([Issue #913](https://github.com/kedro-org/kedro/issues/913)).
* Fixed slow startup because of catalog processing by reducing the exponential growth of extra processing during `_FrozenDatasets` creations.
* Removed `.coveragerc` from the Kedro project template. `coverage` settings are now given in `pyproject.toml`.
* Fixed a bug where packaging or pulling a modular pipeline with the same name as the project's package name would throw an error (or silently pass without including the pipeline source code in the wheel file).
* Removed unintentional dependency on `git`.
* Fixed an issue where nested pipeline configuration was not included in the packaged pipeline.
* Deprecated the "Thanks for supporting contributions" section of release notes to simplify the contribution process; Kedro 0.17.6 is the last release that includes this. This process has been replaced with the [automatic GitHub feature](https://github.com/kedro-org/kedro/graphs/contributors).
* Fixed a bug where the version on the tracking datasets didn't match the session id and the versions of regular versioned datasets.
* Fixed an issue where datasets in `load_versions` that are not found in the data catalog would silently pass.
* Altered the string representation of nodes so that node inputs/outputs order is preserved rather than being alphabetically sorted.
* Update `APIDataSet` to accept `auth` through `credentials` and allow any iterable for `auth`.

## Upcoming deprecations for Kedro 0.18.0
* `kedro.extras.decorators` and `kedro.pipeline.decorators` are being deprecated in favour of Hooks.
* `kedro.extras.transformers` and `kedro.io.transformers` are being deprecated in favour of Hooks.
* The `--parallel` flag on `kedro run` is being removed in favour of `--runner=ParallelRunner`. The `-p` flag will change to be an alias for `--pipeline`.
* `kedro.io.DataCatalogWithDefault` is being deprecated, to be removed entirely in 0.18.0.

## Thanks for supporting contributions
[Deepyaman Datta](https://github.com/deepyaman),
[Brites](https://github.com/brites101),
[Manish Swami](https://github.com/ManishS6),
[Avaneesh Yembadi](https://github.com/avan-sh),
[Zain Patel](https://github.com/mzjp2),
[Simon Brugman](https://github.com/sbrugman),
[Kiyo Kunii](https://github.com/921kiyo),
[Benjamin Levy](https://github.com/BenjaminLevyQB),
[Louis de Charsonville](https://github.com/louisdecharson),
[Simon Picard](https://github.com/simonpicard)

# Release 0.17.5

## Major features and improvements
* Added new CLI group `registry`, with the associated commands `kedro registry list` and `kedro registry describe`, to replace `kedro pipeline list` and `kedro pipeline describe`.
* Added support for dependency management at a modular pipeline level. When a pipeline with `requirements.txt` is packaged, its dependencies are embedded in the modular pipeline wheel file. Upon pulling the pipeline, Kedro will append dependencies to the project's `requirements.in`. More information is available in [our documentation](https://kedro.readthedocs.io/en/0.17.5/06_nodes_and_pipelines/03_modular_pipelines.html).
* Added support for bulk packaging/pulling modular pipelines using `kedro pipeline package/pull --all` and `pyproject.toml`.
* Removed `cli.py` from the Kedro project template. By default all CLI commands, including `kedro run`, are now defined on the Kedro framework side. These can be overridden in turn by a plugin or a `cli.py` file in your project. A packaged Kedro project will respect the same hierarchy when executed with `python -m my_package`.
* Removed `.ipython/profile_default/startup/` from the Kedro project template in favour of `.ipython/profile_default/ipython_config.py` and the `kedro.extras.extensions.ipython`.
* Added support for `dill` backend to `PickleDataSet`.
* Imports are now refactored at `kedro pipeline package` and `kedro pipeline pull` time, so that _aliasing_ a modular pipeline doesn't break it.
* Added the following new datasets to support basic Experiment Tracking:

| Type                      | Description                                              | Location                         |
| ------------------------- | -------------------------------------------------------- | -------------------------------- |
| `tracking.MetricsDataSet` | Dataset to track numeric metrics for experiment tracking | `kedro.extras.datasets.tracking` |
| `tracking.JSONDataSet`    | Dataset to track data for experiment tracking            | `kedro.extras.datasets.tracking` |

## Bug fixes and other changes
* Bumped minimum required `fsspec` version to 2021.04.
* Fixed the `kedro install` and `kedro build-reqs` flows when uninstalled dependencies are present in a project's `settings.py`, `context.py` or `hooks.py` ([Issue #829](https://github.com/kedro-org/kedro/issues/829)).
* Imports are now refactored at `kedro pipeline package` and `kedro pipeline pull` time, so that _aliasing_ a modular pipeline doesn't break it.

## Minor breaking changes to the API
* Pinned `dynaconf` to `<3.1.6` because the method signature for `_validate_items` changed which is used in Kedro.

## Upcoming deprecations for Kedro 0.18.0
* `kedro pipeline list` and `kedro pipeline describe` are being deprecated in favour of new commands `kedro registry list ` and `kedro registry describe`.
* `kedro install` is being deprecated in favour of using `pip install -r src/requirements.txt` to install project dependencies.

## Thanks for supporting contributions
[Moussa Taifi](https://github.com/moutai),
[Deepyaman Datta](https://github.com/deepyaman)

# Release 0.17.4

## Major features and improvements
* Added the following new datasets:

| Type                   | Description                                                 | Location                       |
| ---------------------- | ----------------------------------------------------------- | ------------------------------ |
| `plotly.PlotlyDataSet` | Works with plotly graph object Figures (saves as json file) | `kedro.extras.datasets.plotly` |

## Bug fixes and other changes
* Defined our set of Kedro Principles! Have a read through [our docs](https://kedro.readthedocs.io/en/0.17.4/12_faq/03_kedro_principles.html).
* `ConfigLoader.get()` now raises a `BadConfigException`, with a more helpful error message, if a configuration file cannot be loaded (for instance due to wrong syntax or poor formatting).
* `run_id` now defaults to `save_version` when `after_catalog_created` is called, similarly to what happens during a `kedro run`.
* Fixed a bug where `kedro ipython` and `kedro jupyter notebook` didn't work if the `PYTHONPATH` was already set.
* Update the IPython extension to allow passing `env` and `extra_params` to `reload_kedro`  similar to how the IPython script works.
* `kedro info` now outputs if a plugin has any `hooks` or `cli_hooks` implemented.
* `PartitionedDataSet` now supports lazily materializing data on save.
* `kedro pipeline describe` now defaults to the `__default__` pipeline when no pipeline name is provided and also shows the namespace the nodes belong to.
* Fixed an issue where spark.SparkDataSet with enabled versioning would throw a VersionNotFoundError when using databricks-connect from a remote machine and saving to dbfs filesystem.
* `EmailMessageDataSet` added to doctree.
* When node inputs do not pass validation, the error message is now shown as the most recent exception in the traceback ([Issue #761](https://github.com/kedro-org/kedro/issues/761)).
* `kedro pipeline package` now only packages the parameter file that exactly matches the pipeline name specified and the parameter files in a directory with the pipeline name.
* Extended support to newer versions of third-party dependencies ([Issue #735](https://github.com/kedro-org/kedro/issues/735)).
* Ensured consistent references to `model input` tables in accordance with our Data Engineering convention.
* Changed behaviour where `kedro pipeline package` takes the pipeline package version, rather than the kedro package version. If the pipeline package version is not present, then the package version is used.
* Launched [GitHub Discussions](https://github.com/kedro-org/kedro/discussions/) and [Kedro Discord Server](https://discord.gg/akJDeVaxnB)
* Improved error message when versioning is enabled for a dataset previously saved as non-versioned ([Issue #625](https://github.com/kedro-org/kedro/issues/625)).

## Minor breaking changes to the API

## Upcoming deprecations for Kedro 0.18.0

## Thanks for supporting contributions
[Lou Kratz](https://github.com/lou-k),
[Lucas Jamar](https://github.com/lucasjamar)

# Release 0.17.3

## Major features and improvements
* Kedro plugins can now override built-in CLI commands.
* Added a `before_command_run` hook for plugins to add extra behaviour before Kedro CLI commands run.
* `pipelines` from `pipeline_registry.py` and `register_pipeline` hooks are now loaded lazily when they are first accessed, not on startup:

    ```python
    from kedro.framework.project import pipelines

    print(pipelines["__default__"])  # pipeline loading is only triggered here
    ```

## Bug fixes and other changes
* `TemplatedConfigLoader` now correctly inserts default values when no globals are supplied.
* Fixed a bug where the `KEDRO_ENV` environment variable had no effect on instantiating the `context` variable in an iPython session or a Jupyter notebook.
* Plugins with empty CLI groups are no longer displayed in the Kedro CLI help screen.
* Duplicate commands will no longer appear twice in the Kedro CLI help screen.
* CLI commands from sources with the same name will show under one list in the help screen.
* The setup of a Kedro project, including adding src to path and configuring settings, is now handled via the `bootstrap_project` method.
* `configure_project` is invoked if a `package_name` is supplied to `KedroSession.create`. This is added for backward-compatibility purpose to support a workflow that creates `Session` manually. It will be removed in `0.18.0`.
* Stopped swallowing up all `ModuleNotFoundError` if `register_pipelines` not found, so that a more helpful error message will appear when a dependency is missing, e.g. [Issue #722](https://github.com/kedro-org/kedro/issues/722).
* When `kedro new` is invoked using a configuration yaml file, `output_dir` is no longer a required key; by default the current working directory will be used.
* When `kedro new` is invoked using a configuration yaml file, the appropriate `prompts.yml` file is now used for validating the provided configuration. Previously, validation was always performed against the kedro project template `prompts.yml` file.
* When a relative path to a starter template is provided, `kedro new` now generates user prompts to obtain configuration rather than supplying empty configuration.
* Fixed error when using starters on Windows with Python 3.7 (Issue [#722](https://github.com/kedro-org/kedro/issues/722)).
* Fixed decoding error of config files that contain accented characters by opening them for reading in UTF-8.
* Fixed an issue where `after_dataset_loaded` run would finish before a dataset is actually loaded when using `--async` flag.

## Upcoming deprecations for Kedro 0.18.0

* `kedro.versioning.journal.Journal` will be removed.
* The following properties on `kedro.framework.context.KedroContext` will be removed:
  * `io` in favour of `KedroContext.catalog`
  * `pipeline` (equivalent to `pipelines["__default__"]`)
  * `pipelines` in favour of `kedro.framework.project.pipelines`

# Release 0.17.2

## Major features and improvements
* Added support for `compress_pickle` backend to `PickleDataSet`.
* Enabled loading pipelines without creating a `KedroContext` instance:

    ```python
    from kedro.framework.project import pipelines

    print(pipelines)
    ```

* Projects generated with kedro>=0.17.2:
  - should define pipelines in `pipeline_registry.py` rather than `hooks.py`.
  - when run as a package, will behave the same as `kedro run`

## Bug fixes and other changes
* If `settings.py` is not importable, the errors will be surfaced earlier in the process, rather than at runtime.

## Minor breaking changes to the API
* `kedro pipeline list` and `kedro pipeline describe` no longer accept redundant `--env` parameter.
* `from kedro.framework.cli.cli import cli` no longer includes the `new` and `starter` commands.

## Upcoming deprecations for Kedro 0.18.0

* `kedro.framework.context.KedroContext.run` will be removed in release 0.18.0.

## Thanks for supporting contributions
[Sasaki Takeru](https://github.com/takeru)

# Release 0.17.1

## Major features and improvements
* Added `env` and `extra_params` to `reload_kedro()` line magic.
* Extended the `pipeline()` API to allow strings and sets of strings as `inputs` and `outputs`, to specify when a dataset name remains the same (not namespaced).
* Added the ability to add custom prompts with regexp validator for starters by repurposing `default_config.yml` as `prompts.yml`.
* Added the `env` and `extra_params` arguments to `register_config_loader` hook.
* Refactored the way `settings` are loaded. You will now be able to run:

    ```python
    from kedro.framework.project import settings

    print(settings.CONF_ROOT)
    ```

* Added a check on `kedro.runner.parallel_runner.ParallelRunner` which checks datasets for the `_SINGLE_PROCESS` attribute in the `_validate_catalog` method. If this attribute is set to `True` in an instance of a dataset (e.g. `SparkDataSet`), the `ParallelRunner` will raise an `AttributeError`.
* Any user-defined dataset that should not be used with `ParallelRunner` may now have the `_SINGLE_PROCESS` attribute set to `True`.

## Bug fixes and other changes
* The version of a packaged modular pipeline now defaults to the version of the project package.
* Added fix to prevent new lines being added to pandas CSV datasets.
* Fixed issue with loading a versioned `SparkDataSet` in the interactive workflow.
* Kedro CLI now checks `pyproject.toml` for a `tool.kedro` section before treating the project as a Kedro project.
* Added fix to `DataCatalog::shallow_copy` now it should copy layers.
* `kedro pipeline pull` now uses `pip download` for protocols that are not supported by `fsspec`.
* Cleaned up documentation to fix broken links and rewrite permanently redirected ones.
* Added a `jsonschema` schema definition for the Kedro 0.17 catalog.
* `kedro install` now waits on Windows until all the requirements are installed.
* Exposed `--to-outputs` option in the CLI, throughout the codebase, and as part of hooks specifications.
* Fixed a bug where `ParquetDataSet` wasn't creating parent directories on the fly.
* Updated documentation.

## Breaking changes to the API
* This release has broken the `kedro ipython` and `kedro jupyter` workflows. To fix this, follow the instructions in the migration guide below.
* You will also need to upgrade `kedro-viz` to 3.10.1 if you use the `%run_viz` line magic in Jupyter Notebook.

> *Note:* If you're using the `ipython` [extension](https://kedro.readthedocs.io/en/0.17.1/11_tools_integration/02_ipython.html#ipython-extension) instead, you will not encounter this problem.

## Migration guide
You will have to update the file `<your_project>/.ipython/profile_default/startup/00-kedro-init.py` in order to make `kedro ipython` and/or `kedro jupyter` work. Add the following line before the `KedroSession` is created:

```python
configure_project(metadata.package_name)  # to add

session = KedroSession.create(metadata.package_name, path)
```

Make sure that the associated import is provided in the same place as others in the file:

```python
from kedro.framework.project import configure_project  # to add
from kedro.framework.session import KedroSession
```

## Thanks for supporting contributions
[Mariana Silva](https://github.com/marianansilva),
[Kiyohito Kunii](https://github.com/921kiyo),
[noklam](https://github.com/noklam),
[Ivan Doroshenko](https://github.com/imdoroshenko),
[Zain Patel](https://github.com/mzjp2),
[Deepyaman Datta](https://github.com/deepyaman),
[Sam Hiscox](https://github.com/samhiscoxqb),
[Pascal Brokmeier](https://github.com/pascalwhoop)

# Release 0.17.0

## Major features and improvements

* In a significant change, [we have introduced `KedroSession`](https://kedro.readthedocs.io/en/0.17.0/04_kedro_project_setup/03_session.html) which is responsible for managing the lifecycle of a Kedro run.
* Created a new Kedro Starter: `kedro new --starter=mini-kedro`. It is possible to [use the DataCatalog as a standalone component](https://github.com/kedro-org/kedro-starters/tree/master/mini-kedro) in a Jupyter notebook and transition into the rest of the Kedro framework.
* Added `DatasetSpecs` with Hooks to run before and after datasets are loaded from/saved to the catalog.
* Added a command: `kedro catalog create`. For a registered pipeline, it creates a `<conf_root>/<env>/catalog/<pipeline_name>.yml` configuration file with `MemoryDataSet` datasets for each dataset that is missing from `DataCatalog`.
* Added `settings.py` and `pyproject.toml` (to replace `.kedro.yml`) for project configuration, in line with Python best practice.
* `ProjectContext` is no longer needed, unless for very complex customisations. `KedroContext`, `ProjectHooks` and `settings.py` together implement sensible default behaviour. As a result `context_path` is also now an _optional_ key in `pyproject.toml`.
* Removed `ProjectContext` from `src/<package_name>/run.py`.
* `TemplatedConfigLoader` now supports [Jinja2 template syntax](https://jinja.palletsprojects.com/en/2.11.x/templates/) alongside its original syntax.
* Made [registration Hooks](https://kedro.readthedocs.io/en/0.17.0/07_extend_kedro/02_hooks.html#registration-hooks) mandatory, as the only way to customise the `ConfigLoader` or the `DataCatalog` used in a project. If no such Hook is provided in `src/<package_name>/hooks.py`, a `KedroContextError` is raised. There are sensible defaults defined in any project generated with Kedro >= 0.16.5.

## Bug fixes and other changes

* `ParallelRunner` no longer results in a run failure, when triggered from a notebook, if the run is started using `KedroSession` (`session.run()`).
* `before_node_run` can now overwrite node inputs by returning a dictionary with the corresponding updates.
* Added minimal, black-compatible flake8 configuration to the project template.
* Moved `isort` and `pytest` configuration from `<project_root>/setup.cfg` to `<project_root>/pyproject.toml`.
* Extra parameters are no longer incorrectly passed from `KedroSession` to `KedroContext`.
* Relaxed `pyspark` requirements to allow for installation of `pyspark` 3.0.
* Added a `--fs-args` option to the `kedro pipeline pull` command to specify configuration options for the `fsspec` filesystem arguments used when pulling modular pipelines from non-PyPI locations.
* Bumped maximum required `fsspec` version to 0.9.
* Bumped maximum supported `s3fs` version to 0.5 (`S3FileSystem` interface has changed since 0.4.1 version).

## Deprecations
* In Kedro 0.17.0 we have deleted the deprecated `kedro.cli` and `kedro.context` modules in favour of `kedro.framework.cli` and `kedro.framework.context` respectively.

## Other breaking changes to the API
* `kedro.io.DataCatalog.exists()` returns `False` when the dataset does not exist, as opposed to raising an exception.
* The pipeline-specific `catalog.yml` file is no longer automatically created for modular pipelines when running `kedro pipeline create`. Use `kedro catalog create` to replace this functionality.
* Removed `include_examples` prompt from `kedro new`. To generate boilerplate example code, you should use a Kedro starter.
* Changed the `--verbose` flag from a global command to a project-specific command flag (e.g `kedro --verbose new` becomes `kedro new --verbose`).
* Dropped support of the `dataset_credentials` key in credentials in `PartitionedDataSet`.
* `get_source_dir()` was removed from `kedro/framework/cli/utils.py`.
* Dropped support of `get_config`, `create_catalog`, `create_pipeline`, `template_version`, `project_name` and `project_path` keys by `get_project_context()` function (`kedro/framework/cli/cli.py`).
* `kedro new --starter` now defaults to fetching the starter template matching the installed Kedro version.
* Renamed `kedro_cli.py` to `cli.py` and moved it inside the Python package (`src/<package_name>/`), for a better packaging and deployment experience.
* Removed `.kedro.yml` from the project template and replaced it with `pyproject.toml`.
* Removed `KEDRO_CONFIGS` constant (previously residing in `kedro.framework.context.context`).
* Modified `kedro pipeline create` CLI command to add a boilerplate parameter config file in `conf/<env>/parameters/<pipeline_name>.yml` instead of `conf/<env>/pipelines/<pipeline_name>/parameters.yml`. CLI commands `kedro pipeline delete` / `package` / `pull` were updated accordingly.
* Removed `get_static_project_data` from `kedro.framework.context`.
* Removed `KedroContext.static_data`.
* The `KedroContext` constructor now takes `package_name` as first argument.
* Replaced `context` property on `KedroSession` with `load_context()` method.
* Renamed `_push_session` and `_pop_session` in `kedro.framework.session.session` to `_activate_session` and `_deactivate_session` respectively.
* Custom context class is set via `CONTEXT_CLASS` variable in `src/<your_project>/settings.py`.
* Removed `KedroContext.hooks` attribute. Instead, hooks should be registered in `src/<your_project>/settings.py` under the `HOOKS` key.
* Restricted names given to nodes to match the regex pattern `[\w\.-]+$`.
* Removed `KedroContext._create_config_loader()` and `KedroContext._create_data_catalog()`. They have been replaced by registration hooks, namely `register_config_loader()` and `register_catalog()` (see also [upcoming deprecations](#upcoming_deprecations_for_kedro_0.18.0)).


## Upcoming deprecations for Kedro 0.18.0

* `kedro.framework.context.load_context` will be removed in release 0.18.0.
* `kedro.framework.cli.get_project_context` will be removed in release 0.18.0.
* We've added a `DeprecationWarning` to the decorator API for both `node` and `pipeline`. These will be removed in release 0.18.0. Use Hooks to extend a node's behaviour instead.
* We've added a `DeprecationWarning` to the Transformers API when adding a transformer to the catalog. These will be removed in release 0.18.0. Use Hooks to customise the `load` and `save` methods.

## Thanks for supporting contributions
[Deepyaman Datta](https://github.com/deepyaman),
[Zach Schuster](https://github.com/zschuster)

## Migration guide from Kedro 0.16.* to 0.17.*

**Reminder:** Our documentation on [how to upgrade Kedro](https://kedro.readthedocs.io/en/0.17.0/12_faq/01_faq.html#how-do-i-upgrade-kedro) covers a few key things to remember when updating any Kedro version.

The Kedro 0.17.0 release contains some breaking changes. If you update Kedro to 0.17.0 and then try to work with projects created against earlier versions of Kedro, you may encounter some issues when trying to run `kedro` commands in the terminal for that project. Here's a short guide to getting your projects running against the new version of Kedro.


>*Note*: As always, if you hit any problems, please check out our documentation:
>* [How can I find out more about Kedro?](https://kedro.readthedocs.io/en/0.17.0/12_faq/01_faq.html#how-can-i-find-out-more-about-kedro)
>* [How can I get my questions answered?](https://kedro.readthedocs.io/en/0.17.0/12_faq/01_faq.html#how-can-i-get-my-question-answered).

To get an existing Kedro project to work after you upgrade to Kedro 0.17.0, we recommend that you create a new project against Kedro 0.17.0 and move the code from your existing project into it. Let's go through the changes, but first, note that if you create a new Kedro project with Kedro 0.17.0 you will not be asked whether you want to include the boilerplate code for the Iris dataset example. We've removed this option (you should now use a Kedro starter if you want to create a project that is pre-populated with code).

To create a new, blank Kedro 0.17.0 project to drop your existing code into, you can create one, as always, with `kedro new`. We also recommend creating a new virtual environment for your new project, or you might run into conflicts with existing dependencies.

* **Update `pyproject.toml`**: Copy the following three keys from the `.kedro.yml` of your existing Kedro project into the `pyproject.toml` file of your new Kedro 0.17.0 project:


    ```toml
    [tools.kedro]
    package_name = "<package_name>"
    project_name = "<project_name>"
    project_version = "0.17.0"
    ```

Check your source directory. If you defined a different source directory (`source_dir`), make sure you also move that to `pyproject.toml`.


* **Copy files from your existing project**:

  + Copy subfolders of `project/src/project_name/pipelines` from existing to new project
  + Copy subfolders of `project/src/test/pipelines` from existing to new project
  + Copy the requirements your project needs into `requirements.txt` and/or `requirements.in`.
  + Copy your project configuration from the `conf` folder. Take note of the new locations needed for modular pipeline configuration (move it from `conf/<env>/pipeline_name/catalog.yml` to `conf/<env>/catalog/pipeline_name.yml` and likewise for `parameters.yml`).
  + Copy from the `data/` folder of your existing project, if needed, into the same location in your new project.
  + Copy any Hooks from `src/<package_name>/hooks.py`.

* **Update your new project's README and docs as necessary**.

* **Update `settings.py`**: For example, if you specified additional Hook implementations in `hooks`, or listed plugins under `disable_hooks_by_plugin` in your `.kedro.yml`, you will need to move them to `settings.py` accordingly:

    ```python
    from <package_name>.hooks import MyCustomHooks, ProjectHooks

    HOOKS = (ProjectHooks(), MyCustomHooks())

    DISABLE_HOOKS_FOR_PLUGINS = ("my_plugin1",)
    ```

* **Migration for `node` names**. From 0.17.0 the only allowed characters for node names are letters, digits, hyphens, underscores and/or fullstops. If you have previously defined node names that have special characters, spaces or other characters that are no longer permitted, you will need to rename those nodes.

* **Copy changes to `kedro_cli.py`**. If you previously customised the `kedro run` command or added more CLI commands to your `kedro_cli.py`, you should move them into `<project_root>/src/<package_name>/cli.py`. Note, however, that the new way to run a Kedro pipeline is via a `KedroSession`, rather than using the `KedroContext`:

    ```python
    with KedroSession.create(package_name=...) as session:
        session.run()
    ```

* **Copy changes made to `ConfigLoader`**. If you have defined a custom class, such as `TemplatedConfigLoader`, by overriding `ProjectContext._create_config_loader`, you should move the contents of the function in `src/<package_name>/hooks.py`, under `register_config_loader`.

* **Copy changes made to `DataCatalog`**. Likewise, if you have `DataCatalog` defined with `ProjectContext._create_catalog`, you should copy-paste the contents into `register_catalog`.

* **Optional**: If you have plugins such as [Kedro-Viz](https://github.com/kedro-org/kedro-viz) installed, it's likely that Kedro 0.17.0 won't work with their older versions, so please either upgrade to the plugin's newest version or follow their migration guides.

# Release 0.16.6

## Major features and improvements

* Added documentation with a focus on single machine and distributed environment deployment; the series includes Docker, Argo, Prefect, Kubeflow, AWS Batch, AWS Sagemaker and extends our section on Databricks.
* Added [kedro-starter-spaceflights](https://github.com/kedro-org/kedro-starter-spaceflights/) alias for generating a project: `kedro new --starter spaceflights`.

## Bug fixes and other changes
* Fixed `TypeError` when converting dict inputs to a node made from a wrapped `partial` function.
* `PartitionedDataSet` improvements:
  - Supported passing arguments to the underlying filesystem.
* Improved handling of non-ASCII word characters in dataset names.
  - For example, a dataset named `jalapeño` will be accessible as `DataCatalog.datasets.jalapeño` rather than `DataCatalog.datasets.jalape__o`.
* Fixed `kedro install` for an Anaconda environment defined in `environment.yml`.
* Fixed backwards compatibility with templates generated with older Kedro versions <0.16.5. No longer need to update `.kedro.yml` to use `kedro lint` and `kedro jupyter notebook convert`.
* Improved documentation.
* Added documentation using MinIO with Kedro.
* Improved error messages for incorrect parameters passed into a node.
* Fixed issue with saving a `TensorFlowModelDataset` in the HDF5 format with versioning enabled.
* Added missing `run_result` argument in `after_pipeline_run` Hooks spec.
* Fixed a bug in IPython script that was causing context hooks to be registered twice. To apply this fix to a project generated with an older Kedro version, apply the same changes made in [this PR](https://github.com/kedro-org/kedro-starter-pandas-iris/pull/16) to your `00-kedro-init.py` file.
* Improved documentation.

## Breaking changes to the API

## Thanks for supporting contributions
[Deepyaman Datta](https://github.com/deepyaman), [Bhavya Merchant](https://github.com/bnmerchant), [Lovkush Agarwal](https://github.com/Lovkush-A), [Varun Krishna S](https://github.com/vhawk19), [Sebastian Bertoli](https://github.com/sebastianbertoli), [noklam](https://github.com/noklam), [Daniel Petti](https://github.com/djpetti), [Waylon Walker](https://github.com/waylonwalker), [Saran Balaji C](https://github.com/csaranbalaji)

# Release 0.16.5

## Major features and improvements
* Added the following new datasets.

| Type                        | Description                                                                                             | Location                      |
| --------------------------- | ------------------------------------------------------------------------------------------------------- | ----------------------------- |
| `email.EmailMessageDataSet` | Manage email messages using [the Python standard library](https://docs.python.org/3/library/email.html) | `kedro.extras.datasets.email` |

* Added support for `pyproject.toml` to configure Kedro. `pyproject.toml` is used if `.kedro.yml` doesn't exist (Kedro configuration should be under `[tool.kedro]` section).
* Projects created with this version will have no `pipeline.py`, having been replaced by `hooks.py`.
* Added a set of registration hooks, as the new way of registering library components with a Kedro project:
    * `register_pipelines()`, to replace `_get_pipelines()`
    * `register_config_loader()`, to replace `_create_config_loader()`
    * `register_catalog()`, to replace `_create_catalog()`
These can be defined in `src/<python_package>/hooks.py` and added to `.kedro.yml` (or `pyproject.toml`). The order of execution is: plugin hooks, `.kedro.yml` hooks, hooks in `ProjectContext.hooks`.
* Added ability to disable auto-registered Hooks using `.kedro.yml` (or `pyproject.toml`) configuration file.

## Bug fixes and other changes
* Added option to run asynchronously via the Kedro CLI.
* Absorbed `.isort.cfg` settings into `setup.cfg`.
* Packaging a modular pipeline raises an error if the pipeline directory is empty or non-existent.

## Breaking changes to the API
* `project_name`, `project_version` and `package_name` now have to be defined in `.kedro.yml` for projects using Kedro 0.16.5+.

## Migration Guide
This release has accidentally broken the usage of `kedro lint` and `kedro jupyter notebook convert` on a project template generated with previous versions of Kedro (<=0.16.4). To amend this, please either upgrade to `kedro==0.16.6` or update `.kedro.yml` within your project root directory to include the following keys:

```yaml
project_name: "<your_project_name>"
project_version: "<kedro_version_of_the_project>"
package_name: "<your_package_name>"
```

## Thanks for supporting contributions
[Deepyaman Datta](https://github.com/deepyaman), [Bas Nijholt](https://github.com/basnijholt), [Sebastian Bertoli](https://github.com/sebastianbertoli)

# Release 0.16.4

## Major features and improvements
* Fixed a bug for using `ParallelRunner` on Windows.
* Enabled auto-discovery of hooks implementations coming from installed plugins.

## Bug fixes and other changes
* Fixed a bug for using `ParallelRunner` on Windows.
* Modified `GBQTableDataSet` to load customized results using customized queries from Google Big Query tables.
* Documentation improvements.

## Breaking changes to the API

## Thanks for supporting contributions
[Ajay Bisht](https://github.com/ajb7), [Vijay Sajjanar](https://github.com/vjkr), [Deepyaman Datta](https://github.com/deepyaman), [Sebastian Bertoli](https://github.com/sebastianbertoli), [Shahil Mawjee](https://github.com/s-mawjee), [Louis Guitton](https://github.com/louisguitton), [Emanuel Ferm](https://github.com/eferm)

# Release 0.16.3

## Major features and improvements
* Added the `kedro pipeline pull` CLI command to extract a packaged modular pipeline, and place the contents in a Kedro project.
* Added the `--version` option to `kedro pipeline package` to allow specifying alternative versions to package under.
* Added the `--starter` option to `kedro new` to create a new project from a local, remote or aliased starter template.
* Added the `kedro starter list` CLI command to list all starter templates that can be used to bootstrap a new Kedro project.
* Added the following new datasets.

| Type               | Description                                                                                           | Location                     |
| ------------------ | ----------------------------------------------------------------------------------------------------- | ---------------------------- |
| `json.JSONDataSet` | Work with JSON files using [the Python standard library](https://docs.python.org/3/library/json.html) | `kedro.extras.datasets.json` |

## Bug fixes and other changes
* Removed `/src/nodes` directory from the project template and made `kedro jupyter convert` create it on the fly if necessary.
* Fixed a bug in `MatplotlibWriter` which prevented saving lists and dictionaries of plots locally on Windows.
* Closed all pyplot windows after saving in `MatplotlibWriter`.
* Documentation improvements:
  - Added [kedro-wings](https://github.com/tamsanh/kedro-wings) and [kedro-great](https://github.com/tamsanh/kedro-great) to the list of community plugins.
* Fixed broken versioning for Windows paths.
* Fixed `DataSet` string representation for falsy values.
* Improved the error message when duplicate nodes are passed to the `Pipeline` initializer.
* Fixed a bug where `kedro docs` would fail because the built docs were located in a different directory.
* Fixed a bug where `ParallelRunner` would fail on Windows machines whose reported CPU count exceeded 61.
* Fixed an issue with saving TensorFlow model to `h5` file on Windows.
* Added a `json` parameter to `APIDataSet` for the convenience of generating requests with JSON bodies.
* Fixed dependencies for `SparkDataSet` to include spark.

## Breaking changes to the API

## Thanks for supporting contributions
[Deepyaman Datta](https://github.com/deepyaman), [Tam-Sanh Nguyen](https://github.com/tamsanh), [DataEngineerOne](http://youtube.com/DataEngineerOne)

# Release 0.16.2

## Major features and improvements
* Added the following new datasets.

| Type                                | Description                                                                                                          | Location                           |
| ----------------------------------- | -------------------------------------------------------------------------------------------------------------------- | ---------------------------------- |
| `pandas.AppendableExcelDataSet`     | Work with `Excel` files opened in append mode                                                                        | `kedro.extras.datasets.pandas`     |
| `tensorflow.TensorFlowModelDataset` | Work with `TensorFlow` models using [TensorFlow 2.X](https://www.tensorflow.org/api_docs/python/tf/keras/Model#save) | `kedro.extras.datasets.tensorflow` |
| `holoviews.HoloviewsWriter`         | Work with `Holoviews` objects (saves as image file)                                                                  | `kedro.extras.datasets.holoviews`  |

* `kedro install` will now compile project dependencies (by running `kedro build-reqs` behind the scenes) before the installation if the `src/requirements.in` file doesn't exist.
* Added `only_nodes_with_namespace` in `Pipeline` class to filter only nodes with a specified namespace.
* Added the `kedro pipeline delete` command to help delete unwanted or unused pipelines (it won't remove references to the pipeline in your `create_pipelines()` code).
* Added the `kedro pipeline package` command to help package up a modular pipeline. It will bundle up the pipeline source code, tests, and parameters configuration into a .whl file.

## Bug fixes and other changes
* `DataCatalog` improvements:
  - Introduced regex filtering to the `DataCatalog.list()` method.
  - Non-alphanumeric characters (except underscore) in dataset name are replaced with `__` in `DataCatalog.datasets`, for ease of access to transcoded datasets.
* Dataset improvements:
  - Improved initialization speed of `spark.SparkHiveDataSet`.
  - Improved S3 cache in `spark.SparkDataSet`.
  - Added support of options for building `pyarrow` table in `pandas.ParquetDataSet`.
* `kedro build-reqs` CLI command improvements:
  - `kedro build-reqs` is now called with `-q` option and will no longer print out compiled requirements to the console for security reasons.
  - All unrecognized CLI options in `kedro build-reqs` command are now passed to [pip-compile](https://github.com/jazzband/pip-tools#example-usage-for-pip-compile) call (e.g. `kedro build-reqs --generate-hashes`).
* `kedro jupyter` CLI command improvements:
  - Improved error message when running `kedro jupyter notebook`, `kedro jupyter lab` or `kedro ipython` with Jupyter/IPython dependencies not being installed.
  - Fixed `%run_viz` line magic for showing kedro viz inside a Jupyter notebook. For the fix to be applied on existing Kedro project, please see the migration guide.
  - Fixed the bug in IPython startup script ([issue 298](https://github.com/kedro-org/kedro/issues/298)).
* Documentation improvements:
  - Updated community-generated content in FAQ.
  - Added [find-kedro](https://github.com/WaylonWalker/find-kedro) and [kedro-static-viz](https://github.com/WaylonWalker/kedro-static-viz) to the list of community plugins.
  - Add missing `pillow.ImageDataSet` entry to the documentation.

## Breaking changes to the API

### Migration guide from Kedro 0.16.1 to 0.16.2

#### Guide to apply the fix for `%run_viz` line magic in existing project

Even though this release ships a fix for project generated with `kedro==0.16.2`, after upgrading, you will still need to make a change in your existing project if it was generated with `kedro>=0.16.0,<=0.16.1` for the fix to take effect. Specifically, please change the content of your project's IPython init script located at `.ipython/profile_default/startup/00-kedro-init.py` with the content of [this file](https://github.com/kedro-org/kedro/blob/0.16.2/kedro/templates/project/%7B%7B%20cookiecutter.repo_name%20%7D%7D/.ipython/profile_default/startup/00-kedro-init.py). You will also need `kedro-viz>=3.3.1`.

## Thanks for supporting contributions
[Miguel Rodriguez Gutierrez](https://github.com/MigQ2), [Joel Schwarzmann](https://github.com/datajoely), [w0rdsm1th](https://github.com/w0rdsm1th), [Deepyaman Datta](https://github.com/deepyaman), [Tam-Sanh Nguyen](https://github.com/tamsanh), [Marcus Gawronsky](https://github.com/marcusinthesky)

# 0.16.1

## Major features and improvements

## Bug fixes and other changes
* Fixed deprecation warnings from `kedro.cli` and `kedro.context` when running `kedro jupyter notebook`.
* Fixed a bug where `catalog` and `context` were not available in Jupyter Lab and Notebook.
* Fixed a bug where `kedro build-reqs` would fail if you didn't have your project dependencies installed.

## Breaking changes to the API

## Thanks for supporting contributions

# 0.16.0

## Major features and improvements
### CLI
* Added new CLI commands (only available for the projects created using Kedro 0.16.0 or later):
  - `kedro catalog list` to list datasets in your catalog
  - `kedro pipeline list` to list pipelines
  - `kedro pipeline describe` to describe a specific pipeline
  - `kedro pipeline create` to create a modular pipeline
* Improved the CLI speed by up to 50%.
* Improved error handling when making a typo on the CLI. We now suggest some of the possible commands you meant to type, in `git`-style.

### Framework
* All modules in `kedro.cli` and `kedro.context` have been moved into `kedro.framework.cli` and `kedro.framework.context` respectively. `kedro.cli` and `kedro.context` will be removed in future releases.
* Added `Hooks`, which is a new mechanism for extending Kedro.
* Fixed `load_context` changing user's current working directory.
* Allowed the source directory to be configurable in `.kedro.yml`.
* Added the ability to specify nested parameter values inside your node inputs, e.g. `node(func, "params:a.b", None)`
### DataSets
* Added the following new datasets.

| Type                       | Description                                 | Location                          |
| -------------------------- | ------------------------------------------- | --------------------------------- |
| `pillow.ImageDataSet`      | Work with image files using `Pillow`        | `kedro.extras.datasets.pillow`    |
| `geopandas.GeoJSONDataSet` | Work with geospatial data using `GeoPandas` | `kedro.extras.datasets.geopandas` |
| `api.APIDataSet`           | Work with data from HTTP(S) API requests    | `kedro.extras.datasets.api`       |

* Added `joblib` backend support to `pickle.PickleDataSet`.
* Added versioning support to `MatplotlibWriter` dataset.
* Added the ability to install dependencies for a given dataset with more granularity, e.g. `pip install "kedro[pandas.ParquetDataSet]"`.
* Added the ability to specify extra arguments, e.g. `encoding` or `compression`, for `fsspec.spec.AbstractFileSystem.open()` calls when loading/saving a dataset. See Example 3 under [docs](https://kedro.readthedocs.io/en/0.16.0/04_user_guide/04_data_catalog.html#use-the-data-catalog-with-the-yaml-api).

### Other
* Added `namespace` property on ``Node``, related to the modular pipeline where the node belongs.
* Added an option to enable asynchronous loading inputs and saving outputs in both `SequentialRunner(is_async=True)` and `ParallelRunner(is_async=True)` class.
* Added `MemoryProfiler` transformer.
* Removed the requirement to have all dependencies for a dataset module to use only a subset of the datasets within.
* Added support for `pandas>=1.0`.
* Enabled Python 3.8 compatibility. _Please note that a Spark workflow may be unreliable for this Python version as `pyspark` is not fully-compatible with 3.8 yet._
* Renamed "features" layer to "feature" layer to be consistent with (most) other layers and the [relevant FAQ](https://kedro.readthedocs.io/en/0.16.0/06_resources/01_faq.html#what-is-data-engineering-convention).

## Bug fixes and other changes
* Fixed a bug where a new version created mid-run by an external system caused inconsistencies in the load versions used in the current run.
* Documentation improvements
  * Added instruction in the documentation on how to create a custom runner).
  * Updated contribution process in `CONTRIBUTING.md` - added Developer Workflow.
  * Documented installation of development version of Kedro in the [FAQ section](https://kedro.readthedocs.io/en/0.16.0/06_resources/01_faq.html#how-can-i-use-development-version-of-kedro).
  * Added missing `_exists` method to `MyOwnDataSet` example in 04_user_guide/08_advanced_io.
* Fixed a bug where `PartitionedDataSet` and `IncrementalDataSet` were not working with `s3a` or `s3n` protocol.
* Added ability to read partitioned parquet file from a directory in `pandas.ParquetDataSet`.
* Replaced `functools.lru_cache` with `cachetools.cachedmethod` in `PartitionedDataSet` and `IncrementalDataSet` for per-instance cache invalidation.
* Implemented custom glob function for `SparkDataSet` when running on Databricks.
* Fixed a bug in `SparkDataSet` not allowing for loading data from DBFS in a Windows machine using Databricks-connect.
* Improved the error message for `DataSetNotFoundError` to suggest possible dataset names user meant to type.
* Added the option for contributors to run Kedro tests locally without Spark installation with `make test-no-spark`.
* Added option to lint the project without applying the formatting changes (`kedro lint --check-only`).

## Breaking changes to the API
### Datasets
* Deleted obsolete datasets from `kedro.io`.
* Deleted `kedro.contrib` and `extras` folders.
* Deleted obsolete `CSVBlobDataSet` and `JSONBlobDataSet` dataset types.
* Made `invalidate_cache` method on datasets private.
* `get_last_load_version` and `get_last_save_version` methods are no longer available on `AbstractDataSet`.
* `get_last_load_version` and `get_last_save_version` have been renamed to `resolve_load_version` and `resolve_save_version` on ``AbstractVersionedDataSet``, the results of which are cached.
* The `release()` method on datasets extending ``AbstractVersionedDataSet`` clears the cached load and save version. All custom datasets must call `super()._release()` inside `_release()`.
* ``TextDataSet`` no longer has `load_args` and `save_args`. These can instead be specified under `open_args_load` or `open_args_save` in `fs_args`.
* `PartitionedDataSet` and `IncrementalDataSet` method `invalidate_cache` was made private: `_invalidate_caches`.

### Other
* Removed `KEDRO_ENV_VAR` from `kedro.context` to speed up the CLI run time.
* `Pipeline.name` has been removed in favour of `Pipeline.tag()`.
* Dropped `Pipeline.transform()` in favour of `kedro.pipeline.modular_pipeline.pipeline()` helper function.
* Made constant `PARAMETER_KEYWORDS` private, and moved it from `kedro.pipeline.pipeline` to `kedro.pipeline.modular_pipeline`.
* Layers are no longer part of the dataset object, as they've moved to the `DataCatalog`.
* Python 3.5 is no longer supported by the current and all future versions of Kedro.

### Migration guide from Kedro 0.15.* to 0.16.*

#### General Migration

**reminder** [How do I upgrade Kedro](https://kedro.readthedocs.io/en/0.16.0/06_resources/01_faq.html#how-do-i-upgrade-kedro) covers a few key things to remember when updating any kedro version.

#### Migration for datasets

Since all the datasets (from `kedro.io` and `kedro.contrib.io`) were moved to `kedro/extras/datasets` you must update the type of all datasets in `<project>/conf/base/catalog.yml` file.
Here how it should be changed: `type: <SomeDataSet>` -> `type: <subfolder of kedro/extras/datasets>.<SomeDataSet>` (e.g. `type: CSVDataSet` -> `type: pandas.CSVDataSet`).

In addition, all the specific datasets like `CSVLocalDataSet`, `CSVS3DataSet` etc. were deprecated. Instead, you must use generalized datasets like `CSVDataSet`.
E.g. `type: CSVS3DataSet` -> `type: pandas.CSVDataSet`.

> Note: No changes required if you are using your custom dataset.

#### Migration for Pipeline.transform()
`Pipeline.transform()` has been dropped in favour of the `pipeline()` constructor. The following changes apply:
- Remember to import `from kedro.pipeline import pipeline`
- The `prefix` argument has been renamed to `namespace`
- And `datasets` has been broken down into more granular arguments:
  - `inputs`: Independent inputs to the pipeline
  - `outputs`: Any output created in the pipeline, whether an intermediary dataset or a leaf output
  - `parameters`: `params:...` or `parameters`

As an example, code that used to look like this with the `Pipeline.transform()` constructor:
```python
result = my_pipeline.transform(
    datasets={"input": "new_input", "output": "new_output", "params:x": "params:y"},
    prefix="pre",
)
```

When used with the new `pipeline()` constructor, becomes:
```python
from kedro.pipeline import pipeline

result = pipeline(
    my_pipeline,
    inputs={"input": "new_input"},
    outputs={"output": "new_output"},
    parameters={"params:x": "params:y"},
    namespace="pre",
)
```

#### Migration for decorators, color logger, transformers etc.
Since some modules were moved to other locations you need to update import paths appropriately.
You can find the list of moved files in the [`0.15.6` release notes](https://github.com/kedro-org/kedro/releases/tag/0.15.6) under the section titled `Files with a new location`.

#### Migration for CLI and KEDRO_ENV environment variable
> Note: If you haven't made significant changes to your `kedro_cli.py`, it may be easier to simply copy the updated `kedro_cli.py` `.ipython/profile_default/startup/00-kedro-init.py` and from GitHub or a newly generated project into your old project.

* We've removed `KEDRO_ENV_VAR` from `kedro.context`. To get your existing project template working, you'll need to remove all instances of `KEDRO_ENV_VAR` from your project template:
  - From the imports in `kedro_cli.py` and `.ipython/profile_default/startup/00-kedro-init.py`: `from kedro.context import KEDRO_ENV_VAR, load_context` -> `from kedro.framework.context import load_context`
  - Remove the `envvar=KEDRO_ENV_VAR` line from the click options in `run`, `jupyter_notebook` and `jupyter_lab` in `kedro_cli.py`
  - Replace `KEDRO_ENV_VAR` with `"KEDRO_ENV"` in `_build_jupyter_env`
  - Replace `context = load_context(path, env=os.getenv(KEDRO_ENV_VAR))` with `context = load_context(path)` in `.ipython/profile_default/startup/00-kedro-init.py`

 #### Migration for `kedro build-reqs`

 We have upgraded `pip-tools` which is used by `kedro build-reqs` to 5.x. This `pip-tools` version requires `pip>=20.0`. To upgrade `pip`, please refer to [their documentation](https://pip.pypa.io/en/stable/installing/#upgrading-pip).

## Thanks for supporting contributions
[@foolsgold](https://github.com/foolsgold), [Mani Sarkar](https://github.com/neomatrix369), [Priyanka Shanbhag](https://github.com/priyanka1414), [Luis Blanche](https://github.com/LuisBlanche), [Deepyaman Datta](https://github.com/deepyaman), [Antony Milne](https://github.com/AntonyMilneQB), [Panos Psimatikas](https://github.com/ppsimatikas), [Tam-Sanh Nguyen](https://github.com/tamsanh), [Tomasz Kaczmarczyk](https://github.com/TomaszKaczmarczyk), [Kody Fischer](https://github.com/Klio-Foxtrot187), [Waylon Walker](https://github.com/waylonwalker)

# 0.15.9

## Major features and improvements

## Bug fixes and other changes

* Pinned `fsspec>=0.5.1, <0.7.0` and `s3fs>=0.3.0, <0.4.1` to fix incompatibility issues with their latest release.

## Breaking changes to the API

## Thanks for supporting contributions

# 0.15.8

## Major features and improvements

## Bug fixes and other changes

* Added the additional libraries to our `requirements.txt` so `pandas.CSVDataSet` class works out of box with `pip install kedro`.
* Added `pandas` to our `extra_requires` in `setup.py`.
* Improved the error message when dependencies of a `DataSet` class are missing.

## Breaking changes to the API

## Thanks for supporting contributions

# 0.15.7

## Major features and improvements

* Added in documentation on how to contribute a custom `AbstractDataSet` implementation.

## Bug fixes and other changes

* Fixed the link to the Kedro banner image in the documentation.

## Breaking changes to the API

## Thanks for supporting contributions

# 0.15.6

## Major features and improvements
> _TL;DR_ We're launching [`kedro.extras`](https://github.com/kedro-org/kedro/tree/master/extras), the new home for our revamped series of datasets, decorators and dataset transformers. The datasets in [`kedro.extras.datasets`](https://github.com/kedro-org/kedro/tree/master/extras/datasets) use [`fsspec`](https://filesystem-spec.readthedocs.io/en/latest/) to access a variety of data stores including local file systems, network file systems, cloud object stores (including S3 and GCP), and Hadoop, read more about this [**here**](https://kedro.readthedocs.io/en/0.15.6/04_user_guide/04_data_catalog.html#specifying-the-location-of-the-dataset). The change will allow [#178](https://github.com/kedro-org/kedro/issues/178) to happen in the next major release of Kedro.

An example of this new system can be seen below, loading the CSV `SparkDataSet` from S3:

```yaml
weather:
  type: spark.SparkDataSet  # Observe the specified type, this  affects all datasets
  filepath: s3a://your_bucket/data/01_raw/weather*  # filepath uses fsspec to indicate the file storage system
  credentials: dev_s3
  file_format: csv
```

You can also load data incrementally whenever it is dumped into a directory with the extension to [`PartionedDataSet`](https://kedro.readthedocs.io/en/0.15.6/04_user_guide/08_advanced_io.html#partitioned-dataset), a feature that allows you to load a directory of files. The [`IncrementalDataSet`](https://kedro.readthedocs.io/en/0.15.6/04_user_guide/08_advanced_io.html#incremental-loads-with-incrementaldataset) stores the information about the last processed partition in a `checkpoint`, read more about this feature [**here**](https://kedro.readthedocs.io/en/0.15.6/04_user_guide/08_advanced_io.html#incremental-loads-with-incrementaldataset).

### New features

* Added `layer` attribute for datasets in `kedro.extras.datasets` to specify the name of a layer according to [data engineering convention](https://kedro.readthedocs.io/en/0.15.6/06_resources/01_faq.html#what-is-data-engineering-convention), this feature will be passed to [`kedro-viz`](https://github.com/kedro-org/kedro-viz) in future releases.
* Enabled loading a particular version of a dataset in Jupyter Notebooks and iPython, using `catalog.load("dataset_name", version="<2019-12-13T15.08.09.255Z>")`.
* Added property `run_id` on `ProjectContext`, used for versioning using the [`Journal`](https://kedro.readthedocs.io/en/0.15.6/04_user_guide/13_journal.html). To customise your journal `run_id` you can override the private method `_get_run_id()`.
* Added the ability to install all optional kedro dependencies via `pip install "kedro[all]"`.
* Modified the `DataCatalog`'s load order for datasets, loading order is the following:
  - `kedro.io`
  - `kedro.extras.datasets`
  - Import path, specified in `type`
* Added an optional `copy_mode` flag to `CachedDataSet` and `MemoryDataSet` to specify (`deepcopy`, `copy` or `assign`) the copy mode to use when loading and saving.

### New Datasets

| Type                             | Description                                                                                                                                      | Location                            |
| -------------------------------- | ------------------------------------------------------------------------------------------------------------------------------------------------ | ----------------------------------- |
| `dask.ParquetDataSet`            | Handles parquet datasets using Dask                                                                                                              | `kedro.extras.datasets.dask`        |
| `pickle.PickleDataSet`           | Work with Pickle files using [`fsspec`](https://filesystem-spec.readthedocs.io/en/latest/) to communicate with the underlying filesystem         | `kedro.extras.datasets.pickle`      |
| `pandas.CSVDataSet`              | Work with CSV files using [`fsspec`](https://filesystem-spec.readthedocs.io/en/latest/) to communicate with the underlying filesystem            | `kedro.extras.datasets.pandas`      |
| `pandas.TextDataSet`             | Work with text files using [`fsspec`](https://filesystem-spec.readthedocs.io/en/latest/) to communicate with the underlying filesystem           | `kedro.extras.datasets.pandas`      |
| `pandas.ExcelDataSet`            | Work with Excel files using [`fsspec`](https://filesystem-spec.readthedocs.io/en/latest/) to communicate with the underlying filesystem          | `kedro.extras.datasets.pandas`      |
| `pandas.HDFDataSet`              | Work with HDF using [`fsspec`](https://filesystem-spec.readthedocs.io/en/latest/) to communicate with the underlying filesystem                  | `kedro.extras.datasets.pandas`      |
| `yaml.YAMLDataSet`               | Work with YAML files using [`fsspec`](https://filesystem-spec.readthedocs.io/en/latest/) to communicate with the underlying filesystem           | `kedro.extras.datasets.yaml`        |
| `matplotlib.MatplotlibWriter`    | Save with Matplotlib images using [`fsspec`](https://filesystem-spec.readthedocs.io/en/latest/) to communicate with the underlying filesystem    | `kedro.extras.datasets.matplotlib`  |
| `networkx.NetworkXDataSet`       | Work with NetworkX files using [`fsspec`](https://filesystem-spec.readthedocs.io/en/latest/) to communicate with the underlying filesystem       | `kedro.extras.datasets.networkx`    |
| `biosequence.BioSequenceDataSet` | Work with bio-sequence objects using [`fsspec`](https://filesystem-spec.readthedocs.io/en/latest/) to communicate with the underlying filesystem | `kedro.extras.datasets.biosequence` |
| `pandas.GBQTableDataSet`         | Work with Google BigQuery                                                                                                                        | `kedro.extras.datasets.pandas`      |
| `pandas.FeatherDataSet`          | Work with feather files using [`fsspec`](https://filesystem-spec.readthedocs.io/en/latest/) to communicate with the underlying filesystem        | `kedro.extras.datasets.pandas`      |
| `IncrementalDataSet`             | Inherit from `PartitionedDataSet` and remembers the last processed partition                                                                     | `kedro.io`                          |

### Files with a new location

| Type                                                                 | New Location                                 |
| -------------------------------------------------------------------- | -------------------------------------------- |
| `JSONDataSet`                                                        | `kedro.extras.datasets.pandas`               |
| `CSVBlobDataSet`                                                     | `kedro.extras.datasets.pandas`               |
| `JSONBlobDataSet`                                                    | `kedro.extras.datasets.pandas`               |
| `SQLTableDataSet`                                                    | `kedro.extras.datasets.pandas`               |
| `SQLQueryDataSet`                                                    | `kedro.extras.datasets.pandas`               |
| `SparkDataSet`                                                       | `kedro.extras.datasets.spark`                |
| `SparkHiveDataSet`                                                   | `kedro.extras.datasets.spark`                |
| `SparkJDBCDataSet`                                                   | `kedro.extras.datasets.spark`                |
| `kedro/contrib/decorators/retry.py`                                  | `kedro/extras/decorators/retry_node.py`      |
| `kedro/contrib/decorators/memory_profiler.py`                        | `kedro/extras/decorators/memory_profiler.py` |
| `kedro/contrib/io/transformers/transformers.py`                      | `kedro/extras/transformers/time_profiler.py` |
| `kedro/contrib/colors/logging/color_logger.py`                       | `kedro/extras/logging/color_logger.py`       |
| `extras/ipython_loader.py`                                           | `tools/ipython/ipython_loader.py`            |
| `kedro/contrib/io/cached/cached_dataset.py`                          | `kedro/io/cached_dataset.py`                 |
| `kedro/contrib/io/catalog_with_default/data_catalog_with_default.py` | `kedro/io/data_catalog_with_default.py`      |
| `kedro/contrib/config/templated_config.py`                           | `kedro/config/templated_config.py`           |

## Upcoming deprecations

| Category                  | Type                                                           |
| ------------------------- | -------------------------------------------------------------- |
| **Datasets**              | `BioSequenceLocalDataSet`                                      |
|                           | `CSVGCSDataSet`                                                |
|                           | `CSVHTTPDataSet`                                               |
|                           | `CSVLocalDataSet`                                              |
|                           | `CSVS3DataSet`                                                 |
|                           | `ExcelLocalDataSet`                                            |
|                           | `FeatherLocalDataSet`                                          |
|                           | `JSONGCSDataSet`                                               |
|                           | `JSONLocalDataSet`                                             |
|                           | `HDFLocalDataSet`                                              |
|                           | `HDFS3DataSet`                                                 |
|                           | `kedro.contrib.io.cached.CachedDataSet`                        |
|                           | `kedro.contrib.io.catalog_with_default.DataCatalogWithDefault` |
|                           | `MatplotlibLocalWriter`                                        |
|                           | `MatplotlibS3Writer`                                           |
|                           | `NetworkXLocalDataSet`                                         |
|                           | `ParquetGCSDataSet`                                            |
|                           | `ParquetLocalDataSet`                                          |
|                           | `ParquetS3DataSet`                                             |
|                           | `PickleLocalDataSet`                                           |
|                           | `PickleS3DataSet`                                              |
|                           | `TextLocalDataSet`                                             |
|                           | `YAMLLocalDataSet`                                             |
| **Decorators**            | `kedro.contrib.decorators.memory_profiler`                     |
|                           | `kedro.contrib.decorators.retry`                               |
|                           | `kedro.contrib.decorators.pyspark.spark_to_pandas`             |
|                           | `kedro.contrib.decorators.pyspark.pandas_to_spark`             |
| **Transformers**          | `kedro.contrib.io.transformers.transformers`                   |
| **Configuration Loaders** | `kedro.contrib.config.TemplatedConfigLoader`                   |

## Bug fixes and other changes
* Added the option to set/overwrite params in `config.yaml` using YAML dict style instead of string CLI formatting only.
* Kedro CLI arguments `--node` and `--tag` support comma-separated values, alternative methods will be deprecated in future releases.
* Fixed a bug in the `invalidate_cache` method of `ParquetGCSDataSet` and `CSVGCSDataSet`.
* `--load-version` now won't break if version value contains a colon.
* Enabled running `node`s with duplicate inputs.
* Improved error message when empty credentials are passed into `SparkJDBCDataSet`.
* Fixed bug that caused an empty project to fail unexpectedly with ImportError in `template/.../pipeline.py`.
* Fixed bug related to saving dataframe with categorical variables in table mode using `HDFS3DataSet`.
* Fixed bug that caused unexpected behavior when using `from_nodes` and `to_nodes` in pipelines using transcoding.
* Credentials nested in the dataset config are now also resolved correctly.
* Bumped minimum required pandas version to 0.24.0 to make use of `pandas.DataFrame.to_numpy` (recommended alternative to `pandas.DataFrame.values`).
* Docs improvements.
* `Pipeline.transform` skips modifying node inputs/outputs containing `params:` or `parameters` keywords.
* Support for `dataset_credentials` key in the credentials for `PartitionedDataSet` is now deprecated. The dataset credentials should be specified explicitly inside the dataset config.
* Datasets can have a new `confirm` function which is called after a successful node function execution if the node contains `confirms` argument with such dataset name.
* Make the resume prompt on pipeline run failure use `--from-nodes` instead of `--from-inputs` to avoid unnecessarily re-running nodes that had already executed.
* When closed, Jupyter notebook kernels are automatically terminated after 30 seconds of inactivity by default. Use `--idle-timeout` option to update it.
* Added `kedro-viz` to the Kedro project template `requirements.txt` file.
* Removed the `results` and `references` folder from the project template.
* Updated contribution process in `CONTRIBUTING.md`.

## Breaking changes to the API
* Existing `MatplotlibWriter` dataset in `contrib` was renamed to `MatplotlibLocalWriter`.
* `kedro/contrib/io/matplotlib/matplotlib_writer.py` was renamed to `kedro/contrib/io/matplotlib/matplotlib_local_writer.py`.
* `kedro.contrib.io.bioinformatics.sequence_dataset.py` was renamed to `kedro.contrib.io.bioinformatics.biosequence_local_dataset.py`.

## Thanks for supporting contributions
[Andrii Ivaniuk](https://github.com/andrii-ivaniuk), [Jonas Kemper](https://github.com/jonasrk), [Yuhao Zhu](https://github.com/yhzqb), [Balazs Konig](https://github.com/BalazsKonigQB), [Pedro Abreu](https://github.com/PedroAbreuQB), [Tam-Sanh Nguyen](https://github.com/tamsanh), [Peter Zhao](https://github.com/zxpeter), [Deepyaman Datta](https://github.com/deepyaman), [Florian Roessler](https://github.com/fdroessler/), [Miguel Rodriguez Gutierrez](https://github.com/MigQ2)

# 0.15.5

## Major features and improvements
* New CLI commands and command flags:
  - Load multiple `kedro run` CLI flags from a configuration file with the `--config` flag (e.g. `kedro run --config run_config.yml`)
  - Run parametrised pipeline runs with the `--params` flag (e.g. `kedro run --params param1:value1,param2:value2`).
  - Lint your project code using the `kedro lint` command, your project is linted with [`black`](https://github.com/psf/black) (Python 3.6+), [`flake8`](https://gitlab.com/pycqa/flake8) and [`isort`](https://github.com/PyCQA/isort).
* Load specific environments with Jupyter notebooks using `KEDRO_ENV` which will globally set `run`, `jupyter notebook` and `jupyter lab` commands using environment variables.
* Added the following datasets:
  - `CSVGCSDataSet` dataset in `contrib` for working with CSV files in Google Cloud Storage.
  - `ParquetGCSDataSet` dataset in `contrib` for working with Parquet files in Google Cloud Storage.
  - `JSONGCSDataSet` dataset in `contrib` for working with JSON files in Google Cloud Storage.
  - `MatplotlibS3Writer` dataset in `contrib` for saving Matplotlib images to S3.
  - `PartitionedDataSet` for working with datasets split across multiple files.
  - `JSONDataSet` dataset for working with JSON files that uses [`fsspec`](https://filesystem-spec.readthedocs.io/en/latest/) to communicate with the underlying filesystem. It doesn't support `http(s)` protocol for now.
* Added `s3fs_args` to all S3 datasets.
* Pipelines can be deducted with `pipeline1 - pipeline2`.

## Bug fixes and other changes
* `ParallelRunner` now works with `SparkDataSet`.
* Allowed the use of nulls in `parameters.yml`.
* Fixed an issue where `%reload_kedro` wasn't reloading all user modules.
* Fixed `pandas_to_spark` and `spark_to_pandas` decorators to work with functions with kwargs.
* Fixed a bug where `kedro jupyter notebook` and `kedro jupyter lab` would run a different Jupyter installation to the one in the local environment.
* Implemented Databricks-compatible dataset versioning for `SparkDataSet`.
* Fixed a bug where `kedro package` would fail in certain situations where `kedro build-reqs` was used to generate `requirements.txt`.
* Made `bucket_name` argument optional for the following datasets: `CSVS3DataSet`, `HDFS3DataSet`, `PickleS3DataSet`, `contrib.io.parquet.ParquetS3DataSet`, `contrib.io.gcs.JSONGCSDataSet` - bucket name can now be included into the filepath along with the filesystem protocol (e.g. `s3://bucket-name/path/to/key.csv`).
* Documentation improvements and fixes.

## Breaking changes to the API
* Renamed entry point for running pip-installed projects to `run_package()` instead of `main()` in `src/<package>/run.py`.
* `bucket_name` key has been removed from the string representation of the following datasets: `CSVS3DataSet`, `HDFS3DataSet`, `PickleS3DataSet`, `contrib.io.parquet.ParquetS3DataSet`, `contrib.io.gcs.JSONGCSDataSet`.
* Moved the `mem_profiler` decorator to `contrib` and separated the `contrib` decorators so that dependencies are modular. You may need to update your import paths, for example the pyspark decorators should be imported as `from kedro.contrib.decorators.pyspark import <pyspark_decorator>` instead of `from kedro.contrib.decorators import <pyspark_decorator>`.

## Thanks for supporting contributions
[Sheldon Tsen](https://github.com/sheldontsen-qb), [@roumail](https://github.com/roumail), [Karlson Lee](https://github.com/i25959341), [Waylon Walker](https://github.com/WaylonWalker), [Deepyaman Datta](https://github.com/deepyaman), [Giovanni](https://github.com/plauto), [Zain Patel](https://github.com/mzjp2)

# 0.15.4

## Major features and improvements
* `kedro jupyter` now gives the default kernel a sensible name.
* `Pipeline.name` has been deprecated in favour of `Pipeline.tags`.
* Reuse pipelines within a Kedro project using `Pipeline.transform`, it simplifies dataset and node renaming.
* Added Jupyter Notebook line magic (`%run_viz`) to run `kedro viz` in a Notebook cell (requires [`kedro-viz`](https://github.com/kedro-org/kedro-viz) version 3.0.0 or later).
* Added the following datasets:
  - `NetworkXLocalDataSet` in `kedro.contrib.io.networkx` to load and save local graphs (JSON format) via NetworkX. (by [@josephhaaga](https://github.com/josephhaaga))
  - `SparkHiveDataSet` in `kedro.contrib.io.pyspark.SparkHiveDataSet` allowing usage of Spark and insert/upsert on non-transactional Hive tables.
* `kedro.contrib.config.TemplatedConfigLoader` now supports name/dict key templating and default values.

## Bug fixes and other changes
* `get_last_load_version()` method for versioned datasets now returns exact last load version if the dataset has been loaded at least once and `None` otherwise.
* Fixed a bug in `_exists` method for versioned `SparkDataSet`.
* Enabled the customisation of the ExcelWriter in `ExcelLocalDataSet` by specifying options under `writer` key in `save_args`.
* Fixed a bug in IPython startup script, attempting to load context from the incorrect location.
* Removed capping the length of a dataset's string representation.
* Fixed `kedro install` command failing on Windows if `src/requirements.txt` contains a different version of Kedro.
* Enabled passing a single tag into a node or a pipeline without having to wrap it in a list (i.e. `tags="my_tag"`).

## Breaking changes to the API
* Removed `_check_paths_consistency()` method from `AbstractVersionedDataSet`. Version consistency check is now done in `AbstractVersionedDataSet.save()`. Custom versioned datasets should modify `save()` method implementation accordingly.

## Thanks for supporting contributions
[Joseph Haaga](https://github.com/josephhaaga), [Deepyaman Datta](https://github.com/deepyaman), [Joost Duisters](https://github.com/JoostDuisters), [Zain Patel](https://github.com/mzjp2), [Tom Vigrass](https://github.com/tomvigrass)

# 0.15.3

## Bug Fixes and other changes
* Narrowed the requirements for `PyTables` so that we maintain support for Python 3.5.

# 0.15.2

## Major features and improvements
* Added `--load-version`, a `kedro run` argument that allows you run the pipeline with a particular load version of a dataset.
* Support for modular pipelines in `src/`, break the pipeline into isolated parts with reusability in mind.
* Support for multiple pipelines, an ability to have multiple entry point pipelines and choose one with `kedro run --pipeline NAME`.
* Added a `MatplotlibWriter` dataset in `contrib` for saving Matplotlib images.
* An ability to template/parameterize configuration files with `kedro.contrib.config.TemplatedConfigLoader`.
* Parameters are exposed as a context property for ease of access in iPython / Jupyter Notebooks with `context.params`.
* Added `max_workers` parameter for ``ParallelRunner``.

## Bug fixes and other changes
* Users will override the `_get_pipeline` abstract method in `ProjectContext(KedroContext)` in `run.py` rather than the `pipeline` abstract property. The `pipeline` property is not abstract anymore.
* Improved an error message when versioned local dataset is saved and unversioned path already exists.
* Added `catalog` global variable to `00-kedro-init.py`, allowing you to load datasets with `catalog.load()`.
* Enabled tuples to be returned from a node.
* Disallowed the ``ConfigLoader`` loading the same file more than once, and deduplicated the `conf_paths` passed in.
* Added a `--open` flag to `kedro build-docs` that opens the documentation on build.
* Updated the ``Pipeline`` representation to include name of the pipeline, also making it readable as a context property.
* `kedro.contrib.io.pyspark.SparkDataSet` and `kedro.contrib.io.azure.CSVBlobDataSet` now support versioning.

## Breaking changes to the API
* `KedroContext.run()` no longer accepts `catalog` and `pipeline` arguments.
* `node.inputs` now returns the node's inputs in the order required to bind them properly to the node's function.

## Thanks for supporting contributions
[Deepyaman Datta](https://github.com/deepyaman), [Luciano Issoe](https://github.com/Lucianois), [Joost Duisters](https://github.com/JoostDuisters), [Zain Patel](https://github.com/mzjp2), [William Ashford](https://github.com/williamashfordQB), [Karlson Lee](https://github.com/i25959341)

# 0.15.1

## Major features and improvements
* Extended `versioning` support to cover the tracking of environment setup, code and datasets.
* Added the following datasets:
  - `FeatherLocalDataSet` in `contrib` for usage with pandas. (by [@mdomarsaleem](https://github.com/mdomarsaleem))
* Added `get_last_load_version` and `get_last_save_version` to `AbstractVersionedDataSet`.
* Implemented `__call__` method on `Node` to allow for users to execute `my_node(input1=1, input2=2)` as an alternative to `my_node.run(dict(input1=1, input2=2))`.
* Added new `--from-inputs` run argument.

## Bug fixes and other changes
* Fixed a bug in `load_context()` not loading context in non-Kedro Jupyter Notebooks.
* Fixed a bug in `ConfigLoader.get()` not listing nested files for `**`-ending glob patterns.
* Fixed a logging config error in Jupyter Notebook.
* Updated documentation in `03_configuration` regarding how to modify the configuration path.
* Documented the architecture of Kedro showing how we think about library, project and framework components.
* `extras/kedro_project_loader.py` renamed to `extras/ipython_loader.py` and now runs any IPython startup scripts without relying on the Kedro project structure.
* Fixed TypeError when validating partial function's signature.
* After a node failure during a pipeline run, a resume command will be suggested in the logs. This command will not work if the required inputs are MemoryDataSets.

## Breaking changes to the API

## Thanks for supporting contributions
[Omar Saleem](https://github.com/mdomarsaleem), [Mariana Silva](https://github.com/marianansilva), [Anil Choudhary](https://github.com/aniryou), [Craig](https://github.com/cfranklin11)

# 0.15.0

## Major features and improvements
* Added `KedroContext` base class which holds the configuration and Kedro's main functionality (catalog, pipeline, config, runner).
* Added a new CLI command `kedro jupyter convert` to facilitate converting Jupyter Notebook cells into Kedro nodes.
* Added support for `pip-compile` and new Kedro command `kedro build-reqs` that generates `requirements.txt` based on `requirements.in`.
* Running `kedro install` will install packages to conda environment if `src/environment.yml` exists in your project.
* Added a new `--node` flag to `kedro run`, allowing users to run only the nodes with the specified names.
* Added new `--from-nodes` and `--to-nodes` run arguments, allowing users to run a range of nodes from the pipeline.
* Added prefix `params:` to the parameters specified in `parameters.yml` which allows users to differentiate between their different parameter node inputs and outputs.
* Jupyter Lab/Notebook now starts with only one kernel by default.
* Added the following datasets:
  -  `CSVHTTPDataSet` to load CSV using HTTP(s) links.
  - `JSONBlobDataSet` to load json (-delimited) files from Azure Blob Storage.
  - `ParquetS3DataSet` in `contrib` for usage with pandas. (by [@mmchougule](https://github.com/mmchougule))
  - `CachedDataSet` in `contrib` which will cache data in memory to avoid io/network operations. It will clear the cache once a dataset is no longer needed by a pipeline. (by [@tsanikgr](https://github.com/tsanikgr))
  - `YAMLLocalDataSet` in `contrib` to load and save local YAML files. (by [@Minyus](https://github.com/Minyus))

## Bug fixes and other changes
* Documentation improvements including instructions on how to initialise a Spark session using YAML configuration.
* `anyconfig` default log level changed from `INFO` to `WARNING`.
* Added information on installed plugins to `kedro info`.
* Added style sheets for project documentation, so the output of `kedro build-docs` will resemble the style of `kedro docs`.

## Breaking changes to the API
* Simplified the Kedro template in `run.py` with the introduction of `KedroContext` class.
* Merged `FilepathVersionMixIn` and `S3VersionMixIn` under one abstract class `AbstractVersionedDataSet` which extends`AbstractDataSet`.
* `name` changed to be a keyword-only argument for `Pipeline`.
* `CSVLocalDataSet` no longer supports URLs. `CSVHTTPDataSet` supports URLs.

### Migration guide from Kedro 0.14.* to Kedro 0.15.0
#### Migration for Kedro project template
This guide assumes that:
  * The framework specific code has not been altered significantly
  * Your project specific code is stored in the dedicated python package under `src/`.

The breaking changes were introduced in the following project template files:
- `<project-name>/.ipython/profile_default/startup/00-kedro-init.py`
- `<project-name>/kedro_cli.py`
- `<project-name>/src/tests/test_run.py`
- `<project-name>/src/<python_package>/run.py`
- `<project-name>/.kedro.yml` (new file)

The easiest way to migrate your project from Kedro 0.14.* to Kedro 0.15.0 is to create a new project (by using `kedro new`) and move code and files bit by bit as suggested in the detailed guide below:

1. Create a new project with the same name by running `kedro new`

2. Copy the following folders to the new project:
 - `results/`
 - `references/`
 - `notebooks/`
 - `logs/`
 - `data/`
 - `conf/`

3. If you customised your `src/<package>/run.py`, make sure you apply the same customisations to `src/<package>/run.py`
 - If you customised `get_config()`, you can override `config_loader` property in `ProjectContext` derived class
 - If you customised `create_catalog()`, you can override `catalog()` property in `ProjectContext` derived class
 - If you customised `run()`, you can override `run()` method in `ProjectContext` derived class
 - If you customised default `env`, you can override it in `ProjectContext` derived class or pass it at construction. By default, `env` is `local`.
 - If you customised default `root_conf`, you can override `CONF_ROOT` attribute in `ProjectContext` derived class. By default, `KedroContext` base class has `CONF_ROOT` attribute set to `conf`.

4. The following syntax changes are introduced in ipython or Jupyter notebook/labs:
 - `proj_dir` -> `context.project_path`
 - `proj_name` -> `context.project_name`
 - `conf` -> `context.config_loader`.
 - `io` -> `context.catalog` (e.g., `io.load()` -> `context.catalog.load()`)

5. If you customised your `kedro_cli.py`, you need to apply the same customisations to your `kedro_cli.py` in the new project.

6. Copy the contents of the old project's `src/requirements.txt` into the new project's `src/requirements.in` and, from the project root directory, run the `kedro build-reqs` command in your terminal window.

#### Migration for versioning custom dataset classes

If you defined any custom dataset classes which support versioning in your project, you need to apply the following changes:

1. Make sure your dataset inherits from `AbstractVersionedDataSet` only.
2. Call `super().__init__()` with the appropriate arguments in the dataset's `__init__`. If storing on local filesystem, providing the filepath and the version is enough. Otherwise, you should also pass in an `exists_function` and a `glob_function` that emulate `exists` and `glob` in a different filesystem (see `CSVS3DataSet` as an example).
3. Remove setting of the `_filepath` and `_version` attributes in the dataset's `__init__`, as this is taken care of in the base abstract class.
4. Any calls to `_get_load_path` and `_get_save_path` methods should take no arguments.
5. Ensure you convert the output of `_get_load_path` and `_get_save_path` appropriately, as these now return [`PurePath`s](https://docs.python.org/3/library/pathlib.html#pure-paths) instead of strings.
6. Make sure `_check_paths_consistency` is called with [`PurePath`s](https://docs.python.org/3/library/pathlib.html#pure-paths) as input arguments, instead of strings.

These steps should have brought your project to Kedro 0.15.0. There might be some more minor tweaks needed as every project is unique, but now you have a pretty solid base to work with. If you run into any problems, please consult the [Kedro documentation](https://kedro.readthedocs.io).

## Thanks for supporting contributions
[Dmitry Vukolov](https://github.com/dvukolov), [Jo Stichbury](https://github.com/stichbury), [Angus Williams](https://github.com/awqb), [Deepyaman Datta](https://github.com/deepyaman), [Mayur Chougule](https://github.com/mmchougule), [Marat Kopytjuk](https://github.com/kopytjuk), [Evan Miller](https://github.com/evanmiller29), [Yusuke Minami](https://github.com/Minyus)

# 0.14.3

## Major features and improvements
* Tab completion for catalog datasets in `ipython` or `jupyter` sessions. (Thank you [@datajoely](https://github.com/datajoely) and [@WaylonWalker](https://github.com/WaylonWalker))
* Added support for transcoding, an ability to decouple loading/saving mechanisms of a dataset from its storage location, denoted by adding '@' to the dataset name.
* Datasets have a new `release` function that instructs them to free any cached data. The runners will call this when the dataset is no longer needed downstream.

## Bug fixes and other changes
* Add support for pipeline nodes made up from partial functions.
* Expand user home directory `~` for TextLocalDataSet (see issue #19).
* Add a `short_name` property to `Node`s for a display-friendly (but not necessarily unique) name.
* Add Kedro project loader for IPython: `extras/kedro_project_loader.py`.
* Fix source file encoding issues with Python 3.5 on Windows.
* Fix local project source not having priority over the same source installed as a package, leading to local updates not being recognised.

## Breaking changes to the API
* Remove the max_loads argument from the `MemoryDataSet` constructor and from the `AbstractRunner.create_default_data_set` method.

## Thanks for supporting contributions
[Joel Schwarzmann](https://github.com/datajoely), [Alex Kalmikov](https://github.com/kalexqb)

# 0.14.2

## Major features and improvements
* Added Data Set transformer support in the form of AbstractTransformer and DataCatalog.add_transformer.

## Breaking changes to the API
* Merged the `ExistsMixin` into `AbstractDataSet`.
* `Pipeline.node_dependencies` returns a dictionary keyed by node, with sets of parent nodes as values; `Pipeline` and `ParallelRunner` were refactored to make use of this for topological sort for node dependency resolution and running pipelines respectively.
* `Pipeline.grouped_nodes` returns a list of sets, rather than a list of lists.

## Thanks for supporting contributions

[Darren Gallagher](https://github.com/dazzag24), [Zain Patel](https://github.com/mzjp2)

# 0.14.1

## Major features and improvements
* New I/O module `HDFS3DataSet`.

## Bug fixes and other changes
* Improved API docs.
* Template `run.py` will throw a warning instead of error if `credentials.yml`
  is not present.

## Breaking changes to the API
None


# 0.14.0

The initial release of Kedro.


## Thanks for supporting contributions

Jo Stichbury, Aris Valtazanos, Fabian Peters, Guilherme Braccialli, Joel Schwarzmann, Miguel Beltre, Mohammed ElNabawy, Deepyaman Datta, Shubham Agrawal, Oleg Andreyev, Mayur Chougule, William Ashford, Ed Cannon, Nikhilesh Nukala, Sean Bailey, Vikram Tegginamath, Thomas Huijskens, Musa Bilal

We are also grateful to everyone who advised and supported us, filed issues or helped resolve them, asked and answered questions and were part of inspiring discussions.<|MERGE_RESOLUTION|>--- conflicted
+++ resolved
@@ -19,14 +19,9 @@
   * Save node outputs after every `yield` before proceeding with next chunk.
 
 ## Bug fixes and other changes
-<<<<<<< HEAD
-* Fix bug where `micropkg` manifest section in `pyproject.toml` isn't recognised as allowed configuration.
 * Commas surrounded by square brackets (only possible for nodes with default names) will no longer split the arguments to `kedro run` options which take a list of nodes as inputs (`--from-nodes` and `--to-nodes`).
-* Fix bug causing `load_ipython_extension` not to register the `%reload_kedro` line magic when called in a directory that does not contain a Kedro project.
-=======
 * Fixed bug where `micropkg` manifest section in `pyproject.toml` isn't recognised as allowed configuration.
 * Fixed bug causing `load_ipython_extension` not to register the `%reload_kedro` line magic when called in a directory that does not contain a Kedro project.
->>>>>>> ac90b909
 * Added anyconfig's `ac_context` parameter to `kedro.config.commons` module functions for more flexible `ConfigLoader` customizations.
 * Fixed bug causing the `after_dataset_saved` hook only to be called for one output dataset when multiple are saved in a single node and async saving is in use.
 
