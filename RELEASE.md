--- conflicted
+++ resolved
@@ -15,11 +15,8 @@
 ## Breaking changes to the API
 ## Documentation changes
 * Added documentation for Kedro's support for Delta Lake versioning.
-<<<<<<< HEAD
 * Added documentation for Kedro's support for Iceberg versioning.
-=======
 * Fixed a minor grammatical error in Kedro-Viz installation instructions to improve documentation clarity.
->>>>>>> 37088232
 
 # Release 0.19.11
 
