--- conflicted
+++ resolved
@@ -16,9 +16,7 @@
 * Added support for `pip-compile` and new Kedro command `kedro build-reqs` that generates `requirements.txt` based on `requirements.in`.
 * Running `kedro install` will install packages to conda environment if `src/environment.yml` exists in your project.
 * Added a new `--node` flag to `kedro run`, allowing users to run only the nodes with the specified names.
-<<<<<<< HEAD
 * Added a new I/O module `FeatherLocalDataSet` in `contrib` for usage with Pandas. (by [@mdomarsaleem](https://github.com/mdomarsaleem)) 
-=======
 * Added new `--from-nodes` and `--to-nodes` run arguments, allowing users to run a range of nodes from the pipeline.
 * Added prefix `params:` to the parameters specified in `parameters.yml` which allows users to differentiate between their different parameter node inputs and outputs.
 * Jupyter Lab/Notebook now starts with only one kernel by default.
@@ -28,7 +26,6 @@
   - `ParquetS3DataSet` in `contrib` for usage with Pandas. (by [@mmchougule](https://github.com/mmchougule))
   - `CachedDataSet` in `contrib` which will cache data in memory to avoid io/network operations. It will clear the cache once a dataset is no longer needed by a pipeline. (by [@tsanikgr](https://github.com/tsanikgr))
   - `YAMLLocalDataSet` in `contrib` to load and save local YAML files. (by [@Minyus](https://github.com/Minyus))
->>>>>>> fea4bb5b
 
 ## Bug fixes and other changes
 * Documentation improvements including instructions on how to initialise a Spark session using YAML configuration.
