--- conflicted
+++ resolved
@@ -4,6 +4,7 @@
 * `kedro jupyter` now gives the default kernel a sensible name.
 * `Pipeline.name` has been deprecated in favour of `Pipeline.tags`.
 * Added Jupyter notebook line magic (`%run_viz`) to run `kedro viz` in notebook cell.
+* Added a new `kedro.contrib.io` for dask parquet dataset on S3
 
 ## Bug fixes and other changes
 * `get_last_load_version()` method for versioned datasets now returns exact last load version if the dataset has been loaded at least once and `None` otherwise.
@@ -14,6 +15,7 @@
 * Removed `_check_paths_consistency()` method from `AbstractVersionedDataSet`. Version consistency check is now done in `AbstractVersionedDataSet.save()`. Custom versioned datasets should modify `save()` method implementation accordingly.
 
 ## Thanks for supporting contributions
+[Yuhao Zhu](https://github.com/yhzqb)
 
 # Release 0.15.3
 
@@ -23,13 +25,6 @@
 # Release 0.15.2
 
 ## Major features and improvements
-<<<<<<< HEAD
-* Added a new `--load-version` to specify a particular dataset version for loading.
-* Modular pipeline support - break the pipeline into isolated parts with reusability in mind.
-* Multiple pipelines - ability to have multiple entry point pipelines and chose one with `kedro run --pipeline NAME`.
-* Parameterized config loader - ability to use central set of parameters throughout all your config files with `kedro.contrib.config.TemplatedConfigLoader`
-* Added a new `kedro.contrib.io` for dask parquet dataset on S3
-=======
 * Added `--load-version`, a `kedro run` argument that allows you run the pipeline with a particular load version of a dataset.
 * Support for modular pipelines in `src/`, break the pipeline into isolated parts with reusability in mind.
 * Support for multiple pipelines, an ability to have multiple entry point pipelines and choose one with `kedro run --pipeline NAME`.
@@ -37,7 +32,6 @@
 * An ability to template/parameterize configuration files with `kedro.contrib.config.TemplatedConfigLoader`.
 * Parameters are exposed as a context property for ease of access in iPython / Jupyter Notebooks with `context.params`.
 * Added `max_workers` parameter for ``ParallelRunner``.
->>>>>>> ad5f7496
 
 ## Bug fixes and other changes
 * Users will override the `_get_pipeline` abstract method in `ProjectContext(KedroContext)` in `run.py` rather than the `pipeline` abstract property. The `pipeline` property is not abstract anymore.
@@ -54,11 +48,7 @@
 * `node.inputs` now returns the node's inputs in the order required to bind them properly to the node's function
 
 ## Thanks for supporting contributions
-<<<<<<< HEAD
-[Deepyaman Datta](https://github.com/deepyaman), [Luciano Issoe](https://github.com/Lucianois), [Joost Duisters](https://github.com/JoostDuisters), [Zain Patel](https://github.com/mzjp2), [Yuhao Zhu](https://github.com/yhzqb)
-=======
 [Deepyaman Datta](https://github.com/deepyaman), [Luciano Issoe](https://github.com/Lucianois), [Joost Duisters](https://github.com/JoostDuisters), [Zain Patel](https://github.com/mzjp2), [William Ashford](https://github.com/williamashfordQB), [Karlson Lee](https://github.com/i25959341)
->>>>>>> ad5f7496
 
 # Release 0.15.1
 
