# Upcoming Release 0.19.0

## Major features and improvements

## Bug fixes and other changes

## Breaking changes to the API

## Upcoming deprecations for Kedro 0.19.0
* `kedro docs` will be removed in 0.19.0.
* `kedro.extras.ColorHandler` will be removed in 0.19.0.

## Migration guide from Kedro 0.18.* to 0.19.*
<<<<<<< HEAD

## Major features and improvements


# Release 0.18.2

=======

# Upcoming Release 0.18.2

## Major features and improvements

>>>>>>> 8cc588ee
## Bug fixes and other changes

* Bumped `pyyaml` upper-bound to 7.0.0. This version 6.0.0 of PyYAML drops Python 2.7 support and makes Kedro compatible with the [pyodide](https://pyodide.org/en/stable/usage/loading-packages.html#micropip) stack.
* Updated Starter template to use `myst_parser` instead of `recommonmark`

# Release 0.18.1

## Major features and improvements
* Added a new hook `after_context_created` that passes the `KedroContext` instance as `context`.
* Added a new CLI hook `after_command_run`.
* Added more detail to YAML `ParserError` exception error message.
* Added option to `SparkDataSet` to specify a `schema` load argument that allows for supplying a user-defined schema as opposed to relying on the schema inference of Spark.
* The Kedro package no longer contains a built version of the Kedro documentation significantly reducing the package size.

## Bug fixes and other changes
* Removed fatal error from being logged when a Kedro session is created in a directory without git.
* Fixed `CONFIG_LOADER_CLASS` validation so that `TemplatedConfigLoader` can be specified in settings.py. Any `CONFIG_LOADER_CLASS` must be a subclass of `AbstractConfigLoader`.
* Added runner name to the `run_params` dictionary used in pipeline hooks.
* Updated [Databricks documentation](https://kedro.readthedocs.io/en/0.18.1/deployment/databricks.html) to include how to get it working with IPython extension and Kedro-Viz.
* Update sections on visualisation, namespacing, and experiment tracking in the spaceflight tutorial to correspond to the complete spaceflights starter.
* Fixed `Jinja2` syntax loading with `TemplatedConfigLoader` using `globals.yml`.
* Removed global `_active_session`, `_activate_session` and `_deactivate_session`. Plugins that need to access objects such as the config loader should now do so through `context` in the new `after_context_created` hook.
* `config_loader` is available as a public read-only attribute of `KedroContext`.
* Made `hook_manager` argument optional for `runner.run`.
* `kedro docs` now opens an online version of the Kedro documentation instead of a locally built version.

# Release 0.18.0

## TL;DR ✨
Kedro 0.18.0 strives to reduce the complexity of the project template and get us closer to a stable release of the framework. We've introduced the full [micro-packaging workflow](https://kedro.readthedocs.io/en/0.18.0/nodes_and_pipelines/micro_packaging.html) 📦, which allows you to import packages, utility functions and existing pipelines into your Kedro project. [Integration with IPython and Jupyter](https://kedro.readthedocs.io/en/0.18.0/tools_integration/ipython.html) has been streamlined in preparation for enhancements to Kedro's interactive workflow. Additionally, the release comes with long-awaited Python 3.9 and 3.10 support 🐍.

## Major features and improvements

### Framework
* Added `kedro.config.abstract_config.AbstractConfigLoader` as an abstract base class for all `ConfigLoader` implementations. `ConfigLoader` and `TemplatedConfigLoader` now inherit directly from this base class.
* Streamlined the `ConfigLoader.get` and `TemplatedConfigLoader.get` API and delegated the actual `get` method functional implementation to the `kedro.config.common` module.
* The `hook_manager` is no longer a global singleton. The `hook_manager` lifecycle is now managed by the `KedroSession`, and a new `hook_manager` will be created every time a `session` is instantiated.
* Added support for specifying parameters mapping in `pipeline()` without the `params:` prefix.
* Added new API `Pipeline.filter()` (previously in `KedroContext._filter_pipeline()`) to filter parts of a pipeline.
* Added `username` to Session store for logging during Experiment Tracking.
* A packaged Kedro project can now be imported and run from another Python project as following:
```python
from my_package.__main__ import main

main(
    ["--pipleine", "my_pipeline"]
)  # or just main() if no parameters are needed for the run
```

### Project template
* Removed `cli.py` from the Kedro project template. By default, all CLI commands, including `kedro run`, are now defined on the Kedro framework side. You can still define custom CLI commands by creating your own `cli.py`.
* Removed `hooks.py` from the Kedro project template. Registration hooks have been removed in favour of `settings.py` configuration, but you can still define execution timeline hooks by creating your own `hooks.py`.
* Removed `.ipython` directory from the Kedro project template. The IPython/Jupyter workflow no longer uses IPython profiles; it now uses an IPython extension.
* The default `kedro` run configuration environment names can now be set in `settings.py` using the `CONFIG_LOADER_ARGS` variable. The relevant keyword arguments to supply are `base_env` and `default_run_env`, which are set to `base` and `local` respectively by default.

### DataSets
* Added the following new datasets:

| Type                      | Description                                                   | Location                         |
| ------------------------- | ------------------------------------------------------------- | -------------------------------- |
| `pandas.XMLDataSet`       | Read XML into Pandas DataFrame. Write Pandas DataFrame to XML | `kedro.extras.datasets.pandas`   |
| `networkx.GraphMLDataSet` | Work with NetworkX using GraphML files                        | `kedro.extras.datasets.networkx` |
| `networkx.GMLDataSet`     | Work with NetworkX using Graph Modelling Language files       | `kedro.extras.datasets.networkx` |
| `redis.PickleDataSet`     | loads/saves data from/to a Redis database                     | `kedro.extras.datasets.redis`    |

* Added `partitionBy` support and exposed `save_args` for `SparkHiveDataSet`.
* Exposed `open_args_save` in `fs_args` for `pandas.ParquetDataSet`.
* Refactored the `load` and `save` operations for `pandas` datasets in order to leverage `pandas` own API and delegate `fsspec` operations to them. This reduces the need to have our own `fsspec` wrappers.
* Merged `pandas.AppendableExcelDataSet` into `pandas.ExcelDataSet`.
* Added `save_args` to `feather.FeatherDataSet`.

### Jupyter and IPython integration
* The [only recommended way to work with Kedro in Jupyter or IPython is now the Kedro IPython extension](https://kedro.readthedocs.io/en/0.18.0/tools_integration/ipython.html). Managed Jupyter instances should load this via `%load_ext kedro.extras.extensions.ipython` and use the line magic `%reload_kedro`.
* `kedro ipython` launches an IPython session that preloads the Kedro IPython extension.
* `kedro jupyter notebook/lab` creates a custom Jupyter kernel that preloads the Kedro IPython extension and launches a notebook with that kernel selected. There is no longer a need to specify `--all-kernels` to show all available kernels.

### Dependencies
* Bumped the minimum version of `pandas` to 1.3. Any `storage_options` should continue to be specified under `fs_args` and/or `credentials`.
* Added support for Python 3.9 and 3.10, dropped support for Python 3.6.
* Updated `black` dependency in the project template to a non pre-release version.

### Other
* Documented distribution of Kedro pipelines with Dask.

## Breaking changes to the API

### Framework
* Removed `RegistrationSpecs` and its associated `register_config_loader` and `register_catalog` hook specifications in favour of `CONFIG_LOADER_CLASS`/`CONFIG_LOADER_ARGS` and `DATA_CATALOG_CLASS` in `settings.py`.
* Removed deprecated functions `load_context` and `get_project_context`.
* Removed deprecated `CONF_SOURCE`, `package_name`, `pipeline`, `pipelines`, `config_loader` and `io` attributes from `KedroContext` as well as the deprecated `KedroContext.run` method.
* Added the `PluginManager` `hook_manager` argument to `KedroContext` and the `Runner.run()` method, which will be provided by the `KedroSession`.
* Removed the public method `get_hook_manager()` and replaced its functionality by `_create_hook_manager()`.
* Enforced that only one run can be successfully executed as part of a `KedroSession`. `run_id` has been renamed to `session_id` as a result.

### Configuration loaders
* The `settings.py` setting `CONF_ROOT` has been renamed to `CONF_SOURCE`. Default value of `conf` remains unchanged.
* `ConfigLoader` and `TemplatedConfigLoader` argument `conf_root` has been renamed to `conf_source`.
* `extra_params` has been renamed to `runtime_params` in `kedro.config.config.ConfigLoader` and `kedro.config.templated_config.TemplatedConfigLoader`.
* The environment defaulting behaviour has been removed from `KedroContext` and is now implemented in a `ConfigLoader` class (or equivalent) with the `base_env` and `default_run_env` attributes.

### DataSets
* `pandas.ExcelDataSet` now uses `openpyxl` engine instead of `xlrd`.
* `pandas.ParquetDataSet` now calls `pd.to_parquet()` upon saving. Note that the argument `partition_cols` is not supported.
* `spark.SparkHiveDataSet` API has been updated to reflect `spark.SparkDataSet`. The `write_mode=insert` option has also been replaced with `write_mode=append` as per Spark styleguide. This change addresses [Issue 725](https://github.com/kedro-org/kedro/issues/725) and [Issue 745](https://github.com/kedro-org/kedro/issues/745). Additionally, `upsert` mode now leverages `checkpoint` functionality and requires a valid `checkpointDir` be set for current `SparkContext`.
* `yaml.YAMLDataSet` can no longer save a `pandas.DataFrame` directly, but it can save a dictionary. Use `pandas.DataFrame.to_dict()` to convert your `pandas.DataFrame` to a dictionary before you attempt to save it to YAML.
* Removed `open_args_load` and `open_args_save` from the following datasets:
  * `pandas.CSVDataSet`
  * `pandas.ExcelDataSet`
  * `pandas.FeatherDataSet`
  * `pandas.JSONDataSet`
  * `pandas.ParquetDataSet`
* `storage_options` are now dropped if they are specified under `load_args` or `save_args` for the following datasets:
  * `pandas.CSVDataSet`
  * `pandas.ExcelDataSet`
  * `pandas.FeatherDataSet`
  * `pandas.JSONDataSet`
  * `pandas.ParquetDataSet`
* Renamed `lambda_data_set`, `memory_data_set`, and `partitioned_data_set` to `lambda_dataset`, `memory_dataset`, and `partitioned_dataset`, respectively, in `kedro.io`.
* The dataset `networkx.NetworkXDataSet` has been renamed to `networkx.JSONDataSet`.

### CLI
* Removed `kedro install` in favour of `pip install -r src/requirements.txt` to install project dependencies.
* Removed `--parallel` flag from `kedro run` in favour of `--runner=ParallelRunner`. The `-p` flag is now an alias for `--pipeline`.
* `kedro pipeline package` has been replaced by `kedro micropkg package` and, in addition to the `--alias` flag used to rename the package, now accepts a module name and path to the pipeline or utility module to package, relative to `src/<package_name>/`. The `--version` CLI option has been removed in favour of setting a `__version__` variable in the micro-package's `__init__.py` file.
* `kedro pipeline pull` has been replaced by `kedro micropkg pull` and now also supports `--destination` to provide a location for pulling the package.
* Removed `kedro pipeline list` and `kedro pipeline describe` in favour of `kedro registry list` and `kedro registry describe`.
* `kedro package` and `kedro micropkg package` now save `egg` and `whl` or `tar` files in the `<project_root>/dist` folder (previously `<project_root>/src/dist`).
* Changed the behaviour of `kedro build-reqs` to compile requirements from `requirements.txt` instead of `requirements.in` and save them to `requirements.lock` instead of `requirements.txt`.
* `kedro jupyter notebook/lab` no longer accept `--all-kernels` or `--idle-timeout` flags. `--all-kernels` is now the default behaviour.
* `KedroSession.run` now raises `ValueError` rather than `KedroContextError` when the pipeline contains no nodes. The same `ValueError` is raised when there are no matching tags.
* `KedroSession.run` now raises `ValueError` rather than `KedroContextError` when the pipeline name doesn't exist in the pipeline registry.

### Other
* Added namespace to parameters in a modular pipeline, which addresses [Issue 399](https://github.com/kedro-org/kedro/issues/399).
* Switched from packaging pipelines as wheel files to tar archive files compressed with gzip (`.tar.gz`).
* Removed decorator API from `Node` and `Pipeline`, as well as the modules `kedro.extras.decorators` and `kedro.pipeline.decorators`.
* Removed transformer API from `DataCatalog`, as well as the modules `kedro.extras.transformers` and `kedro.io.transformers`.
* Removed the `Journal` and `DataCatalogWithDefault`.
* Removed `%init_kedro` IPython line magic, with its functionality incorporated into `%reload_kedro`. This means that if `%reload_kedro` is called with a filepath, that will be set as default for subsequent calls.

## Migration guide from Kedro 0.17.* to 0.18.*

### Hooks
* Remove any existing `hook_impl` of the `register_config_loader` and `register_catalog` methods from `ProjectHooks` in `hooks.py` (or custom alternatives).
* If you use `run_id` in the `after_catalog_created` hook, replace it with `save_version` instead.
* If you use `run_id` in any of the `before_node_run`, `after_node_run`, `on_node_error`, `before_pipeline_run`, `after_pipeline_run` or `on_pipeline_error` hooks, replace it with `session_id` instead.

### `settings.py` file
* If you use a custom config loader class such as `kedro.config.TemplatedConfigLoader`, alter `CONFIG_LOADER_CLASS` to specify the class and `CONFIG_LOADER_ARGS` to specify keyword arguments. If not set, these default to `kedro.config.ConfigLoader` and an empty dictionary respectively.
* If you use a custom data catalog class, alter `DATA_CATALOG_CLASS` to specify the class. If not set, this defaults to `kedro.io.DataCatalog`.
* If you have a custom config location (i.e. not `conf`), update `CONF_ROOT` to `CONF_SOURCE` and set it to a string with the expected configuration location. If not set, this defaults to `"conf"`.

### Modular pipelines
* If you use any modular pipelines with parameters, make sure they are declared with the correct namespace. See example below:

For a given pipeline:
```python
active_pipeline = pipeline(
    pipe=[
        node(
            func=some_func,
            inputs=["model_input_table", "params:model_options"],
            outputs=["**my_output"],
        ),
        ...,
    ],
    inputs="model_input_table",
    namespace="candidate_modelling_pipeline",
)
```

The parameters should look like this:

```diff
-model_options:
-    test_size: 0.2
-    random_state: 8
-    features:
-    - engines
-    - passenger_capacity
-    - crew
+candidate_modelling_pipeline:
+    model_options:
+      test_size: 0.2
+      random_state: 8
+      features:
+        - engines
+        - passenger_capacity
+        - crew

```
* Optional: You can now remove all `params:` prefix when supplying values to `parameters` argument in a `pipeline()` call.
* If you pull modular pipelines with `kedro pipeline pull my_pipeline --alias other_pipeline`, now use `kedro micropkg pull my_pipeline --alias pipelines.other_pipeline` instead.
* If you package modular pipelines with `kedro pipeline package my_pipeline`, now use `kedro micropkg package pipelines.my_pipeline` instead.
* Similarly, if you package any modular pipelines using `pyproject.toml`, you should modify the keys to include the full module path, and wrapped in double-quotes, e.g:

```diff
[tool.kedro.micropkg.package]
-data_engineering = {destination = "path/to/here"}
-data_science = {alias = "ds", env = "local"}
+"pipelines.data_engineering" = {destination = "path/to/here"}
+"pipelines.data_science" = {alias = "ds", env = "local"}

[tool.kedro.micropkg.pull]
-"s3://my_bucket/my_pipeline" = {alias = "aliased_pipeline"}
+"s3://my_bucket/my_pipeline" = {alias = "pipelines.aliased_pipeline"}
```

### DataSets
* If you use `pandas.ExcelDataSet`, make sure you have `openpyxl` installed in your environment. This is automatically installed if you specify `kedro[pandas.ExcelDataSet]==0.18.0` in your `requirements.txt`. You can uninstall `xlrd` if you were only using it for this dataset.
* If you use`pandas.ParquetDataSet`, pass pandas saving arguments directly to `save_args` instead of nested in `from_pandas` (e.g. `save_args = {"preserve_index": False}` instead of `save_args = {"from_pandas": {"preserve_index": False}}`).
* If you use `spark.SparkHiveDataSet` with `write_mode` option set to `insert`, change this to `append` in line with the Spark styleguide. If you use `spark.SparkHiveDataSet` with `write_mode` option set to `upsert`, make sure that your `SparkContext` has a valid `checkpointDir` set either by `SparkContext.setCheckpointDir` method or directly in the `conf` folder.
* If you use `pandas~=1.2.0` and pass `storage_options` through `load_args` or `savs_args`, specify them under `fs_args` or via `credentials` instead.
* If you import from `kedro.io.lambda_data_set`, `kedro.io.memory_data_set`, or `kedro.io.partitioned_data_set`, change the import to `kedro.io.lambda_dataset`, `kedro.io.memory_dataset`, or `kedro.io.partitioned_dataset`, respectively (or import the dataset directly from `kedro.io`).
* If you have any `pandas.AppendableExcelDataSet` entries in your catalog, replace them with `pandas.ExcelDataSet`.
* If you have any `networkx.NetworkXDataSet` entries in your catalog, replace them with `networkx.JSONDataSet`.

### Other
* Edit any scripts containing `kedro pipeline package --version` to use `kedro micropkg package` instead. If you wish to set a specific pipeline package version, set the `__version__` variable in the pipeline package's `__init__.py` file.
* To run a pipeline in parallel, use `kedro run --runner=ParallelRunner` rather than `--parallel` or `-p`.
* If you call `ConfigLoader` or `TemplatedConfigLoader` directly, update the keyword arguments `conf_root` to `conf_source` and `extra_params` to `runtime_params`.
* If you use `KedroContext` to access `ConfigLoader`, use `settings.CONFIG_LOADER_CLASS` to access the currently used `ConfigLoader` instead.
* The signature of `KedroContext` has changed and now needs `config_loader` and `hook_manager` as additional arguments of type `ConfigLoader` and `PluginManager` respectively.

# Release 0.17.7

## Major features and improvements
* `pipeline` now accepts `tags` and a collection of `Node`s and/or `Pipeline`s rather than just a single `Pipeline` object. `pipeline` should be used in preference to `Pipeline` when creating a Kedro pipeline.
* `pandas.SQLTableDataSet` and `pandas.SQLQueryDataSet` now only open one connection per database, at instantiation time (therefore at catalog creation time), rather than one per load/save operation.
* Added new command group, `micropkg`, to replace `kedro pipeline pull` and `kedro pipeline package` with `kedro micropkg pull` and `kedro micropkg package` for Kedro 0.18.0. `kedro micropkg package` saves packages to `project/dist` while `kedro pipeline package` saves packages to `project/src/dist`.

## Bug fixes and other changes
* Added tutorial documentation for [experiment tracking](https://kedro.readthedocs.io/en/0.17.7/08_logging/02_experiment_tracking.html).
* Added [Plotly dataset documentation](https://kedro.readthedocs.io/en/0.17.7/03_tutorial/05_visualise_pipeline.html#visualise-plotly-charts-in-kedro-viz).
* Added the upper limit `pandas<1.4` to maintain compatibility with `xlrd~=1.0`.
* Bumped the `Pillow` minimum version requirement to 9.0 (Python 3.7+ only) following [CVE-2022-22817](https://cve.mitre.org/cgi-bin/cvename.cgi?name=CVE-2022-22817).
* Fixed `PickleDataSet` to be copyable and hence work with the parallel runner.
* Upgraded `pip-tools`, which is used by `kedro build-reqs`, to 6.5 (Python 3.7+ only). This `pip-tools` version is compatible with `pip>=21.2`, including the most recent releases of `pip`. Python 3.6 users should continue to use `pip-tools` 6.4 and `pip<22`.
* Added `astro-iris` as alias for `astro-airlow-iris`, so that old tutorials can still be followed.
* Added details about [Kedro's Technical Steering Committee and governance model](https://kedro.readthedocs.io/en/0.17.7/14_contribution/technical_steering_committee.html).

## Upcoming deprecations for Kedro 0.18.0
* `kedro pipeline pull` and `kedro pipeline package` will be deprecated. Please use `kedro micropkg` instead.


# Release 0.17.6

## Major features and improvements
* Added `pipelines` global variable to IPython extension, allowing you to access the project's pipelines in `kedro ipython` or `kedro jupyter notebook`.
* Enabled overriding nested parameters with `params` in CLI, i.e. `kedro run --params="model.model_tuning.booster:gbtree"` updates parameters to `{"model": {"model_tuning": {"booster": "gbtree"}}}`.
* Added option to `pandas.SQLQueryDataSet` to specify a `filepath` with a SQL query, in addition to the current method of supplying the query itself in the `sql` argument.
* Extended `ExcelDataSet` to support saving Excel files with multiple sheets.
* Added the following new datasets:

| Type                      | Description                                                                                                            | Location                       |
| ------------------------- | ---------------------------------------------------------------------------------------------------------------------- | ------------------------------ |
| `plotly.JSONDataSet`      | Works with plotly graph object Figures (saves as json file)                                                            | `kedro.extras.datasets.plotly` |
| `pandas.GenericDataSet`   | Provides a 'best effort' facility to read / write any format provided by the `pandas` library                          | `kedro.extras.datasets.pandas` |
| `pandas.GBQQueryDataSet`  | Loads data from a Google Bigquery table using provided SQL query                                                       | `kedro.extras.datasets.pandas` |
| `spark.DeltaTableDataSet` | Dataset designed to handle Delta Lake Tables and their CRUD-style operations, including `update`, `merge` and `delete` | `kedro.extras.datasets.spark`  |

## Bug fixes and other changes
* Fixed an issue where `kedro new --config config.yml` was ignoring the config file when `prompts.yml` didn't exist.
* Added documentation for `kedro viz --autoreload`.
* Added support for arbitrary backends (via importable module paths) that satisfy the `pickle` interface to `PickleDataSet`.
* Added support for `sum` syntax for connecting pipeline objects.
* Upgraded `pip-tools`, which is used by `kedro build-reqs`, to 6.4. This `pip-tools` version requires `pip>=21.2` while [adding support for `pip>=21.3`](https://github.com/jazzband/pip-tools/pull/1501). To upgrade `pip`, please refer to [their documentation](https://pip.pypa.io/en/stable/installing/#upgrading-pip).
* Relaxed the bounds on the `plotly` requirement for `plotly.PlotlyDataSet` and the `pyarrow` requirement for `pandas.ParquetDataSet`.
* `kedro pipeline package <pipeline>` now raises an error if the `<pipeline>` argument doesn't look like a valid Python module path (e.g. has `/` instead of `.`).
* Added new `overwrite` argument to `PartitionedDataSet` and `MatplotlibWriter` to enable deletion of existing partitions and plots on dataset `save`.
* `kedro pipeline pull` now works when the project requirements contains entries such as `-r`, `--extra-index-url` and local wheel files ([Issue #913](https://github.com/kedro-org/kedro/issues/913)).
* Fixed slow startup because of catalog processing by reducing the exponential growth of extra processing during `_FrozenDatasets` creations.
* Removed `.coveragerc` from the Kedro project template. `coverage` settings are now given in `pyproject.toml`.
* Fixed a bug where packaging or pulling a modular pipeline with the same name as the project's package name would throw an error (or silently pass without including the pipeline source code in the wheel file).
* Removed unintentional dependency on `git`.
* Fixed an issue where nested pipeline configuration was not included in the packaged pipeline.
* Deprecated the "Thanks for supporting contributions" section of release notes to simplify the contribution process; Kedro 0.17.6 is the last release that includes this. This process has been replaced with the [automatic GitHub feature](https://github.com/kedro-org/kedro/graphs/contributors).
* Fixed a bug where the version on the tracking datasets didn't match the session id and the versions of regular versioned datasets.
* Fixed an issue where datasets in `load_versions` that are not found in the data catalog would silently pass.
* Altered the string representation of nodes so that node inputs/outputs order is preserved rather than being alphabetically sorted.
* Update `APIDataSet` to accept `auth` through `credentials` and allow any iterable for `auth`.

## Upcoming deprecations for Kedro 0.18.0
* `kedro.extras.decorators` and `kedro.pipeline.decorators` are being deprecated in favour of Hooks.
* `kedro.extras.transformers` and `kedro.io.transformers` are being deprecated in favour of Hooks.
* The `--parallel` flag on `kedro run` is being removed in favour of `--runner=ParallelRunner`. The `-p` flag will change to be an alias for `--pipeline`.
* `kedro.io.DataCatalogWithDefault` is being deprecated, to be removed entirely in 0.18.0.

## Thanks for supporting contributions
[Deepyaman Datta](https://github.com/deepyaman),
[Brites](https://github.com/brites101),
[Manish Swami](https://github.com/ManishS6),
[Avaneesh Yembadi](https://github.com/avan-sh),
[Zain Patel](https://github.com/mzjp2),
[Simon Brugman](https://github.com/sbrugman),
[Kiyo Kunii](https://github.com/921kiyo),
[Benjamin Levy](https://github.com/BenjaminLevyQB),
[Louis de Charsonville](https://github.com/louisdecharson),
[Simon Picard](https://github.com/simonpicard)

# Release 0.17.5

## Major features and improvements
* Added new CLI group `registry`, with the associated commands `kedro registry list` and `kedro registry describe`, to replace `kedro pipeline list` and `kedro pipeline describe`.
* Added support for dependency management at a modular pipeline level. When a pipeline with `requirements.txt` is packaged, its dependencies are embedded in the modular pipeline wheel file. Upon pulling the pipeline, Kedro will append dependencies to the project's `requirements.in`. More information is available in [our documentation](https://kedro.readthedocs.io/en/0.17.5/06_nodes_and_pipelines/03_modular_pipelines.html).
* Added support for bulk packaging/pulling modular pipelines using `kedro pipeline package/pull --all` and `pyproject.toml`.
* Removed `cli.py` from the Kedro project template. By default all CLI commands, including `kedro run`, are now defined on the Kedro framework side. These can be overridden in turn by a plugin or a `cli.py` file in your project. A packaged Kedro project will respect the same hierarchy when executed with `python -m my_package`.
* Removed `.ipython/profile_default/startup/` from the Kedro project template in favour of `.ipython/profile_default/ipython_config.py` and the `kedro.extras.extensions.ipython`.
* Added support for `dill` backend to `PickleDataSet`.
* Imports are now refactored at `kedro pipeline package` and `kedro pipeline pull` time, so that _aliasing_ a modular pipeline doesn't break it.
* Added the following new datasets to support basic Experiment Tracking:

| Type                      | Description                                              | Location                         |
| ------------------------- | -------------------------------------------------------- | -------------------------------- |
| `tracking.MetricsDataSet` | Dataset to track numeric metrics for experiment tracking | `kedro.extras.datasets.tracking` |
| `tracking.JSONDataSet`    | Dataset to track data for experiment tracking            | `kedro.extras.datasets.tracking` |

## Bug fixes and other changes
* Bumped minimum required `fsspec` version to 2021.04.
* Fixed the `kedro install` and `kedro build-reqs` flows when uninstalled dependencies are present in a project's `settings.py`, `context.py` or `hooks.py` ([Issue #829](https://github.com/kedro-org/kedro/issues/829)).
* Imports are now refactored at `kedro pipeline package` and `kedro pipeline pull` time, so that _aliasing_ a modular pipeline doesn't break it.

## Minor breaking changes to the API
* Pinned `dynaconf` to `<3.1.6` because the method signature for `_validate_items` changed which is used in Kedro.

## Upcoming deprecations for Kedro 0.18.0
* `kedro pipeline list` and `kedro pipeline describe` are being deprecated in favour of new commands `kedro registry list ` and `kedro registry describe`.
* `kedro install` is being deprecated in favour of using `pip install -r src/requirements.txt` to install project dependencies.

## Thanks for supporting contributions
[Moussa Taifi](https://github.com/moutai),
[Deepyaman Datta](https://github.com/deepyaman)

# Release 0.17.4

## Major features and improvements
* Added the following new datasets:

| Type                   | Description                                                 | Location                       |
| ---------------------- | ----------------------------------------------------------- | ------------------------------ |
| `plotly.PlotlyDataSet` | Works with plotly graph object Figures (saves as json file) | `kedro.extras.datasets.plotly` |

## Bug fixes and other changes
* Defined our set of Kedro Principles! Have a read through [our docs](https://kedro.readthedocs.io/en/0.17.4/12_faq/03_kedro_principles.html).
* `ConfigLoader.get()` now raises a `BadConfigException`, with a more helpful error message, if a configuration file cannot be loaded (for instance due to wrong syntax or poor formatting).
* `run_id` now defaults to `save_version` when `after_catalog_created` is called, similarly to what happens during a `kedro run`.
* Fixed a bug where `kedro ipython` and `kedro jupyter notebook` didn't work if the `PYTHONPATH` was already set.
* Update the IPython extension to allow passing `env` and `extra_params` to `reload_kedro`  similar to how the IPython script works.
* `kedro info` now outputs if a plugin has any `hooks` or `cli_hooks` implemented.
* `PartitionedDataSet` now supports lazily materializing data on save.
* `kedro pipeline describe` now defaults to the `__default__` pipeline when no pipeline name is provided and also shows the namespace the nodes belong to.
* Fixed an issue where spark.SparkDataSet with enabled versioning would throw a VersionNotFoundError when using databricks-connect from a remote machine and saving to dbfs filesystem.
* `EmailMessageDataSet` added to doctree.
* When node inputs do not pass validation, the error message is now shown as the most recent exception in the traceback ([Issue #761](https://github.com/kedro-org/kedro/issues/761)).
* `kedro pipeline package` now only packages the parameter file that exactly matches the pipeline name specified and the parameter files in a directory with the pipeline name.
* Extended support to newer versions of third-party dependencies ([Issue #735](https://github.com/kedro-org/kedro/issues/735)).
* Ensured consistent references to `model input` tables in accordance with our Data Engineering convention.
* Changed behaviour where `kedro pipeline package` takes the pipeline package version, rather than the kedro package version. If the pipeline package version is not present, then the package version is used.
* Launched [GitHub Discussions](https://github.com/kedro-org/kedro/discussions/) and [Kedro Discord Server](https://discord.gg/akJDeVaxnB)
* Improved error message when versioning is enabled for a dataset previously saved as non-versioned ([Issue #625](https://github.com/kedro-org/kedro/issues/625)).

## Minor breaking changes to the API

## Upcoming deprecations for Kedro 0.18.0

## Thanks for supporting contributions
[Lou Kratz](https://github.com/lou-k),
[Lucas Jamar](https://github.com/lucasjamar)

# Release 0.17.3

## Major features and improvements
* Kedro plugins can now override built-in CLI commands.
* Added a `before_command_run` hook for plugins to add extra behaviour before Kedro CLI commands run.
* `pipelines` from `pipeline_registry.py` and `register_pipeline` hooks are now loaded lazily when they are first accessed, not on startup:

    ```python
    from kedro.framework.project import pipelines

    print(pipelines["__default__"])  # pipeline loading is only triggered here
    ```

## Bug fixes and other changes
* `TemplatedConfigLoader` now correctly inserts default values when no globals are supplied.
* Fixed a bug where the `KEDRO_ENV` environment variable had no effect on instantiating the `context` variable in an iPython session or a Jupyter notebook.
* Plugins with empty CLI groups are no longer displayed in the Kedro CLI help screen.
* Duplicate commands will no longer appear twice in the Kedro CLI help screen.
* CLI commands from sources with the same name will show under one list in the help screen.
* The setup of a Kedro project, including adding src to path and configuring settings, is now handled via the `bootstrap_project` method.
* `configure_project` is invoked if a `package_name` is supplied to `KedroSession.create`. This is added for backward-compatibility purpose to support a workflow that creates `Session` manually. It will be removed in `0.18.0`.
* Stopped swallowing up all `ModuleNotFoundError` if `register_pipelines` not found, so that a more helpful error message will appear when a dependency is missing, e.g. [Issue #722](https://github.com/kedro-org/kedro/issues/722).
* When `kedro new` is invoked using a configuration yaml file, `output_dir` is no longer a required key; by default the current working directory will be used.
* When `kedro new` is invoked using a configuration yaml file, the appropriate `prompts.yml` file is now used for validating the provided configuration. Previously, validation was always performed against the kedro project template `prompts.yml` file.
* When a relative path to a starter template is provided, `kedro new` now generates user prompts to obtain configuration rather than supplying empty configuration.
* Fixed error when using starters on Windows with Python 3.7 (Issue [#722](https://github.com/kedro-org/kedro/issues/722)).
* Fixed decoding error of config files that contain accented characters by opening them for reading in UTF-8.
* Fixed an issue where `after_dataset_loaded` run would finish before a dataset is actually loaded when using `--async` flag.

## Upcoming deprecations for Kedro 0.18.0

* `kedro.versioning.journal.Journal` will be removed.
* The following properties on `kedro.framework.context.KedroContext` will be removed:
  * `io` in favour of `KedroContext.catalog`
  * `pipeline` (equivalent to `pipelines["__default__"]`)
  * `pipelines` in favour of `kedro.framework.project.pipelines`

# Release 0.17.2

## Major features and improvements
* Added support for `compress_pickle` backend to `PickleDataSet`.
* Enabled loading pipelines without creating a `KedroContext` instance:

    ```python
    from kedro.framework.project import pipelines

    print(pipelines)
    ```

* Projects generated with kedro>=0.17.2:
  - should define pipelines in `pipeline_registry.py` rather than `hooks.py`.
  - when run as a package, will behave the same as `kedro run`

## Bug fixes and other changes
* If `settings.py` is not importable, the errors will be surfaced earlier in the process, rather than at runtime.

## Minor breaking changes to the API
* `kedro pipeline list` and `kedro pipeline describe` no longer accept redundant `--env` parameter.
* `from kedro.framework.cli.cli import cli` no longer includes the `new` and `starter` commands.

## Upcoming deprecations for Kedro 0.18.0

* `kedro.framework.context.KedroContext.run` will be removed in release 0.18.0.

## Thanks for supporting contributions
[Sasaki Takeru](https://github.com/takeru)

# Release 0.17.1

## Major features and improvements
* Added `env` and `extra_params` to `reload_kedro()` line magic.
* Extended the `pipeline()` API to allow strings and sets of strings as `inputs` and `outputs`, to specify when a dataset name remains the same (not namespaced).
* Added the ability to add custom prompts with regexp validator for starters by repurposing `default_config.yml` as `prompts.yml`.
* Added the `env` and `extra_params` arguments to `register_config_loader` hook.
* Refactored the way `settings` are loaded. You will now be able to run:

    ```python
    from kedro.framework.project import settings

    print(settings.CONF_ROOT)
    ```

* Added a check on `kedro.runner.parallel_runner.ParallelRunner` which checks datasets for the `_SINGLE_PROCESS` attribute in the `_validate_catalog` method. If this attribute is set to `True` in an instance of a dataset (e.g. `SparkDataSet`), the `ParallelRunner` will raise an `AttributeError`.
* Any user-defined dataset that should not be used with `ParallelRunner` may now have the `_SINGLE_PROCESS` attribute set to `True`.

## Bug fixes and other changes
* The version of a packaged modular pipeline now defaults to the version of the project package.
* Added fix to prevent new lines being added to pandas CSV datasets.
* Fixed issue with loading a versioned `SparkDataSet` in the interactive workflow.
* Kedro CLI now checks `pyproject.toml` for a `tool.kedro` section before treating the project as a Kedro project.
* Added fix to `DataCatalog::shallow_copy` now it should copy layers.
* `kedro pipeline pull` now uses `pip download` for protocols that are not supported by `fsspec`.
* Cleaned up documentation to fix broken links and rewrite permanently redirected ones.
* Added a `jsonschema` schema definition for the Kedro 0.17 catalog.
* `kedro install` now waits on Windows until all the requirements are installed.
* Exposed `--to-outputs` option in the CLI, throughout the codebase, and as part of hooks specifications.
* Fixed a bug where `ParquetDataSet` wasn't creating parent directories on the fly.
* Updated documentation.

## Breaking changes to the API
* This release has broken the `kedro ipython` and `kedro jupyter` workflows. To fix this, follow the instructions in the migration guide below.
* You will also need to upgrade `kedro-viz` to 3.10.1 if you use the `%run_viz` line magic in Jupyter Notebook.

> *Note:* If you're using the `ipython` [extension](https://kedro.readthedocs.io/en/0.17.1/11_tools_integration/02_ipython.html#ipython-extension) instead, you will not encounter this problem.

## Migration guide
You will have to update the file `<your_project>/.ipython/profile_default/startup/00-kedro-init.py` in order to make `kedro ipython` and/or `kedro jupyter` work. Add the following line before the `KedroSession` is created:

```python
configure_project(metadata.package_name)  # to add

session = KedroSession.create(metadata.package_name, path)
```

Make sure that the associated import is provided in the same place as others in the file:

```python
from kedro.framework.project import configure_project  # to add
from kedro.framework.session import KedroSession
```

## Thanks for supporting contributions
[Mariana Silva](https://github.com/marianansilva),
[Kiyohito Kunii](https://github.com/921kiyo),
[noklam](https://github.com/noklam),
[Ivan Doroshenko](https://github.com/imdoroshenko),
[Zain Patel](https://github.com/mzjp2),
[Deepyaman Datta](https://github.com/deepyaman),
[Sam Hiscox](https://github.com/samhiscoxqb),
[Pascal Brokmeier](https://github.com/pascalwhoop)

# Release 0.17.0

## Major features and improvements

* In a significant change, [we have introduced `KedroSession`](https://kedro.readthedocs.io/en/0.17.0/04_kedro_project_setup/03_session.html) which is responsible for managing the lifecycle of a Kedro run.
* Created a new Kedro Starter: `kedro new --starter=mini-kedro`. It is possible to [use the DataCatalog as a standalone component](https://github.com/kedro-org/kedro-starters/tree/master/mini-kedro) in a Jupyter notebook and transition into the rest of the Kedro framework.
* Added `DatasetSpecs` with Hooks to run before and after datasets are loaded from/saved to the catalog.
* Added a command: `kedro catalog create`. For a registered pipeline, it creates a `<conf_root>/<env>/catalog/<pipeline_name>.yml` configuration file with `MemoryDataSet` datasets for each dataset that is missing from `DataCatalog`.
* Added `settings.py` and `pyproject.toml` (to replace `.kedro.yml`) for project configuration, in line with Python best practice.
* `ProjectContext` is no longer needed, unless for very complex customisations. `KedroContext`, `ProjectHooks` and `settings.py` together implement sensible default behaviour. As a result `context_path` is also now an _optional_ key in `pyproject.toml`.
* Removed `ProjectContext` from `src/<package_name>/run.py`.
* `TemplatedConfigLoader` now supports [Jinja2 template syntax](https://jinja.palletsprojects.com/en/2.11.x/templates/) alongside its original syntax.
* Made [registration Hooks](https://kedro.readthedocs.io/en/0.17.0/07_extend_kedro/02_hooks.html#registration-hooks) mandatory, as the only way to customise the `ConfigLoader` or the `DataCatalog` used in a project. If no such Hook is provided in `src/<package_name>/hooks.py`, a `KedroContextError` is raised. There are sensible defaults defined in any project generated with Kedro >= 0.16.5.

## Bug fixes and other changes

* `ParallelRunner` no longer results in a run failure, when triggered from a notebook, if the run is started using `KedroSession` (`session.run()`).
* `before_node_run` can now overwrite node inputs by returning a dictionary with the corresponding updates.
* Added minimal, black-compatible flake8 configuration to the project template.
* Moved `isort` and `pytest` configuration from `<project_root>/setup.cfg` to `<project_root>/pyproject.toml`.
* Extra parameters are no longer incorrectly passed from `KedroSession` to `KedroContext`.
* Relaxed `pyspark` requirements to allow for installation of `pyspark` 3.0.
* Added a `--fs-args` option to the `kedro pipeline pull` command to specify configuration options for the `fsspec` filesystem arguments used when pulling modular pipelines from non-PyPI locations.
* Bumped maximum required `fsspec` version to 0.9.
* Bumped maximum supported `s3fs` version to 0.5 (`S3FileSystem` interface has changed since 0.4.1 version).

## Deprecations
* In Kedro 0.17.0 we have deleted the deprecated `kedro.cli` and `kedro.context` modules in favour of `kedro.framework.cli` and `kedro.framework.context` respectively.

## Other breaking changes to the API
* `kedro.io.DataCatalog.exists()` returns `False` when the dataset does not exist, as opposed to raising an exception.
* The pipeline-specific `catalog.yml` file is no longer automatically created for modular pipelines when running `kedro pipeline create`. Use `kedro catalog create` to replace this functionality.
* Removed `include_examples` prompt from `kedro new`. To generate boilerplate example code, you should use a Kedro starter.
* Changed the `--verbose` flag from a global command to a project-specific command flag (e.g `kedro --verbose new` becomes `kedro new --verbose`).
* Dropped support of the `dataset_credentials` key in credentials in `PartitionedDataSet`.
* `get_source_dir()` was removed from `kedro/framework/cli/utils.py`.
* Dropped support of `get_config`, `create_catalog`, `create_pipeline`, `template_version`, `project_name` and `project_path` keys by `get_project_context()` function (`kedro/framework/cli/cli.py`).
* `kedro new --starter` now defaults to fetching the starter template matching the installed Kedro version.
* Renamed `kedro_cli.py` to `cli.py` and moved it inside the Python package (`src/<package_name>/`), for a better packaging and deployment experience.
* Removed `.kedro.yml` from the project template and replaced it with `pyproject.toml`.
* Removed `KEDRO_CONFIGS` constant (previously residing in `kedro.framework.context.context`).
* Modified `kedro pipeline create` CLI command to add a boilerplate parameter config file in `conf/<env>/parameters/<pipeline_name>.yml` instead of `conf/<env>/pipelines/<pipeline_name>/parameters.yml`. CLI commands `kedro pipeline delete` / `package` / `pull` were updated accordingly.
* Removed `get_static_project_data` from `kedro.framework.context`.
* Removed `KedroContext.static_data`.
* The `KedroContext` constructor now takes `package_name` as first argument.
* Replaced `context` property on `KedroSession` with `load_context()` method.
* Renamed `_push_session` and `_pop_session` in `kedro.framework.session.session` to `_activate_session` and `_deactivate_session` respectively.
* Custom context class is set via `CONTEXT_CLASS` variable in `src/<your_project>/settings.py`.
* Removed `KedroContext.hooks` attribute. Instead, hooks should be registered in `src/<your_project>/settings.py` under the `HOOKS` key.
* Restricted names given to nodes to match the regex pattern `[\w\.-]+$`.
* Removed `KedroContext._create_config_loader()` and `KedroContext._create_data_catalog()`. They have been replaced by registration hooks, namely `register_config_loader()` and `register_catalog()` (see also [upcoming deprecations](#upcoming_deprecations_for_kedro_0.18.0)).


## Upcoming deprecations for Kedro 0.18.0

* `kedro.framework.context.load_context` will be removed in release 0.18.0.
* `kedro.framework.cli.get_project_context` will be removed in release 0.18.0.
* We've added a `DeprecationWarning` to the decorator API for both `node` and `pipeline`. These will be removed in release 0.18.0. Use Hooks to extend a node's behaviour instead.
* We've added a `DeprecationWarning` to the Transformers API when adding a transformer to the catalog. These will be removed in release 0.18.0. Use Hooks to customise the `load` and `save` methods.

## Thanks for supporting contributions
[Deepyaman Datta](https://github.com/deepyaman),
[Zach Schuster](https://github.com/zschuster)

## Migration guide from Kedro 0.16.* to 0.17.*

**Reminder:** Our documentation on [how to upgrade Kedro](https://kedro.readthedocs.io/en/0.17.0/12_faq/01_faq.html#how-do-i-upgrade-kedro) covers a few key things to remember when updating any Kedro version.

The Kedro 0.17.0 release contains some breaking changes. If you update Kedro to 0.17.0 and then try to work with projects created against earlier versions of Kedro, you may encounter some issues when trying to run `kedro` commands in the terminal for that project. Here's a short guide to getting your projects running against the new version of Kedro.


>*Note*: As always, if you hit any problems, please check out our documentation:
>* [How can I find out more about Kedro?](https://kedro.readthedocs.io/en/0.17.0/12_faq/01_faq.html#how-can-i-find-out-more-about-kedro)
>* [How can I get my questions answered?](https://kedro.readthedocs.io/en/0.17.0/12_faq/01_faq.html#how-can-i-get-my-question-answered).

To get an existing Kedro project to work after you upgrade to Kedro 0.17.0, we recommend that you create a new project against Kedro 0.17.0 and move the code from your existing project into it. Let's go through the changes, but first, note that if you create a new Kedro project with Kedro 0.17.0 you will not be asked whether you want to include the boilerplate code for the Iris dataset example. We've removed this option (you should now use a Kedro starter if you want to create a project that is pre-populated with code).

To create a new, blank Kedro 0.17.0 project to drop your existing code into, you can create one, as always, with `kedro new`. We also recommend creating a new virtual environment for your new project, or you might run into conflicts with existing dependencies.

* **Update `pyproject.toml`**: Copy the following three keys from the `.kedro.yml` of your existing Kedro project into the `pyproject.toml` file of your new Kedro 0.17.0 project:


    ```toml
    [tools.kedro]
    package_name = "<package_name>"
    project_name = "<project_name>"
    project_version = "0.17.0"
    ```

Check your source directory. If you defined a different source directory (`source_dir`), make sure you also move that to `pyproject.toml`.


* **Copy files from your existing project**:

  + Copy subfolders of `project/src/project_name/pipelines` from existing to new project
  + Copy subfolders of `project/src/test/pipelines` from existing to new project
  + Copy the requirements your project needs into `requirements.txt` and/or `requirements.in`.
  + Copy your project configuration from the `conf` folder. Take note of the new locations needed for modular pipeline configuration (move it from `conf/<env>/pipeline_name/catalog.yml` to `conf/<env>/catalog/pipeline_name.yml` and likewise for `parameters.yml`).
  + Copy from the `data/` folder of your existing project, if needed, into the same location in your new project.
  + Copy any Hooks from `src/<package_name>/hooks.py`.

* **Update your new project's README and docs as necessary**.

* **Update `settings.py`**: For example, if you specified additional Hook implementations in `hooks`, or listed plugins under `disable_hooks_by_plugin` in your `.kedro.yml`, you will need to move them to `settings.py` accordingly:

    ```python
    from <package_name>.hooks import MyCustomHooks, ProjectHooks

    HOOKS = (ProjectHooks(), MyCustomHooks())

    DISABLE_HOOKS_FOR_PLUGINS = ("my_plugin1",)
    ```

* **Migration for `node` names**. From 0.17.0 the only allowed characters for node names are letters, digits, hyphens, underscores and/or fullstops. If you have previously defined node names that have special characters, spaces or other characters that are no longer permitted, you will need to rename those nodes.

* **Copy changes to `kedro_cli.py`**. If you previously customised the `kedro run` command or added more CLI commands to your `kedro_cli.py`, you should move them into `<project_root>/src/<package_name>/cli.py`. Note, however, that the new way to run a Kedro pipeline is via a `KedroSession`, rather than using the `KedroContext`:

    ```python
    with KedroSession.create(package_name=...) as session:
        session.run()
    ```

* **Copy changes made to `ConfigLoader`**. If you have defined a custom class, such as `TemplatedConfigLoader`, by overriding `ProjectContext._create_config_loader`, you should move the contents of the function in `src/<package_name>/hooks.py`, under `register_config_loader`.

* **Copy changes made to `DataCatalog`**. Likewise, if you have `DataCatalog` defined with `ProjectContext._create_catalog`, you should copy-paste the contents into `register_catalog`.

* **Optional**: If you have plugins such as [Kedro-Viz](https://github.com/kedro-org/kedro-viz) installed, it's likely that Kedro 0.17.0 won't work with their older versions, so please either upgrade to the plugin's newest version or follow their migration guides.

# Release 0.16.6

## Major features and improvements

* Added documentation with a focus on single machine and distributed environment deployment; the series includes Docker, Argo, Prefect, Kubeflow, AWS Batch, AWS Sagemaker and extends our section on Databricks.
* Added [kedro-starter-spaceflights](https://github.com/kedro-org/kedro-starter-spaceflights/) alias for generating a project: `kedro new --starter spaceflights`.

## Bug fixes and other changes
* Fixed `TypeError` when converting dict inputs to a node made from a wrapped `partial` function.
* `PartitionedDataSet` improvements:
  - Supported passing arguments to the underlying filesystem.
* Improved handling of non-ASCII word characters in dataset names.
  - For example, a dataset named `jalapeño` will be accessible as `DataCatalog.datasets.jalapeño` rather than `DataCatalog.datasets.jalape__o`.
* Fixed `kedro install` for an Anaconda environment defined in `environment.yml`.
* Fixed backwards compatibility with templates generated with older Kedro versions <0.16.5. No longer need to update `.kedro.yml` to use `kedro lint` and `kedro jupyter notebook convert`.
* Improved documentation.
* Added documentation using MinIO with Kedro.
* Improved error messages for incorrect parameters passed into a node.
* Fixed issue with saving a `TensorFlowModelDataset` in the HDF5 format with versioning enabled.
* Added missing `run_result` argument in `after_pipeline_run` Hooks spec.
* Fixed a bug in IPython script that was causing context hooks to be registered twice. To apply this fix to a project generated with an older Kedro version, apply the same changes made in [this PR](https://github.com/kedro-org/kedro-starter-pandas-iris/pull/16) to your `00-kedro-init.py` file.
* Improved documentation.

## Breaking changes to the API

## Thanks for supporting contributions
[Deepyaman Datta](https://github.com/deepyaman), [Bhavya Merchant](https://github.com/bnmerchant), [Lovkush Agarwal](https://github.com/Lovkush-A), [Varun Krishna S](https://github.com/vhawk19), [Sebastian Bertoli](https://github.com/sebastianbertoli), [noklam](https://github.com/noklam), [Daniel Petti](https://github.com/djpetti), [Waylon Walker](https://github.com/waylonwalker), [Saran Balaji C](https://github.com/csaranbalaji)

# Release 0.16.5

## Major features and improvements
* Added the following new datasets.

| Type                        | Description                                                                                             | Location                      |
| --------------------------- | ------------------------------------------------------------------------------------------------------- | ----------------------------- |
| `email.EmailMessageDataSet` | Manage email messages using [the Python standard library](https://docs.python.org/3/library/email.html) | `kedro.extras.datasets.email` |

* Added support for `pyproject.toml` to configure Kedro. `pyproject.toml` is used if `.kedro.yml` doesn't exist (Kedro configuration should be under `[tool.kedro]` section).
* Projects created with this version will have no `pipeline.py`, having been replaced by `hooks.py`.
* Added a set of registration hooks, as the new way of registering library components with a Kedro project:
    * `register_pipelines()`, to replace `_get_pipelines()`
    * `register_config_loader()`, to replace `_create_config_loader()`
    * `register_catalog()`, to replace `_create_catalog()`
These can be defined in `src/<package-name>/hooks.py` and added to `.kedro.yml` (or `pyproject.toml`). The order of execution is: plugin hooks, `.kedro.yml` hooks, hooks in `ProjectContext.hooks`.
* Added ability to disable auto-registered Hooks using `.kedro.yml` (or `pyproject.toml`) configuration file.

## Bug fixes and other changes
* Added option to run asynchronously via the Kedro CLI.
* Absorbed `.isort.cfg` settings into `setup.cfg`.
* Packaging a modular pipeline raises an error if the pipeline directory is empty or non-existent.

## Breaking changes to the API
* `project_name`, `project_version` and `package_name` now have to be defined in `.kedro.yml` for projects using Kedro 0.16.5+.

## Migration Guide
This release has accidentally broken the usage of `kedro lint` and `kedro jupyter notebook convert` on a project template generated with previous versions of Kedro (<=0.16.4). To amend this, please either upgrade to `kedro==0.16.6` or update `.kedro.yml` within your project root directory to include the following keys:

```yaml
project_name: "<your_project_name>"
project_version: "<kedro_version_of_the_project>"
package_name: "<your_package_name>"
```

## Thanks for supporting contributions
[Deepyaman Datta](https://github.com/deepyaman), [Bas Nijholt](https://github.com/basnijholt), [Sebastian Bertoli](https://github.com/sebastianbertoli)

# Release 0.16.4

## Major features and improvements
* Fixed a bug for using `ParallelRunner` on Windows.
* Enabled auto-discovery of hooks implementations coming from installed plugins.

## Bug fixes and other changes
* Fixed a bug for using `ParallelRunner` on Windows.
* Modified `GBQTableDataSet` to load customized results using customized queries from Google Big Query tables.
* Documentation improvements.

## Breaking changes to the API

## Thanks for supporting contributions
[Ajay Bisht](https://github.com/ajb7), [Vijay Sajjanar](https://github.com/vjkr), [Deepyaman Datta](https://github.com/deepyaman), [Sebastian Bertoli](https://github.com/sebastianbertoli), [Shahil Mawjee](https://github.com/s-mawjee), [Louis Guitton](https://github.com/louisguitton), [Emanuel Ferm](https://github.com/eferm)

# Release 0.16.3

## Major features and improvements
* Added the `kedro pipeline pull` CLI command to extract a packaged modular pipeline, and place the contents in a Kedro project.
* Added the `--version` option to `kedro pipeline package` to allow specifying alternative versions to package under.
* Added the `--starter` option to `kedro new` to create a new project from a local, remote or aliased starter template.
* Added the `kedro starter list` CLI command to list all starter templates that can be used to bootstrap a new Kedro project.
* Added the following new datasets.

| Type               | Description                                                                                           | Location                     |
| ------------------ | ----------------------------------------------------------------------------------------------------- | ---------------------------- |
| `json.JSONDataSet` | Work with JSON files using [the Python standard library](https://docs.python.org/3/library/json.html) | `kedro.extras.datasets.json` |

## Bug fixes and other changes
* Removed `/src/nodes` directory from the project template and made `kedro jupyter convert` create it on the fly if necessary.
* Fixed a bug in `MatplotlibWriter` which prevented saving lists and dictionaries of plots locally on Windows.
* Closed all pyplot windows after saving in `MatplotlibWriter`.
* Documentation improvements:
  - Added [kedro-wings](https://github.com/tamsanh/kedro-wings) and [kedro-great](https://github.com/tamsanh/kedro-great) to the list of community plugins.
* Fixed broken versioning for Windows paths.
* Fixed `DataSet` string representation for falsy values.
* Improved the error message when duplicate nodes are passed to the `Pipeline` initializer.
* Fixed a bug where `kedro docs` would fail because the built docs were located in a different directory.
* Fixed a bug where `ParallelRunner` would fail on Windows machines whose reported CPU count exceeded 61.
* Fixed an issue with saving TensorFlow model to `h5` file on Windows.
* Added a `json` parameter to `APIDataSet` for the convenience of generating requests with JSON bodies.
* Fixed dependencies for `SparkDataSet` to include spark.

## Breaking changes to the API

## Thanks for supporting contributions
[Deepyaman Datta](https://github.com/deepyaman), [Tam-Sanh Nguyen](https://github.com/tamsanh), [DataEngineerOne](http://youtube.com/DataEngineerOne)

# Release 0.16.2

## Major features and improvements
* Added the following new datasets.

| Type                                | Description                                                                                                          | Location                           |
| ----------------------------------- | -------------------------------------------------------------------------------------------------------------------- | ---------------------------------- |
| `pandas.AppendableExcelDataSet`     | Work with `Excel` files opened in append mode                                                                        | `kedro.extras.datasets.pandas`     |
| `tensorflow.TensorFlowModelDataset` | Work with `TensorFlow` models using [TensorFlow 2.X](https://www.tensorflow.org/api_docs/python/tf/keras/Model#save) | `kedro.extras.datasets.tensorflow` |
| `holoviews.HoloviewsWriter`         | Work with `Holoviews` objects (saves as image file)                                                                  | `kedro.extras.datasets.holoviews`  |

* `kedro install` will now compile project dependencies (by running `kedro build-reqs` behind the scenes) before the installation if the `src/requirements.in` file doesn't exist.
* Added `only_nodes_with_namespace` in `Pipeline` class to filter only nodes with a specified namespace.
* Added the `kedro pipeline delete` command to help delete unwanted or unused pipelines (it won't remove references to the pipeline in your `create_pipelines()` code).
* Added the `kedro pipeline package` command to help package up a modular pipeline. It will bundle up the pipeline source code, tests, and parameters configuration into a .whl file.

## Bug fixes and other changes
* `DataCatalog` improvements:
  - Introduced regex filtering to the `DataCatalog.list()` method.
  - Non-alphanumeric characters (except underscore) in dataset name are replaced with `__` in `DataCatalog.datasets`, for ease of access to transcoded datasets.
* Dataset improvements:
  - Improved initialization speed of `spark.SparkHiveDataSet`.
  - Improved S3 cache in `spark.SparkDataSet`.
  - Added support of options for building `pyarrow` table in `pandas.ParquetDataSet`.
* `kedro build-reqs` CLI command improvements:
  - `kedro build-reqs` is now called with `-q` option and will no longer print out compiled requirements to the console for security reasons.
  - All unrecognized CLI options in `kedro build-reqs` command are now passed to [pip-compile](https://github.com/jazzband/pip-tools#example-usage-for-pip-compile) call (e.g. `kedro build-reqs --generate-hashes`).
* `kedro jupyter` CLI command improvements:
  - Improved error message when running `kedro jupyter notebook`, `kedro jupyter lab` or `kedro ipython` with Jupyter/IPython dependencies not being installed.
  - Fixed `%run_viz` line magic for showing kedro viz inside a Jupyter notebook. For the fix to be applied on existing Kedro project, please see the migration guide.
  - Fixed the bug in IPython startup script ([issue 298](https://github.com/kedro-org/kedro/issues/298)).
* Documentation improvements:
  - Updated community-generated content in FAQ.
  - Added [find-kedro](https://github.com/WaylonWalker/find-kedro) and [kedro-static-viz](https://github.com/WaylonWalker/kedro-static-viz) to the list of community plugins.
  - Add missing `pillow.ImageDataSet` entry to the documentation.

## Breaking changes to the API

### Migration guide from Kedro 0.16.1 to 0.16.2

#### Guide to apply the fix for `%run_viz` line magic in existing project

Even though this release ships a fix for project generated with `kedro==0.16.2`, after upgrading, you will still need to make a change in your existing project if it was generated with `kedro>=0.16.0,<=0.16.1` for the fix to take effect. Specifically, please change the content of your project's IPython init script located at `.ipython/profile_default/startup/00-kedro-init.py` with the content of [this file](https://github.com/kedro-org/kedro/blob/0.16.2/kedro/templates/project/%7B%7B%20cookiecutter.repo_name%20%7D%7D/.ipython/profile_default/startup/00-kedro-init.py). You will also need `kedro-viz>=3.3.1`.

## Thanks for supporting contributions
[Miguel Rodriguez Gutierrez](https://github.com/MigQ2), [Joel Schwarzmann](https://github.com/datajoely), [w0rdsm1th](https://github.com/w0rdsm1th), [Deepyaman Datta](https://github.com/deepyaman), [Tam-Sanh Nguyen](https://github.com/tamsanh), [Marcus Gawronsky](https://github.com/marcusinthesky)

# 0.16.1

## Major features and improvements

## Bug fixes and other changes
* Fixed deprecation warnings from `kedro.cli` and `kedro.context` when running `kedro jupyter notebook`.
* Fixed a bug where `catalog` and `context` were not available in Jupyter Lab and Notebook.
* Fixed a bug where `kedro build-reqs` would fail if you didn't have your project dependencies installed.

## Breaking changes to the API

## Thanks for supporting contributions

# 0.16.0

## Major features and improvements
### CLI
* Added new CLI commands (only available for the projects created using Kedro 0.16.0 or later):
  - `kedro catalog list` to list datasets in your catalog
  - `kedro pipeline list` to list pipelines
  - `kedro pipeline describe` to describe a specific pipeline
  - `kedro pipeline create` to create a modular pipeline
* Improved the CLI speed by up to 50%.
* Improved error handling when making a typo on the CLI. We now suggest some of the possible commands you meant to type, in `git`-style.

### Framework
* All modules in `kedro.cli` and `kedro.context` have been moved into `kedro.framework.cli` and `kedro.framework.context` respectively. `kedro.cli` and `kedro.context` will be removed in future releases.
* Added `Hooks`, which is a new mechanism for extending Kedro.
* Fixed `load_context` changing user's current working directory.
* Allowed the source directory to be configurable in `.kedro.yml`.
* Added the ability to specify nested parameter values inside your node inputs, e.g. `node(func, "params:a.b", None)`
### DataSets
* Added the following new datasets.

| Type                       | Description                                 | Location                          |
| -------------------------- | ------------------------------------------- | --------------------------------- |
| `pillow.ImageDataSet`      | Work with image files using `Pillow`        | `kedro.extras.datasets.pillow`    |
| `geopandas.GeoJSONDataSet` | Work with geospatial data using `GeoPandas` | `kedro.extras.datasets.geopandas` |
| `api.APIDataSet`           | Work with data from HTTP(S) API requests    | `kedro.extras.datasets.api`       |

* Added `joblib` backend support to `pickle.PickleDataSet`.
* Added versioning support to `MatplotlibWriter` dataset.
* Added the ability to install dependencies for a given dataset with more granularity, e.g. `pip install "kedro[pandas.ParquetDataSet]"`.
* Added the ability to specify extra arguments, e.g. `encoding` or `compression`, for `fsspec.spec.AbstractFileSystem.open()` calls when loading/saving a dataset. See Example 3 under [docs](https://kedro.readthedocs.io/en/0.16.0/04_user_guide/04_data_catalog.html#using-the-data-catalog-with-the-yaml-api).

### Other
* Added `namespace` property on ``Node``, related to the modular pipeline where the node belongs.
* Added an option to enable asynchronous loading inputs and saving outputs in both `SequentialRunner(is_async=True)` and `ParallelRunner(is_async=True)` class.
* Added `MemoryProfiler` transformer.
* Removed the requirement to have all dependencies for a dataset module to use only a subset of the datasets within.
* Added support for `pandas>=1.0`.
* Enabled Python 3.8 compatibility. _Please note that a Spark workflow may be unreliable for this Python version as `pyspark` is not fully-compatible with 3.8 yet._
* Renamed "features" layer to "feature" layer to be consistent with (most) other layers and the [relevant FAQ](https://kedro.readthedocs.io/en/0.16.0/06_resources/01_faq.html#what-is-data-engineering-convention).

## Bug fixes and other changes
* Fixed a bug where a new version created mid-run by an external system caused inconsistencies in the load versions used in the current run.
* Documentation improvements
  * Added instruction in the documentation on how to create a custom runner).
  * Updated contribution process in `CONTRIBUTING.md` - added Developer Workflow.
  * Documented installation of development version of Kedro in the [FAQ section](https://kedro.readthedocs.io/en/0.16.0/06_resources/01_faq.html#how-can-i-use-development-version-of-kedro).
  * Added missing `_exists` method to `MyOwnDataSet` example in 04_user_guide/08_advanced_io.
* Fixed a bug where `PartitionedDataSet` and `IncrementalDataSet` were not working with `s3a` or `s3n` protocol.
* Added ability to read partitioned parquet file from a directory in `pandas.ParquetDataSet`.
* Replaced `functools.lru_cache` with `cachetools.cachedmethod` in `PartitionedDataSet` and `IncrementalDataSet` for per-instance cache invalidation.
* Implemented custom glob function for `SparkDataSet` when running on Databricks.
* Fixed a bug in `SparkDataSet` not allowing for loading data from DBFS in a Windows machine using Databricks-connect.
* Improved the error message for `DataSetNotFoundError` to suggest possible dataset names user meant to type.
* Added the option for contributors to run Kedro tests locally without Spark installation with `make test-no-spark`.
* Added option to lint the project without applying the formatting changes (`kedro lint --check-only`).

## Breaking changes to the API
### Datasets
* Deleted obsolete datasets from `kedro.io`.
* Deleted `kedro.contrib` and `extras` folders.
* Deleted obsolete `CSVBlobDataSet` and `JSONBlobDataSet` dataset types.
* Made `invalidate_cache` method on datasets private.
* `get_last_load_version` and `get_last_save_version` methods are no longer available on `AbstractDataSet`.
* `get_last_load_version` and `get_last_save_version` have been renamed to `resolve_load_version` and `resolve_save_version` on ``AbstractVersionedDataSet``, the results of which are cached.
* The `release()` method on datasets extending ``AbstractVersionedDataSet`` clears the cached load and save version. All custom datasets must call `super()._release()` inside `_release()`.
* ``TextDataSet`` no longer has `load_args` and `save_args`. These can instead be specified under `open_args_load` or `open_args_save` in `fs_args`.
* `PartitionedDataSet` and `IncrementalDataSet` method `invalidate_cache` was made private: `_invalidate_caches`.

### Other
* Removed `KEDRO_ENV_VAR` from `kedro.context` to speed up the CLI run time.
* `Pipeline.name` has been removed in favour of `Pipeline.tag()`.
* Dropped `Pipeline.transform()` in favour of `kedro.pipeline.modular_pipeline.pipeline()` helper function.
* Made constant `PARAMETER_KEYWORDS` private, and moved it from `kedro.pipeline.pipeline` to `kedro.pipeline.modular_pipeline`.
* Layers are no longer part of the dataset object, as they've moved to the `DataCatalog`.
* Python 3.5 is no longer supported by the current and all future versions of Kedro.

### Migration guide from Kedro 0.15.* to 0.16.*

#### General Migration

**reminder** [How do I upgrade Kedro](https://kedro.readthedocs.io/en/0.16.0/06_resources/01_faq.html#how-do-i-upgrade-kedro) covers a few key things to remember when updating any kedro version.

#### Migration for datasets

Since all the datasets (from `kedro.io` and `kedro.contrib.io`) were moved to `kedro/extras/datasets` you must update the type of all datasets in `<project>/conf/base/catalog.yml` file.
Here how it should be changed: `type: <SomeDataSet>` -> `type: <subfolder of kedro/extras/datasets>.<SomeDataSet>` (e.g. `type: CSVDataSet` -> `type: pandas.CSVDataSet`).

In addition, all the specific datasets like `CSVLocalDataSet`, `CSVS3DataSet` etc. were deprecated. Instead, you must use generalized datasets like `CSVDataSet`.
E.g. `type: CSVS3DataSet` -> `type: pandas.CSVDataSet`.

> Note: No changes required if you are using your custom dataset.

#### Migration for Pipeline.transform()
`Pipeline.transform()` has been dropped in favour of the `pipeline()` constructor. The following changes apply:
- Remember to import `from kedro.pipeline import pipeline`
- The `prefix` argument has been renamed to `namespace`
- And `datasets` has been broken down into more granular arguments:
  - `inputs`: Independent inputs to the pipeline
  - `outputs`: Any output created in the pipeline, whether an intermediary dataset or a leaf output
  - `parameters`: `params:...` or `parameters`

As an example, code that used to look like this with the `Pipeline.transform()` constructor:
```python
result = my_pipeline.transform(
    datasets={"input": "new_input", "output": "new_output", "params:x": "params:y"},
    prefix="pre",
)
```

When used with the new `pipeline()` constructor, becomes:
```python
from kedro.pipeline import pipeline

result = pipeline(
    my_pipeline,
    inputs={"input": "new_input"},
    outputs={"output": "new_output"},
    parameters={"params:x": "params:y"},
    namespace="pre",
)
```

#### Migration for decorators, color logger, transformers etc.
Since some modules were moved to other locations you need to update import paths appropriately.
You can find the list of moved files in the [`0.15.6` release notes](https://github.com/kedro-org/kedro/releases/tag/0.15.6) under the section titled `Files with a new location`.

#### Migration for CLI and KEDRO_ENV environment variable
> Note: If you haven't made significant changes to your `kedro_cli.py`, it may be easier to simply copy the updated `kedro_cli.py` `.ipython/profile_default/startup/00-kedro-init.py` and from GitHub or a newly generated project into your old project.

* We've removed `KEDRO_ENV_VAR` from `kedro.context`. To get your existing project template working, you'll need to remove all instances of `KEDRO_ENV_VAR` from your project template:
  - From the imports in `kedro_cli.py` and `.ipython/profile_default/startup/00-kedro-init.py`: `from kedro.context import KEDRO_ENV_VAR, load_context` -> `from kedro.framework.context import load_context`
  - Remove the `envvar=KEDRO_ENV_VAR` line from the click options in `run`, `jupyter_notebook` and `jupyter_lab` in `kedro_cli.py`
  - Replace `KEDRO_ENV_VAR` with `"KEDRO_ENV"` in `_build_jupyter_env`
  - Replace `context = load_context(path, env=os.getenv(KEDRO_ENV_VAR))` with `context = load_context(path)` in `.ipython/profile_default/startup/00-kedro-init.py`

 #### Migration for `kedro build-reqs`

 We have upgraded `pip-tools` which is used by `kedro build-reqs` to 5.x. This `pip-tools` version requires `pip>=20.0`. To upgrade `pip`, please refer to [their documentation](https://pip.pypa.io/en/stable/installing/#upgrading-pip).

## Thanks for supporting contributions
[@foolsgold](https://github.com/foolsgold), [Mani Sarkar](https://github.com/neomatrix369), [Priyanka Shanbhag](https://github.com/priyanka1414), [Luis Blanche](https://github.com/LuisBlanche), [Deepyaman Datta](https://github.com/deepyaman), [Antony Milne](https://github.com/AntonyMilneQB), [Panos Psimatikas](https://github.com/ppsimatikas), [Tam-Sanh Nguyen](https://github.com/tamsanh), [Tomasz Kaczmarczyk](https://github.com/TomaszKaczmarczyk), [Kody Fischer](https://github.com/Klio-Foxtrot187), [Waylon Walker](https://github.com/waylonwalker)

# 0.15.9

## Major features and improvements

## Bug fixes and other changes

* Pinned `fsspec>=0.5.1, <0.7.0` and `s3fs>=0.3.0, <0.4.1` to fix incompatibility issues with their latest release.

## Breaking changes to the API

## Thanks for supporting contributions

# 0.15.8

## Major features and improvements

## Bug fixes and other changes

* Added the additional libraries to our `requirements.txt` so `pandas.CSVDataSet` class works out of box with `pip install kedro`.
* Added `pandas` to our `extra_requires` in `setup.py`.
* Improved the error message when dependencies of a `DataSet` class are missing.

## Breaking changes to the API

## Thanks for supporting contributions

# 0.15.7

## Major features and improvements

* Added in documentation on how to contribute a custom `AbstractDataSet` implementation.

## Bug fixes and other changes

* Fixed the link to the Kedro banner image in the documentation.

## Breaking changes to the API

## Thanks for supporting contributions

# 0.15.6

## Major features and improvements
> _TL;DR_ We're launching [`kedro.extras`](https://github.com/kedro-org/kedro/tree/master/extras), the new home for our revamped series of datasets, decorators and dataset transformers. The datasets in [`kedro.extras.datasets`](https://github.com/kedro-org/kedro/tree/master/extras/datasets) use [`fsspec`](https://filesystem-spec.readthedocs.io/en/latest/) to access a variety of data stores including local file systems, network file systems, cloud object stores (including S3 and GCP), and Hadoop, read more about this [**here**](https://kedro.readthedocs.io/en/0.15.6/04_user_guide/04_data_catalog.html#specifying-the-location-of-the-dataset). The change will allow [#178](https://github.com/kedro-org/kedro/issues/178) to happen in the next major release of Kedro.

An example of this new system can be seen below, loading the CSV `SparkDataSet` from S3:

```yaml
weather:
  type: spark.SparkDataSet  # Observe the specified type, this  affects all datasets
  filepath: s3a://your_bucket/data/01_raw/weather*  # filepath uses fsspec to indicate the file storage system
  credentials: dev_s3
  file_format: csv
```

You can also load data incrementally whenever it is dumped into a directory with the extension to [`PartionedDataSet`](https://kedro.readthedocs.io/en/0.15.6/04_user_guide/08_advanced_io.html#partitioned-dataset), a feature that allows you to load a directory of files. The [`IncrementalDataSet`](https://kedro.readthedocs.io/en/0.15.6/04_user_guide/08_advanced_io.html#incremental-loads-with-incrementaldataset) stores the information about the last processed partition in a `checkpoint`, read more about this feature [**here**](https://kedro.readthedocs.io/en/0.15.6/04_user_guide/08_advanced_io.html#incremental-loads-with-incrementaldataset).

### New features

* Added `layer` attribute for datasets in `kedro.extras.datasets` to specify the name of a layer according to [data engineering convention](https://kedro.readthedocs.io/en/0.15.6/06_resources/01_faq.html#what-is-data-engineering-convention), this feature will be passed to [`kedro-viz`](https://github.com/kedro-org/kedro-viz) in future releases.
* Enabled loading a particular version of a dataset in Jupyter Notebooks and iPython, using `catalog.load("dataset_name", version="<2019-12-13T15.08.09.255Z>")`.
* Added property `run_id` on `ProjectContext`, used for versioning using the [`Journal`](https://kedro.readthedocs.io/en/0.15.6/04_user_guide/13_journal.html). To customise your journal `run_id` you can override the private method `_get_run_id()`.
* Added the ability to install all optional kedro dependencies via `pip install "kedro[all]"`.
* Modified the `DataCatalog`'s load order for datasets, loading order is the following:
  - `kedro.io`
  - `kedro.extras.datasets`
  - Import path, specified in `type`
* Added an optional `copy_mode` flag to `CachedDataSet` and `MemoryDataSet` to specify (`deepcopy`, `copy` or `assign`) the copy mode to use when loading and saving.

### New Datasets

| Type                             | Description                                                                                                                                      | Location                            |
| -------------------------------- | ------------------------------------------------------------------------------------------------------------------------------------------------ | ----------------------------------- |
| `dask.ParquetDataSet`            | Handles parquet datasets using Dask                                                                                                              | `kedro.extras.datasets.dask`        |
| `pickle.PickleDataSet`           | Work with Pickle files using [`fsspec`](https://filesystem-spec.readthedocs.io/en/latest/) to communicate with the underlying filesystem         | `kedro.extras.datasets.pickle`      |
| `pandas.CSVDataSet`              | Work with CSV files using [`fsspec`](https://filesystem-spec.readthedocs.io/en/latest/) to communicate with the underlying filesystem            | `kedro.extras.datasets.pandas`      |
| `pandas.TextDataSet`             | Work with text files using [`fsspec`](https://filesystem-spec.readthedocs.io/en/latest/) to communicate with the underlying filesystem           | `kedro.extras.datasets.pandas`      |
| `pandas.ExcelDataSet`            | Work with Excel files using [`fsspec`](https://filesystem-spec.readthedocs.io/en/latest/) to communicate with the underlying filesystem          | `kedro.extras.datasets.pandas`      |
| `pandas.HDFDataSet`              | Work with HDF using [`fsspec`](https://filesystem-spec.readthedocs.io/en/latest/) to communicate with the underlying filesystem                  | `kedro.extras.datasets.pandas`      |
| `yaml.YAMLDataSet`               | Work with YAML files using [`fsspec`](https://filesystem-spec.readthedocs.io/en/latest/) to communicate with the underlying filesystem           | `kedro.extras.datasets.yaml`        |
| `matplotlib.MatplotlibWriter`    | Save with Matplotlib images using [`fsspec`](https://filesystem-spec.readthedocs.io/en/latest/) to communicate with the underlying filesystem    | `kedro.extras.datasets.matplotlib`  |
| `networkx.NetworkXDataSet`       | Work with NetworkX files using [`fsspec`](https://filesystem-spec.readthedocs.io/en/latest/) to communicate with the underlying filesystem       | `kedro.extras.datasets.networkx`    |
| `biosequence.BioSequenceDataSet` | Work with bio-sequence objects using [`fsspec`](https://filesystem-spec.readthedocs.io/en/latest/) to communicate with the underlying filesystem | `kedro.extras.datasets.biosequence` |
| `pandas.GBQTableDataSet`         | Work with Google BigQuery                                                                                                                        | `kedro.extras.datasets.pandas`      |
| `pandas.FeatherDataSet`          | Work with feather files using [`fsspec`](https://filesystem-spec.readthedocs.io/en/latest/) to communicate with the underlying filesystem        | `kedro.extras.datasets.pandas`      |
| `IncrementalDataSet`             | Inherit from `PartitionedDataSet` and remembers the last processed partition                                                                     | `kedro.io`                          |

### Files with a new location

| Type                                                                 | New Location                                 |
| -------------------------------------------------------------------- | -------------------------------------------- |
| `JSONDataSet`                                                        | `kedro.extras.datasets.pandas`               |
| `CSVBlobDataSet`                                                     | `kedro.extras.datasets.pandas`               |
| `JSONBlobDataSet`                                                    | `kedro.extras.datasets.pandas`               |
| `SQLTableDataSet`                                                    | `kedro.extras.datasets.pandas`               |
| `SQLQueryDataSet`                                                    | `kedro.extras.datasets.pandas`               |
| `SparkDataSet`                                                       | `kedro.extras.datasets.spark`                |
| `SparkHiveDataSet`                                                   | `kedro.extras.datasets.spark`                |
| `SparkJDBCDataSet`                                                   | `kedro.extras.datasets.spark`                |
| `kedro/contrib/decorators/retry.py`                                  | `kedro/extras/decorators/retry_node.py`      |
| `kedro/contrib/decorators/memory_profiler.py`                        | `kedro/extras/decorators/memory_profiler.py` |
| `kedro/contrib/io/transformers/transformers.py`                      | `kedro/extras/transformers/time_profiler.py` |
| `kedro/contrib/colors/logging/color_logger.py`                       | `kedro/extras/logging/color_logger.py`       |
| `extras/ipython_loader.py`                                           | `tools/ipython/ipython_loader.py`            |
| `kedro/contrib/io/cached/cached_dataset.py`                          | `kedro/io/cached_dataset.py`                 |
| `kedro/contrib/io/catalog_with_default/data_catalog_with_default.py` | `kedro/io/data_catalog_with_default.py`      |
| `kedro/contrib/config/templated_config.py`                           | `kedro/config/templated_config.py`           |

## Upcoming deprecations

| Category                  | Type                                                           |
| ------------------------- | -------------------------------------------------------------- |
| **Datasets**              | `BioSequenceLocalDataSet`                                      |
|                           | `CSVGCSDataSet`                                                |
|                           | `CSVHTTPDataSet`                                               |
|                           | `CSVLocalDataSet`                                              |
|                           | `CSVS3DataSet`                                                 |
|                           | `ExcelLocalDataSet`                                            |
|                           | `FeatherLocalDataSet`                                          |
|                           | `JSONGCSDataSet`                                               |
|                           | `JSONLocalDataSet`                                             |
|                           | `HDFLocalDataSet`                                              |
|                           | `HDFS3DataSet`                                                 |
|                           | `kedro.contrib.io.cached.CachedDataSet`                        |
|                           | `kedro.contrib.io.catalog_with_default.DataCatalogWithDefault` |
|                           | `MatplotlibLocalWriter`                                        |
|                           | `MatplotlibS3Writer`                                           |
|                           | `NetworkXLocalDataSet`                                         |
|                           | `ParquetGCSDataSet`                                            |
|                           | `ParquetLocalDataSet`                                          |
|                           | `ParquetS3DataSet`                                             |
|                           | `PickleLocalDataSet`                                           |
|                           | `PickleS3DataSet`                                              |
|                           | `TextLocalDataSet`                                             |
|                           | `YAMLLocalDataSet`                                             |
| **Decorators**            | `kedro.contrib.decorators.memory_profiler`                     |
|                           | `kedro.contrib.decorators.retry`                               |
|                           | `kedro.contrib.decorators.pyspark.spark_to_pandas`             |
|                           | `kedro.contrib.decorators.pyspark.pandas_to_spark`             |
| **Transformers**          | `kedro.contrib.io.transformers.transformers`                   |
| **Configuration Loaders** | `kedro.contrib.config.TemplatedConfigLoader`                   |

## Bug fixes and other changes
* Added the option to set/overwrite params in `config.yaml` using YAML dict style instead of string CLI formatting only.
* Kedro CLI arguments `--node` and `--tag` support comma-separated values, alternative methods will be deprecated in future releases.
* Fixed a bug in the `invalidate_cache` method of `ParquetGCSDataSet` and `CSVGCSDataSet`.
* `--load-version` now won't break if version value contains a colon.
* Enabled running `node`s with duplicate inputs.
* Improved error message when empty credentials are passed into `SparkJDBCDataSet`.
* Fixed bug that caused an empty project to fail unexpectedly with ImportError in `template/.../pipeline.py`.
* Fixed bug related to saving dataframe with categorical variables in table mode using `HDFS3DataSet`.
* Fixed bug that caused unexpected behavior when using `from_nodes` and `to_nodes` in pipelines using transcoding.
* Credentials nested in the dataset config are now also resolved correctly.
* Bumped minimum required pandas version to 0.24.0 to make use of `pandas.DataFrame.to_numpy` (recommended alternative to `pandas.DataFrame.values`).
* Docs improvements.
* `Pipeline.transform` skips modifying node inputs/outputs containing `params:` or `parameters` keywords.
* Support for `dataset_credentials` key in the credentials for `PartitionedDataSet` is now deprecated. The dataset credentials should be specified explicitly inside the dataset config.
* Datasets can have a new `confirm` function which is called after a successful node function execution if the node contains `confirms` argument with such dataset name.
* Make the resume prompt on pipeline run failure use `--from-nodes` instead of `--from-inputs` to avoid unnecessarily re-running nodes that had already executed.
* When closed, Jupyter notebook kernels are automatically terminated after 30 seconds of inactivity by default. Use `--idle-timeout` option to update it.
* Added `kedro-viz` to the Kedro project template `requirements.txt` file.
* Removed the `results` and `references` folder from the project template.
* Updated contribution process in `CONTRIBUTING.md`.

## Breaking changes to the API
* Existing `MatplotlibWriter` dataset in `contrib` was renamed to `MatplotlibLocalWriter`.
* `kedro/contrib/io/matplotlib/matplotlib_writer.py` was renamed to `kedro/contrib/io/matplotlib/matplotlib_local_writer.py`.
* `kedro.contrib.io.bioinformatics.sequence_dataset.py` was renamed to `kedro.contrib.io.bioinformatics.biosequence_local_dataset.py`.

## Thanks for supporting contributions
[Andrii Ivaniuk](https://github.com/andrii-ivaniuk), [Jonas Kemper](https://github.com/jonasrk), [Yuhao Zhu](https://github.com/yhzqb), [Balazs Konig](https://github.com/BalazsKonigQB), [Pedro Abreu](https://github.com/PedroAbreuQB), [Tam-Sanh Nguyen](https://github.com/tamsanh), [Peter Zhao](https://github.com/zxpeter), [Deepyaman Datta](https://github.com/deepyaman), [Florian Roessler](https://github.com/fdroessler/), [Miguel Rodriguez Gutierrez](https://github.com/MigQ2)

# 0.15.5

## Major features and improvements
* New CLI commands and command flags:
  - Load multiple `kedro run` CLI flags from a configuration file with the `--config` flag (e.g. `kedro run --config run_config.yml`)
  - Run parametrised pipeline runs with the `--params` flag (e.g. `kedro run --params param1:value1,param2:value2`).
  - Lint your project code using the `kedro lint` command, your project is linted with [`black`](https://github.com/psf/black) (Python 3.6+), [`flake8`](https://gitlab.com/pycqa/flake8) and [`isort`](https://github.com/PyCQA/isort).
* Load specific environments with Jupyter notebooks using `KEDRO_ENV` which will globally set `run`, `jupyter notebook` and `jupyter lab` commands using environment variables.
* Added the following datasets:
  - `CSVGCSDataSet` dataset in `contrib` for working with CSV files in Google Cloud Storage.
  - `ParquetGCSDataSet` dataset in `contrib` for working with Parquet files in Google Cloud Storage.
  - `JSONGCSDataSet` dataset in `contrib` for working with JSON files in Google Cloud Storage.
  - `MatplotlibS3Writer` dataset in `contrib` for saving Matplotlib images to S3.
  - `PartitionedDataSet` for working with datasets split across multiple files.
  - `JSONDataSet` dataset for working with JSON files that uses [`fsspec`](https://filesystem-spec.readthedocs.io/en/latest/) to communicate with the underlying filesystem. It doesn't support `http(s)` protocol for now.
* Added `s3fs_args` to all S3 datasets.
* Pipelines can be deducted with `pipeline1 - pipeline2`.

## Bug fixes and other changes
* `ParallelRunner` now works with `SparkDataSet`.
* Allowed the use of nulls in `parameters.yml`.
* Fixed an issue where `%reload_kedro` wasn't reloading all user modules.
* Fixed `pandas_to_spark` and `spark_to_pandas` decorators to work with functions with kwargs.
* Fixed a bug where `kedro jupyter notebook` and `kedro jupyter lab` would run a different Jupyter installation to the one in the local environment.
* Implemented Databricks-compatible dataset versioning for `SparkDataSet`.
* Fixed a bug where `kedro package` would fail in certain situations where `kedro build-reqs` was used to generate `requirements.txt`.
* Made `bucket_name` argument optional for the following datasets: `CSVS3DataSet`, `HDFS3DataSet`, `PickleS3DataSet`, `contrib.io.parquet.ParquetS3DataSet`, `contrib.io.gcs.JSONGCSDataSet` - bucket name can now be included into the filepath along with the filesystem protocol (e.g. `s3://bucket-name/path/to/key.csv`).
* Documentation improvements and fixes.

## Breaking changes to the API
* Renamed entry point for running pip-installed projects to `run_package()` instead of `main()` in `src/<package>/run.py`.
* `bucket_name` key has been removed from the string representation of the following datasets: `CSVS3DataSet`, `HDFS3DataSet`, `PickleS3DataSet`, `contrib.io.parquet.ParquetS3DataSet`, `contrib.io.gcs.JSONGCSDataSet`.
* Moved the `mem_profiler` decorator to `contrib` and separated the `contrib` decorators so that dependencies are modular. You may need to update your import paths, for example the pyspark decorators should be imported as `from kedro.contrib.decorators.pyspark import <pyspark_decorator>` instead of `from kedro.contrib.decorators import <pyspark_decorator>`.

## Thanks for supporting contributions
[Sheldon Tsen](https://github.com/sheldontsen-qb), [@roumail](https://github.com/roumail), [Karlson Lee](https://github.com/i25959341), [Waylon Walker](https://github.com/WaylonWalker), [Deepyaman Datta](https://github.com/deepyaman), [Giovanni](https://github.com/plauto), [Zain Patel](https://github.com/mzjp2)

# 0.15.4

## Major features and improvements
* `kedro jupyter` now gives the default kernel a sensible name.
* `Pipeline.name` has been deprecated in favour of `Pipeline.tags`.
* Reuse pipelines within a Kedro project using `Pipeline.transform`, it simplifies dataset and node renaming.
* Added Jupyter Notebook line magic (`%run_viz`) to run `kedro viz` in a Notebook cell (requires [`kedro-viz`](https://github.com/kedro-org/kedro-viz) version 3.0.0 or later).
* Added the following datasets:
  - `NetworkXLocalDataSet` in `kedro.contrib.io.networkx` to load and save local graphs (JSON format) via NetworkX. (by [@josephhaaga](https://github.com/josephhaaga))
  - `SparkHiveDataSet` in `kedro.contrib.io.pyspark.SparkHiveDataSet` allowing usage of Spark and insert/upsert on non-transactional Hive tables.
* `kedro.contrib.config.TemplatedConfigLoader` now supports name/dict key templating and default values.

## Bug fixes and other changes
* `get_last_load_version()` method for versioned datasets now returns exact last load version if the dataset has been loaded at least once and `None` otherwise.
* Fixed a bug in `_exists` method for versioned `SparkDataSet`.
* Enabled the customisation of the ExcelWriter in `ExcelLocalDataSet` by specifying options under `writer` key in `save_args`.
* Fixed a bug in IPython startup script, attempting to load context from the incorrect location.
* Removed capping the length of a dataset's string representation.
* Fixed `kedro install` command failing on Windows if `src/requirements.txt` contains a different version of Kedro.
* Enabled passing a single tag into a node or a pipeline without having to wrap it in a list (i.e. `tags="my_tag"`).

## Breaking changes to the API
* Removed `_check_paths_consistency()` method from `AbstractVersionedDataSet`. Version consistency check is now done in `AbstractVersionedDataSet.save()`. Custom versioned datasets should modify `save()` method implementation accordingly.

## Thanks for supporting contributions
[Joseph Haaga](https://github.com/josephhaaga), [Deepyaman Datta](https://github.com/deepyaman), [Joost Duisters](https://github.com/JoostDuisters), [Zain Patel](https://github.com/mzjp2), [Tom Vigrass](https://github.com/tomvigrass)

# 0.15.3

## Bug Fixes and other changes
* Narrowed the requirements for `PyTables` so that we maintain support for Python 3.5.

# 0.15.2

## Major features and improvements
* Added `--load-version`, a `kedro run` argument that allows you run the pipeline with a particular load version of a dataset.
* Support for modular pipelines in `src/`, break the pipeline into isolated parts with reusability in mind.
* Support for multiple pipelines, an ability to have multiple entry point pipelines and choose one with `kedro run --pipeline NAME`.
* Added a `MatplotlibWriter` dataset in `contrib` for saving Matplotlib images.
* An ability to template/parameterize configuration files with `kedro.contrib.config.TemplatedConfigLoader`.
* Parameters are exposed as a context property for ease of access in iPython / Jupyter Notebooks with `context.params`.
* Added `max_workers` parameter for ``ParallelRunner``.

## Bug fixes and other changes
* Users will override the `_get_pipeline` abstract method in `ProjectContext(KedroContext)` in `run.py` rather than the `pipeline` abstract property. The `pipeline` property is not abstract anymore.
* Improved an error message when versioned local dataset is saved and unversioned path already exists.
* Added `catalog` global variable to `00-kedro-init.py`, allowing you to load datasets with `catalog.load()`.
* Enabled tuples to be returned from a node.
* Disallowed the ``ConfigLoader`` loading the same file more than once, and deduplicated the `conf_paths` passed in.
* Added a `--open` flag to `kedro build-docs` that opens the documentation on build.
* Updated the ``Pipeline`` representation to include name of the pipeline, also making it readable as a context property.
* `kedro.contrib.io.pyspark.SparkDataSet` and `kedro.contrib.io.azure.CSVBlobDataSet` now support versioning.

## Breaking changes to the API
* `KedroContext.run()` no longer accepts `catalog` and `pipeline` arguments.
* `node.inputs` now returns the node's inputs in the order required to bind them properly to the node's function.

## Thanks for supporting contributions
[Deepyaman Datta](https://github.com/deepyaman), [Luciano Issoe](https://github.com/Lucianois), [Joost Duisters](https://github.com/JoostDuisters), [Zain Patel](https://github.com/mzjp2), [William Ashford](https://github.com/williamashfordQB), [Karlson Lee](https://github.com/i25959341)

# 0.15.1

## Major features and improvements
* Extended `versioning` support to cover the tracking of environment setup, code and datasets.
* Added the following datasets:
  - `FeatherLocalDataSet` in `contrib` for usage with pandas. (by [@mdomarsaleem](https://github.com/mdomarsaleem))
* Added `get_last_load_version` and `get_last_save_version` to `AbstractVersionedDataSet`.
* Implemented `__call__` method on `Node` to allow for users to execute `my_node(input1=1, input2=2)` as an alternative to `my_node.run(dict(input1=1, input2=2))`.
* Added new `--from-inputs` run argument.

## Bug fixes and other changes
* Fixed a bug in `load_context()` not loading context in non-Kedro Jupyter Notebooks.
* Fixed a bug in `ConfigLoader.get()` not listing nested files for `**`-ending glob patterns.
* Fixed a logging config error in Jupyter Notebook.
* Updated documentation in `03_configuration` regarding how to modify the configuration path.
* Documented the architecture of Kedro showing how we think about library, project and framework components.
* `extras/kedro_project_loader.py` renamed to `extras/ipython_loader.py` and now runs any IPython startup scripts without relying on the Kedro project structure.
* Fixed TypeError when validating partial function's signature.
* After a node failure during a pipeline run, a resume command will be suggested in the logs. This command will not work if the required inputs are MemoryDataSets.

## Breaking changes to the API

## Thanks for supporting contributions
[Omar Saleem](https://github.com/mdomarsaleem), [Mariana Silva](https://github.com/marianansilva), [Anil Choudhary](https://github.com/aniryou), [Craig](https://github.com/cfranklin11)

# 0.15.0

## Major features and improvements
* Added `KedroContext` base class which holds the configuration and Kedro's main functionality (catalog, pipeline, config, runner).
* Added a new CLI command `kedro jupyter convert` to facilitate converting Jupyter Notebook cells into Kedro nodes.
* Added support for `pip-compile` and new Kedro command `kedro build-reqs` that generates `requirements.txt` based on `requirements.in`.
* Running `kedro install` will install packages to conda environment if `src/environment.yml` exists in your project.
* Added a new `--node` flag to `kedro run`, allowing users to run only the nodes with the specified names.
* Added new `--from-nodes` and `--to-nodes` run arguments, allowing users to run a range of nodes from the pipeline.
* Added prefix `params:` to the parameters specified in `parameters.yml` which allows users to differentiate between their different parameter node inputs and outputs.
* Jupyter Lab/Notebook now starts with only one kernel by default.
* Added the following datasets:
  -  `CSVHTTPDataSet` to load CSV using HTTP(s) links.
  - `JSONBlobDataSet` to load json (-delimited) files from Azure Blob Storage.
  - `ParquetS3DataSet` in `contrib` for usage with pandas. (by [@mmchougule](https://github.com/mmchougule))
  - `CachedDataSet` in `contrib` which will cache data in memory to avoid io/network operations. It will clear the cache once a dataset is no longer needed by a pipeline. (by [@tsanikgr](https://github.com/tsanikgr))
  - `YAMLLocalDataSet` in `contrib` to load and save local YAML files. (by [@Minyus](https://github.com/Minyus))

## Bug fixes and other changes
* Documentation improvements including instructions on how to initialise a Spark session using YAML configuration.
* `anyconfig` default log level changed from `INFO` to `WARNING`.
* Added information on installed plugins to `kedro info`.
* Added style sheets for project documentation, so the output of `kedro build-docs` will resemble the style of `kedro docs`.

## Breaking changes to the API
* Simplified the Kedro template in `run.py` with the introduction of `KedroContext` class.
* Merged `FilepathVersionMixIn` and `S3VersionMixIn` under one abstract class `AbstractVersionedDataSet` which extends`AbstractDataSet`.
* `name` changed to be a keyword-only argument for `Pipeline`.
* `CSVLocalDataSet` no longer supports URLs. `CSVHTTPDataSet` supports URLs.

### Migration guide from Kedro 0.14.* to Kedro 0.15.0
#### Migration for Kedro project template
This guide assumes that:
  * The framework specific code has not been altered significantly
  * Your project specific code is stored in the dedicated python package under `src/`.

The breaking changes were introduced in the following project template files:
- `<project-name>/.ipython/profile_default/startup/00-kedro-init.py`
- `<project-name>/kedro_cli.py`
- `<project-name>/src/tests/test_run.py`
- `<project-name>/src/<package-name>/run.py`
- `<project-name>/.kedro.yml` (new file)

The easiest way to migrate your project from Kedro 0.14.* to Kedro 0.15.0 is to create a new project (by using `kedro new`) and move code and files bit by bit as suggested in the detailed guide below:

1. Create a new project with the same name by running `kedro new`

2. Copy the following folders to the new project:
 - `results/`
 - `references/`
 - `notebooks/`
 - `logs/`
 - `data/`
 - `conf/`

3. If you customised your `src/<package>/run.py`, make sure you apply the same customisations to `src/<package>/run.py`
 - If you customised `get_config()`, you can override `config_loader` property in `ProjectContext` derived class
 - If you customised `create_catalog()`, you can override `catalog()` property in `ProjectContext` derived class
 - If you customised `run()`, you can override `run()` method in `ProjectContext` derived class
 - If you customised default `env`, you can override it in `ProjectContext` derived class or pass it at construction. By default, `env` is `local`.
 - If you customised default `root_conf`, you can override `CONF_ROOT` attribute in `ProjectContext` derived class. By default, `KedroContext` base class has `CONF_ROOT` attribute set to `conf`.

4. The following syntax changes are introduced in ipython or Jupyter notebook/labs:
 - `proj_dir` -> `context.project_path`
 - `proj_name` -> `context.project_name`
 - `conf` -> `context.config_loader`.
 - `io` -> `context.catalog` (e.g., `io.load()` -> `context.catalog.load()`)

5. If you customised your `kedro_cli.py`, you need to apply the same customisations to your `kedro_cli.py` in the new project.

6. Copy the contents of the old project's `src/requirements.txt` into the new project's `src/requirements.in` and, from the project root directory, run the `kedro build-reqs` command in your terminal window.

#### Migration for versioning custom dataset classes

If you defined any custom dataset classes which support versioning in your project, you need to apply the following changes:

1. Make sure your dataset inherits from `AbstractVersionedDataSet` only.
2. Call `super().__init__()` with the appropriate arguments in the dataset's `__init__`. If storing on local filesystem, providing the filepath and the version is enough. Otherwise, you should also pass in an `exists_function` and a `glob_function` that emulate `exists` and `glob` in a different filesystem (see `CSVS3DataSet` as an example).
3. Remove setting of the `_filepath` and `_version` attributes in the dataset's `__init__`, as this is taken care of in the base abstract class.
4. Any calls to `_get_load_path` and `_get_save_path` methods should take no arguments.
5. Ensure you convert the output of `_get_load_path` and `_get_save_path` appropriately, as these now return [`PurePath`s](https://docs.python.org/3/library/pathlib.html#pure-paths) instead of strings.
6. Make sure `_check_paths_consistency` is called with [`PurePath`s](https://docs.python.org/3/library/pathlib.html#pure-paths) as input arguments, instead of strings.

These steps should have brought your project to Kedro 0.15.0. There might be some more minor tweaks needed as every project is unique, but now you have a pretty solid base to work with. If you run into any problems, please consult the [Kedro documentation](https://kedro.readthedocs.io).

## Thanks for supporting contributions
[Dmitry Vukolov](https://github.com/dvukolov), [Jo Stichbury](https://github.com/stichbury), [Angus Williams](https://github.com/awqb), [Deepyaman Datta](https://github.com/deepyaman), [Mayur Chougule](https://github.com/mmchougule), [Marat Kopytjuk](https://github.com/kopytjuk), [Evan Miller](https://github.com/evanmiller29), [Yusuke Minami](https://github.com/Minyus)

# 0.14.3

## Major features and improvements
* Tab completion for catalog datasets in `ipython` or `jupyter` sessions. (Thank you [@datajoely](https://github.com/datajoely) and [@WaylonWalker](https://github.com/WaylonWalker))
* Added support for transcoding, an ability to decouple loading/saving mechanisms of a dataset from its storage location, denoted by adding '@' to the dataset name.
* Datasets have a new `release` function that instructs them to free any cached data. The runners will call this when the dataset is no longer needed downstream.

## Bug fixes and other changes
* Add support for pipeline nodes made up from partial functions.
* Expand user home directory `~` for TextLocalDataSet (see issue #19).
* Add a `short_name` property to `Node`s for a display-friendly (but not necessarily unique) name.
* Add Kedro project loader for IPython: `extras/kedro_project_loader.py`.
* Fix source file encoding issues with Python 3.5 on Windows.
* Fix local project source not having priority over the same source installed as a package, leading to local updates not being recognised.

## Breaking changes to the API
* Remove the max_loads argument from the `MemoryDataSet` constructor and from the `AbstractRunner.create_default_data_set` method.

## Thanks for supporting contributions
[Joel Schwarzmann](https://github.com/datajoely), [Alex Kalmikov](https://github.com/kalexqb)

# 0.14.2

## Major features and improvements
* Added Data Set transformer support in the form of AbstractTransformer and DataCatalog.add_transformer.

## Breaking changes to the API
* Merged the `ExistsMixin` into `AbstractDataSet`.
* `Pipeline.node_dependencies` returns a dictionary keyed by node, with sets of parent nodes as values; `Pipeline` and `ParallelRunner` were refactored to make use of this for topological sort for node dependency resolution and running pipelines respectively.
* `Pipeline.grouped_nodes` returns a list of sets, rather than a list of lists.

## Thanks for supporting contributions

[Darren Gallagher](https://github.com/dazzag24), [Zain Patel](https://github.com/mzjp2)

# 0.14.1

## Major features and improvements
* New I/O module `HDFS3DataSet`.

## Bug fixes and other changes
* Improved API docs.
* Template `run.py` will throw a warning instead of error if `credentials.yml`
  is not present.

## Breaking changes to the API
None


# 0.14.0

The initial release of Kedro.


## Thanks for supporting contributions

Jo Stichbury, Aris Valtazanos, Fabian Peters, Guilherme Braccialli, Joel Schwarzmann, Miguel Beltre, Mohammed ElNabawy, Deepyaman Datta, Shubham Agrawal, Oleg Andreyev, Mayur Chougule, William Ashford, Ed Cannon, Nikhilesh Nukala, Sean Bailey, Vikram Tegginamath, Thomas Huijskens, Musa Bilal

We are also grateful to everyone who advised and supported us, filed issues or helped resolve them, asked and answered questions and were part of inspiring discussions.<|MERGE_RESOLUTION|>--- conflicted
+++ resolved
@@ -11,20 +11,15 @@
 * `kedro.extras.ColorHandler` will be removed in 0.19.0.
 
 ## Migration guide from Kedro 0.18.* to 0.19.*
-<<<<<<< HEAD
-
-## Major features and improvements
-
+
+## Major features and improvements
 
 # Release 0.18.2
 
-=======
-
 # Upcoming Release 0.18.2
 
 ## Major features and improvements
 
->>>>>>> 8cc588ee
 ## Bug fixes and other changes
 
 * Bumped `pyyaml` upper-bound to 7.0.0. This version 6.0.0 of PyYAML drops Python 2.7 support and makes Kedro compatible with the [pyodide](https://pyodide.org/en/stable/usage/loading-packages.html#micropip) stack.
