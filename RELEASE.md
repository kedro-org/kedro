# Upcoming Release 0.19.0

## Major features and improvements

## Bug fixes and other changes

## Breaking changes to the API

## Migration guide from Kedro 0.18.* to 0.19.*

# Upcoming Release 0.18.13

## Major features and improvements
* Allowed registering of custom resolvers to `OmegaConfigLoader` through `CONFIG_LOADER_ARGS`.
* Added support for Python 3.11. This includes tackling challenges like dependency pinning and test adjustments to ensure a smooth experience. Detailed migration tips are provided below for further context.
* Added `kedro catalog resolve` CLI command that resolves dataset factories in the catalog with any explicit entries in the project pipeline.
* Added support for global variables to `OmegaConfigLoader`.


## Bug fixes and other changes
* Updated `kedro pipeline create` and `kedro catalog create` to use new `/conf` file structure.
* Converted `setup.py` in default template to `pyproject.toml` and moved flake8 configuration
  to dedicated file `.flake8`.
<<<<<<< HEAD
* Fixed a bug that `OmegaConfigLoader` read config from hidden directory like `.ipynb_checkpoints`.

=======
* Updated `OmegaConfigLoader` to ignore config from hidden directories like `.ipynb_checkpoints`.
* 
>>>>>>> 9f9372d7
## Documentation changes
* Revised the `data` section to restructure beginner and advanced pages about the Data Catalog and datasets.
* Moved contributor documentation to the [GitHub wiki](https://github.com/kedro-org/kedro/wiki/Contribute-to-Kedro).
* Update example of using generator functions in nodes.
* Added migration guide from the `ConfigLoader` to the `OmegaConfigLoader`. The `ConfigLoader` is deprecated and will be removed in the `0.19.0` release.

## Migration Tips for Python 3.11:
* PyTables on Windows: Users on Windows with Python >=3.8 should note we've pinned `pytables` to `3.8.0` due to compatibility issues.
* Spark Dependency: We've set an upper version limit for `pyspark` at <3.4 due to breaking changes in 3.4.
* Testing with Python 3.10: The latest `moto` version now supports parallel test execution for Python 3.10, resolving previous issues.

## Breaking changes to the API

## Upcoming deprecations for Kedro 0.19.0
* Renamed abstract dataset classes, in accordance with the [Kedro lexicon](https://github.com/kedro-org/kedro/wiki/Kedro-documentation-style-guide#kedro-lexicon). Dataset classes ending with "DataSet" are deprecated and will be removed in 0.19.0. Note that all of the below classes are also importable from `kedro.io`; only the module where they are defined is listed as the location.

| Type                       | Deprecated Alias           | Location        |
| -------------------------- | -------------------------- | --------------- |
| `AbstractDataset`          | `AbstractDataSet`          | `kedro.io.core` |
| `AbstractVersionedDataset` | `AbstractVersionedDataSet` | `kedro.io.core` |

* Using the `layer` attribute at the top level is deprecated; it will be removed in Kedro version 0.19.0. Please move `layer` inside the `metadata` -> `kedro-viz` attributes.

# Release 0.18.12

## Major features and improvements
* Added dataset factories feature which uses pattern matching to reduce the number of catalog entries.
* Activated all built-in resolvers by default for `OmegaConfigLoader` except for `oc.env`.
* Added `kedro catalog rank` CLI command that ranks dataset factories in the catalog by matching priority.

## Bug fixes and other changes
* Consolidated dependencies and optional dependencies in `pyproject.toml`.
* Made validation of unique node outputs much faster.
* Updated `kedro catalog list` to show datasets generated with factories.

## Documentation changes
* Recommended `ruff` as the linter and removed mentions of `pylint`, `isort`, `flake8`.

## Community contributions
Thanks to [Laíza Milena Scheid Parizotto](https://github.com/laizaparizotto) and [Chris Schopp](https://github.com/cschopp-simwell).

## Breaking changes to the API

## Upcoming deprecations for Kedro 0.19.0
* `ConfigLoader` and `TemplatedConfigLoader` will be deprecated. Please use `OmegaConfigLoader` instead.

# Release 0.18.11

## Major features and improvements
* Added `databricks-iris` as an official starter.

## Bug fixes and other changes
* Reworked micropackaging workflow to use standard Python packaging practices.
* Make `kedro micropkg package` accept `--verbose`.
* Compare for protocol and delimiter in `PartitionedDataSet` to be able to pass the protocol to partitions which paths starts with the same characters as the protocol (e.g. `s3://s3-my-bucket`).

## Documentation changes
* Significant improvements to the documentation that covers working with Databricks and Kedro, including a new page for workspace-only development, and a guide to choosing the best workflow for your use case.
* Updated documentation for deploying with Prefect for version 2.0.

## Upcoming deprecations for Kedro 0.19.0
* Renamed dataset and error classes, in accordance with the [Kedro lexicon](https://github.com/kedro-org/kedro/wiki/Kedro-documentation-style-guide#kedro-lexicon). Dataset classes ending with "DataSet" and error classes starting with "DataSet" are deprecated and will be removed in 0.19.0. Note that all of the below classes are also importable from `kedro.io`; only the module where they are defined is listed as the location.

| Type                        | Deprecated Alias            | Location                       |
| --------------------------- | --------------------------- | ------------------------------ |
| `CachedDataset`             | `CachedDataSet`             | `kedro.io.cached_dataset`      |
| `LambdaDataset`             | `LambdaDataSet`             | `kedro.io.lambda_dataset`      |
| `IncrementalDataset`        | `IncrementalDataSet`        | `kedro.io.partitioned_dataset` |
| `MemoryDataset`             | `MemoryDataSet`             | `kedro.io.memory_dataset`      |
| `PartitionedDataset`        | `PartitionedDataSet`        | `kedro.io.partitioned_dataset` |
| `DatasetError`              | `DataSetError`              | `kedro.io.core`                |
| `DatasetAlreadyExistsError` | `DataSetAlreadyExistsError` | `kedro.io.core`                |
| `DatasetNotFoundError`      | `DataSetNotFoundError`      | `kedro.io.core`                |

## Community contributions
Many thanks to the following Kedroids for contributing PRs to this release:

* [jmalovera10](https://github.com/jmalovera10)
* [debugger24](https://github.com/debugger24)
* [juliushetzel](https://github.com/juliushetzel)
* [jacobweiss2305](https://github.com/jacobweiss2305)
* [eduardoconto](https://github.com/eduardoconto)

# Release 0.18.10

## Major features and improvements
* Rebrand across all documentation and Kedro assets.
* Added support for variable interpolation in the catalog with the `OmegaConfigLoader`.

# Release 0.18.9

## Major features and improvements
* `kedro run --params` now updates interpolated parameters correctly when using `OmegaConfigLoader`.
* Added `metadata` attribute to `kedro.io` datasets. This is ignored by Kedro, but may be consumed by users or external plugins.
* Added `kedro.logging.RichHandler`. This replaces the default `rich.logging.RichHandler` and is more flexible, user can turn off the `rich` traceback if needed.

## Bug fixes and other changes
* `OmegaConfigLoader` will return a `dict` instead of `DictConfig`.
* `OmegaConfigLoader` does not show a `MissingConfigError` when the config files exist but are empty.

## Documentation changes
* Added documentation for collaborative experiment tracking within Kedro-Viz.
* Revised section on deployment to better organise content and reflect how recently docs have been updated.
* Minor improvements to fix typos and revise docs to align with engineering changes.

## Breaking changes to the API
* `kedro package` does not produce `.egg` files anymore, and now relies exclusively on `.whl` files.

## Community contributions
Many thanks to the following Kedroids for contributing PRs to this release:

* [tomasvanpottelbergh](https://github.com/tomasvanpottelbergh)
* [https://github.com/debugger24](https://github.com/debugger24)

## Upcoming deprecations for Kedro 0.19.0

# Release 0.18.8

## Major features and improvements
* Added `KEDRO_LOGGING_CONFIG` environment variable, which can be used to configure logging from the beginning of the `kedro` process.
* Removed logs folder from the kedro new project template. File-based logging will remain but just be level INFO and above and go to project root instead.


## Bug fixes and other changes
* Improvements to Jupyter E2E tests.
* Added full `kedro run` CLI command to session store to improve run reproducibility using `Kedro-Viz` experiment tracking.

### Documentation changes
* Improvements to documentation about configuration.
* Improvements to Sphinx toolchain including incrementing to use a newer version.
* Improvements to documentation on visualising Kedro projects on Databricks, and additional documentation about the development workflow for Kedro projects on Databricks.
* Updated Technical Steering Committee membership documentation.
* Revised documentation section about linting and formatting and extended to give details of `flake8` configuration.
* Updated table of contents for documentation to reduce scrolling.
* Expanded FAQ documentation.
* Added a 404 page to documentation.
* Added deprecation warnings about the removal of `kedro.extras.datasets`.

## Community contributions
Many thanks to the following Kedroids for contributing PRs to this release:

* [MaximeSteinmetz](https://github.com/MaximeSteinmetz)

# Release 0.18.7

## Major features and improvements
* Added new Kedro CLI `kedro jupyter setup` to setup Jupyter Kernel for Kedro.
* `kedro package` now includes the project configuration in a compressed `tar.gz` file.
* Added functionality to the `OmegaConfigLoader` to load configuration from compressed files of `zip` or `tar` format. This feature requires `fsspec>=2023.1.0`.
* Significant improvements to on-boarding documentation that covers setup for new Kedro users. Also some major changes to the spaceflights tutorial to make it faster to work through. We think it's a better read. Tell us if it's not.

## Bug fixes and other changes
* Added a guide and tooling for developing Kedro for Databricks.
* Implemented missing dict-like interface for `_ProjectPipeline`.

# Release 0.18.6

## Bug fixes and other changes
* Fixed bug that didn't allow to read or write datasets with `s3a` or `s3n` filepaths
* Fixed bug with overriding nested parameters using the `--params` flag
* Fixed bug that made session store incompatible with `Kedro-Viz` experiment tracking

## Migration guide from Kedro 0.18.5 to 0.18.6
A regression introduced in Kedro version `0.18.5` caused the `Kedro-Viz` console to fail to show experiment tracking correctly. If you experienced this issue, you will need to:
* upgrade to Kedro version `0.18.6`
* delete any erroneous session entries created with Kedro 0.18.5 from your session_store.db stored at `<project-path>/data/session_store.db`.

Thanks to Kedroids tomohiko kato, [tsanikgr](https://github.com/tsanikgr) and [maddataanalyst](https://github.com/maddataanalyst) for very detailed reports about the bug.

# Release 0.18.5

> This release introduced a bug that causes a failure in experiment tracking within the `Kedro-Viz` console. We recommend that you use Kedro version `0.18.6` in preference.

## Major features and improvements
* Added new `OmegaConfigLoader` which uses `OmegaConf` for loading and merging configuration.
* Added the `--conf-source` option to `kedro run`, allowing users to specify a source for project configuration for the run.
* Added `omegaconf` syntax as option for `--params`. Keys and values can now be separated by colons or equals signs.
* Added support for generator functions as nodes, i.e. using `yield` instead of return.
  * Enable chunk-wise processing in nodes with generator functions.
  * Save node outputs after every `yield` before proceeding with next chunk.
* Fixed incorrect parsing of Azure Data Lake Storage Gen2 URIs used in datasets.
* Added support for loading credentials from environment variables using `OmegaConfigLoader`.
* Added new `--namespace` flag to `kedro run` to enable filtering by node namespace.
* Added a new argument `node` for all four dataset hooks.
* Added the `kedro run` flags `--nodes`, `--tags`, and `--load-versions` to replace `--node`, `--tag`, and `--load-version`.

## Bug fixes and other changes
* Commas surrounded by square brackets (only possible for nodes with default names) will no longer split the arguments to `kedro run` options which take a list of nodes as inputs (`--from-nodes` and `--to-nodes`).
* Fixed bug where `micropkg` manifest section in `pyproject.toml` isn't recognised as allowed configuration.
* Fixed bug causing `load_ipython_extension` not to register the `%reload_kedro` line magic when called in a directory that does not contain a Kedro project.
* Added `anyconfig`'s `ac_context` parameter to `kedro.config.commons` module functions for more flexible `ConfigLoader` customizations.
* Change reference to `kedro.pipeline.Pipeline` object throughout test suite with `kedro.modular_pipeline.pipeline` factory.
* Fixed bug causing the `after_dataset_saved` hook only to be called for one output dataset when multiple are saved in a single node and async saving is in use.
* Log level for "Credentials not found in your Kedro project config" was changed from `WARNING` to `DEBUG`.
* Added safe extraction of tar files in `micropkg pull` to fix vulnerability caused by [CVE-2007-4559](https://github.com/advisories/GHSA-gw9q-c7gh-j9vm).
* Documentation improvements
    * Bug fix in table font size
    * Updated API docs links for datasets
    * Improved CLI docs for `kedro run`
    * Revised documentation for visualisation to build plots and for experiment tracking
    * Added example for loading external credentials to the Hooks documentation

## Breaking changes to the API

## Community contributions
Many thanks to the following Kedroids for contributing PRs to this release:

* [adamfrly](https://github.com/adamfrly)
* [corymaklin](https://github.com/corymaklin)
* [Emiliopb](https://github.com/Emiliopb)
* [grhaonan](https://github.com/grhaonan)
* [JStumpp](https://github.com/JStumpp)
* [michalbrys](https://github.com/michalbrys)
* [sbrugman](https://github.com/sbrugman)

## Upcoming deprecations for Kedro 0.19.0
* `project_version` will be deprecated in `pyproject.toml` please use `kedro_init_version` instead.
* Deprecated `kedro run` flags `--node`, `--tag`, and `--load-version` in favour of `--nodes`, `--tags`, and `--load-versions`.

# Release 0.18.4

## Major features and improvements
* Make Kedro instantiate datasets from `kedro_datasets` with higher priority than `kedro.extras.datasets`. `kedro_datasets` is the namespace for the new `kedro-datasets` python package.
* The config loader objects now implement `UserDict` and the configuration is accessed through `conf_loader['catalog']`.
* You can configure config file patterns through `settings.py` without creating a custom config loader.
* Added the following new datasets:

| Type                                 | Description                                                                | Location                         |
| ------------------------------------ | -------------------------------------------------------------------------- | -------------------------------- |
| `svmlight.SVMLightDataSet`           | Work with svmlight/libsvm files using scikit-learn library                 | `kedro.extras.datasets.svmlight` |
| `video.VideoDataSet`                 | Read and write video files from a filesystem                               | `kedro.extras.datasets.video`    |
| `video.video_dataset.SequenceVideo`  | Create a video object from an iterable sequence to use with `VideoDataSet` | `kedro.extras.datasets.video`    |
| `video.video_dataset.GeneratorVideo` | Create a video object from a generator to use with `VideoDataSet`          | `kedro.extras.datasets.video`    |
* Implemented support for a functional definition of schema in `dask.ParquetDataSet` to work with the `dask.to_parquet` API.

## Bug fixes and other changes
* Fixed `kedro micropkg pull` for packages on PyPI.
* Fixed `format` in `save_args` for `SparkHiveDataSet`, previously it didn't allow you to save it as delta format.
* Fixed save errors in `TensorFlowModelDataset` when used without versioning; previously, it wouldn't overwrite an existing model.
* Added support for `tf.device` in `TensorFlowModelDataset`.
* Updated error message for `VersionNotFoundError` to handle insufficient permission issues for cloud storage.
* Updated Experiment Tracking docs with working examples.
* Updated `MatplotlibWriter`, `text.TextDataSet`, `plotly.PlotlyDataSet` and `plotly.JSONDataSet` docs with working examples.
* Modified implementation of the Kedro IPython extension to use `local_ns` rather than a global variable.
* Refactored `ShelveStore` to its own module to ensure multiprocessing works with it.
* `kedro.extras.datasets.pandas.SQLQueryDataSet` now takes optional argument `execution_options`.
* Removed `attrs` upper bound to support newer versions of Airflow.
* Bumped the lower bound for the `setuptools` dependency to <=61.5.1.

## Minor breaking changes to the API

## Upcoming deprecations for Kedro 0.19.0
* `kedro test` and `kedro lint` will be deprecated.

## Documentation
* Revised the Introduction to shorten it
* Revised the Get Started section to remove unnecessary information and clarify the learning path
* Updated the spaceflights tutorial to simplify the later stages and clarify what the reader needed to do in each phase
* Moved some pages that covered advanced materials into more appropriate sections
* Moved visualisation into its own section
* Fixed a bug that degraded user experience: the table of contents is now sticky when you navigate between pages
* Added redirects where needed on ReadTheDocs for legacy links and bookmarks

## Contributions from the Kedroid community
We are grateful to the following for submitting PRs that contributed to this release: [jstammers](https://github.com/jstammers), [FlorianGD](https://github.com/FlorianGD), [yash6318](https://github.com/yash6318), [carlaprv](https://github.com/carlaprv), [dinotuku](https://github.com/dinotuku), [williamcaicedo](https://github.com/williamcaicedo), [avan-sh](https://github.com/avan-sh), [Kastakin](https://github.com/Kastakin), [amaralbf](https://github.com/amaralbf), [BSGalvan](https://github.com/BSGalvan), [levimjoseph](https://github.com/levimjoseph), [daniel-falk](https://github.com/daniel-falk), [clotildeguinard](https://github.com/clotildeguinard), [avsolatorio](https://github.com/avsolatorio), and [picklejuicedev](https://github.com/picklejuicedev) for comments and input to documentation changes

# Release 0.18.3

## Major features and improvements
* Implemented autodiscovery of project pipelines. A pipeline created with `kedro pipeline create <pipeline_name>` can now be accessed immediately without needing to explicitly register it in `src/<package_name>/pipeline_registry.py`, either individually by name (e.g. `kedro run --pipeline=<pipeline_name>`) or as part of the combined default pipeline (e.g. `kedro run`). By default, the simplified `register_pipelines()` function in `pipeline_registry.py` looks like:

    ```python
    def register_pipelines() -> Dict[str, Pipeline]:
        """Register the project's pipelines.

        Returns:
            A mapping from pipeline names to ``Pipeline`` objects.
        """
        pipelines = find_pipelines()
        pipelines["__default__"] = sum(pipelines.values())
        return pipelines
    ```

* The Kedro IPython extension should now be loaded with `%load_ext kedro.ipython`.
* The line magic `%reload_kedro` now accepts keywords arguments, e.g. `%reload_kedro --env=prod`.
* Improved resume pipeline suggestion for `SequentialRunner`, it will backtrack the closest persisted inputs to resume.

## Bug fixes and other changes

* Changed default `False` value for rich logging `show_locals`, to make sure credentials and other sensitive data isn't shown in logs.
* Rich traceback handling is disabled on Databricks so that exceptions now halt execution as expected. This is a workaround for a [bug in `rich`](https://github.com/Textualize/rich/issues/2455).
* When using `kedro run -n [some_node]`, if `some_node` is missing a namespace the resulting error message will suggest the correct node name.
* Updated documentation for `rich` logging.
* Updated Prefect deployment documentation to allow for reruns with saved versioned datasets.
* The Kedro IPython extension now surfaces errors when it cannot load a Kedro project.
* Relaxed `delta-spark` upper bound to allow compatibility with Spark 3.1.x and 3.2.x.
* Added `gdrive` to list of cloud protocols, enabling Google Drive paths for datasets.
* Added svg logo resource for ipython kernel.

## Upcoming deprecations for Kedro 0.19.0
* The Kedro IPython extension will no longer be available as `%load_ext kedro.extras.extensions.ipython`; use `%load_ext kedro.ipython` instead.
* `kedro jupyter convert`, `kedro build-docs`, `kedro build-reqs` and `kedro activate-nbstripout` will be deprecated.

# Release 0.18.2

## Major features and improvements
* Added `abfss` to list of cloud protocols, enabling abfss paths.
* Kedro now uses the [Rich](https://github.com/Textualize/rich) library to format terminal logs and tracebacks.
* The file `conf/base/logging.yml` is now optional. See [our documentation](https://docs.kedro.org/en/0.18.2/logging/logging.html) for details.
* Introduced a `kedro.starters` entry point. This enables plugins to create custom starter aliases used by `kedro starter list` and `kedro new`.
* Reduced the `kedro new` prompts to just one question asking for the project name.

## Bug fixes and other changes
* Bumped `pyyaml` upper bound to make Kedro compatible with the [pyodide](https://pyodide.org/en/stable/usage/loading-packages.html#micropip) stack.
* Updated project template's Sphinx configuration to use `myst_parser` instead of `recommonmark`.
* Reduced number of log lines by changing the logging level from `INFO` to `DEBUG` for low priority messages.
* Kedro's framework-side logging configuration no longer performs file-based logging. Hence superfluous `info.log`/`errors.log` files are no longer created in your project root, and running Kedro on read-only file systems such as Databricks Repos is now possible.
* The `root` logger is now set to the Python default level of `WARNING` rather than `INFO`. Kedro's logger is still set to emit `INFO` level messages.
* `SequentialRunner` now has consistent execution order across multiple runs with sorted nodes.
* Bumped the upper bound for the Flake8 dependency to <5.0.
* `kedro jupyter notebook/lab` no longer reuses a Jupyter kernel.
* Required `cookiecutter>=2.1.1` to address a [known command injection vulnerability](https://security.snyk.io/vuln/SNYK-PYTHON-COOKIECUTTER-2414281).
* The session store no longer fails if a username cannot be found with `getpass.getuser`.
* Added generic typing for `AbstractDataSet` and `AbstractVersionedDataSet` as well as typing to all datasets.
* Rendered the deployment guide flowchart as a Mermaid diagram, and added Dask.

## Minor breaking changes to the API
* The module `kedro.config.default_logger` no longer exists; default logging configuration is now set automatically through `kedro.framework.project.LOGGING`. Unless you explicitly import `kedro.config.default_logger` you do not need to make any changes.

## Upcoming deprecations for Kedro 0.19.0
* `kedro.extras.ColorHandler` will be removed in 0.19.0.

# Release 0.18.1

## Major features and improvements
* Added a new hook `after_context_created` that passes the `KedroContext` instance as `context`.
* Added a new CLI hook `after_command_run`.
* Added more detail to YAML `ParserError` exception error message.
* Added option to `SparkDataSet` to specify a `schema` load argument that allows for supplying a user-defined schema as opposed to relying on the schema inference of Spark.
* The Kedro package no longer contains a built version of the Kedro documentation significantly reducing the package size.

## Bug fixes and other changes
* Removed fatal error from being logged when a Kedro session is created in a directory without git.
* Fixed `CONFIG_LOADER_CLASS` validation so that `TemplatedConfigLoader` can be specified in settings.py. Any `CONFIG_LOADER_CLASS` must be a subclass of `AbstractConfigLoader`.
* Added runner name to the `run_params` dictionary used in pipeline hooks.
* Updated [Databricks documentation](https://docs.kedro.org/en/0.18.1/deployment/databricks.html) to include how to get it working with IPython extension and Kedro-Viz.
* Update sections on visualisation, namespacing, and experiment tracking in the spaceflight tutorial to correspond to the complete spaceflights starter.
* Fixed `Jinja2` syntax loading with `TemplatedConfigLoader` using `globals.yml`.
* Removed global `_active_session`, `_activate_session` and `_deactivate_session`. Plugins that need to access objects such as the config loader should now do so through `context` in the new `after_context_created` hook.
* `config_loader` is available as a public read-only attribute of `KedroContext`.
* Made `hook_manager` argument optional for `runner.run`.
* `kedro docs` now opens an online version of the Kedro documentation instead of a locally built version.

## Upcoming deprecations for Kedro 0.19.0
* `kedro docs` will be removed in 0.19.0.

# Release 0.18.0

## TL;DR ✨
Kedro 0.18.0 strives to reduce the complexity of the project template and get us closer to a stable release of the framework. We've introduced the full [micro-packaging workflow](https://docs.kedro.org/en/0.18.0/nodes_and_pipelines/micro_packaging.html) 📦, which allows you to import packages, utility functions and existing pipelines into your Kedro project. [Integration with IPython and Jupyter](https://docs.kedro.org/en/0.18.0/tools_integration/ipython.html) has been streamlined in preparation for enhancements to Kedro's interactive workflow. Additionally, the release comes with long-awaited Python 3.9 and 3.10 support 🐍.

## Major features and improvements

### Framework
* Added `kedro.config.abstract_config.AbstractConfigLoader` as an abstract base class for all `ConfigLoader` implementations. `ConfigLoader` and `TemplatedConfigLoader` now inherit directly from this base class.
* Streamlined the `ConfigLoader.get` and `TemplatedConfigLoader.get` API and delegated the actual `get` method functional implementation to the `kedro.config.common` module.
* The `hook_manager` is no longer a global singleton. The `hook_manager` lifecycle is now managed by the `KedroSession`, and a new `hook_manager` will be created every time a `session` is instantiated.
* Added support for specifying parameters mapping in `pipeline()` without the `params:` prefix.
* Added new API `Pipeline.filter()` (previously in `KedroContext._filter_pipeline()`) to filter parts of a pipeline.
* Added `username` to Session store for logging during Experiment Tracking.
* A packaged Kedro project can now be imported and run from another Python project as following:
```python
from my_package.__main__ import main

main(
    ["--pipleine", "my_pipeline"]
)  # or just main() if no parameters are needed for the run
```

### Project template
* Removed `cli.py` from the Kedro project template. By default, all CLI commands, including `kedro run`, are now defined on the Kedro framework side. You can still define custom CLI commands by creating your own `cli.py`.
* Removed `hooks.py` from the Kedro project template. Registration hooks have been removed in favour of `settings.py` configuration, but you can still define execution timeline hooks by creating your own `hooks.py`.
* Removed `.ipython` directory from the Kedro project template. The IPython/Jupyter workflow no longer uses IPython profiles; it now uses an IPython extension.
* The default `kedro` run configuration environment names can now be set in `settings.py` using the `CONFIG_LOADER_ARGS` variable. The relevant keyword arguments to supply are `base_env` and `default_run_env`, which are set to `base` and `local` respectively by default.

### DataSets
* Added the following new datasets:

| Type                      | Description                                                   | Location                         |
| ------------------------- | ------------------------------------------------------------- | -------------------------------- |
| `pandas.XMLDataSet`       | Read XML into Pandas DataFrame. Write Pandas DataFrame to XML | `kedro.extras.datasets.pandas`   |
| `networkx.GraphMLDataSet` | Work with NetworkX using GraphML files                        | `kedro.extras.datasets.networkx` |
| `networkx.GMLDataSet`     | Work with NetworkX using Graph Modelling Language files       | `kedro.extras.datasets.networkx` |
| `redis.PickleDataSet`     | loads/saves data from/to a Redis database                     | `kedro.extras.datasets.redis`    |

* Added `partitionBy` support and exposed `save_args` for `SparkHiveDataSet`.
* Exposed `open_args_save` in `fs_args` for `pandas.ParquetDataSet`.
* Refactored the `load` and `save` operations for `pandas` datasets in order to leverage `pandas` own API and delegate `fsspec` operations to them. This reduces the need to have our own `fsspec` wrappers.
* Merged `pandas.AppendableExcelDataSet` into `pandas.ExcelDataSet`.
* Added `save_args` to `feather.FeatherDataSet`.

### Jupyter and IPython integration
* The [only recommended way to work with Kedro in Jupyter or IPython is now the Kedro IPython extension](https://docs.kedro.org/en/0.18.0/tools_integration/ipython.html). Managed Jupyter instances should load this via `%load_ext kedro.ipython` and use the line magic `%reload_kedro`.
* `kedro ipython` launches an IPython session that preloads the Kedro IPython extension.
* `kedro jupyter notebook/lab` creates a custom Jupyter kernel that preloads the Kedro IPython extension and launches a notebook with that kernel selected. There is no longer a need to specify `--all-kernels` to show all available kernels.

### Dependencies
* Bumped the minimum version of `pandas` to 1.3. Any `storage_options` should continue to be specified under `fs_args` and/or `credentials`.
* Added support for Python 3.9 and 3.10, dropped support for Python 3.6.
* Updated `black` dependency in the project template to a non pre-release version.

### Other
* Documented distribution of Kedro pipelines with Dask.

## Breaking changes to the API

### Framework
* Removed `RegistrationSpecs` and its associated `register_config_loader` and `register_catalog` hook specifications in favour of `CONFIG_LOADER_CLASS`/`CONFIG_LOADER_ARGS` and `DATA_CATALOG_CLASS` in `settings.py`.
* Removed deprecated functions `load_context` and `get_project_context`.
* Removed deprecated `CONF_SOURCE`, `package_name`, `pipeline`, `pipelines`, `config_loader` and `io` attributes from `KedroContext` as well as the deprecated `KedroContext.run` method.
* Added the `PluginManager` `hook_manager` argument to `KedroContext` and the `Runner.run()` method, which will be provided by the `KedroSession`.
* Removed the public method `get_hook_manager()` and replaced its functionality by `_create_hook_manager()`.
* Enforced that only one run can be successfully executed as part of a `KedroSession`. `run_id` has been renamed to `session_id` as a result.

### Configuration loaders
* The `settings.py` setting `CONF_ROOT` has been renamed to `CONF_SOURCE`. Default value of `conf` remains unchanged.
* `ConfigLoader` and `TemplatedConfigLoader` argument `conf_root` has been renamed to `conf_source`.
* `extra_params` has been renamed to `runtime_params` in `kedro.config.config.ConfigLoader` and `kedro.config.templated_config.TemplatedConfigLoader`.
* The environment defaulting behaviour has been removed from `KedroContext` and is now implemented in a `ConfigLoader` class (or equivalent) with the `base_env` and `default_run_env` attributes.

### DataSets
* `pandas.ExcelDataSet` now uses `openpyxl` engine instead of `xlrd`.
* `pandas.ParquetDataSet` now calls `pd.to_parquet()` upon saving. Note that the argument `partition_cols` is not supported.
* `spark.SparkHiveDataSet` API has been updated to reflect `spark.SparkDataSet`. The `write_mode=insert` option has also been replaced with `write_mode=append` as per Spark styleguide. This change addresses [Issue 725](https://github.com/kedro-org/kedro/issues/725) and [Issue 745](https://github.com/kedro-org/kedro/issues/745). Additionally, `upsert` mode now leverages `checkpoint` functionality and requires a valid `checkpointDir` be set for current `SparkContext`.
* `yaml.YAMLDataSet` can no longer save a `pandas.DataFrame` directly, but it can save a dictionary. Use `pandas.DataFrame.to_dict()` to convert your `pandas.DataFrame` to a dictionary before you attempt to save it to YAML.
* Removed `open_args_load` and `open_args_save` from the following datasets:
  * `pandas.CSVDataSet`
  * `pandas.ExcelDataSet`
  * `pandas.FeatherDataSet`
  * `pandas.JSONDataSet`
  * `pandas.ParquetDataSet`
* `storage_options` are now dropped if they are specified under `load_args` or `save_args` for the following datasets:
  * `pandas.CSVDataSet`
  * `pandas.ExcelDataSet`
  * `pandas.FeatherDataSet`
  * `pandas.JSONDataSet`
  * `pandas.ParquetDataSet`
* Renamed `lambda_data_set`, `memory_data_set`, and `partitioned_data_set` to `lambda_dataset`, `memory_dataset`, and `partitioned_dataset`, respectively, in `kedro.io`.
* The dataset `networkx.NetworkXDataSet` has been renamed to `networkx.JSONDataSet`.

### CLI
* Removed `kedro install` in favour of `pip install -r src/requirements.txt` to install project dependencies.
* Removed `--parallel` flag from `kedro run` in favour of `--runner=ParallelRunner`. The `-p` flag is now an alias for `--pipeline`.
* `kedro pipeline package` has been replaced by `kedro micropkg package` and, in addition to the `--alias` flag used to rename the package, now accepts a module name and path to the pipeline or utility module to package, relative to `src/<package_name>/`. The `--version` CLI option has been removed in favour of setting a `__version__` variable in the micro-package's `__init__.py` file.
* `kedro pipeline pull` has been replaced by `kedro micropkg pull` and now also supports `--destination` to provide a location for pulling the package.
* Removed `kedro pipeline list` and `kedro pipeline describe` in favour of `kedro registry list` and `kedro registry describe`.
* `kedro package` and `kedro micropkg package` now save `egg` and `whl` or `tar` files in the `<project_root>/dist` folder (previously `<project_root>/src/dist`).
* Changed the behaviour of `kedro build-reqs` to compile requirements from `requirements.txt` instead of `requirements.in` and save them to `requirements.lock` instead of `requirements.txt`.
* `kedro jupyter notebook/lab` no longer accept `--all-kernels` or `--idle-timeout` flags. `--all-kernels` is now the default behaviour.
* `KedroSession.run` now raises `ValueError` rather than `KedroContextError` when the pipeline contains no nodes. The same `ValueError` is raised when there are no matching tags.
* `KedroSession.run` now raises `ValueError` rather than `KedroContextError` when the pipeline name doesn't exist in the pipeline registry.

### Other
* Added namespace to parameters in a modular pipeline, which addresses [Issue 399](https://github.com/kedro-org/kedro/issues/399).
* Switched from packaging pipelines as wheel files to tar archive files compressed with gzip (`.tar.gz`).
* Removed decorator API from `Node` and `Pipeline`, as well as the modules `kedro.extras.decorators` and `kedro.pipeline.decorators`.
* Removed transformer API from `DataCatalog`, as well as the modules `kedro.extras.transformers` and `kedro.io.transformers`.
* Removed the `Journal` and `DataCatalogWithDefault`.
* Removed `%init_kedro` IPython line magic, with its functionality incorporated into `%reload_kedro`. This means that if `%reload_kedro` is called with a filepath, that will be set as default for subsequent calls.

## Migration guide from Kedro 0.17.* to 0.18.*

### Hooks
* Remove any existing `hook_impl` of the `register_config_loader` and `register_catalog` methods from `ProjectHooks` in `hooks.py` (or custom alternatives).
* If you use `run_id` in the `after_catalog_created` hook, replace it with `save_version` instead.
* If you use `run_id` in any of the `before_node_run`, `after_node_run`, `on_node_error`, `before_pipeline_run`, `after_pipeline_run` or `on_pipeline_error` hooks, replace it with `session_id` instead.

### `settings.py` file
* If you use a custom config loader class such as `kedro.config.TemplatedConfigLoader`, alter `CONFIG_LOADER_CLASS` to specify the class and `CONFIG_LOADER_ARGS` to specify keyword arguments. If not set, these default to `kedro.config.ConfigLoader` and an empty dictionary respectively.
* If you use a custom data catalog class, alter `DATA_CATALOG_CLASS` to specify the class. If not set, this defaults to `kedro.io.DataCatalog`.
* If you have a custom config location (i.e. not `conf`), update `CONF_ROOT` to `CONF_SOURCE` and set it to a string with the expected configuration location. If not set, this defaults to `"conf"`.

### Modular pipelines
* If you use any modular pipelines with parameters, make sure they are declared with the correct namespace. See example below:

For a given pipeline:
```python
active_pipeline = pipeline(
    pipe=[
        node(
            func=some_func,
            inputs=["model_input_table", "params:model_options"],
            outputs=["**my_output"],
        ),
        ...,
    ],
    inputs="model_input_table",
    namespace="candidate_modelling_pipeline",
)
```

The parameters should look like this:

```diff
-model_options:
-    test_size: 0.2
-    random_state: 8
-    features:
-    - engines
-    - passenger_capacity
-    - crew
+candidate_modelling_pipeline:
+    model_options:
+      test_size: 0.2
+      random_state: 8
+      features:
+        - engines
+        - passenger_capacity
+        - crew

```
* Optional: You can now remove all `params:` prefix when supplying values to `parameters` argument in a `pipeline()` call.
* If you pull modular pipelines with `kedro pipeline pull my_pipeline --alias other_pipeline`, now use `kedro micropkg pull my_pipeline --alias pipelines.other_pipeline` instead.
* If you package modular pipelines with `kedro pipeline package my_pipeline`, now use `kedro micropkg package pipelines.my_pipeline` instead.
* Similarly, if you package any modular pipelines using `pyproject.toml`, you should modify the keys to include the full module path, and wrapped in double-quotes, e.g:

```diff
[tool.kedro.micropkg.package]
-data_engineering = {destination = "path/to/here"}
-data_science = {alias = "ds", env = "local"}
+"pipelines.data_engineering" = {destination = "path/to/here"}
+"pipelines.data_science" = {alias = "ds", env = "local"}

[tool.kedro.micropkg.pull]
-"s3://my_bucket/my_pipeline" = {alias = "aliased_pipeline"}
+"s3://my_bucket/my_pipeline" = {alias = "pipelines.aliased_pipeline"}
```

### DataSets
* If you use `pandas.ExcelDataSet`, make sure you have `openpyxl` installed in your environment. This is automatically installed if you specify `kedro[pandas.ExcelDataSet]==0.18.0` in your `requirements.txt`. You can uninstall `xlrd` if you were only using it for this dataset.
* If you use`pandas.ParquetDataSet`, pass pandas saving arguments directly to `save_args` instead of nested in `from_pandas` (e.g. `save_args = {"preserve_index": False}` instead of `save_args = {"from_pandas": {"preserve_index": False}}`).
* If you use `spark.SparkHiveDataSet` with `write_mode` option set to `insert`, change this to `append` in line with the Spark styleguide. If you use `spark.SparkHiveDataSet` with `write_mode` option set to `upsert`, make sure that your `SparkContext` has a valid `checkpointDir` set either by `SparkContext.setCheckpointDir` method or directly in the `conf` folder.
* If you use `pandas~=1.2.0` and pass `storage_options` through `load_args` or `savs_args`, specify them under `fs_args` or via `credentials` instead.
* If you import from `kedro.io.lambda_data_set`, `kedro.io.memory_data_set`, or `kedro.io.partitioned_data_set`, change the import to `kedro.io.lambda_dataset`, `kedro.io.memory_dataset`, or `kedro.io.partitioned_dataset`, respectively (or import the dataset directly from `kedro.io`).
* If you have any `pandas.AppendableExcelDataSet` entries in your catalog, replace them with `pandas.ExcelDataSet`.
* If you have any `networkx.NetworkXDataSet` entries in your catalog, replace them with `networkx.JSONDataSet`.

### Other
* Edit any scripts containing `kedro pipeline package --version` to use `kedro micropkg package` instead. If you wish to set a specific pipeline package version, set the `__version__` variable in the pipeline package's `__init__.py` file.
* To run a pipeline in parallel, use `kedro run --runner=ParallelRunner` rather than `--parallel` or `-p`.
* If you call `ConfigLoader` or `TemplatedConfigLoader` directly, update the keyword arguments `conf_root` to `conf_source` and `extra_params` to `runtime_params`.
* If you use `KedroContext` to access `ConfigLoader`, use `settings.CONFIG_LOADER_CLASS` to access the currently used `ConfigLoader` instead.
* The signature of `KedroContext` has changed and now needs `config_loader` and `hook_manager` as additional arguments of type `ConfigLoader` and `PluginManager` respectively.

# Release 0.17.7

## Major features and improvements
* `pipeline` now accepts `tags` and a collection of `Node`s and/or `Pipeline`s rather than just a single `Pipeline` object. `pipeline` should be used in preference to `Pipeline` when creating a Kedro pipeline.
* `pandas.SQLTableDataSet` and `pandas.SQLQueryDataSet` now only open one connection per database, at instantiation time (therefore at catalog creation time), rather than one per load/save operation.
* Added new command group, `micropkg`, to replace `kedro pipeline pull` and `kedro pipeline package` with `kedro micropkg pull` and `kedro micropkg package` for Kedro 0.18.0. `kedro micropkg package` saves packages to `project/dist` while `kedro pipeline package` saves packages to `project/src/dist`.

## Bug fixes and other changes
* Added tutorial documentation for [experiment tracking](https://docs.kedro.org/en/0.17.7/08_logging/02_experiment_tracking.html).
* Added [Plotly dataset documentation](https://docs.kedro.org/en/0.17.7/03_tutorial/05_visualise_pipeline.html#visualise-plotly-charts-in-kedro-viz).
* Added the upper limit `pandas<1.4` to maintain compatibility with `xlrd~=1.0`.
* Bumped the `Pillow` minimum version requirement to 9.0 (Python 3.7+ only) following [CVE-2022-22817](https://cve.mitre.org/cgi-bin/cvename.cgi?name=CVE-2022-22817).
* Fixed `PickleDataSet` to be copyable and hence work with the parallel runner.
* Upgraded `pip-tools`, which is used by `kedro build-reqs`, to 6.5 (Python 3.7+ only). This `pip-tools` version is compatible with `pip>=21.2`, including the most recent releases of `pip`. Python 3.6 users should continue to use `pip-tools` 6.4 and `pip<22`.
* Added `astro-iris` as alias for `astro-airlow-iris`, so that old tutorials can still be followed.
* Added details about [Kedro's Technical Steering Committee and governance model](https://docs.kedro.org/en/0.17.7/14_contribution/technical_steering_committee.html).

## Upcoming deprecations for Kedro 0.18.0
* `kedro pipeline pull` and `kedro pipeline package` will be deprecated. Please use `kedro micropkg` instead.


# Release 0.17.6

## Major features and improvements
* Added `pipelines` global variable to IPython extension, allowing you to access the project's pipelines in `kedro ipython` or `kedro jupyter notebook`.
* Enabled overriding nested parameters with `params` in CLI, i.e. `kedro run --params="model.model_tuning.booster:gbtree"` updates parameters to `{"model": {"model_tuning": {"booster": "gbtree"}}}`.
* Added option to `pandas.SQLQueryDataSet` to specify a `filepath` with a SQL query, in addition to the current method of supplying the query itself in the `sql` argument.
* Extended `ExcelDataSet` to support saving Excel files with multiple sheets.
* Added the following new datasets:

| Type                      | Description                                                                                                            | Location                       |
| ------------------------- | ---------------------------------------------------------------------------------------------------------------------- | ------------------------------ |
| `plotly.JSONDataSet`      | Works with plotly graph object Figures (saves as json file)                                                            | `kedro.extras.datasets.plotly` |
| `pandas.GenericDataSet`   | Provides a 'best effort' facility to read / write any format provided by the `pandas` library                          | `kedro.extras.datasets.pandas` |
| `pandas.GBQQueryDataSet`  | Loads data from a Google Bigquery table using provided SQL query                                                       | `kedro.extras.datasets.pandas` |
| `spark.DeltaTableDataSet` | Dataset designed to handle Delta Lake Tables and their CRUD-style operations, including `update`, `merge` and `delete` | `kedro.extras.datasets.spark`  |

## Bug fixes and other changes
* Fixed an issue where `kedro new --config config.yml` was ignoring the config file when `prompts.yml` didn't exist.
* Added documentation for `kedro viz --autoreload`.
* Added support for arbitrary backends (via importable module paths) that satisfy the `pickle` interface to `PickleDataSet`.
* Added support for `sum` syntax for connecting pipeline objects.
* Upgraded `pip-tools`, which is used by `kedro build-reqs`, to 6.4. This `pip-tools` version requires `pip>=21.2` while [adding support for `pip>=21.3`](https://github.com/jazzband/pip-tools/pull/1501). To upgrade `pip`, please refer to [their documentation](https://pip.pypa.io/en/stable/installing/#upgrading-pip).
* Relaxed the bounds on the `plotly` requirement for `plotly.PlotlyDataSet` and the `pyarrow` requirement for `pandas.ParquetDataSet`.
* `kedro pipeline package <pipeline>` now raises an error if the `<pipeline>` argument doesn't look like a valid Python module path (e.g. has `/` instead of `.`).
* Added new `overwrite` argument to `PartitionedDataSet` and `MatplotlibWriter` to enable deletion of existing partitions and plots on dataset `save`.
* `kedro pipeline pull` now works when the project requirements contains entries such as `-r`, `--extra-index-url` and local wheel files ([Issue #913](https://github.com/kedro-org/kedro/issues/913)).
* Fixed slow startup because of catalog processing by reducing the exponential growth of extra processing during `_FrozenDatasets` creations.
* Removed `.coveragerc` from the Kedro project template. `coverage` settings are now given in `pyproject.toml`.
* Fixed a bug where packaging or pulling a modular pipeline with the same name as the project's package name would throw an error (or silently pass without including the pipeline source code in the wheel file).
* Removed unintentional dependency on `git`.
* Fixed an issue where nested pipeline configuration was not included in the packaged pipeline.
* Deprecated the "Thanks for supporting contributions" section of release notes to simplify the contribution process; Kedro 0.17.6 is the last release that includes this. This process has been replaced with the [automatic GitHub feature](https://github.com/kedro-org/kedro/graphs/contributors).
* Fixed a bug where the version on the tracking datasets didn't match the session id and the versions of regular versioned datasets.
* Fixed an issue where datasets in `load_versions` that are not found in the data catalog would silently pass.
* Altered the string representation of nodes so that node inputs/outputs order is preserved rather than being alphabetically sorted.
* Update `APIDataSet` to accept `auth` through `credentials` and allow any iterable for `auth`.

## Upcoming deprecations for Kedro 0.18.0
* `kedro.extras.decorators` and `kedro.pipeline.decorators` are being deprecated in favour of Hooks.
* `kedro.extras.transformers` and `kedro.io.transformers` are being deprecated in favour of Hooks.
* The `--parallel` flag on `kedro run` is being removed in favour of `--runner=ParallelRunner`. The `-p` flag will change to be an alias for `--pipeline`.
* `kedro.io.DataCatalogWithDefault` is being deprecated, to be removed entirely in 0.18.0.

## Thanks for supporting contributions
[Deepyaman Datta](https://github.com/deepyaman),
[Brites](https://github.com/brites101),
[Manish Swami](https://github.com/ManishS6),
[Avaneesh Yembadi](https://github.com/avan-sh),
[Zain Patel](https://github.com/mzjp2),
[Simon Brugman](https://github.com/sbrugman),
[Kiyo Kunii](https://github.com/921kiyo),
[Benjamin Levy](https://github.com/BenjaminLevyQB),
[Louis de Charsonville](https://github.com/louisdecharson),
[Simon Picard](https://github.com/simonpicard)

# Release 0.17.5

## Major features and improvements
* Added new CLI group `registry`, with the associated commands `kedro registry list` and `kedro registry describe`, to replace `kedro pipeline list` and `kedro pipeline describe`.
* Added support for dependency management at a modular pipeline level. When a pipeline with `requirements.txt` is packaged, its dependencies are embedded in the modular pipeline wheel file. Upon pulling the pipeline, Kedro will append dependencies to the project's `requirements.in`. More information is available in [our documentation](https://docs.kedro.org/en/0.17.5/06_nodes_and_pipelines/03_modular_pipelines.html).
* Added support for bulk packaging/pulling modular pipelines using `kedro pipeline package/pull --all` and `pyproject.toml`.
* Removed `cli.py` from the Kedro project template. By default all CLI commands, including `kedro run`, are now defined on the Kedro framework side. These can be overridden in turn by a plugin or a `cli.py` file in your project. A packaged Kedro project will respect the same hierarchy when executed with `python -m my_package`.
* Removed `.ipython/profile_default/startup/` from the Kedro project template in favour of `.ipython/profile_default/ipython_config.py` and the `kedro.extras.extensions.ipython`.
* Added support for `dill` backend to `PickleDataSet`.
* Imports are now refactored at `kedro pipeline package` and `kedro pipeline pull` time, so that _aliasing_ a modular pipeline doesn't break it.
* Added the following new datasets to support basic Experiment Tracking:

| Type                      | Description                                              | Location                         |
| ------------------------- | -------------------------------------------------------- | -------------------------------- |
| `tracking.MetricsDataSet` | Dataset to track numeric metrics for experiment tracking | `kedro.extras.datasets.tracking` |
| `tracking.JSONDataSet`    | Dataset to track data for experiment tracking            | `kedro.extras.datasets.tracking` |

## Bug fixes and other changes
* Bumped minimum required `fsspec` version to 2021.04.
* Fixed the `kedro install` and `kedro build-reqs` flows when uninstalled dependencies are present in a project's `settings.py`, `context.py` or `hooks.py` ([Issue #829](https://github.com/kedro-org/kedro/issues/829)).
* Imports are now refactored at `kedro pipeline package` and `kedro pipeline pull` time, so that _aliasing_ a modular pipeline doesn't break it.

## Minor breaking changes to the API
* Pinned `dynaconf` to `<3.1.6` because the method signature for `_validate_items` changed which is used in Kedro.

## Upcoming deprecations for Kedro 0.18.0
* `kedro pipeline list` and `kedro pipeline describe` are being deprecated in favour of new commands `kedro registry list ` and `kedro registry describe`.
* `kedro install` is being deprecated in favour of using `pip install -r src/requirements.txt` to install project dependencies.

## Thanks for supporting contributions
[Moussa Taifi](https://github.com/moutai),
[Deepyaman Datta](https://github.com/deepyaman)

# Release 0.17.4

## Major features and improvements
* Added the following new datasets:

| Type                   | Description                                                 | Location                       |
| ---------------------- | ----------------------------------------------------------- | ------------------------------ |
| `plotly.PlotlyDataSet` | Works with plotly graph object Figures (saves as json file) | `kedro.extras.datasets.plotly` |

## Bug fixes and other changes
* Defined our set of Kedro Principles! Have a read through [our docs](https://docs.kedro.org/en/0.17.4/12_faq/03_kedro_principles.html).
* `ConfigLoader.get()` now raises a `BadConfigException`, with a more helpful error message, if a configuration file cannot be loaded (for instance due to wrong syntax or poor formatting).
* `run_id` now defaults to `save_version` when `after_catalog_created` is called, similarly to what happens during a `kedro run`.
* Fixed a bug where `kedro ipython` and `kedro jupyter notebook` didn't work if the `PYTHONPATH` was already set.
* Update the IPython extension to allow passing `env` and `extra_params` to `reload_kedro`  similar to how the IPython script works.
* `kedro info` now outputs if a plugin has any `hooks` or `cli_hooks` implemented.
* `PartitionedDataSet` now supports lazily materializing data on save.
* `kedro pipeline describe` now defaults to the `__default__` pipeline when no pipeline name is provided and also shows the namespace the nodes belong to.
* Fixed an issue where spark.SparkDataSet with enabled versioning would throw a VersionNotFoundError when using databricks-connect from a remote machine and saving to dbfs filesystem.
* `EmailMessageDataSet` added to doctree.
* When node inputs do not pass validation, the error message is now shown as the most recent exception in the traceback ([Issue #761](https://github.com/kedro-org/kedro/issues/761)).
* `kedro pipeline package` now only packages the parameter file that exactly matches the pipeline name specified and the parameter files in a directory with the pipeline name.
* Extended support to newer versions of third-party dependencies ([Issue #735](https://github.com/kedro-org/kedro/issues/735)).
* Ensured consistent references to `model input` tables in accordance with our Data Engineering convention.
* Changed behaviour where `kedro pipeline package` takes the pipeline package version, rather than the kedro package version. If the pipeline package version is not present, then the package version is used.
* Launched [GitHub Discussions](https://github.com/kedro-org/kedro/discussions/) and [Kedro Discord Server](https://discord.gg/akJDeVaxnB)
* Improved error message when versioning is enabled for a dataset previously saved as non-versioned ([Issue #625](https://github.com/kedro-org/kedro/issues/625)).

## Minor breaking changes to the API

## Upcoming deprecations for Kedro 0.18.0

## Thanks for supporting contributions
[Lou Kratz](https://github.com/lou-k),
[Lucas Jamar](https://github.com/lucasjamar)

# Release 0.17.3

## Major features and improvements
* Kedro plugins can now override built-in CLI commands.
* Added a `before_command_run` hook for plugins to add extra behaviour before Kedro CLI commands run.
* `pipelines` from `pipeline_registry.py` and `register_pipeline` hooks are now loaded lazily when they are first accessed, not on startup:

    ```python
    from kedro.framework.project import pipelines

    print(pipelines["__default__"])  # pipeline loading is only triggered here
    ```

## Bug fixes and other changes
* `TemplatedConfigLoader` now correctly inserts default values when no globals are supplied.
* Fixed a bug where the `KEDRO_ENV` environment variable had no effect on instantiating the `context` variable in an iPython session or a Jupyter notebook.
* Plugins with empty CLI groups are no longer displayed in the Kedro CLI help screen.
* Duplicate commands will no longer appear twice in the Kedro CLI help screen.
* CLI commands from sources with the same name will show under one list in the help screen.
* The setup of a Kedro project, including adding src to path and configuring settings, is now handled via the `bootstrap_project` method.
* `configure_project` is invoked if a `package_name` is supplied to `KedroSession.create`. This is added for backward-compatibility purpose to support a workflow that creates `Session` manually. It will be removed in `0.18.0`.
* Stopped swallowing up all `ModuleNotFoundError` if `register_pipelines` not found, so that a more helpful error message will appear when a dependency is missing, e.g. [Issue #722](https://github.com/kedro-org/kedro/issues/722).
* When `kedro new` is invoked using a configuration yaml file, `output_dir` is no longer a required key; by default the current working directory will be used.
* When `kedro new` is invoked using a configuration yaml file, the appropriate `prompts.yml` file is now used for validating the provided configuration. Previously, validation was always performed against the kedro project template `prompts.yml` file.
* When a relative path to a starter template is provided, `kedro new` now generates user prompts to obtain configuration rather than supplying empty configuration.
* Fixed error when using starters on Windows with Python 3.7 (Issue [#722](https://github.com/kedro-org/kedro/issues/722)).
* Fixed decoding error of config files that contain accented characters by opening them for reading in UTF-8.
* Fixed an issue where `after_dataset_loaded` run would finish before a dataset is actually loaded when using `--async` flag.

## Upcoming deprecations for Kedro 0.18.0

* `kedro.versioning.journal.Journal` will be removed.
* The following properties on `kedro.framework.context.KedroContext` will be removed:
  * `io` in favour of `KedroContext.catalog`
  * `pipeline` (equivalent to `pipelines["__default__"]`)
  * `pipelines` in favour of `kedro.framework.project.pipelines`

# Release 0.17.2

## Major features and improvements
* Added support for `compress_pickle` backend to `PickleDataSet`.
* Enabled loading pipelines without creating a `KedroContext` instance:

    ```python
    from kedro.framework.project import pipelines

    print(pipelines)
    ```

* Projects generated with kedro>=0.17.2:
  - should define pipelines in `pipeline_registry.py` rather than `hooks.py`.
  - when run as a package, will behave the same as `kedro run`

## Bug fixes and other changes
* If `settings.py` is not importable, the errors will be surfaced earlier in the process, rather than at runtime.

## Minor breaking changes to the API
* `kedro pipeline list` and `kedro pipeline describe` no longer accept redundant `--env` parameter.
* `from kedro.framework.cli.cli import cli` no longer includes the `new` and `starter` commands.

## Upcoming deprecations for Kedro 0.18.0

* `kedro.framework.context.KedroContext.run` will be removed in release 0.18.0.

## Thanks for supporting contributions
[Sasaki Takeru](https://github.com/takeru)

# Release 0.17.1

## Major features and improvements
* Added `env` and `extra_params` to `reload_kedro()` line magic.
* Extended the `pipeline()` API to allow strings and sets of strings as `inputs` and `outputs`, to specify when a dataset name remains the same (not namespaced).
* Added the ability to add custom prompts with regexp validator for starters by repurposing `default_config.yml` as `prompts.yml`.
* Added the `env` and `extra_params` arguments to `register_config_loader` hook.
* Refactored the way `settings` are loaded. You will now be able to run:

    ```python
    from kedro.framework.project import settings

    print(settings.CONF_ROOT)
    ```

* Added a check on `kedro.runner.parallel_runner.ParallelRunner` which checks datasets for the `_SINGLE_PROCESS` attribute in the `_validate_catalog` method. If this attribute is set to `True` in an instance of a dataset (e.g. `SparkDataSet`), the `ParallelRunner` will raise an `AttributeError`.
* Any user-defined dataset that should not be used with `ParallelRunner` may now have the `_SINGLE_PROCESS` attribute set to `True`.

## Bug fixes and other changes
* The version of a packaged modular pipeline now defaults to the version of the project package.
* Added fix to prevent new lines being added to pandas CSV datasets.
* Fixed issue with loading a versioned `SparkDataSet` in the interactive workflow.
* Kedro CLI now checks `pyproject.toml` for a `tool.kedro` section before treating the project as a Kedro project.
* Added fix to `DataCatalog::shallow_copy` now it should copy layers.
* `kedro pipeline pull` now uses `pip download` for protocols that are not supported by `fsspec`.
* Cleaned up documentation to fix broken links and rewrite permanently redirected ones.
* Added a `jsonschema` schema definition for the Kedro 0.17 catalog.
* `kedro install` now waits on Windows until all the requirements are installed.
* Exposed `--to-outputs` option in the CLI, throughout the codebase, and as part of hooks specifications.
* Fixed a bug where `ParquetDataSet` wasn't creating parent directories on the fly.
* Updated documentation.

## Breaking changes to the API
* This release has broken the `kedro ipython` and `kedro jupyter` workflows. To fix this, follow the instructions in the migration guide below.
* You will also need to upgrade `kedro-viz` to 3.10.1 if you use the `%run_viz` line magic in Jupyter Notebook.

> *Note:* If you're using the `ipython` [extension](https://docs.kedro.org/en/0.17.1/11_tools_integration/02_ipython.html#ipython-extension) instead, you will not encounter this problem.

## Migration guide
You will have to update the file `<your_project>/.ipython/profile_default/startup/00-kedro-init.py` in order to make `kedro ipython` and/or `kedro jupyter` work. Add the following line before the `KedroSession` is created:

```python
configure_project(metadata.package_name)  # to add

session = KedroSession.create(metadata.package_name, path)
```

Make sure that the associated import is provided in the same place as others in the file:

```python
from kedro.framework.project import configure_project  # to add
from kedro.framework.session import KedroSession
```

## Thanks for supporting contributions
[Mariana Silva](https://github.com/marianansilva),
[Kiyohito Kunii](https://github.com/921kiyo),
[noklam](https://github.com/noklam),
[Ivan Doroshenko](https://github.com/imdoroshenko),
[Zain Patel](https://github.com/mzjp2),
[Deepyaman Datta](https://github.com/deepyaman),
[Sam Hiscox](https://github.com/samhiscoxqb),
[Pascal Brokmeier](https://github.com/pascalwhoop)

# Release 0.17.0

## Major features and improvements

* In a significant change, [we have introduced `KedroSession`](https://docs.kedro.org/en/0.17.0/04_kedro_project_setup/03_session.html) which is responsible for managing the lifecycle of a Kedro run.
* Created a new Kedro Starter: `kedro new --starter=mini-kedro`. It is possible to [use the DataCatalog as a standalone component](https://github.com/kedro-org/kedro-starters/tree/master/mini-kedro) in a Jupyter notebook and transition into the rest of the Kedro framework.
* Added `DatasetSpecs` with Hooks to run before and after datasets are loaded from/saved to the catalog.
* Added a command: `kedro catalog create`. For a registered pipeline, it creates a `<conf_root>/<env>/catalog/<pipeline_name>.yml` configuration file with `MemoryDataSet` datasets for each dataset that is missing from `DataCatalog`.
* Added `settings.py` and `pyproject.toml` (to replace `.kedro.yml`) for project configuration, in line with Python best practice.
* `ProjectContext` is no longer needed, unless for very complex customisations. `KedroContext`, `ProjectHooks` and `settings.py` together implement sensible default behaviour. As a result `context_path` is also now an _optional_ key in `pyproject.toml`.
* Removed `ProjectContext` from `src/<package_name>/run.py`.
* `TemplatedConfigLoader` now supports [Jinja2 template syntax](https://jinja.palletsprojects.com/en/2.11.x/templates/) alongside its original syntax.
* Made [registration Hooks](https://docs.kedro.org/en/0.17.0/07_extend_kedro/02_hooks.html#registration-hooks) mandatory, as the only way to customise the `ConfigLoader` or the `DataCatalog` used in a project. If no such Hook is provided in `src/<package_name>/hooks.py`, a `KedroContextError` is raised. There are sensible defaults defined in any project generated with Kedro >= 0.16.5.

## Bug fixes and other changes

* `ParallelRunner` no longer results in a run failure, when triggered from a notebook, if the run is started using `KedroSession` (`session.run()`).
* `before_node_run` can now overwrite node inputs by returning a dictionary with the corresponding updates.
* Added minimal, black-compatible flake8 configuration to the project template.
* Moved `isort` and `pytest` configuration from `<project_root>/setup.cfg` to `<project_root>/pyproject.toml`.
* Extra parameters are no longer incorrectly passed from `KedroSession` to `KedroContext`.
* Relaxed `pyspark` requirements to allow for installation of `pyspark` 3.0.
* Added a `--fs-args` option to the `kedro pipeline pull` command to specify configuration options for the `fsspec` filesystem arguments used when pulling modular pipelines from non-PyPI locations.
* Bumped maximum required `fsspec` version to 0.9.
* Bumped maximum supported `s3fs` version to 0.5 (`S3FileSystem` interface has changed since 0.4.1 version).

## Deprecations
* In Kedro 0.17.0 we have deleted the deprecated `kedro.cli` and `kedro.context` modules in favour of `kedro.framework.cli` and `kedro.framework.context` respectively.

## Other breaking changes to the API
* `kedro.io.DataCatalog.exists()` returns `False` when the dataset does not exist, as opposed to raising an exception.
* The pipeline-specific `catalog.yml` file is no longer automatically created for modular pipelines when running `kedro pipeline create`. Use `kedro catalog create` to replace this functionality.
* Removed `include_examples` prompt from `kedro new`. To generate boilerplate example code, you should use a Kedro starter.
* Changed the `--verbose` flag from a global command to a project-specific command flag (e.g `kedro --verbose new` becomes `kedro new --verbose`).
* Dropped support of the `dataset_credentials` key in credentials in `PartitionedDataSet`.
* `get_source_dir()` was removed from `kedro/framework/cli/utils.py`.
* Dropped support of `get_config`, `create_catalog`, `create_pipeline`, `template_version`, `project_name` and `project_path` keys by `get_project_context()` function (`kedro/framework/cli/cli.py`).
* `kedro new --starter` now defaults to fetching the starter template matching the installed Kedro version.
* Renamed `kedro_cli.py` to `cli.py` and moved it inside the Python package (`src/<package_name>/`), for a better packaging and deployment experience.
* Removed `.kedro.yml` from the project template and replaced it with `pyproject.toml`.
* Removed `KEDRO_CONFIGS` constant (previously residing in `kedro.framework.context.context`).
* Modified `kedro pipeline create` CLI command to add a boilerplate parameter config file in `conf/<env>/parameters/<pipeline_name>.yml` instead of `conf/<env>/pipelines/<pipeline_name>/parameters.yml`. CLI commands `kedro pipeline delete` / `package` / `pull` were updated accordingly.
* Removed `get_static_project_data` from `kedro.framework.context`.
* Removed `KedroContext.static_data`.
* The `KedroContext` constructor now takes `package_name` as first argument.
* Replaced `context` property on `KedroSession` with `load_context()` method.
* Renamed `_push_session` and `_pop_session` in `kedro.framework.session.session` to `_activate_session` and `_deactivate_session` respectively.
* Custom context class is set via `CONTEXT_CLASS` variable in `src/<your_project>/settings.py`.
* Removed `KedroContext.hooks` attribute. Instead, hooks should be registered in `src/<your_project>/settings.py` under the `HOOKS` key.
* Restricted names given to nodes to match the regex pattern `[\w\.-]+$`.
* Removed `KedroContext._create_config_loader()` and `KedroContext._create_data_catalog()`. They have been replaced by registration hooks, namely `register_config_loader()` and `register_catalog()` (see also [upcoming deprecations](#upcoming_deprecations_for_kedro_0.18.0)).


## Upcoming deprecations for Kedro 0.18.0

* `kedro.framework.context.load_context` will be removed in release 0.18.0.
* `kedro.framework.cli.get_project_context` will be removed in release 0.18.0.
* We've added a `DeprecationWarning` to the decorator API for both `node` and `pipeline`. These will be removed in release 0.18.0. Use Hooks to extend a node's behaviour instead.
* We've added a `DeprecationWarning` to the Transformers API when adding a transformer to the catalog. These will be removed in release 0.18.0. Use Hooks to customise the `load` and `save` methods.

## Thanks for supporting contributions
[Deepyaman Datta](https://github.com/deepyaman),
[Zach Schuster](https://github.com/zschuster)

## Migration guide from Kedro 0.16.* to 0.17.*

**Reminder:** Our documentation on [how to upgrade Kedro](https://docs.kedro.org/en/0.17.0/12_faq/01_faq.html#how-do-i-upgrade-kedro) covers a few key things to remember when updating any Kedro version.

The Kedro 0.17.0 release contains some breaking changes. If you update Kedro to 0.17.0 and then try to work with projects created against earlier versions of Kedro, you may encounter some issues when trying to run `kedro` commands in the terminal for that project. Here's a short guide to getting your projects running against the new version of Kedro.


>*Note*: As always, if you hit any problems, please check out our documentation:
>* [How can I find out more about Kedro?](https://docs.kedro.org/en/0.17.0/12_faq/01_faq.html#how-can-i-find-out-more-about-kedro)
>* [How can I get my questions answered?](https://docs.kedro.org/en/0.17.0/12_faq/01_faq.html#how-can-i-get-my-question-answered).

To get an existing Kedro project to work after you upgrade to Kedro 0.17.0, we recommend that you create a new project against Kedro 0.17.0 and move the code from your existing project into it. Let's go through the changes, but first, note that if you create a new Kedro project with Kedro 0.17.0 you will not be asked whether you want to include the boilerplate code for the Iris dataset example. We've removed this option (you should now use a Kedro starter if you want to create a project that is pre-populated with code).

To create a new, blank Kedro 0.17.0 project to drop your existing code into, you can create one, as always, with `kedro new`. We also recommend creating a new virtual environment for your new project, or you might run into conflicts with existing dependencies.

* **Update `pyproject.toml`**: Copy the following three keys from the `.kedro.yml` of your existing Kedro project into the `pyproject.toml` file of your new Kedro 0.17.0 project:


    ```toml
    [tools.kedro]
    package_name = "<package_name>"
    project_name = "<project_name>"
    project_version = "0.17.0"
    ```

Check your source directory. If you defined a different source directory (`source_dir`), make sure you also move that to `pyproject.toml`.


* **Copy files from your existing project**:

  + Copy subfolders of `project/src/project_name/pipelines` from existing to new project
  + Copy subfolders of `project/src/test/pipelines` from existing to new project
  + Copy the requirements your project needs into `requirements.txt` and/or `requirements.in`.
  + Copy your project configuration from the `conf` folder. Take note of the new locations needed for modular pipeline configuration (move it from `conf/<env>/pipeline_name/catalog.yml` to `conf/<env>/catalog/pipeline_name.yml` and likewise for `parameters.yml`).
  + Copy from the `data/` folder of your existing project, if needed, into the same location in your new project.
  + Copy any Hooks from `src/<package_name>/hooks.py`.

* **Update your new project's README and docs as necessary**.

* **Update `settings.py`**: For example, if you specified additional Hook implementations in `hooks`, or listed plugins under `disable_hooks_by_plugin` in your `.kedro.yml`, you will need to move them to `settings.py` accordingly:

    ```python
    from <package_name>.hooks import MyCustomHooks, ProjectHooks

    HOOKS = (ProjectHooks(), MyCustomHooks())

    DISABLE_HOOKS_FOR_PLUGINS = ("my_plugin1",)
    ```

* **Migration for `node` names**. From 0.17.0 the only allowed characters for node names are letters, digits, hyphens, underscores and/or fullstops. If you have previously defined node names that have special characters, spaces or other characters that are no longer permitted, you will need to rename those nodes.

* **Copy changes to `kedro_cli.py`**. If you previously customised the `kedro run` command or added more CLI commands to your `kedro_cli.py`, you should move them into `<project_root>/src/<package_name>/cli.py`. Note, however, that the new way to run a Kedro pipeline is via a `KedroSession`, rather than using the `KedroContext`:

    ```python
    with KedroSession.create(package_name=...) as session:
        session.run()
    ```

* **Copy changes made to `ConfigLoader`**. If you have defined a custom class, such as `TemplatedConfigLoader`, by overriding `ProjectContext._create_config_loader`, you should move the contents of the function in `src/<package_name>/hooks.py`, under `register_config_loader`.

* **Copy changes made to `DataCatalog`**. Likewise, if you have `DataCatalog` defined with `ProjectContext._create_catalog`, you should copy-paste the contents into `register_catalog`.

* **Optional**: If you have plugins such as [Kedro-Viz](https://github.com/kedro-org/kedro-viz) installed, it's likely that Kedro 0.17.0 won't work with their older versions, so please either upgrade to the plugin's newest version or follow their migration guides.

# Release 0.16.6

## Major features and improvements

* Added documentation with a focus on single machine and distributed environment deployment; the series includes Docker, Argo, Prefect, Kubeflow, AWS Batch, AWS Sagemaker and extends our section on Databricks.
* Added [kedro-starter-spaceflights](https://github.com/kedro-org/kedro-starter-spaceflights/) alias for generating a project: `kedro new --starter spaceflights`.

## Bug fixes and other changes
* Fixed `TypeError` when converting dict inputs to a node made from a wrapped `partial` function.
* `PartitionedDataSet` improvements:
  - Supported passing arguments to the underlying filesystem.
* Improved handling of non-ASCII word characters in dataset names.
  - For example, a dataset named `jalapeño` will be accessible as `DataCatalog.datasets.jalapeño` rather than `DataCatalog.datasets.jalape__o`.
* Fixed `kedro install` for an Anaconda environment defined in `environment.yml`.
* Fixed backwards compatibility with templates generated with older Kedro versions <0.16.5. No longer need to update `.kedro.yml` to use `kedro lint` and `kedro jupyter notebook convert`.
* Improved documentation.
* Added documentation using MinIO with Kedro.
* Improved error messages for incorrect parameters passed into a node.
* Fixed issue with saving a `TensorFlowModelDataset` in the HDF5 format with versioning enabled.
* Added missing `run_result` argument in `after_pipeline_run` Hooks spec.
* Fixed a bug in IPython script that was causing context hooks to be registered twice. To apply this fix to a project generated with an older Kedro version, apply the same changes made in [this PR](https://github.com/kedro-org/kedro-starter-pandas-iris/pull/16) to your `00-kedro-init.py` file.
* Improved documentation.

## Breaking changes to the API

## Thanks for supporting contributions
[Deepyaman Datta](https://github.com/deepyaman), [Bhavya Merchant](https://github.com/bnmerchant), [Lovkush Agarwal](https://github.com/Lovkush-A), [Varun Krishna S](https://github.com/vhawk19), [Sebastian Bertoli](https://github.com/sebastianbertoli), [noklam](https://github.com/noklam), [Daniel Petti](https://github.com/djpetti), [Waylon Walker](https://github.com/waylonwalker), [Saran Balaji C](https://github.com/csaranbalaji)

# Release 0.16.5

## Major features and improvements
* Added the following new datasets.

| Type                        | Description                                                                                             | Location                      |
| --------------------------- | ------------------------------------------------------------------------------------------------------- | ----------------------------- |
| `email.EmailMessageDataSet` | Manage email messages using [the Python standard library](https://docs.python.org/3/library/email.html) | `kedro.extras.datasets.email` |

* Added support for `pyproject.toml` to configure Kedro. `pyproject.toml` is used if `.kedro.yml` doesn't exist (Kedro configuration should be under `[tool.kedro]` section).
* Projects created with this version will have no `pipeline.py`, having been replaced by `hooks.py`.
* Added a set of registration hooks, as the new way of registering library components with a Kedro project:
    * `register_pipelines()`, to replace `_get_pipelines()`
    * `register_config_loader()`, to replace `_create_config_loader()`
    * `register_catalog()`, to replace `_create_catalog()`
These can be defined in `src/<python_package>/hooks.py` and added to `.kedro.yml` (or `pyproject.toml`). The order of execution is: plugin hooks, `.kedro.yml` hooks, hooks in `ProjectContext.hooks`.
* Added ability to disable auto-registered Hooks using `.kedro.yml` (or `pyproject.toml`) configuration file.

## Bug fixes and other changes
* Added option to run asynchronously via the Kedro CLI.
* Absorbed `.isort.cfg` settings into `setup.cfg`.
* Packaging a modular pipeline raises an error if the pipeline directory is empty or non-existent.

## Breaking changes to the API
* `project_name`, `project_version` and `package_name` now have to be defined in `.kedro.yml` for projects using Kedro 0.16.5+.

## Migration Guide
This release has accidentally broken the usage of `kedro lint` and `kedro jupyter notebook convert` on a project template generated with previous versions of Kedro (<=0.16.4). To amend this, please either upgrade to `kedro==0.16.6` or update `.kedro.yml` within your project root directory to include the following keys:

```yaml
project_name: "<your_project_name>"
project_version: "<kedro_version_of_the_project>"
package_name: "<your_package_name>"
```

## Thanks for supporting contributions
[Deepyaman Datta](https://github.com/deepyaman), [Bas Nijholt](https://github.com/basnijholt), [Sebastian Bertoli](https://github.com/sebastianbertoli)

# Release 0.16.4

## Major features and improvements
* Fixed a bug for using `ParallelRunner` on Windows.
* Enabled auto-discovery of hooks implementations coming from installed plugins.

## Bug fixes and other changes
* Fixed a bug for using `ParallelRunner` on Windows.
* Modified `GBQTableDataSet` to load customized results using customized queries from Google Big Query tables.
* Documentation improvements.

## Breaking changes to the API

## Thanks for supporting contributions
[Ajay Bisht](https://github.com/ajb7), [Vijay Sajjanar](https://github.com/vjkr), [Deepyaman Datta](https://github.com/deepyaman), [Sebastian Bertoli](https://github.com/sebastianbertoli), [Shahil Mawjee](https://github.com/s-mawjee), [Louis Guitton](https://github.com/louisguitton), [Emanuel Ferm](https://github.com/eferm)

# Release 0.16.3

## Major features and improvements
* Added the `kedro pipeline pull` CLI command to extract a packaged modular pipeline, and place the contents in a Kedro project.
* Added the `--version` option to `kedro pipeline package` to allow specifying alternative versions to package under.
* Added the `--starter` option to `kedro new` to create a new project from a local, remote or aliased starter template.
* Added the `kedro starter list` CLI command to list all starter templates that can be used to bootstrap a new Kedro project.
* Added the following new datasets.

| Type               | Description                                                                                           | Location                     |
| ------------------ | ----------------------------------------------------------------------------------------------------- | ---------------------------- |
| `json.JSONDataSet` | Work with JSON files using [the Python standard library](https://docs.python.org/3/library/json.html) | `kedro.extras.datasets.json` |

## Bug fixes and other changes
* Removed `/src/nodes` directory from the project template and made `kedro jupyter convert` create it on the fly if necessary.
* Fixed a bug in `MatplotlibWriter` which prevented saving lists and dictionaries of plots locally on Windows.
* Closed all pyplot windows after saving in `MatplotlibWriter`.
* Documentation improvements:
  - Added [kedro-wings](https://github.com/tamsanh/kedro-wings) and [kedro-great](https://github.com/tamsanh/kedro-great) to the list of community plugins.
* Fixed broken versioning for Windows paths.
* Fixed `DataSet` string representation for falsy values.
* Improved the error message when duplicate nodes are passed to the `Pipeline` initializer.
* Fixed a bug where `kedro docs` would fail because the built docs were located in a different directory.
* Fixed a bug where `ParallelRunner` would fail on Windows machines whose reported CPU count exceeded 61.
* Fixed an issue with saving TensorFlow model to `h5` file on Windows.
* Added a `json` parameter to `APIDataSet` for the convenience of generating requests with JSON bodies.
* Fixed dependencies for `SparkDataSet` to include spark.

## Breaking changes to the API

## Thanks for supporting contributions
[Deepyaman Datta](https://github.com/deepyaman), [Tam-Sanh Nguyen](https://github.com/tamsanh), [DataEngineerOne](http://youtube.com/DataEngineerOne)

# Release 0.16.2

## Major features and improvements
* Added the following new datasets.

| Type                                | Description                                                                                                          | Location                           |
| ----------------------------------- | -------------------------------------------------------------------------------------------------------------------- | ---------------------------------- |
| `pandas.AppendableExcelDataSet`     | Work with `Excel` files opened in append mode                                                                        | `kedro.extras.datasets.pandas`     |
| `tensorflow.TensorFlowModelDataset` | Work with `TensorFlow` models using [TensorFlow 2.X](https://www.tensorflow.org/api_docs/python/tf/keras/Model#save) | `kedro.extras.datasets.tensorflow` |
| `holoviews.HoloviewsWriter`         | Work with `Holoviews` objects (saves as image file)                                                                  | `kedro.extras.datasets.holoviews`  |

* `kedro install` will now compile project dependencies (by running `kedro build-reqs` behind the scenes) before the installation if the `src/requirements.in` file doesn't exist.
* Added `only_nodes_with_namespace` in `Pipeline` class to filter only nodes with a specified namespace.
* Added the `kedro pipeline delete` command to help delete unwanted or unused pipelines (it won't remove references to the pipeline in your `create_pipelines()` code).
* Added the `kedro pipeline package` command to help package up a modular pipeline. It will bundle up the pipeline source code, tests, and parameters configuration into a .whl file.

## Bug fixes and other changes
* `DataCatalog` improvements:
  - Introduced regex filtering to the `DataCatalog.list()` method.
  - Non-alphanumeric characters (except underscore) in dataset name are replaced with `__` in `DataCatalog.datasets`, for ease of access to transcoded datasets.
* Dataset improvements:
  - Improved initialization speed of `spark.SparkHiveDataSet`.
  - Improved S3 cache in `spark.SparkDataSet`.
  - Added support of options for building `pyarrow` table in `pandas.ParquetDataSet`.
* `kedro build-reqs` CLI command improvements:
  - `kedro build-reqs` is now called with `-q` option and will no longer print out compiled requirements to the console for security reasons.
  - All unrecognized CLI options in `kedro build-reqs` command are now passed to [pip-compile](https://github.com/jazzband/pip-tools#example-usage-for-pip-compile) call (e.g. `kedro build-reqs --generate-hashes`).
* `kedro jupyter` CLI command improvements:
  - Improved error message when running `kedro jupyter notebook`, `kedro jupyter lab` or `kedro ipython` with Jupyter/IPython dependencies not being installed.
  - Fixed `%run_viz` line magic for showing kedro viz inside a Jupyter notebook. For the fix to be applied on existing Kedro project, please see the migration guide.
  - Fixed the bug in IPython startup script ([issue 298](https://github.com/kedro-org/kedro/issues/298)).
* Documentation improvements:
  - Updated community-generated content in FAQ.
  - Added [find-kedro](https://github.com/WaylonWalker/find-kedro) and [kedro-static-viz](https://github.com/WaylonWalker/kedro-static-viz) to the list of community plugins.
  - Add missing `pillow.ImageDataSet` entry to the documentation.

## Breaking changes to the API

### Migration guide from Kedro 0.16.1 to 0.16.2

#### Guide to apply the fix for `%run_viz` line magic in existing project

Even though this release ships a fix for project generated with `kedro==0.16.2`, after upgrading, you will still need to make a change in your existing project if it was generated with `kedro>=0.16.0,<=0.16.1` for the fix to take effect. Specifically, please change the content of your project's IPython init script located at `.ipython/profile_default/startup/00-kedro-init.py` with the content of [this file](https://github.com/kedro-org/kedro/blob/0.16.2/kedro/templates/project/%7B%7B%20cookiecutter.repo_name%20%7D%7D/.ipython/profile_default/startup/00-kedro-init.py). You will also need `kedro-viz>=3.3.1`.

## Thanks for supporting contributions
[Miguel Rodriguez Gutierrez](https://github.com/MigQ2), [Joel Schwarzmann](https://github.com/datajoely), [w0rdsm1th](https://github.com/w0rdsm1th), [Deepyaman Datta](https://github.com/deepyaman), [Tam-Sanh Nguyen](https://github.com/tamsanh), [Marcus Gawronsky](https://github.com/marcusinthesky)

# 0.16.1

## Major features and improvements

## Bug fixes and other changes
* Fixed deprecation warnings from `kedro.cli` and `kedro.context` when running `kedro jupyter notebook`.
* Fixed a bug where `catalog` and `context` were not available in Jupyter Lab and Notebook.
* Fixed a bug where `kedro build-reqs` would fail if you didn't have your project dependencies installed.

## Breaking changes to the API

## Thanks for supporting contributions

# 0.16.0

## Major features and improvements
### CLI
* Added new CLI commands (only available for the projects created using Kedro 0.16.0 or later):
  - `kedro catalog list` to list datasets in your catalog
  - `kedro pipeline list` to list pipelines
  - `kedro pipeline describe` to describe a specific pipeline
  - `kedro pipeline create` to create a modular pipeline
* Improved the CLI speed by up to 50%.
* Improved error handling when making a typo on the CLI. We now suggest some of the possible commands you meant to type, in `git`-style.

### Framework
* All modules in `kedro.cli` and `kedro.context` have been moved into `kedro.framework.cli` and `kedro.framework.context` respectively. `kedro.cli` and `kedro.context` will be removed in future releases.
* Added `Hooks`, which is a new mechanism for extending Kedro.
* Fixed `load_context` changing user's current working directory.
* Allowed the source directory to be configurable in `.kedro.yml`.
* Added the ability to specify nested parameter values inside your node inputs, e.g. `node(func, "params:a.b", None)`
### DataSets
* Added the following new datasets.

| Type                       | Description                                 | Location                          |
| -------------------------- | ------------------------------------------- | --------------------------------- |
| `pillow.ImageDataSet`      | Work with image files using `Pillow`        | `kedro.extras.datasets.pillow`    |
| `geopandas.GeoJSONDataSet` | Work with geospatial data using `GeoPandas` | `kedro.extras.datasets.geopandas` |
| `api.APIDataSet`           | Work with data from HTTP(S) API requests    | `kedro.extras.datasets.api`       |

* Added `joblib` backend support to `pickle.PickleDataSet`.
* Added versioning support to `MatplotlibWriter` dataset.
* Added the ability to install dependencies for a given dataset with more granularity, e.g. `pip install "kedro[pandas.ParquetDataSet]"`.
* Added the ability to specify extra arguments, e.g. `encoding` or `compression`, for `fsspec.spec.AbstractFileSystem.open()` calls when loading/saving a dataset. See Example 3 under [docs](https://docs.kedro.org/en/0.16.0/04_user_guide/04_data_catalog.html#use-the-data-catalog-with-the-yaml-api).

### Other
* Added `namespace` property on ``Node``, related to the modular pipeline where the node belongs.
* Added an option to enable asynchronous loading inputs and saving outputs in both `SequentialRunner(is_async=True)` and `ParallelRunner(is_async=True)` class.
* Added `MemoryProfiler` transformer.
* Removed the requirement to have all dependencies for a dataset module to use only a subset of the datasets within.
* Added support for `pandas>=1.0`.
* Enabled Python 3.8 compatibility. _Please note that a Spark workflow may be unreliable for this Python version as `pyspark` is not fully-compatible with 3.8 yet._
* Renamed "features" layer to "feature" layer to be consistent with (most) other layers and the [relevant FAQ](https://docs.kedro.org/en/0.16.0/06_resources/01_faq.html#what-is-data-engineering-convention).

## Bug fixes and other changes
* Fixed a bug where a new version created mid-run by an external system caused inconsistencies in the load versions used in the current run.
* Documentation improvements
  * Added instruction in the documentation on how to create a custom runner).
  * Updated contribution process in `CONTRIBUTING.md` - added Developer Workflow.
  * Documented installation of development version of Kedro in the [FAQ section](https://docs.kedro.org/en/0.16.0/06_resources/01_faq.html#how-can-i-use-development-version-of-kedro).
  * Added missing `_exists` method to `MyOwnDataSet` example in 04_user_guide/08_advanced_io.
* Fixed a bug where `PartitionedDataSet` and `IncrementalDataSet` were not working with `s3a` or `s3n` protocol.
* Added ability to read partitioned parquet file from a directory in `pandas.ParquetDataSet`.
* Replaced `functools.lru_cache` with `cachetools.cachedmethod` in `PartitionedDataSet` and `IncrementalDataSet` for per-instance cache invalidation.
* Implemented custom glob function for `SparkDataSet` when running on Databricks.
* Fixed a bug in `SparkDataSet` not allowing for loading data from DBFS in a Windows machine using Databricks-connect.
* Improved the error message for `DataSetNotFoundError` to suggest possible dataset names user meant to type.
* Added the option for contributors to run Kedro tests locally without Spark installation with `make test-no-spark`.
* Added option to lint the project without applying the formatting changes (`kedro lint --check-only`).

## Breaking changes to the API
### Datasets
* Deleted obsolete datasets from `kedro.io`.
* Deleted `kedro.contrib` and `extras` folders.
* Deleted obsolete `CSVBlobDataSet` and `JSONBlobDataSet` dataset types.
* Made `invalidate_cache` method on datasets private.
* `get_last_load_version` and `get_last_save_version` methods are no longer available on `AbstractDataSet`.
* `get_last_load_version` and `get_last_save_version` have been renamed to `resolve_load_version` and `resolve_save_version` on ``AbstractVersionedDataSet``, the results of which are cached.
* The `release()` method on datasets extending ``AbstractVersionedDataSet`` clears the cached load and save version. All custom datasets must call `super()._release()` inside `_release()`.
* ``TextDataSet`` no longer has `load_args` and `save_args`. These can instead be specified under `open_args_load` or `open_args_save` in `fs_args`.
* `PartitionedDataSet` and `IncrementalDataSet` method `invalidate_cache` was made private: `_invalidate_caches`.

### Other
* Removed `KEDRO_ENV_VAR` from `kedro.context` to speed up the CLI run time.
* `Pipeline.name` has been removed in favour of `Pipeline.tag()`.
* Dropped `Pipeline.transform()` in favour of `kedro.pipeline.modular_pipeline.pipeline()` helper function.
* Made constant `PARAMETER_KEYWORDS` private, and moved it from `kedro.pipeline.pipeline` to `kedro.pipeline.modular_pipeline`.
* Layers are no longer part of the dataset object, as they've moved to the `DataCatalog`.
* Python 3.5 is no longer supported by the current and all future versions of Kedro.

### Migration guide from Kedro 0.15.* to 0.16.*

#### General Migration

**reminder** [How do I upgrade Kedro](https://docs.kedro.org/en/0.16.0/06_resources/01_faq.html#how-do-i-upgrade-kedro) covers a few key things to remember when updating any kedro version.

#### Migration for datasets

Since all the datasets (from `kedro.io` and `kedro.contrib.io`) were moved to `kedro/extras/datasets` you must update the type of all datasets in `<project>/conf/base/catalog.yml` file.
Here how it should be changed: `type: <SomeDataSet>` -> `type: <subfolder of kedro/extras/datasets>.<SomeDataSet>` (e.g. `type: CSVDataSet` -> `type: pandas.CSVDataSet`).

In addition, all the specific datasets like `CSVLocalDataSet`, `CSVS3DataSet` etc. were deprecated. Instead, you must use generalized datasets like `CSVDataSet`.
E.g. `type: CSVS3DataSet` -> `type: pandas.CSVDataSet`.

> Note: No changes required if you are using your custom dataset.

#### Migration for Pipeline.transform()
`Pipeline.transform()` has been dropped in favour of the `pipeline()` constructor. The following changes apply:
- Remember to import `from kedro.pipeline import pipeline`
- The `prefix` argument has been renamed to `namespace`
- And `datasets` has been broken down into more granular arguments:
  - `inputs`: Independent inputs to the pipeline
  - `outputs`: Any output created in the pipeline, whether an intermediary dataset or a leaf output
  - `parameters`: `params:...` or `parameters`

As an example, code that used to look like this with the `Pipeline.transform()` constructor:
```python
result = my_pipeline.transform(
    datasets={"input": "new_input", "output": "new_output", "params:x": "params:y"},
    prefix="pre",
)
```

When used with the new `pipeline()` constructor, becomes:
```python
from kedro.pipeline import pipeline

result = pipeline(
    my_pipeline,
    inputs={"input": "new_input"},
    outputs={"output": "new_output"},
    parameters={"params:x": "params:y"},
    namespace="pre",
)
```

#### Migration for decorators, color logger, transformers etc.
Since some modules were moved to other locations you need to update import paths appropriately.
You can find the list of moved files in the [`0.15.6` release notes](https://github.com/kedro-org/kedro/releases/tag/0.15.6) under the section titled `Files with a new location`.

#### Migration for CLI and KEDRO_ENV environment variable
> Note: If you haven't made significant changes to your `kedro_cli.py`, it may be easier to simply copy the updated `kedro_cli.py` `.ipython/profile_default/startup/00-kedro-init.py` and from GitHub or a newly generated project into your old project.

* We've removed `KEDRO_ENV_VAR` from `kedro.context`. To get your existing project template working, you'll need to remove all instances of `KEDRO_ENV_VAR` from your project template:
  - From the imports in `kedro_cli.py` and `.ipython/profile_default/startup/00-kedro-init.py`: `from kedro.context import KEDRO_ENV_VAR, load_context` -> `from kedro.framework.context import load_context`
  - Remove the `envvar=KEDRO_ENV_VAR` line from the click options in `run`, `jupyter_notebook` and `jupyter_lab` in `kedro_cli.py`
  - Replace `KEDRO_ENV_VAR` with `"KEDRO_ENV"` in `_build_jupyter_env`
  - Replace `context = load_context(path, env=os.getenv(KEDRO_ENV_VAR))` with `context = load_context(path)` in `.ipython/profile_default/startup/00-kedro-init.py`

 #### Migration for `kedro build-reqs`

 We have upgraded `pip-tools` which is used by `kedro build-reqs` to 5.x. This `pip-tools` version requires `pip>=20.0`. To upgrade `pip`, please refer to [their documentation](https://pip.pypa.io/en/stable/installing/#upgrading-pip).

## Thanks for supporting contributions
[@foolsgold](https://github.com/foolsgold), [Mani Sarkar](https://github.com/neomatrix369), [Priyanka Shanbhag](https://github.com/priyanka1414), [Luis Blanche](https://github.com/LuisBlanche), [Deepyaman Datta](https://github.com/deepyaman), [Antony Milne](https://github.com/AntonyMilneQB), [Panos Psimatikas](https://github.com/ppsimatikas), [Tam-Sanh Nguyen](https://github.com/tamsanh), [Tomasz Kaczmarczyk](https://github.com/TomaszKaczmarczyk), [Kody Fischer](https://github.com/Klio-Foxtrot187), [Waylon Walker](https://github.com/waylonwalker)

# 0.15.9

## Major features and improvements

## Bug fixes and other changes

* Pinned `fsspec>=0.5.1, <0.7.0` and `s3fs>=0.3.0, <0.4.1` to fix incompatibility issues with their latest release.

## Breaking changes to the API

## Thanks for supporting contributions

# 0.15.8

## Major features and improvements

## Bug fixes and other changes

* Added the additional libraries to our `requirements.txt` so `pandas.CSVDataSet` class works out of box with `pip install kedro`.
* Added `pandas` to our `extra_requires` in `setup.py`.
* Improved the error message when dependencies of a `DataSet` class are missing.

## Breaking changes to the API

## Thanks for supporting contributions

# 0.15.7

## Major features and improvements

* Added in documentation on how to contribute a custom `AbstractDataSet` implementation.

## Bug fixes and other changes

* Fixed the link to the Kedro banner image in the documentation.

## Breaking changes to the API

## Thanks for supporting contributions

# 0.15.6

## Major features and improvements
> _TL;DR_ We're launching [`kedro.extras`](https://github.com/kedro-org/kedro/tree/master/extras), the new home for our revamped series of datasets, decorators and dataset transformers. The datasets in [`kedro.extras.datasets`](https://github.com/kedro-org/kedro/tree/master/extras/datasets) use [`fsspec`](https://filesystem-spec.readthedocs.io/en/latest/) to access a variety of data stores including local file systems, network file systems, cloud object stores (including S3 and GCP), and Hadoop, read more about this [**here**](https://docs.kedro.org/en/0.15.6/04_user_guide/04_data_catalog.html#specifying-the-location-of-the-dataset). The change will allow [#178](https://github.com/kedro-org/kedro/issues/178) to happen in the next major release of Kedro.

An example of this new system can be seen below, loading the CSV `SparkDataSet` from S3:

```yaml
weather:
  type: spark.SparkDataSet  # Observe the specified type, this  affects all datasets
  filepath: s3a://your_bucket/data/01_raw/weather*  # filepath uses fsspec to indicate the file storage system
  credentials: dev_s3
  file_format: csv
```

You can also load data incrementally whenever it is dumped into a directory with the extension to [`PartionedDataSet`](https://docs.kedro.org/en/0.15.6/04_user_guide/08_advanced_io.html#partitioned-dataset), a feature that allows you to load a directory of files. The [`IncrementalDataSet`](https://docs.kedro.org/en/0.15.6/04_user_guide/08_advanced_io.html#incremental-loads-with-incrementaldataset) stores the information about the last processed partition in a `checkpoint`, read more about this feature [**here**](https://docs.kedro.org/en/0.15.6/04_user_guide/08_advanced_io.html#incremental-loads-with-incrementaldataset).

### New features

* Added `layer` attribute for datasets in `kedro.extras.datasets` to specify the name of a layer according to [data engineering convention](https://docs.kedro.org/en/0.15.6/06_resources/01_faq.html#what-is-data-engineering-convention), this feature will be passed to [`kedro-viz`](https://github.com/kedro-org/kedro-viz) in future releases.
* Enabled loading a particular version of a dataset in Jupyter Notebooks and iPython, using `catalog.load("dataset_name", version="<2019-12-13T15.08.09.255Z>")`.
* Added property `run_id` on `ProjectContext`, used for versioning using the [`Journal`](https://docs.kedro.org/en/0.15.6/04_user_guide/13_journal.html). To customise your journal `run_id` you can override the private method `_get_run_id()`.
* Added the ability to install all optional kedro dependencies via `pip install "kedro[all]"`.
* Modified the `DataCatalog`'s load order for datasets, loading order is the following:
  - `kedro.io`
  - `kedro.extras.datasets`
  - Import path, specified in `type`
* Added an optional `copy_mode` flag to `CachedDataSet` and `MemoryDataSet` to specify (`deepcopy`, `copy` or `assign`) the copy mode to use when loading and saving.

### New Datasets

| Type                             | Description                                                                                                                                      | Location                            |
| -------------------------------- | ------------------------------------------------------------------------------------------------------------------------------------------------ | ----------------------------------- |
| `dask.ParquetDataSet`            | Handles parquet datasets using Dask                                                                                                              | `kedro.extras.datasets.dask`        |
| `pickle.PickleDataSet`           | Work with Pickle files using [`fsspec`](https://filesystem-spec.readthedocs.io/en/latest/) to communicate with the underlying filesystem         | `kedro.extras.datasets.pickle`      |
| `pandas.CSVDataSet`              | Work with CSV files using [`fsspec`](https://filesystem-spec.readthedocs.io/en/latest/) to communicate with the underlying filesystem            | `kedro.extras.datasets.pandas`      |
| `pandas.TextDataSet`             | Work with text files using [`fsspec`](https://filesystem-spec.readthedocs.io/en/latest/) to communicate with the underlying filesystem           | `kedro.extras.datasets.pandas`      |
| `pandas.ExcelDataSet`            | Work with Excel files using [`fsspec`](https://filesystem-spec.readthedocs.io/en/latest/) to communicate with the underlying filesystem          | `kedro.extras.datasets.pandas`      |
| `pandas.HDFDataSet`              | Work with HDF using [`fsspec`](https://filesystem-spec.readthedocs.io/en/latest/) to communicate with the underlying filesystem                  | `kedro.extras.datasets.pandas`      |
| `yaml.YAMLDataSet`               | Work with YAML files using [`fsspec`](https://filesystem-spec.readthedocs.io/en/latest/) to communicate with the underlying filesystem           | `kedro.extras.datasets.yaml`        |
| `matplotlib.MatplotlibWriter`    | Save with Matplotlib images using [`fsspec`](https://filesystem-spec.readthedocs.io/en/latest/) to communicate with the underlying filesystem    | `kedro.extras.datasets.matplotlib`  |
| `networkx.NetworkXDataSet`       | Work with NetworkX files using [`fsspec`](https://filesystem-spec.readthedocs.io/en/latest/) to communicate with the underlying filesystem       | `kedro.extras.datasets.networkx`    |
| `biosequence.BioSequenceDataSet` | Work with bio-sequence objects using [`fsspec`](https://filesystem-spec.readthedocs.io/en/latest/) to communicate with the underlying filesystem | `kedro.extras.datasets.biosequence` |
| `pandas.GBQTableDataSet`         | Work with Google BigQuery                                                                                                                        | `kedro.extras.datasets.pandas`      |
| `pandas.FeatherDataSet`          | Work with feather files using [`fsspec`](https://filesystem-spec.readthedocs.io/en/latest/) to communicate with the underlying filesystem        | `kedro.extras.datasets.pandas`      |
| `IncrementalDataSet`             | Inherit from `PartitionedDataSet` and remembers the last processed partition                                                                     | `kedro.io`                          |

### Files with a new location

| Type                                                                 | New Location                                 |
| -------------------------------------------------------------------- | -------------------------------------------- |
| `JSONDataSet`                                                        | `kedro.extras.datasets.pandas`               |
| `CSVBlobDataSet`                                                     | `kedro.extras.datasets.pandas`               |
| `JSONBlobDataSet`                                                    | `kedro.extras.datasets.pandas`               |
| `SQLTableDataSet`                                                    | `kedro.extras.datasets.pandas`               |
| `SQLQueryDataSet`                                                    | `kedro.extras.datasets.pandas`               |
| `SparkDataSet`                                                       | `kedro.extras.datasets.spark`                |
| `SparkHiveDataSet`                                                   | `kedro.extras.datasets.spark`                |
| `SparkJDBCDataSet`                                                   | `kedro.extras.datasets.spark`                |
| `kedro/contrib/decorators/retry.py`                                  | `kedro/extras/decorators/retry_node.py`      |
| `kedro/contrib/decorators/memory_profiler.py`                        | `kedro/extras/decorators/memory_profiler.py` |
| `kedro/contrib/io/transformers/transformers.py`                      | `kedro/extras/transformers/time_profiler.py` |
| `kedro/contrib/colors/logging/color_logger.py`                       | `kedro/extras/logging/color_logger.py`       |
| `extras/ipython_loader.py`                                           | `tools/ipython/ipython_loader.py`            |
| `kedro/contrib/io/cached/cached_dataset.py`                          | `kedro/io/cached_dataset.py`                 |
| `kedro/contrib/io/catalog_with_default/data_catalog_with_default.py` | `kedro/io/data_catalog_with_default.py`      |
| `kedro/contrib/config/templated_config.py`                           | `kedro/config/templated_config.py`           |

## Upcoming deprecations

| Category                  | Type                                                           |
| ------------------------- | -------------------------------------------------------------- |
| **Datasets**              | `BioSequenceLocalDataSet`                                      |
|                           | `CSVGCSDataSet`                                                |
|                           | `CSVHTTPDataSet`                                               |
|                           | `CSVLocalDataSet`                                              |
|                           | `CSVS3DataSet`                                                 |
|                           | `ExcelLocalDataSet`                                            |
|                           | `FeatherLocalDataSet`                                          |
|                           | `JSONGCSDataSet`                                               |
|                           | `JSONLocalDataSet`                                             |
|                           | `HDFLocalDataSet`                                              |
|                           | `HDFS3DataSet`                                                 |
|                           | `kedro.contrib.io.cached.CachedDataSet`                        |
|                           | `kedro.contrib.io.catalog_with_default.DataCatalogWithDefault` |
|                           | `MatplotlibLocalWriter`                                        |
|                           | `MatplotlibS3Writer`                                           |
|                           | `NetworkXLocalDataSet`                                         |
|                           | `ParquetGCSDataSet`                                            |
|                           | `ParquetLocalDataSet`                                          |
|                           | `ParquetS3DataSet`                                             |
|                           | `PickleLocalDataSet`                                           |
|                           | `PickleS3DataSet`                                              |
|                           | `TextLocalDataSet`                                             |
|                           | `YAMLLocalDataSet`                                             |
| **Decorators**            | `kedro.contrib.decorators.memory_profiler`                     |
|                           | `kedro.contrib.decorators.retry`                               |
|                           | `kedro.contrib.decorators.pyspark.spark_to_pandas`             |
|                           | `kedro.contrib.decorators.pyspark.pandas_to_spark`             |
| **Transformers**          | `kedro.contrib.io.transformers.transformers`                   |
| **Configuration Loaders** | `kedro.contrib.config.TemplatedConfigLoader`                   |

## Bug fixes and other changes
* Added the option to set/overwrite params in `config.yaml` using YAML dict style instead of string CLI formatting only.
* Kedro CLI arguments `--node` and `--tag` support comma-separated values, alternative methods will be deprecated in future releases.
* Fixed a bug in the `invalidate_cache` method of `ParquetGCSDataSet` and `CSVGCSDataSet`.
* `--load-version` now won't break if version value contains a colon.
* Enabled running `node`s with duplicate inputs.
* Improved error message when empty credentials are passed into `SparkJDBCDataSet`.
* Fixed bug that caused an empty project to fail unexpectedly with ImportError in `template/.../pipeline.py`.
* Fixed bug related to saving dataframe with categorical variables in table mode using `HDFS3DataSet`.
* Fixed bug that caused unexpected behavior when using `from_nodes` and `to_nodes` in pipelines using transcoding.
* Credentials nested in the dataset config are now also resolved correctly.
* Bumped minimum required pandas version to 0.24.0 to make use of `pandas.DataFrame.to_numpy` (recommended alternative to `pandas.DataFrame.values`).
* Docs improvements.
* `Pipeline.transform` skips modifying node inputs/outputs containing `params:` or `parameters` keywords.
* Support for `dataset_credentials` key in the credentials for `PartitionedDataSet` is now deprecated. The dataset credentials should be specified explicitly inside the dataset config.
* Datasets can have a new `confirm` function which is called after a successful node function execution if the node contains `confirms` argument with such dataset name.
* Make the resume prompt on pipeline run failure use `--from-nodes` instead of `--from-inputs` to avoid unnecessarily re-running nodes that had already executed.
* When closed, Jupyter notebook kernels are automatically terminated after 30 seconds of inactivity by default. Use `--idle-timeout` option to update it.
* Added `kedro-viz` to the Kedro project template `requirements.txt` file.
* Removed the `results` and `references` folder from the project template.
* Updated contribution process in `CONTRIBUTING.md`.

## Breaking changes to the API
* Existing `MatplotlibWriter` dataset in `contrib` was renamed to `MatplotlibLocalWriter`.
* `kedro/contrib/io/matplotlib/matplotlib_writer.py` was renamed to `kedro/contrib/io/matplotlib/matplotlib_local_writer.py`.
* `kedro.contrib.io.bioinformatics.sequence_dataset.py` was renamed to `kedro.contrib.io.bioinformatics.biosequence_local_dataset.py`.

## Thanks for supporting contributions
[Andrii Ivaniuk](https://github.com/andrii-ivaniuk), [Jonas Kemper](https://github.com/jonasrk), [Yuhao Zhu](https://github.com/yhzqb), [Balazs Konig](https://github.com/BalazsKonigQB), [Pedro Abreu](https://github.com/PedroAbreuQB), [Tam-Sanh Nguyen](https://github.com/tamsanh), [Peter Zhao](https://github.com/zxpeter), [Deepyaman Datta](https://github.com/deepyaman), [Florian Roessler](https://github.com/fdroessler/), [Miguel Rodriguez Gutierrez](https://github.com/MigQ2)

# 0.15.5

## Major features and improvements
* New CLI commands and command flags:
  - Load multiple `kedro run` CLI flags from a configuration file with the `--config` flag (e.g. `kedro run --config run_config.yml`)
  - Run parametrised pipeline runs with the `--params` flag (e.g. `kedro run --params param1:value1,param2:value2`).
  - Lint your project code using the `kedro lint` command, your project is linted with [`black`](https://github.com/psf/black) (Python 3.6+), [`flake8`](https://gitlab.com/pycqa/flake8) and [`isort`](https://github.com/PyCQA/isort).
* Load specific environments with Jupyter notebooks using `KEDRO_ENV` which will globally set `run`, `jupyter notebook` and `jupyter lab` commands using environment variables.
* Added the following datasets:
  - `CSVGCSDataSet` dataset in `contrib` for working with CSV files in Google Cloud Storage.
  - `ParquetGCSDataSet` dataset in `contrib` for working with Parquet files in Google Cloud Storage.
  - `JSONGCSDataSet` dataset in `contrib` for working with JSON files in Google Cloud Storage.
  - `MatplotlibS3Writer` dataset in `contrib` for saving Matplotlib images to S3.
  - `PartitionedDataSet` for working with datasets split across multiple files.
  - `JSONDataSet` dataset for working with JSON files that uses [`fsspec`](https://filesystem-spec.readthedocs.io/en/latest/) to communicate with the underlying filesystem. It doesn't support `http(s)` protocol for now.
* Added `s3fs_args` to all S3 datasets.
* Pipelines can be deducted with `pipeline1 - pipeline2`.

## Bug fixes and other changes
* `ParallelRunner` now works with `SparkDataSet`.
* Allowed the use of nulls in `parameters.yml`.
* Fixed an issue where `%reload_kedro` wasn't reloading all user modules.
* Fixed `pandas_to_spark` and `spark_to_pandas` decorators to work with functions with kwargs.
* Fixed a bug where `kedro jupyter notebook` and `kedro jupyter lab` would run a different Jupyter installation to the one in the local environment.
* Implemented Databricks-compatible dataset versioning for `SparkDataSet`.
* Fixed a bug where `kedro package` would fail in certain situations where `kedro build-reqs` was used to generate `requirements.txt`.
* Made `bucket_name` argument optional for the following datasets: `CSVS3DataSet`, `HDFS3DataSet`, `PickleS3DataSet`, `contrib.io.parquet.ParquetS3DataSet`, `contrib.io.gcs.JSONGCSDataSet` - bucket name can now be included into the filepath along with the filesystem protocol (e.g. `s3://bucket-name/path/to/key.csv`).
* Documentation improvements and fixes.

## Breaking changes to the API
* Renamed entry point for running pip-installed projects to `run_package()` instead of `main()` in `src/<package>/run.py`.
* `bucket_name` key has been removed from the string representation of the following datasets: `CSVS3DataSet`, `HDFS3DataSet`, `PickleS3DataSet`, `contrib.io.parquet.ParquetS3DataSet`, `contrib.io.gcs.JSONGCSDataSet`.
* Moved the `mem_profiler` decorator to `contrib` and separated the `contrib` decorators so that dependencies are modular. You may need to update your import paths, for example the pyspark decorators should be imported as `from kedro.contrib.decorators.pyspark import <pyspark_decorator>` instead of `from kedro.contrib.decorators import <pyspark_decorator>`.

## Thanks for supporting contributions
[Sheldon Tsen](https://github.com/sheldontsen-qb), [@roumail](https://github.com/roumail), [Karlson Lee](https://github.com/i25959341), [Waylon Walker](https://github.com/WaylonWalker), [Deepyaman Datta](https://github.com/deepyaman), [Giovanni](https://github.com/plauto), [Zain Patel](https://github.com/mzjp2)

# 0.15.4

## Major features and improvements
* `kedro jupyter` now gives the default kernel a sensible name.
* `Pipeline.name` has been deprecated in favour of `Pipeline.tags`.
* Reuse pipelines within a Kedro project using `Pipeline.transform`, it simplifies dataset and node renaming.
* Added Jupyter Notebook line magic (`%run_viz`) to run `kedro viz` in a Notebook cell (requires [`kedro-viz`](https://github.com/kedro-org/kedro-viz) version 3.0.0 or later).
* Added the following datasets:
  - `NetworkXLocalDataSet` in `kedro.contrib.io.networkx` to load and save local graphs (JSON format) via NetworkX. (by [@josephhaaga](https://github.com/josephhaaga))
  - `SparkHiveDataSet` in `kedro.contrib.io.pyspark.SparkHiveDataSet` allowing usage of Spark and insert/upsert on non-transactional Hive tables.
* `kedro.contrib.config.TemplatedConfigLoader` now supports name/dict key templating and default values.

## Bug fixes and other changes
* `get_last_load_version()` method for versioned datasets now returns exact last load version if the dataset has been loaded at least once and `None` otherwise.
* Fixed a bug in `_exists` method for versioned `SparkDataSet`.
* Enabled the customisation of the ExcelWriter in `ExcelLocalDataSet` by specifying options under `writer` key in `save_args`.
* Fixed a bug in IPython startup script, attempting to load context from the incorrect location.
* Removed capping the length of a dataset's string representation.
* Fixed `kedro install` command failing on Windows if `src/requirements.txt` contains a different version of Kedro.
* Enabled passing a single tag into a node or a pipeline without having to wrap it in a list (i.e. `tags="my_tag"`).

## Breaking changes to the API
* Removed `_check_paths_consistency()` method from `AbstractVersionedDataSet`. Version consistency check is now done in `AbstractVersionedDataSet.save()`. Custom versioned datasets should modify `save()` method implementation accordingly.

## Thanks for supporting contributions
[Joseph Haaga](https://github.com/josephhaaga), [Deepyaman Datta](https://github.com/deepyaman), [Joost Duisters](https://github.com/JoostDuisters), [Zain Patel](https://github.com/mzjp2), [Tom Vigrass](https://github.com/tomvigrass)

# 0.15.3

## Bug Fixes and other changes
* Narrowed the requirements for `PyTables` so that we maintain support for Python 3.5.

# 0.15.2

## Major features and improvements
* Added `--load-version`, a `kedro run` argument that allows you run the pipeline with a particular load version of a dataset.
* Support for modular pipelines in `src/`, break the pipeline into isolated parts with reusability in mind.
* Support for multiple pipelines, an ability to have multiple entry point pipelines and choose one with `kedro run --pipeline NAME`.
* Added a `MatplotlibWriter` dataset in `contrib` for saving Matplotlib images.
* An ability to template/parameterize configuration files with `kedro.contrib.config.TemplatedConfigLoader`.
* Parameters are exposed as a context property for ease of access in iPython / Jupyter Notebooks with `context.params`.
* Added `max_workers` parameter for ``ParallelRunner``.

## Bug fixes and other changes
* Users will override the `_get_pipeline` abstract method in `ProjectContext(KedroContext)` in `run.py` rather than the `pipeline` abstract property. The `pipeline` property is not abstract anymore.
* Improved an error message when versioned local dataset is saved and unversioned path already exists.
* Added `catalog` global variable to `00-kedro-init.py`, allowing you to load datasets with `catalog.load()`.
* Enabled tuples to be returned from a node.
* Disallowed the ``ConfigLoader`` loading the same file more than once, and deduplicated the `conf_paths` passed in.
* Added a `--open` flag to `kedro build-docs` that opens the documentation on build.
* Updated the ``Pipeline`` representation to include name of the pipeline, also making it readable as a context property.
* `kedro.contrib.io.pyspark.SparkDataSet` and `kedro.contrib.io.azure.CSVBlobDataSet` now support versioning.

## Breaking changes to the API
* `KedroContext.run()` no longer accepts `catalog` and `pipeline` arguments.
* `node.inputs` now returns the node's inputs in the order required to bind them properly to the node's function.

## Thanks for supporting contributions
[Deepyaman Datta](https://github.com/deepyaman), [Luciano Issoe](https://github.com/Lucianois), [Joost Duisters](https://github.com/JoostDuisters), [Zain Patel](https://github.com/mzjp2), [William Ashford](https://github.com/williamashfordQB), [Karlson Lee](https://github.com/i25959341)

# 0.15.1

## Major features and improvements
* Extended `versioning` support to cover the tracking of environment setup, code and datasets.
* Added the following datasets:
  - `FeatherLocalDataSet` in `contrib` for usage with pandas. (by [@mdomarsaleem](https://github.com/mdomarsaleem))
* Added `get_last_load_version` and `get_last_save_version` to `AbstractVersionedDataSet`.
* Implemented `__call__` method on `Node` to allow for users to execute `my_node(input1=1, input2=2)` as an alternative to `my_node.run(dict(input1=1, input2=2))`.
* Added new `--from-inputs` run argument.

## Bug fixes and other changes
* Fixed a bug in `load_context()` not loading context in non-Kedro Jupyter Notebooks.
* Fixed a bug in `ConfigLoader.get()` not listing nested files for `**`-ending glob patterns.
* Fixed a logging config error in Jupyter Notebook.
* Updated documentation in `03_configuration` regarding how to modify the configuration path.
* Documented the architecture of Kedro showing how we think about library, project and framework components.
* `extras/kedro_project_loader.py` renamed to `extras/ipython_loader.py` and now runs any IPython startup scripts without relying on the Kedro project structure.
* Fixed TypeError when validating partial function's signature.
* After a node failure during a pipeline run, a resume command will be suggested in the logs. This command will not work if the required inputs are MemoryDataSets.

## Breaking changes to the API

## Thanks for supporting contributions
[Omar Saleem](https://github.com/mdomarsaleem), [Mariana Silva](https://github.com/marianansilva), [Anil Choudhary](https://github.com/aniryou), [Craig](https://github.com/cfranklin11)

# 0.15.0

## Major features and improvements
* Added `KedroContext` base class which holds the configuration and Kedro's main functionality (catalog, pipeline, config, runner).
* Added a new CLI command `kedro jupyter convert` to facilitate converting Jupyter Notebook cells into Kedro nodes.
* Added support for `pip-compile` and new Kedro command `kedro build-reqs` that generates `requirements.txt` based on `requirements.in`.
* Running `kedro install` will install packages to conda environment if `src/environment.yml` exists in your project.
* Added a new `--node` flag to `kedro run`, allowing users to run only the nodes with the specified names.
* Added new `--from-nodes` and `--to-nodes` run arguments, allowing users to run a range of nodes from the pipeline.
* Added prefix `params:` to the parameters specified in `parameters.yml` which allows users to differentiate between their different parameter node inputs and outputs.
* Jupyter Lab/Notebook now starts with only one kernel by default.
* Added the following datasets:
  -  `CSVHTTPDataSet` to load CSV using HTTP(s) links.
  - `JSONBlobDataSet` to load json (-delimited) files from Azure Blob Storage.
  - `ParquetS3DataSet` in `contrib` for usage with pandas. (by [@mmchougule](https://github.com/mmchougule))
  - `CachedDataSet` in `contrib` which will cache data in memory to avoid io/network operations. It will clear the cache once a dataset is no longer needed by a pipeline. (by [@tsanikgr](https://github.com/tsanikgr))
  - `YAMLLocalDataSet` in `contrib` to load and save local YAML files. (by [@Minyus](https://github.com/Minyus))

## Bug fixes and other changes
* Documentation improvements including instructions on how to initialise a Spark session using YAML configuration.
* `anyconfig` default log level changed from `INFO` to `WARNING`.
* Added information on installed plugins to `kedro info`.
* Added style sheets for project documentation, so the output of `kedro build-docs` will resemble the style of `kedro docs`.

## Breaking changes to the API
* Simplified the Kedro template in `run.py` with the introduction of `KedroContext` class.
* Merged `FilepathVersionMixIn` and `S3VersionMixIn` under one abstract class `AbstractVersionedDataSet` which extends`AbstractDataSet`.
* `name` changed to be a keyword-only argument for `Pipeline`.
* `CSVLocalDataSet` no longer supports URLs. `CSVHTTPDataSet` supports URLs.

### Migration guide from Kedro 0.14.* to Kedro 0.15.0
#### Migration for Kedro project template
This guide assumes that:
  * The framework specific code has not been altered significantly
  * Your project specific code is stored in the dedicated python package under `src/`.

The breaking changes were introduced in the following project template files:
- `<project-name>/.ipython/profile_default/startup/00-kedro-init.py`
- `<project-name>/kedro_cli.py`
- `<project-name>/src/tests/test_run.py`
- `<project-name>/src/<python_package>/run.py`
- `<project-name>/.kedro.yml` (new file)

The easiest way to migrate your project from Kedro 0.14.* to Kedro 0.15.0 is to create a new project (by using `kedro new`) and move code and files bit by bit as suggested in the detailed guide below:

1. Create a new project with the same name by running `kedro new`

2. Copy the following folders to the new project:
 - `results/`
 - `references/`
 - `notebooks/`
 - `logs/`
 - `data/`
 - `conf/`

3. If you customised your `src/<package>/run.py`, make sure you apply the same customisations to `src/<package>/run.py`
 - If you customised `get_config()`, you can override `config_loader` property in `ProjectContext` derived class
 - If you customised `create_catalog()`, you can override `catalog()` property in `ProjectContext` derived class
 - If you customised `run()`, you can override `run()` method in `ProjectContext` derived class
 - If you customised default `env`, you can override it in `ProjectContext` derived class or pass it at construction. By default, `env` is `local`.
 - If you customised default `root_conf`, you can override `CONF_ROOT` attribute in `ProjectContext` derived class. By default, `KedroContext` base class has `CONF_ROOT` attribute set to `conf`.

4. The following syntax changes are introduced in ipython or Jupyter notebook/labs:
 - `proj_dir` -> `context.project_path`
 - `proj_name` -> `context.project_name`
 - `conf` -> `context.config_loader`.
 - `io` -> `context.catalog` (e.g., `io.load()` -> `context.catalog.load()`)

5. If you customised your `kedro_cli.py`, you need to apply the same customisations to your `kedro_cli.py` in the new project.

6. Copy the contents of the old project's `src/requirements.txt` into the new project's `src/requirements.in` and, from the project root directory, run the `kedro build-reqs` command in your terminal window.

#### Migration for versioning custom dataset classes

If you defined any custom dataset classes which support versioning in your project, you need to apply the following changes:

1. Make sure your dataset inherits from `AbstractVersionedDataSet` only.
2. Call `super().__init__()` with the appropriate arguments in the dataset's `__init__`. If storing on local filesystem, providing the filepath and the version is enough. Otherwise, you should also pass in an `exists_function` and a `glob_function` that emulate `exists` and `glob` in a different filesystem (see `CSVS3DataSet` as an example).
3. Remove setting of the `_filepath` and `_version` attributes in the dataset's `__init__`, as this is taken care of in the base abstract class.
4. Any calls to `_get_load_path` and `_get_save_path` methods should take no arguments.
5. Ensure you convert the output of `_get_load_path` and `_get_save_path` appropriately, as these now return [`PurePath`s](https://docs.python.org/3/library/pathlib.html#pure-paths) instead of strings.
6. Make sure `_check_paths_consistency` is called with [`PurePath`s](https://docs.python.org/3/library/pathlib.html#pure-paths) as input arguments, instead of strings.

These steps should have brought your project to Kedro 0.15.0. There might be some more minor tweaks needed as every project is unique, but now you have a pretty solid base to work with. If you run into any problems, please consult the [Kedro documentation](https://docs.kedro.org).

## Thanks for supporting contributions
[Dmitry Vukolov](https://github.com/dvukolov), [Jo Stichbury](https://github.com/stichbury), [Angus Williams](https://github.com/awqb), [Deepyaman Datta](https://github.com/deepyaman), [Mayur Chougule](https://github.com/mmchougule), [Marat Kopytjuk](https://github.com/kopytjuk), [Evan Miller](https://github.com/evanmiller29), [Yusuke Minami](https://github.com/Minyus)

# 0.14.3

## Major features and improvements
* Tab completion for catalog datasets in `ipython` or `jupyter` sessions. (Thank you [@datajoely](https://github.com/datajoely) and [@WaylonWalker](https://github.com/WaylonWalker))
* Added support for transcoding, an ability to decouple loading/saving mechanisms of a dataset from its storage location, denoted by adding '@' to the dataset name.
* Datasets have a new `release` function that instructs them to free any cached data. The runners will call this when the dataset is no longer needed downstream.

## Bug fixes and other changes
* Add support for pipeline nodes made up from partial functions.
* Expand user home directory `~` for TextLocalDataSet (see issue #19).
* Add a `short_name` property to `Node`s for a display-friendly (but not necessarily unique) name.
* Add Kedro project loader for IPython: `extras/kedro_project_loader.py`.
* Fix source file encoding issues with Python 3.5 on Windows.
* Fix local project source not having priority over the same source installed as a package, leading to local updates not being recognised.

## Breaking changes to the API
* Remove the max_loads argument from the `MemoryDataSet` constructor and from the `AbstractRunner.create_default_data_set` method.

## Thanks for supporting contributions
[Joel Schwarzmann](https://github.com/datajoely), [Alex Kalmikov](https://github.com/kalexqb)

# 0.14.2

## Major features and improvements
* Added Data Set transformer support in the form of AbstractTransformer and DataCatalog.add_transformer.

## Breaking changes to the API
* Merged the `ExistsMixin` into `AbstractDataSet`.
* `Pipeline.node_dependencies` returns a dictionary keyed by node, with sets of parent nodes as values; `Pipeline` and `ParallelRunner` were refactored to make use of this for topological sort for node dependency resolution and running pipelines respectively.
* `Pipeline.grouped_nodes` returns a list of sets, rather than a list of lists.

## Thanks for supporting contributions

[Darren Gallagher](https://github.com/dazzag24), [Zain Patel](https://github.com/mzjp2)

# 0.14.1

## Major features and improvements
* New I/O module `HDFS3DataSet`.

## Bug fixes and other changes
* Improved API docs.
* Template `run.py` will throw a warning instead of error if `credentials.yml`
  is not present.

## Breaking changes to the API
None


# 0.14.0

The initial release of Kedro.


## Thanks for supporting contributions

Jo Stichbury, Aris Valtazanos, Fabian Peters, Guilherme Braccialli, Joel Schwarzmann, Miguel Beltre, Mohammed ElNabawy, Deepyaman Datta, Shubham Agrawal, Oleg Andreyev, Mayur Chougule, William Ashford, Ed Cannon, Nikhilesh Nukala, Sean Bailey, Vikram Tegginamath, Thomas Huijskens, Musa Bilal

We are also grateful to everyone who advised and supported us, filed issues or helped resolve them, asked and answered questions and were part of inspiring discussions.<|MERGE_RESOLUTION|>--- conflicted
+++ resolved
@@ -21,13 +21,9 @@
 * Updated `kedro pipeline create` and `kedro catalog create` to use new `/conf` file structure.
 * Converted `setup.py` in default template to `pyproject.toml` and moved flake8 configuration
   to dedicated file `.flake8`.
-<<<<<<< HEAD
 * Fixed a bug that `OmegaConfigLoader` read config from hidden directory like `.ipynb_checkpoints`.
-
-=======
 * Updated `OmegaConfigLoader` to ignore config from hidden directories like `.ipynb_checkpoints`.
-* 
->>>>>>> 9f9372d7
+
 ## Documentation changes
 * Revised the `data` section to restructure beginner and advanced pages about the Data Catalog and datasets.
 * Moved contributor documentation to the [GitHub wiki](https://github.com/kedro-org/kedro/wiki/Contribute-to-Kedro).
