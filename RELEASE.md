# Upcoming 0.17.0 release

## Major features and improvements

## Bug fixes and other changes

## Breaking changes to the API

## Thanks for supporting contributions

# Release 0.16.4

## Major features and improvements
<<<<<<< HEAD
* Added the following new datasets.

| Type             | Description                                                                                             | Location                      |
| ---------------- | ------------------------------------------------------------------------------------------------------- | ----------------------------- |
| `MessageDataSet` | Manage email messages using [the Python standard library](https://docs.python.org/3/library/email.html) | `kedro.extras.datasets.email` |

* Fixed a bug for using `ParallelRunner` on Windows.
=======
>>>>>>> e7cf14d1
* Enabled auto-discovery of hooks implementations coming from installed plugins.

## Bug fixes and other changes
* Fixed a bug for using `ParallelRunner` on Windows.
* Modified `GBQTableDataSet` to load customized results using customized queries from Google Big Query tables.
* Documentation improvements.

## Breaking changes to the API

## Thanks for supporting contributions
[Ajay Bisht](https://github.com/ajb7), [Vijay Sajjanar](https://github.com/vjkr), [Deepyaman Datta](https://github.com/deepyaman), [Sebastian Bertoli](https://github.com/sebastianbertoli), [Shahil Mawjee](https://github.com/s-mawjee), [Louis Guitton](https://github.com/louisguitton), [Emanuel Ferm](https://github.com/eferm)

# Release 0.16.3

## Major features and improvements
* Added the `kedro pipeline pull` CLI command to extract a packaged modular pipeline, and place the contents in a Kedro project.
* Added the `--version` option to `kedro pipeline package` to allow specifying alternative versions to package under.
* Added the `--starter` option to `kedro new` to create a new project from a local, remote or aliased starter template.
* Added the `kedro starter list` CLI command to list all starter templates that can be used to bootstrap a new Kedro project.
* Added the following new datasets.

| Type          | Description                                                                                           | Location                     |
| ------------- | ----------------------------------------------------------------------------------------------------- | ---------------------------- |
| `JSONDataSet` | Work with JSON files using [the Python standard library](https://docs.python.org/3/library/json.html) | `kedro.extras.datasets.json` |

## Bug fixes and other changes
* Removed `/src/nodes` directory from the project template and made `kedro jupyter convert` create it on the fly if necessary.
* Fixed a bug in `MatplotlibWriter` which prevented saving lists and dictionaries of plots locally on Windows.
* Closed all pyplot windows after saving in `MatplotlibWriter`.
* Documentation improvements:
  - Added [kedro-wings](https://github.com/tamsanh/kedro-wings) and [kedro-great](https://github.com/tamsanh/kedro-great) to the list of community plugins.
* Fixed broken versioning for Windows paths.
* Fixed `DataSet` string representation for falsy values.
* Improved the error message when duplicate nodes are passed to the `Pipeline` initializer.
* Fixed a bug where `kedro docs` would fail because the built docs were located in a different directory.
* Fixed a bug where `ParallelRunner` would fail on Windows machines whose reported CPU count exceeded 61.
* Fixed an issue with saving TensorFlow model to `h5` file on Windows.
* Added a `json` parameter to `APIDataSet` for the convenience of generating requests with JSON bodies.
* Fixed dependencies for `SparkDataSet` to include spark.

## Breaking changes to the API

## Thanks for supporting contributions
[Deepyaman Datta](https://github.com/deepyaman), [Tam-Sanh Nguyen](https://github.com/tamsanh), [DataEngineerOne](http://youtube.com/DataEngineerOne)

# Release 0.16.2

## Major features and improvements
* Added the following new datasets.

| Type                     | Description                                                                                                          | Location                           |
| ------------------------ | -------------------------------------------------------------------------------------------------------------------- | ---------------------------------- |
| `AppendableExcelDataSet` | Work with `Excel` files opened in append mode                                                                        | `kedro.extras.datasets.pandas`     |
| `TensorFlowModelDataset` | Work with `TensorFlow` models using [TensorFlow 2.X](https://www.tensorflow.org/api_docs/python/tf/keras/Model#save) | `kedro.extras.datasets.tensorflow` |
| `HoloviewsWriter`        | Work with `Holoviews` objects (saves as image file)                                                                  | `kedro.extras.datasets.holoviews`  |

* `kedro install` will now compile project dependencies (by running `kedro build-reqs` behind the scenes) before the installation if the `src/requirements.in` file doesn't exist.
* Added `only_nodes_with_namespace` in `Pipeline` class to filter only nodes with a specified namespace.
* Added the `kedro pipeline delete` command to help delete unwanted or unused pipelines (it won't remove references to the pipeline in your `create_pipelines()` code).
* Added the `kedro pipeline package` command to help package up a modular pipeline. It will bundle up the pipeline source code, tests, and parameters configuration into a .whl file.

## Bug fixes and other changes
* Improvement in `DataCatalog`:
  - Introduced regex filtering to the `DataCatalog.list()` method.
  - Non-alphanumeric characters (except underscore) in dataset name are replaced with `__` in `DataCatalog.datasets`, for ease of access to transcoded datasets.
* Improvement in Datasets:
  - Improved initialization speed of `spark.SparkHiveDataSet`.
  - Improved S3 cache in `spark.SparkDataSet`.
  - Added support of options for building `pyarrow` table in `pandas.ParquetDataSet`.
* Improvement in `kedro build-reqs` CLI command:
  - `kedro build-reqs` is now called with `-q` option and will no longer print out compiled requirements to the console for security reasons.
  - All unrecognized CLI options in `kedro build-reqs` command are now passed to [pip-compile](https://github.com/jazzband/pip-tools#example-usage-for-pip-compile) call (e.g. `kedro build-reqs --generate-hashes`).
* Improvement in `kedro jupyter` CLI command:
  - Improved error message when running `kedro jupyter notebook`, `kedro jupyter lab` or `kedro ipython` with Jupyter/IPython dependencies not being installed.
  - Fixed `%run_viz` line magic for showing kedro viz inside a Jupyter notebook. For the fix to be applied on existing Kedro project, please see the migration guide.
  - Fixed the bug in IPython startup script ([issue 298](https://github.com/quantumblacklabs/kedro/issues/298)).
* Documentation improvements:
  - Updated community-generated content in FAQ.
  - Added [find-kedro](https://github.com/WaylonWalker/find-kedro) and [kedro-static-viz](https://github.com/WaylonWalker/kedro-static-viz) to the list of community plugins.
  - Add missing `pillow.ImageDataSet` entry to the documentation.

## Breaking changes to the API

### Migration guide from Kedro 0.16.1 to 0.16.2

#### Guide to apply the fix for `%run_viz` line magic in existing project

Even though this release ships a fix for project generated with `kedro==0.16.2`, after upgrading, you will still need to make a change in your existing project if it was generated with `kedro>=0.16.0,<=0.16.1` for the fix to take effect. Specifically, please change the content of your project's IPython init script located at `.ipython/profile_default/startup/00-kedro-init.py` with the content of [this file](https://github.com/quantumblacklabs/kedro/blob/0.16.2/kedro/templates/project/%7B%7B%20cookiecutter.repo_name%20%7D%7D/.ipython/profile_default/startup/00-kedro-init.py). You will also need `kedro-viz>=3.3.1`.

## Thanks for supporting contributions
[Miguel Rodriguez Gutierrez](https://github.com/MigQ2), [Joel Schwarzmann](https://github.com/datajoely), [w0rdsm1th](https://github.com/w0rdsm1th), [Deepyaman Datta](https://github.com/deepyaman), [Tam-Sanh Nguyen](https://github.com/tamsanh), [Marcus Gawronsky](https://github.com/marcusinthesky)

# 0.16.1

## Major features and improvements

## Bug fixes and other changes
* Fixed deprecation warnings from `kedro.cli` and `kedro.context` when running `kedro jupyter notebook`.
* Fixed a bug where `catalog` and `context` were not available in Jupyter Lab and Notebook.
* Fixed a bug where `kedro build-reqs` would fail if you didn't have your project dependencies installed.

## Breaking changes to the API

## Thanks for supporting contributions

# 0.16.0

## Major features and improvements
### CLI
* Added new CLI commands (only available for the projects created using Kedro 0.16.0 or later):
  - `kedro catalog list` to list datasets in your catalog
  - `kedro pipeline list` to list pipelines
  - `kedro pipeline describe` to describe a specific pipeline
  - `kedro pipeline create` to create a modular pipeline
* Improved the CLI speed by up to 50%.
* Improved error handling when making a typo on the CLI. We now suggest some of the possible commands you meant to type, in `git`-style.

### Framework
* All modules in `kedro.cli` and `kedro.context` have been moved into `kedro.framework.cli` and `kedro.framework.context` respectively. `kedro.cli` and `kedro.context` will be removed in future releases.
* Added `Hooks`, which is a new mechanism for extending Kedro.
* Fixed `load_context` changing user's current working directory.
* Allowed the source directory to be configurable in `.kedro.yml`.
* Added the ability to specify nested parameter values inside your node inputs, e.g. `node(func, "params:a.b", None)`
### DataSets
* Added the following new datasets.

| Type             | Description                                 | Location                          |
| ---------------- | ------------------------------------------- | --------------------------------- |
| `ImageDataSet`   | Work with image files using `Pillow`        | `kedro.extras.datasets.pillow`    |
| `GeoJSONDataSet` | Work with geospatial data using `GeoPandas` | `kedro.extras.datasets.geopandas` |
| `APIDataSet`     | Work with data from HTTP(S) API requests    | `kedro.extras.datasets.api`       |

* Added `joblib` backend support to `pickle.PickleDataSet`.
* Added versioning support to `MatplotlibWriter` dataset.
* Added the ability to install dependencies for a given dataset with more granularity, e.g. `pip install "kedro[pandas.ParquetDataSet]"`.
* Added the ability to specify extra arguments, e.g. `encoding` or `compression`, for `fsspec.spec.AbstractFileSystem.open()` calls when loading/saving a dataset. See Example 3 under [docs](https://kedro.readthedocs.io/en/stable/04_user_guide/04_data_catalog.html#using-the-data-catalog-with-the-yaml-api).

### Other
* Added `namespace` property on ``Node``, related to the modular pipeline where the node belongs.
* Added an option to enable asynchronous loading inputs and saving outputs in both `SequentialRunner(is_async=True)` and `ParallelRunner(is_async=True)` class.
* Added `MemoryProfiler` transformer.
* Removed the requirement to have all dependencies for a dataset module to use only a subset of the datasets within.
* Added support for `pandas>=1.0`.
* Enabled Python 3.8 compatibility. _Please note that a Spark workflow may be unreliable for this Python version as `pyspark` is not fully-compatible with 3.8 yet._
* Renamed "features" layer to "feature" layer to be consistent with (most) other layers and the [relevant FAQ](https://kedro.readthedocs.io/en/stable/06_resources/01_faq.html#what-is-data-engineering-convention).

## Bug fixes and other changes
* Fixed a bug where a new version created mid-run by an external system caused inconsistencies in the load versions used in the current run.
* Documentation improvements
  * Added instruction in the documentation on how to create a custom runner).
  * Updated contribution process in `CONTRIBUTING.md` - added Developer Workflow.
  * Documented installation of development version of Kedro in the [FAQ section](https://kedro.readthedocs.io/en/stable/06_resources/01_faq.html#how-can-i-use-development-version-of-kedro).
  * Added missing `_exists` method to `MyOwnDataSet` example in 04_user_guide/08_advanced_io.
* Fixed a bug where `PartitionedDataSet` and `IncrementalDataSet` were not working with `s3a` or `s3n` protocol.
* Added ability to read partitioned parquet file from a directory in `pandas.ParquetDataSet`.
* Replaced `functools.lru_cache` with `cachetools.cachedmethod` in `PartitionedDataSet` and `IncrementalDataSet` for per-instance cache invalidation.
* Implemented custom glob function for `SparkDataSet` when running on Databricks.
* Fixed a bug in `SparkDataSet` not allowing for loading data from DBFS in a Windows machine using Databricks-connect.
* Improved the error message for `DataSetNotFoundError` to suggest possible dataset names user meant to type.
* Added the option for contributors to run Kedro tests locally without Spark installation with `make test-no-spark`.
* Added option to lint the project without applying the formatting changes (`kedro lint --check-only`).

## Breaking changes to the API
### Datasets
* Deleted obsolete datasets from `kedro.io`.
* Deleted `kedro.contrib` and `extras` folders.
* Deleted obsolete `CSVBlobDataSet` and `JSONBlobDataSet` dataset types.
* Made `invalidate_cache` method on datasets private.
* `get_last_load_version` and `get_last_save_version` methods are no longer available on `AbstractDataSet`.
* `get_last_load_version` and `get_last_save_version` have been renamed to `resolve_load_version` and `resolve_save_version` on ``AbstractVersionedDataSet``, the results of which are cached.
* The `release()` method on datasets extending ``AbstractVersionedDataSet`` clears the cached load and save version. All custom datasets must call `super()._release()` inside `_release()`.
* ``TextDataSet`` no longer has `load_args` and `save_args`. These can instead be specified under `open_args_load` or `open_args_save` in `fs_args`.
* `PartitionedDataSet` and `IncrementalDataSet` method `invalidate_cache` was made private: `_invalidate_caches`.

### Other
* Removed `KEDRO_ENV_VAR` from `kedro.context` to speed up the CLI run time.
* `Pipeline.name` has been removed in favour of `Pipeline.tag()`.
* Dropped `Pipeline.transform()` in favour of `kedro.pipeline.modular_pipeline.pipeline()` helper function.
* Made constant `PARAMETER_KEYWORDS` private, and moved it from `kedro.pipeline.pipeline` to `kedro.pipeline.modular_pipeline`.
* Layers are no longer part of the dataset object, as they've moved to the `DataCatalog`.
* Python 3.5 is no longer supported by the current and all future versions of Kedro.

### Migration guide from Kedro 0.15.* to 0.16.*

#### General Migration

**reminder** [How do I upgrade Kedro](https://kedro.readthedocs.io/en/stable/06_resources/01_faq.html#how-do-i-upgrade-kedro) covers a few key things to remember when updating any kedro version.

#### Migration for datasets

Since all the datasets (from `kedro.io` and `kedro.contrib.io`) were moved to `kedro/extras/datasets` you must update the type of all datasets in `<project>/conf/base/catalog.yml` file.
Here how it should be changed: `type: <SomeDataSet>` -> `type: <subfolder of kedro/extras/datasets>.<SomeDataSet>` (e.g. `type: CSVDataSet` -> `type: pandas.CSVDataSet`).

In addition, all the specific datasets like `CSVLocalDataSet`, `CSVS3DataSet` etc. were deprecated. Instead, you must use generalized datasets like `CSVDataSet`.
E.g. `type: CSVS3DataSet` -> `type: pandas.CSVDataSet`.

> Note: No changes required if you are using your custom dataset.

#### Migration for Pipeline.transform()
`Pipeline.transform()` has been dropped in favour of the `pipeline()` constructor. The following changes apply:
- Remember to import `from kedro.pipeline import pipeline`
- The `prefix` argument has been renamed to `namespace`
- And `datasets` has been broken down into more granular arguments:
  - `inputs`: Independent inputs to the pipeline
  - `outputs`: Any output created in the pipeline, whether an intermediary dataset or a leaf output
  - `parameters`: `params:...` or `parameters`

As an example, code that used to look like this with the `Pipeline.transform()` constructor:
```python
result = my_pipeline.transform(
    datasets={"input": "new_input", "output": "new_output", "params:x": "params:y"},
    prefix="pre"
)
```

When used with the new `pipeline()` constructor, becomes:
```python
from kedro.pipeline import pipeline

result = pipeline(
    my_pipeline,
    inputs={"input": "new_input"},
    outputs={"output": "new_output"},
    parameters={"params:x": "params:y"},
    namespace="pre"
)
```

#### Migration for decorators, color logger, transformers etc.
Since some modules were moved to other locations you need to update import paths appropriately.
You can find the list of moved files in the [`0.15.6` release notes](https://github.com/quantumblacklabs/kedro/releases/tag/0.15.6) under the section titled `Files with a new location`.

#### Migration for CLI and KEDRO_ENV environment variable
> Note: If you haven't made significant changes to your `kedro_cli.py`, it may be easier to simply copy the updated `kedro_cli.py` `.ipython/profile_default/startup/00-kedro-init.py` and from GitHub or a newly generated project into your old project.

* We've removed `KEDRO_ENV_VAR` from `kedro.context`. To get your existing project template working, you'll need to remove all instances of `KEDRO_ENV_VAR` from your project template:
  - From the imports in `kedro_cli.py` and `.ipython/profile_default/startup/00-kedro-init.py`: `from kedro.context import KEDRO_ENV_VAR, load_context` -> `from kedro.framework.context import load_context`
  - Remove the `envvar=KEDRO_ENV_VAR` line from the click options in `run`, `jupyter_notebook` and `jupyter_lab` in `kedro_cli.py`
  - Replace `KEDRO_ENV_VAR` with `"KEDRO_ENV"` in `_build_jupyter_env`
  - Replace `context = load_context(path, env=os.getenv(KEDRO_ENV_VAR))` with `context = load_context(path)` in `.ipython/profile_default/startup/00-kedro-init.py`

 #### Migration for `kedro build-reqs`

 We have upgraded `pip-tools` which is used by `kedro build-reqs` to 5.x. This `pip-tools` version requires `pip>=20.0`. To upgrade `pip`, please refer to [their documentation](https://pip.pypa.io/en/stable/installing/#upgrading-pip).

## Thanks for supporting contributions
[@foolsgold](https://github.com/foolsgold), [Mani Sarkar](https://github.com/neomatrix369), [Priyanka Shanbhag](https://github.com/priyanka1414), [Luis Blanche](https://github.com/LuisBlanche), [Deepyaman Datta](https://github.com/deepyaman), [Antony Milne](https://github.com/AntonyMilneQB), [Panos Psimatikas](https://github.com/ppsimatikas), [Tam-Sanh Nguyen](https://github.com/tamsanh), [Tomasz Kaczmarczyk](https://github.com/TomaszKaczmarczyk), [Kody Fischer](https://github.com/Klio-Foxtrot187), [Waylon Walker](https://github.com/waylonwalker)

# 0.15.9

## Major features and improvements

## Bug fixes and other changes

* Pinned `fsspec>=0.5.1, <0.7.0` and `s3fs>=0.3.0, <0.4.1` to fix incompatibility issues with their latest release.

## Breaking changes to the API

## Thanks for supporting contributions

# 0.15.8

## Major features and improvements

## Bug fixes and other changes

* Added the additional libraries to our `requirements.txt` so `pandas.CSVDataSet` class works out of box with `pip install kedro`.
* Added `pandas` to our `extra_requires` in `setup.py`.
* Improved the error message when dependencies of a `DataSet` class are missing.

## Breaking changes to the API

## Thanks for supporting contributions

# 0.15.7

## Major features and improvements

* Added in documentation on how to contribute a custom `AbstractDataSet` implementation.

## Bug fixes and other changes

* Fixed the link to the Kedro banner image in the documentation.

## Breaking changes to the API

## Thanks for supporting contributions

# 0.15.6

## Major features and improvements
> _TL;DR_ We're launching [`kedro.extras`](https://github.com/quantumblacklabs/kedro/tree/master/extras), the new home for our revamped series of datasets, decorators and dataset transformers. The datasets in [`kedro.extras.datasets`](https://github.com/quantumblacklabs/kedro/tree/master/extras/datasets) use [`fsspec`](https://filesystem-spec.readthedocs.io/en/latest/) to access a variety of data stores including local file systems, network file systems, cloud object stores (including S3 and GCP), and Hadoop, read more about this [**here**](https://kedro.readthedocs.io/en/latest/04_user_guide/04_data_catalog.html#specifying-the-location-of-the-dataset). The change will allow [#178](https://github.com/quantumblacklabs/kedro/issues/178) to happen in the next major release of Kedro.

An example of this new system can be seen below, loading the CSV `SparkDataSet` from S3:

```yaml
weather:
  type: spark.SparkDataSet  # Observe the specified type, this  affects all datasets
  filepath: s3a://your_bucket/data/01_raw/weather*  # filepath uses fsspec to indicate the file storage system
  credentials: dev_s3
  file_format: csv
```

You can also load data incrementally whenever it is dumped into a directory with the extension to [`PartionedDataSet`](https://kedro.readthedocs.io/en/latest/04_user_guide/08_advanced_io.html#partitioned-dataset), a feature that allows you to load a directory of files. The [`IncrementalDataSet`](https://kedro.readthedocs.io/en/stable/04_user_guide/08_advanced_io.html#incremental-loads-with-incrementaldataset) stores the information about the last processed partition in a `checkpoint`, read more about this feature [**here**](https://kedro.readthedocs.io/en/stable/04_user_guide/08_advanced_io.html#incremental-loads-with-incrementaldataset).

### New features

* Added `layer` attribute for datasets in `kedro.extras.datasets` to specify the name of a layer according to [data engineering convention](https://kedro.readthedocs.io/en/latest/06_resources/01_faq.html#what-is-data-engineering-convention), this feature will be passed to [`kedro-viz`](https://github.com/quantumblacklabs/kedro-viz) in future releases.
* Enabled loading a particular version of a dataset in Jupyter Notebooks and iPython, using `catalog.load("dataset_name", version="<2019-12-13T15.08.09.255Z>")`.
* Added property `run_id` on `ProjectContext`, used for versioning using the [`Journal`](https://kedro.readthedocs.io/en/stable/04_user_guide/13_journal.html). To customise your journal `run_id` you can override the private method `_get_run_id()`.
* Added the ability to install all optional kedro dependencies via `pip install "kedro[all]"`.
* Modified the `DataCatalog`'s load order for datasets, loading order is the following:
  - `kedro.io`
  - `kedro.extras.datasets`
  - Import path, specified in `type`
* Added an optional `copy_mode` flag to `CachedDataSet` and `MemoryDataSet` to specify (`deepcopy`, `copy` or `assign`) the copy mode to use when loading and saving.

### New Datasets

| Type                 | Description                                                                                                                                      | Location                            |
| -------------------- | ------------------------------------------------------------------------------------------------------------------------------------------------ | ----------------------------------- |
| `ParquetDataSet`     | Handles parquet datasets using Dask                                                                                                              | `kedro.extras.datasets.dask`        |
| `PickleDataSet`      | Work with Pickle files using [`fsspec`](https://filesystem-spec.readthedocs.io/en/latest/) to communicate with the underlying filesystem         | `kedro.extras.datasets.pickle`      |
| `CSVDataSet`         | Work with CSV files using [`fsspec`](https://filesystem-spec.readthedocs.io/en/latest/) to communicate with the underlying filesystem            | `kedro.extras.datasets.pandas`      |
| `TextDataSet`        | Work with text files using [`fsspec`](https://filesystem-spec.readthedocs.io/en/latest/) to communicate with the underlying filesystem           | `kedro.extras.datasets.pandas`      |
| `ExcelDataSet`       | Work with Excel files using [`fsspec`](https://filesystem-spec.readthedocs.io/en/latest/) to communicate with the underlying filesystem          | `kedro.extras.datasets.pandas`      |
| `HDFDataSet`         | Work with HDF using [`fsspec`](https://filesystem-spec.readthedocs.io/en/latest/) to communicate with the underlying filesystem                  | `kedro.extras.datasets.pandas`      |
| `YAMLDataSet`        | Work with YAML files using [`fsspec`](https://filesystem-spec.readthedocs.io/en/latest/) to communicate with the underlying filesystem           | `kedro.extras.datasets.yaml`        |
| `MatplotlibWriter`   | Save with Matplotlib images using [`fsspec`](https://filesystem-spec.readthedocs.io/en/latest/) to communicate with the underlying filesystem    | `kedro.extras.datasets.matplotlib`  |
| `NetworkXDataSet`    | Work with NetworkX files using [`fsspec`](https://filesystem-spec.readthedocs.io/en/latest/) to communicate with the underlying filesystem       | `kedro.extras.datasets.networkx`    |
| `BioSequenceDataSet` | Work with bio-sequence objects using [`fsspec`](https://filesystem-spec.readthedocs.io/en/latest/) to communicate with the underlying filesystem | `kedro.extras.datasets.biosequence` |
| `GBQTableDataSet`    | Work with Google BigQuery                                                                                                                        | `kedro.extras.datasets.pandas`      |
| `FeatherDataSet`     | Work with feather files using [`fsspec`](https://filesystem-spec.readthedocs.io/en/latest/) to communicate with the underlying filesystem        | `kedro.extras.datasets.pandas`      |
| `IncrementalDataSet` | Inherit from `PartitionedDataSet` and remembers the last processed partition                                                                     | `kedro.io`                          |

### Files with a new location

| Type                                                                 | New Location                                 |
| -------------------------------------------------------------------- | -------------------------------------------- |
| `JSONDataSet`                                                        | `kedro.extras.datasets.pandas`               |
| `CSVBlobDataSet`                                                     | `kedro.extras.datasets.pandas`               |
| `JSONBlobDataSet`                                                    | `kedro.extras.datasets.pandas`               |
| `SQLTableDataSet`                                                    | `kedro.extras.datasets.pandas`               |
| `SQLQueryDataSet`                                                    | `kedro.extras.datasets.pandas`               |
| `SparkDataSet`                                                       | `kedro.extras.datasets.spark`                |
| `SparkHiveDataSet`                                                   | `kedro.extras.datasets.spark`                |
| `SparkJDBCDataSet`                                                   | `kedro.extras.datasets.spark`                |
| `kedro/contrib/decorators/retry.py`                                  | `kedro/extras/decorators/retry_node.py`      |
| `kedro/contrib/decorators/memory_profiler.py`                        | `kedro/extras/decorators/memory_profiler.py` |
| `kedro/contrib/io/transformers/transformers.py`                      | `kedro/extras/transformers/time_profiler.py` |
| `kedro/contrib/colors/logging/color_logger.py`                       | `kedro/extras/logging/color_logger.py`       |
| `extras/ipython_loader.py`                                           | `tools/ipython/ipython_loader.py`            |
| `kedro/contrib/io/cached/cached_dataset.py`                          | `kedro/io/cached_dataset.py`                 |
| `kedro/contrib/io/catalog_with_default/data_catalog_with_default.py` | `kedro/io/data_catalog_with_default.py`      |
| `kedro/contrib/config/templated_config.py`                           | `kedro/config/templated_config.py`           |

## Upcoming deprecations

| Category                  | Type                                                           |
| ------------------------- | -------------------------------------------------------------- |
| **Datasets**              | `BioSequenceLocalDataSet`                                      |
|                           | `CSVGCSDataSet`                                                |
|                           | `CSVHTTPDataSet`                                               |
|                           | `CSVLocalDataSet`                                              |
|                           | `CSVS3DataSet`                                                 |
|                           | `ExcelLocalDataSet`                                            |
|                           | `FeatherLocalDataSet`                                          |
|                           | `JSONGCSDataSet`                                               |
|                           | `JSONLocalDataSet`                                             |
|                           | `HDFLocalDataSet`                                              |
|                           | `HDFS3DataSet`                                                 |
|                           | `kedro.contrib.io.cached.CachedDataSet`                        |
|                           | `kedro.contrib.io.catalog_with_default.DataCatalogWithDefault` |
|                           | `MatplotlibLocalWriter`                                        |
|                           | `MatplotlibS3Writer`                                           |
|                           | `NetworkXLocalDataSet`                                         |
|                           | `ParquetGCSDataSet`                                            |
|                           | `ParquetLocalDataSet`                                          |
|                           | `ParquetS3DataSet`                                             |
|                           | `PickleLocalDataSet`                                           |
|                           | `PickleS3DataSet`                                              |
|                           | `TextLocalDataSet`                                             |
|                           | `YAMLLocalDataSet`                                             |
| **Decorators**            | `kedro.contrib.decorators.memory_profiler`                     |
|                           | `kedro.contrib.decorators.retry`                               |
|                           | `kedro.contrib.decorators.pyspark.spark_to_pandas`             |
|                           | `kedro.contrib.decorators.pyspark.pandas_to_spark`             |
| **Transformers**          | `kedro.contrib.io.transformers.transformers`                   |
| **Configuration Loaders** | `kedro.contrib.config.TemplatedConfigLoader`                   |

## Bug fixes and other changes
* Added the option to set/overwrite params in `config.yaml` using YAML dict style instead of string CLI formatting only.
* Kedro CLI arguments `--node` and `--tag` support comma-separated values, alternative methods will be deprecated in future releases.
* Fixed a bug in the `invalidate_cache` method of `ParquetGCSDataSet` and `CSVGCSDataSet`.
* `--load-version` now won't break if version value contains a colon.
* Enabled running `node`s with duplicate inputs.
* Improved error message when empty credentials are passed into `SparkJDBCDataSet`.
* Fixed bug that caused an empty project to fail unexpectedly with ImportError in `template/.../pipeline.py`.
* Fixed bug related to saving dataframe with categorical variables in table mode using `HDFS3DataSet`.
* Fixed bug that caused unexpected behavior when using `from_nodes` and `to_nodes` in pipelines using transcoding.
* Credentials nested in the dataset config are now also resolved correctly.
* Bumped minimum required pandas version to 0.24.0 to make use of `pandas.DataFrame.to_numpy` (recommended alternative to `pandas.DataFrame.values`).
* Docs improvements.
* `Pipeline.transform` skips modifying node inputs/outputs containing `params:` or `parameters` keywords.
* Support for `dataset_credentials` key in the credentials for `PartitionedDataSet` is now deprecated. The dataset credentials should be specified explicitly inside the dataset config.
* Datasets can have a new `confirm` function which is called after a successful node function execution if the node contains `confirms` argument with such dataset name.
* Make the resume prompt on pipeline run failure use `--from-nodes` instead of `--from-inputs` to avoid unnecessarily re-running nodes that had already executed.
* When closed, Jupyter notebook kernels are automatically terminated after 30 seconds of inactivity by default. Use `--idle-timeout` option to update it.
* Added `kedro-viz` to the Kedro project template `requirements.txt` file.
* Removed the `results` and `references` folder from the project template.
* Updated contribution process in `CONTRIBUTING.md`.

## Breaking changes to the API
* Existing `MatplotlibWriter` dataset in `contrib` was renamed to `MatplotlibLocalWriter`.
* `kedro/contrib/io/matplotlib/matplotlib_writer.py` was renamed to `kedro/contrib/io/matplotlib/matplotlib_local_writer.py`.
* `kedro.contrib.io.bioinformatics.sequence_dataset.py` was renamed to `kedro.contrib.io.bioinformatics.biosequence_local_dataset.py`.

## Thanks for supporting contributions
[Andrii Ivaniuk](https://github.com/andrii-ivaniuk), [Jonas Kemper](https://github.com/jonasrk), [Yuhao Zhu](https://github.com/yhzqb), [Balazs Konig](https://github.com/BalazsKonigQB), [Pedro Abreu](https://github.com/PedroAbreuQB), [Tam-Sanh Nguyen](https://github.com/tamsanh), [Peter Zhao](https://github.com/zxpeter), [Deepyaman Datta](https://github.com/deepyaman), [Florian Roessler](https://github.com/fdroessler/), [Miguel Rodriguez Gutierrez](https://github.com/MigQ2)

# 0.15.5

## Major features and improvements
* New CLI commands and command flags:
  - Load multiple `kedro run` CLI flags from a configuration file with the `--config` flag (e.g. `kedro run --config run_config.yml`)
  - Run parametrised pipeline runs with the `--params` flag (e.g. `kedro run --params param1:value1,param2:value2`).
  - Lint your project code using the `kedro lint` command, your project is linted with [`black`](https://github.com/psf/black) (Python 3.6+), [`flake8`](https://gitlab.com/pycqa/flake8) and [`isort`](https://github.com/timothycrosley/isort).
* Load specific environments with Jupyter notebooks using `KEDRO_ENV` which will globally set `run`, `jupyter notebook` and `jupyter lab` commands using environment variables.
* Added the following datasets:
  - `CSVGCSDataSet` dataset in `contrib` for working with CSV files in Google Cloud Storage.
  - `ParquetGCSDataSet` dataset in `contrib` for working with Parquet files in Google Cloud Storage.
  - `JSONGCSDataSet` dataset in `contrib` for working with JSON files in Google Cloud Storage.
  - `MatplotlibS3Writer` dataset in `contrib` for saving Matplotlib images to S3.
  - `PartitionedDataSet` for working with datasets split across multiple files.
  - `JSONDataSet` dataset for working with JSON files that uses [`fsspec`](https://filesystem-spec.readthedocs.io/en/latest/) to communicate with the underlying filesystem. It doesn't support `http(s)` protocol for now.
* Added `s3fs_args` to all S3 datasets.
* Pipelines can be deducted with `pipeline1 - pipeline2`.

## Bug fixes and other changes
* `ParallelRunner` now works with `SparkDataSet`.
* Allowed the use of nulls in `parameters.yml`.
* Fixed an issue where `%reload_kedro` wasn't reloading all user modules.
* Fixed `pandas_to_spark` and `spark_to_pandas` decorators to work with functions with kwargs.
* Fixed a bug where `kedro jupyter notebook` and `kedro jupyter lab` would run a different Jupyter installation to the one in the local environment.
* Implemented Databricks-compatible dataset versioning for `SparkDataSet`.
* Fixed a bug where `kedro package` would fail in certain situations where `kedro build-reqs` was used to generate `requirements.txt`.
* Made `bucket_name` argument optional for the following datasets: `CSVS3DataSet`, `HDFS3DataSet`, `PickleS3DataSet`, `contrib.io.parquet.ParquetS3DataSet`, `contrib.io.gcs.JSONGCSDataSet` - bucket name can now be included into the filepath along with the filesystem protocol (e.g. `s3://bucket-name/path/to/key.csv`).
* Documentation improvements and fixes.

## Breaking changes to the API
* Renamed entry point for running pip-installed projects to `run_package()` instead of `main()` in `src/<package>/run.py`.
* `bucket_name` key has been removed from the string representation of the following datasets: `CSVS3DataSet`, `HDFS3DataSet`, `PickleS3DataSet`, `contrib.io.parquet.ParquetS3DataSet`, `contrib.io.gcs.JSONGCSDataSet`.
* Moved the `mem_profiler` decorator to `contrib` and separated the `contrib` decorators so that dependencies are modular. You may need to update your import paths, for example the pyspark decorators should be imported as `from kedro.contrib.decorators.pyspark import <pyspark_decorator>` instead of `from kedro.contrib.decorators import <pyspark_decorator>`.

## Thanks for supporting contributions
[Sheldon Tsen](https://github.com/sheldontsen-qb), [@roumail](https://github.com/roumail), [Karlson Lee](https://github.com/i25959341), [Waylon Walker](https://github.com/WaylonWalker), [Deepyaman Datta](https://github.com/deepyaman), [Giovanni](https://github.com/plauto), [Zain Patel](https://github.com/mzjp2)

# 0.15.4

## Major features and improvements
* `kedro jupyter` now gives the default kernel a sensible name.
* `Pipeline.name` has been deprecated in favour of `Pipeline.tags`.
* Reuse pipelines within a Kedro project using `Pipeline.transform`, it simplifies dataset and node renaming.
* Added Jupyter Notebook line magic (`%run_viz`) to run `kedro viz` in a Notebook cell (requires [`kedro-viz`](https://github.com/quantumblacklabs/kedro-viz) version 3.0.0 or later).
* Added the following datasets:
  - `NetworkXLocalDataSet` in `kedro.contrib.io.networkx` to load and save local graphs (JSON format) via NetworkX. (by [@josephhaaga](https://github.com/josephhaaga))
  - `SparkHiveDataSet` in `kedro.contrib.io.pyspark.SparkHiveDataSet` allowing usage of Spark and insert/upsert on non-transactional Hive tables.
* `kedro.contrib.config.TemplatedConfigLoader` now supports name/dict key templating and default values.

## Bug fixes and other changes
* `get_last_load_version()` method for versioned datasets now returns exact last load version if the dataset has been loaded at least once and `None` otherwise.
* Fixed a bug in `_exists` method for versioned `SparkDataSet`.
* Enabled the customisation of the ExcelWriter in `ExcelLocalDataSet` by specifying options under `writer` key in `save_args`.
* Fixed a bug in IPython startup script, attempting to load context from the incorrect location.
* Removed capping the length of a dataset's string representation.
* Fixed `kedro install` command failing on Windows if `src/requirements.txt` contains a different version of Kedro.
* Enabled passing a single tag into a node or a pipeline without having to wrap it in a list (i.e. `tags="my_tag"`).

## Breaking changes to the API
* Removed `_check_paths_consistency()` method from `AbstractVersionedDataSet`. Version consistency check is now done in `AbstractVersionedDataSet.save()`. Custom versioned datasets should modify `save()` method implementation accordingly.

## Thanks for supporting contributions
[Joseph Haaga](https://github.com/josephhaaga), [Deepyaman Datta](https://github.com/deepyaman), [Joost Duisters](https://github.com/JoostDuisters), [Zain Patel](https://github.com/mzjp2), [Tom Vigrass](https://github.com/tomvigrass)

# 0.15.3

## Bug Fixes and other changes
* Narrowed the requirements for `PyTables` so that we maintain support for Python 3.5.

# 0.15.2

## Major features and improvements
* Added `--load-version`, a `kedro run` argument that allows you run the pipeline with a particular load version of a dataset.
* Support for modular pipelines in `src/`, break the pipeline into isolated parts with reusability in mind.
* Support for multiple pipelines, an ability to have multiple entry point pipelines and choose one with `kedro run --pipeline NAME`.
* Added a `MatplotlibWriter` dataset in `contrib` for saving Matplotlib images.
* An ability to template/parameterize configuration files with `kedro.contrib.config.TemplatedConfigLoader`.
* Parameters are exposed as a context property for ease of access in iPython / Jupyter Notebooks with `context.params`.
* Added `max_workers` parameter for ``ParallelRunner``.

## Bug fixes and other changes
* Users will override the `_get_pipeline` abstract method in `ProjectContext(KedroContext)` in `run.py` rather than the `pipeline` abstract property. The `pipeline` property is not abstract anymore.
* Improved an error message when versioned local dataset is saved and unversioned path already exists.
* Added `catalog` global variable to `00-kedro-init.py`, allowing you to load datasets with `catalog.load()`.
* Enabled tuples to be returned from a node.
* Disallowed the ``ConfigLoader`` loading the same file more than once, and deduplicated the `conf_paths` passed in.
* Added a `--open` flag to `kedro build-docs` that opens the documentation on build.
* Updated the ``Pipeline`` representation to include name of the pipeline, also making it readable as a context property.
* `kedro.contrib.io.pyspark.SparkDataSet` and `kedro.contrib.io.azure.CSVBlobDataSet` now support versioning.

## Breaking changes to the API
* `KedroContext.run()` no longer accepts `catalog` and `pipeline` arguments.
* `node.inputs` now returns the node's inputs in the order required to bind them properly to the node's function.

## Thanks for supporting contributions
[Deepyaman Datta](https://github.com/deepyaman), [Luciano Issoe](https://github.com/Lucianois), [Joost Duisters](https://github.com/JoostDuisters), [Zain Patel](https://github.com/mzjp2), [William Ashford](https://github.com/williamashfordQB), [Karlson Lee](https://github.com/i25959341)

# 0.15.1

## Major features and improvements
* Extended `versioning` support to cover the tracking of environment setup, code and datasets.
* Added the following datasets:
  - `FeatherLocalDataSet` in `contrib` for usage with pandas. (by [@mdomarsaleem](https://github.com/mdomarsaleem))
* Added `get_last_load_version` and `get_last_save_version` to `AbstractVersionedDataSet`.
* Implemented `__call__` method on `Node` to allow for users to execute `my_node(input1=1, input2=2)` as an alternative to `my_node.run(dict(input1=1, input2=2))`.
* Added new `--from-inputs` run argument.

## Bug fixes and other changes
* Fixed a bug in `load_context()` not loading context in non-Kedro Jupyter Notebooks.
* Fixed a bug in `ConfigLoader.get()` not listing nested files for `**`-ending glob patterns.
* Fixed a logging config error in Jupyter Notebook.
* Updated documentation in `03_configuration` regarding how to modify the configuration path.
* Documented the architecture of Kedro showing how we think about library, project and framework components.
* `extras/kedro_project_loader.py` renamed to `extras/ipython_loader.py` and now runs any IPython startup scripts without relying on the Kedro project structure.
* Fixed TypeError when validating partial function's signature.
* After a node failure during a pipeline run, a resume command will be suggested in the logs. This command will not work if the required inputs are MemoryDataSets.

## Breaking changes to the API

## Thanks for supporting contributions
[Omar Saleem](https://github.com/mdomarsaleem), [Mariana Silva](https://github.com/marianansilva), [Anil Choudhary](https://github.com/aniryou), [Craig](https://github.com/cfranklin11)

# 0.15.0

## Major features and improvements
* Added `KedroContext` base class which holds the configuration and Kedro's main functionality (catalog, pipeline, config, runner).
* Added a new CLI command `kedro jupyter convert` to facilitate converting Jupyter Notebook cells into Kedro nodes.
* Added support for `pip-compile` and new Kedro command `kedro build-reqs` that generates `requirements.txt` based on `requirements.in`.
* Running `kedro install` will install packages to conda environment if `src/environment.yml` exists in your project.
* Added a new `--node` flag to `kedro run`, allowing users to run only the nodes with the specified names.
* Added new `--from-nodes` and `--to-nodes` run arguments, allowing users to run a range of nodes from the pipeline.
* Added prefix `params:` to the parameters specified in `parameters.yml` which allows users to differentiate between their different parameter node inputs and outputs.
* Jupyter Lab/Notebook now starts with only one kernel by default.
* Added the following datasets:
  -  `CSVHTTPDataSet` to load CSV using HTTP(s) links.
  - `JSONBlobDataSet` to load json (-delimited) files from Azure Blob Storage.
  - `ParquetS3DataSet` in `contrib` for usage with pandas. (by [@mmchougule](https://github.com/mmchougule))
  - `CachedDataSet` in `contrib` which will cache data in memory to avoid io/network operations. It will clear the cache once a dataset is no longer needed by a pipeline. (by [@tsanikgr](https://github.com/tsanikgr))
  - `YAMLLocalDataSet` in `contrib` to load and save local YAML files. (by [@Minyus](https://github.com/Minyus))

## Bug fixes and other changes
* Documentation improvements including instructions on how to initialise a Spark session using YAML configuration.
* `anyconfig` default log level changed from `INFO` to `WARNING`.
* Added information on installed plugins to `kedro info`.
* Added style sheets for project documentation, so the output of `kedro build-docs` will resemble the style of `kedro docs`.

## Breaking changes to the API
* Simplified the Kedro template in `run.py` with the introduction of `KedroContext` class.
* Merged `FilepathVersionMixIn` and `S3VersionMixIn` under one abstract class `AbstractVersionedDataSet` which extends`AbstractDataSet`.
* `name` changed to be a keyword-only argument for `Pipeline`.
* `CSVLocalDataSet` no longer supports URLs. `CSVHTTPDataSet` supports URLs.

### Migration guide from Kedro 0.14.* to Kedro 0.15.0
#### Migration for Kedro project template
This guide assumes that:
  * The framework specific code has not been altered significantly
  * Your project specific code is stored in the dedicated python package under `src/`.

The breaking changes were introduced in the following project template files:
- `<project-name>/.ipython/profile_default/startup/00-kedro-init.py`
- `<project-name>/kedro_cli.py`
- `<project-name>/src/tests/test_run.py`
- `<project-name>/src/<package-name>/run.py`
- `<project-name>/.kedro.yml` (new file)

The easiest way to migrate your project from Kedro 0.14.* to Kedro 0.15.0 is to create a new project (by using `kedro new`) and move code and files bit by bit as suggested in the detailed guide below:

1. Create a new project with the same name by running `kedro new`

2. Copy the following folders to the new project:
 - `results/`
 - `references/`
 - `notebooks/`
 - `logs/`
 - `data/`
 - `conf/`

3. If you customised your `src/<package>/run.py`, make sure you apply the same customisations to `src/<package>/run.py`
 - If you customised `get_config()`, you can override `config_loader` property in `ProjectContext` derived class
 - If you customised `create_catalog()`, you can override `catalog()` property in `ProjectContext` derived class
 - If you customised `run()`, you can override `run()` method in `ProjectContext` derived class
 - If you customised default `env`, you can override it in `ProjectContext` derived class or pass it at construction. By default, `env` is `local`.
 - If you customised default `root_conf`, you can override `CONF_ROOT` attribute in `ProjectContext` derived class. By default, `KedroContext` base class has `CONF_ROOT` attribute set to `conf`.

4. The following syntax changes are introduced in ipython or Jupyter notebook/labs:
 - `proj_dir` -> `context.project_path`
 - `proj_name` -> `context.project_name`
 - `conf` -> `context.config_loader`.
 - `io` -> `context.catalog` (e.g., `io.load()` -> `context.catalog.load()`)

5. If you customised your `kedro_cli.py`, you need to apply the same customisations to your `kedro_cli.py` in the new project.

6. Copy the contents of the old project's `src/requirements.txt` into the new project's `src/requirements.in` and, from the project root directory, run the `kedro build-reqs` command in your terminal window.

#### Migration for versioning custom dataset classes

If you defined any custom dataset classes which support versioning in your project, you need to apply the following changes:

1. Make sure your dataset inherits from `AbstractVersionedDataSet` only.
2. Call `super().__init__()` with the appropriate arguments in the dataset's `__init__`. If storing on local filesystem, providing the filepath and the version is enough. Otherwise, you should also pass in an `exists_function` and a `glob_function` that emulate `exists` and `glob` in a different filesystem (see `CSVS3DataSet` as an example).
3. Remove setting of the `_filepath` and `_version` attributes in the dataset's `__init__`, as this is taken care of in the base abstract class.
4. Any calls to `_get_load_path` and `_get_save_path` methods should take no arguments.
5. Ensure you convert the output of `_get_load_path` and `_get_save_path` appropriately, as these now return [`PurePath`s](https://docs.python.org/3/library/pathlib.html#pure-paths) instead of strings.
6. Make sure `_check_paths_consistency` is called with [`PurePath`s](https://docs.python.org/3/library/pathlib.html#pure-paths) as input arguments, instead of strings.

These steps should have brought your project to Kedro 0.15.0. There might be some more minor tweaks needed as every project is unique, but now you have a pretty solid base to work with. If you run into any problems, please consult the [Kedro documentation](https://kedro.readthedocs.io).

## Thanks for supporting contributions
[Dmitry Vukolov](https://github.com/dvukolov), [Jo Stichbury](https://github.com/stichbury), [Angus Williams](https://github.com/awqb), [Deepyaman Datta](https://github.com/deepyaman), [Mayur Chougule](https://github.com/mmchougule), [Marat Kopytjuk](https://github.com/kopytjuk), [Evan Miller](https://github.com/evanmiller29), [Yusuke Minami](https://github.com/Minyus)

# 0.14.3

## Major features and improvements
* Tab completion for catalog datasets in `ipython` or `jupyter` sessions. (Thank you [@datajoely](https://github.com/datajoely) and [@WaylonWalker](https://github.com/WaylonWalker))
* Added support for transcoding, an ability to decouple loading/saving mechanisms of a dataset from its storage location, denoted by adding '@' to the dataset name.
* Datasets have a new `release` function that instructs them to free any cached data. The runners will call this when the dataset is no longer needed downstream.

## Bug fixes and other changes
* Add support for pipeline nodes made up from partial functions.
* Expand user home directory `~` for TextLocalDataSet (see issue #19).
* Add a `short_name` property to `Node`s for a display-friendly (but not necessarily unique) name.
* Add Kedro project loader for IPython: `extras/kedro_project_loader.py`.
* Fix source file encoding issues with Python 3.5 on Windows.
* Fix local project source not having priority over the same source installed as a package, leading to local updates not being recognised.

## Breaking changes to the API
* Remove the max_loads argument from the `MemoryDataSet` constructor and from the `AbstractRunner.create_default_data_set` method.

## Thanks for supporting contributions
[Joel Schwarzmann](https://github.com/datajoely), [Alex Kalmikov](https://github.com/kalexqb)

# 0.14.2

## Major features and improvements
* Added Data Set transformer support in the form of AbstractTransformer and DataCatalog.add_transformer.

## Breaking changes to the API
* Merged the `ExistsMixin` into `AbstractDataSet`.
* `Pipeline.node_dependencies` returns a dictionary keyed by node, with sets of parent nodes as values; `Pipeline` and `ParallelRunner` were refactored to make use of this for topological sort for node dependency resolution and running pipelines respectively.
* `Pipeline.grouped_nodes` returns a list of sets, rather than a list of lists.

## Thanks for supporting contributions

[Darren Gallagher](https://github.com/dazzag24), [Zain Patel](https://github.com/mzjp2)

# 0.14.1

## Major features and improvements
* New I/O module `HDFS3DataSet`.

## Bug fixes and other changes
* Improved API docs.
* Template `run.py` will throw a warning instead of error if `credentials.yml`
  is not present.

## Breaking changes to the API
None


# 0.14.0

The initial release of Kedro.


## Thanks for supporting contributions

Jo Stichbury, Aris Valtazanos, Fabian Peters, Guilherme Braccialli, Joel Schwarzmann, Miguel Beltre, Mohammed ElNabawy, Deepyaman Datta, Shubham Agrawal, Oleg Andreyev, Mayur Chougule, William Ashford, Ed Cannon, Nikhilesh Nukala, Sean Bailey, Vikram Tegginamath, Thomas Huijskens, Musa Bilal

We are also grateful to everyone who advised and supported us, filed issues or helped resolve them, asked and answered questions and were part of inspiring discussions.<|MERGE_RESOLUTION|>--- conflicted
+++ resolved
@@ -11,7 +11,6 @@
 # Release 0.16.4
 
 ## Major features and improvements
-<<<<<<< HEAD
 * Added the following new datasets.
 
 | Type             | Description                                                                                             | Location                      |
@@ -19,8 +18,6 @@
 | `MessageDataSet` | Manage email messages using [the Python standard library](https://docs.python.org/3/library/email.html) | `kedro.extras.datasets.email` |
 
 * Fixed a bug for using `ParallelRunner` on Windows.
-=======
->>>>>>> e7cf14d1
 * Enabled auto-discovery of hooks implementations coming from installed plugins.
 
 ## Bug fixes and other changes
