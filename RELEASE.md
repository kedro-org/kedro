--- conflicted
+++ resolved
@@ -30,11 +30,10 @@
 
 ## Major features and improvements
 * Added execution time to pipeline completion log.
-## Bug fixes and other changes
-<<<<<<< HEAD
-=======
+
+## Bug fixes and other changes
 * Fixed a recursion error in custom datasets when `_describe()` accessed `self.__dict__`.
->>>>>>> 276a1d7b
+
 ## Breaking changes to the API
 ## Upcoming deprecations for Kedro 1.0.0
 ## Documentation changes
