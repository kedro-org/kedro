# Upcoming Release 0.19.0

## Major features and improvements

## Bug fixes and other changes

## Breaking changes to the API

## Migration guide from Kedro 0.18.* to 0.19.*

# Upcoming Release 0.18.7

## Major features and improvements

## Bug fixes and other changes
<<<<<<< HEAD
* Fixed bug that didn't allow to read or write datasets with `s3a` or `s3n` filepaths
* Added a guide and tooling for developing Kedro for Databricks.
=======
>>>>>>> 22fc2707

## Breaking changes to the API

# Release 0.18.6

## Bug fixes and other changes
* Fixed bug that didn't allow to read or write datasets with `s3a` or `s3n` filepaths
* Fixed bug with overriding nested parameters using the `--params` flag
* Fixed bug that made session store incompatible with `Kedro-Viz` experiment tracking

## Migration guide from Kedro 0.18.5 to 0.18.6
A regression introduced in Kedro version `0.18.5` caused the `Kedro-Viz` console to fail to show experiment tracking correctly. If you experienced this issue, you will need to:
* upgrade to Kedro version `0.18.6`
* delete any erroneous session entries created with Kedro 0.18.5 from your session_store.db stored at `<project-path>/data/session_store.db`.

Thanks to Kedroids tomohiko kato, [tsanikgr](https://github.com/tsanikgr) and [maddataanalyst](https://github.com/maddataanalyst) for very detailed reports about the bug.

# Release 0.18.5

> This release introduced a bug that causes a failure in experiment tracking within the `Kedro-Viz` console. We recommend that you use Kedro version `0.18.6` in preference.

## Major features and improvements
* Added new `OmegaConfigLoader` which uses `OmegaConf` for loading and merging configuration.
* Added the `--conf-source` option to `kedro run`, allowing users to specify a source for project configuration for the run.
* Added `omegaconf` syntax as option for `--params`. Keys and values can now be separated by colons or equals signs.
* Added support for generator functions as nodes, i.e. using `yield` instead of return.
  * Enable chunk-wise processing in nodes with generator functions.
  * Save node outputs after every `yield` before proceeding with next chunk.
* Fixed incorrect parsing of Azure Data Lake Storage Gen2 URIs used in datasets.
* Added support for loading credentials from environment variables using `OmegaConfigLoader`.
* Added new `--namespace` flag to `kedro run` to enable filtering by node namespace.
* Added a new argument `node` for all four dataset hooks.
* Added the `kedro run` flags `--nodes`, `--tags`, and `--load-versions` to replace `--node`, `--tag`, and `--load-version`.

## Bug fixes and other changes
* Commas surrounded by square brackets (only possible for nodes with default names) will no longer split the arguments to `kedro run` options which take a list of nodes as inputs (`--from-nodes` and `--to-nodes`).
* Fixed bug where `micropkg` manifest section in `pyproject.toml` isn't recognised as allowed configuration.
* Fixed bug causing `load_ipython_extension` not to register the `%reload_kedro` line magic when called in a directory that does not contain a Kedro project.
* Added `anyconfig`'s `ac_context` parameter to `kedro.config.commons` module functions for more flexible `ConfigLoader` customizations.
* Change reference to `kedro.pipeline.Pipeline` object throughout test suite with `kedro.modular_pipeline.pipeline` factory.
* Fixed bug causing the `after_dataset_saved` hook only to be called for one output dataset when multiple are saved in a single node and async saving is in use.
* Log level for "Credentials not found in your Kedro project config" was changed from `WARNING` to `DEBUG`.
* Added safe extraction of tar files in `micropkg pull` to fix vulnerability caused by [CVE-2007-4559](https://github.com/advisories/GHSA-gw9q-c7gh-j9vm).
* Documentation improvements
    * Bug fix in table font size
    * Updated API docs links for datasets
    * Improved CLI docs for `kedro run`
    * Revised documentation for visualisation to build plots and for experiment tracking
    * Added example for loading external credentials to the Hooks documentation

## Breaking changes to the API

## Community contributions
Many thanks to the following Kedroids for contributing PRs to this release:

* [adamfrly](https://github.com/adamfrly)
* [corymaklin](https://github.com/corymaklin)
* [Emiliopb](https://github.com/Emiliopb)
* [grhaonan](https://github.com/grhaonan)
* [JStumpp](https://github.com/JStumpp)
* [michalbrys](https://github.com/michalbrys)
* [sbrugman](https://github.com/sbrugman)

## Upcoming deprecations for Kedro 0.19.0
* `project_version` will be deprecated in `pyproject.toml` please use `kedro_init_version` instead.
* Deprecated `kedro run` flags `--node`, `--tag`, and `--load-version` in favour of `--nodes`, `--tags`, and `--load-versions`.

# Release 0.18.4

## Major features and improvements
* Make Kedro instantiate datasets from `kedro_datasets` with higher priority than `kedro.extras.datasets`. `kedro_datasets` is the namespace for the new `kedro-datasets` python package.
* The config loader objects now implement `UserDict` and the configuration is accessed through `conf_loader['catalog']`.
* You can configure config file patterns through `settings.py` without creating a custom config loader.
* Added the following new datasets:

| Type                                 | Description                                                                | Location                      |
| ------------------------------------ | -------------------------------------------------------------------------- | ----------------------------- |
| `svmlight.SVMLightDataSet` | Work with svmlight/libsvm files using scikit-learn library | `kedro.extras.datasets.svmlight` |
| `video.VideoDataSet`                 | Read and write video files from a filesystem                               | `kedro.extras.datasets.video` |
| `video.video_dataset.SequenceVideo`  | Create a video object from an iterable sequence to use with `VideoDataSet` | `kedro.extras.datasets.video` |
| `video.video_dataset.GeneratorVideo` | Create a video object from a generator to use with `VideoDataSet`          | `kedro.extras.datasets.video` |
* Implemented support for a functional definition of schema in `dask.ParquetDataSet` to work with the `dask.to_parquet` API.

## Bug fixes and other changes
* Fixed `kedro micropkg pull` for packages on PyPI.
* Fixed `format` in `save_args` for `SparkHiveDataSet`, previously it didn't allow you to save it as delta format.
* Fixed save errors in `TensorFlowModelDataset` when used without versioning; previously, it wouldn't overwrite an existing model.
* Added support for `tf.device` in `TensorFlowModelDataset`.
* Updated error message for `VersionNotFoundError` to handle insufficient permission issues for cloud storage.
* Updated Experiment Tracking docs with working examples.
* Updated MatplotlibWriter Dataset, TextDataset, plotly.PlotlyDataSet and plotly.JSONDataSet docs with working examples.
* Modified implementation of the Kedro IPython extension to use `local_ns` rather than a global variable.
* Refactored `ShelveStore` to its own module to ensure multiprocessing works with it.
* `kedro.extras.datasets.pandas.SQLQueryDataSet` now takes optional argument `execution_options`.
* Removed `attrs` upper bound to support newer versions of Airflow.
* Bumped the lower bound for the `setuptools` dependency to <=61.5.1.

## Minor breaking changes to the API

## Upcoming deprecations for Kedro 0.19.0
* `kedro test` and `kedro lint` will be deprecated.

## Documentation
* Revised the Introduction to shorten it
* Revised the Get Started section to remove unnecessary information and clarify the learning path
* Updated the spaceflights tutorial to simplify the later stages and clarify what the reader needed to do in each phase
* Moved some pages that covered advanced materials into more appropriate sections
* Moved visualisation into its own section
* Fixed a bug that degraded user experience: the table of contents is now sticky when you navigate between pages
* Added redirects where needed on ReadTheDocs for legacy links and bookmarks

## Contributions from the Kedroid community
We are grateful to the following for submitting PRs that contributed to this release: [jstammers](https://github.com/jstammers), [FlorianGD](https://github.com/FlorianGD), [yash6318](https://github.com/yash6318), [carlaprv](https://github.com/carlaprv), [dinotuku](https://github.com/dinotuku), [williamcaicedo](https://github.com/williamcaicedo), [avan-sh](https://github.com/avan-sh), [Kastakin](https://github.com/Kastakin), [amaralbf](https://github.com/amaralbf), [BSGalvan](https://github.com/BSGalvan), [levimjoseph](https://github.com/levimjoseph), [daniel-falk](https://github.com/daniel-falk), [clotildeguinard](https://github.com/clotildeguinard), [avsolatorio](https://github.com/avsolatorio), and [picklejuicedev](https://github.com/picklejuicedev) for comments and input to documentation changes

# Release 0.18.3

## Major features and improvements
* Implemented autodiscovery of project pipelines. A pipeline created with `kedro pipeline create <pipeline_name>` can now be accessed immediately without needing to explicitly register it in `src/<package_name>/pipeline_registry.py`, either individually by name (e.g. `kedro run --pipeline=<pipeline_name>`) or as part of the combined default pipeline (e.g. `kedro run`). By default, the simplified `register_pipelines()` function in `pipeline_registry.py` looks like:

    ```python
    def register_pipelines() -> Dict[str, Pipeline]:
        """Register the project's pipelines.

        Returns:
            A mapping from pipeline names to ``Pipeline`` objects.
        """
        pipelines = find_pipelines()
        pipelines["__default__"] = sum(pipelines.values())
        return pipelines
    ```

* The Kedro IPython extension should now be loaded with `%load_ext kedro.ipython`.
* The line magic `%reload_kedro` now accepts keywords arguments, e.g. `%reload_kedro --env=prod`.
* Improved resume pipeline suggestion for `SequentialRunner`, it will backtrack the closest persisted inputs to resume.

## Bug fixes and other changes

* Changed default `False` value for rich logging `show_locals`, to make sure credentials and other sensitive data isn't shown in logs.
* Rich traceback handling is disabled on Databricks so that exceptions now halt execution as expected. This is a workaround for a [bug in `rich`](https://github.com/Textualize/rich/issues/2455).
* When using `kedro run -n [some_node]`, if `some_node` is missing a namespace the resulting error message will suggest the correct node name.
* Updated documentation for `rich` logging.
* Updated Prefect deployment documentation to allow for reruns with saved versioned datasets.
* The Kedro IPython extension now surfaces errors when it cannot load a Kedro project.
* Relaxed `delta-spark` upper bound to allow compatibility with Spark 3.1.x and 3.2.x.
* Added `gdrive` to list of cloud protocols, enabling Google Drive paths for datasets.
* Added svg logo resource for ipython kernel.

## Upcoming deprecations for Kedro 0.19.0
* The Kedro IPython extension will no longer be available as `%load_ext kedro.extras.extensions.ipython`; use `%load_ext kedro.ipython` instead.
* `kedro jupyter convert`, `kedro build-docs`, `kedro build-reqs` and `kedro activate-nbstripout` will be deprecated.

# Release 0.18.2

## Major features and improvements
* Added `abfss` to list of cloud protocols, enabling abfss paths.
* Kedro now uses the [Rich](https://github.com/Textualize/rich) library to format terminal logs and tracebacks.
* The file `conf/base/logging.yml` is now optional. See [our documentation](https://kedro.readthedocs.io/en/0.18.2/logging/logging.html) for details.
* Introduced a `kedro.starters` entry point. This enables plugins to create custom starter aliases used by `kedro starter list` and `kedro new`.
* Reduced the `kedro new` prompts to just one question asking for the project name.

## Bug fixes and other changes
* Bumped `pyyaml` upper bound to make Kedro compatible with the [pyodide](https://pyodide.org/en/stable/usage/loading-packages.html#micropip) stack.
* Updated project template's Sphinx configuration to use `myst_parser` instead of `recommonmark`.
* Reduced number of log lines by changing the logging level from `INFO` to `DEBUG` for low priority messages.
* Kedro's framework-side logging configuration no longer performs file-based logging. Hence superfluous `info.log`/`errors.log` files are no longer created in your project root, and running Kedro on read-only file systems such as Databricks Repos is now possible.
* The `root` logger is now set to the Python default level of `WARNING` rather than `INFO`. Kedro's logger is still set to emit `INFO` level messages.
* `SequentialRunner` now has consistent execution order across multiple runs with sorted nodes.
* Bumped the upper bound for the Flake8 dependency to <5.0.
* `kedro jupyter notebook/lab` no longer reuses a Jupyter kernel.
* Required `cookiecutter>=2.1.1` to address a [known command injection vulnerability](https://security.snyk.io/vuln/SNYK-PYTHON-COOKIECUTTER-2414281).
* The session store no longer fails if a username cannot be found with `getpass.getuser`.
* Added generic typing for `AbstractDataSet` and `AbstractVersionedDataSet` as well as typing to all datasets.
* Rendered the deployment guide flowchart as a Mermaid diagram, and added Dask.

## Minor breaking changes to the API
* The module `kedro.config.default_logger` no longer exists; default logging configuration is now set automatically through `kedro.framework.project.LOGGING`. Unless you explicitly import `kedro.config.default_logger` you do not need to make any changes.

## Upcoming deprecations for Kedro 0.19.0
* `kedro.extras.ColorHandler` will be removed in 0.19.0.

# Release 0.18.1

## Major features and improvements
* Added a new hook `after_context_created` that passes the `KedroContext` instance as `context`.
* Added a new CLI hook `after_command_run`.
* Added more detail to YAML `ParserError` exception error message.
* Added option to `SparkDataSet` to specify a `schema` load argument that allows for supplying a user-defined schema as opposed to relying on the schema inference of Spark.
* The Kedro package no longer contains a built version of the Kedro documentation significantly reducing the package size.

## Bug fixes and other changes
* Removed fatal error from being logged when a Kedro session is created in a directory without git.
* Fixed `CONFIG_LOADER_CLASS` validation so that `TemplatedConfigLoader` can be specified in settings.py. Any `CONFIG_LOADER_CLASS` must be a subclass of `AbstractConfigLoader`.
* Added runner name to the `run_params` dictionary used in pipeline hooks.
* Updated [Databricks documentation](https://kedro.readthedocs.io/en/0.18.1/deployment/databricks.html) to include how to get it working with IPython extension and Kedro-Viz.
* Update sections on visualisation, namespacing, and experiment tracking in the spaceflight tutorial to correspond to the complete spaceflights starter.
* Fixed `Jinja2` syntax loading with `TemplatedConfigLoader` using `globals.yml`.
* Removed global `_active_session`, `_activate_session` and `_deactivate_session`. Plugins that need to access objects such as the config loader should now do so through `context` in the new `after_context_created` hook.
* `config_loader` is available as a public read-only attribute of `KedroContext`.
* Made `hook_manager` argument optional for `runner.run`.
* `kedro docs` now opens an online version of the Kedro documentation instead of a locally built version.

## Upcoming deprecations for Kedro 0.19.0
* `kedro docs` will be removed in 0.19.0.

# Release 0.18.0

## TL;DR ✨
Kedro 0.18.0 strives to reduce the complexity of the project template and get us closer to a stable release of the framework. We've introduced the full [micro-packaging workflow](https://kedro.readthedocs.io/en/0.18.0/nodes_and_pipelines/micro_packaging.html) 📦, which allows you to import packages, utility functions and existing pipelines into your Kedro project. [Integration with IPython and Jupyter](https://kedro.readthedocs.io/en/0.18.0/tools_integration/ipython.html) has been streamlined in preparation for enhancements to Kedro's interactive workflow. Additionally, the release comes with long-awaited Python 3.9 and 3.10 support 🐍.

## Major features and improvements

### Framework
* Added `kedro.config.abstract_config.AbstractConfigLoader` as an abstract base class for all `ConfigLoader` implementations. `ConfigLoader` and `TemplatedConfigLoader` now inherit directly from this base class.
* Streamlined the `ConfigLoader.get` and `TemplatedConfigLoader.get` API and delegated the actual `get` method functional implementation to the `kedro.config.common` module.
* The `hook_manager` is no longer a global singleton. The `hook_manager` lifecycle is now managed by the `KedroSession`, and a new `hook_manager` will be created every time a `session` is instantiated.
* Added support for specifying parameters mapping in `pipeline()` without the `params:` prefix.
* Added new API `Pipeline.filter()` (previously in `KedroContext._filter_pipeline()`) to filter parts of a pipeline.
* Added `username` to Session store for logging during Experiment Tracking.
* A packaged Kedro project can now be imported and run from another Python project as following:
```python
from my_package.__main__ import main

main(
    ["--pipleine", "my_pipeline"]
)  # or just main() if no parameters are needed for the run
```

### Project template
* Removed `cli.py` from the Kedro project template. By default, all CLI commands, including `kedro run`, are now defined on the Kedro framework side. You can still define custom CLI commands by creating your own `cli.py`.
* Removed `hooks.py` from the Kedro project template. Registration hooks have been removed in favour of `settings.py` configuration, but you can still define execution timeline hooks by creating your own `hooks.py`.
* Removed `.ipython` directory from the Kedro project template. The IPython/Jupyter workflow no longer uses IPython profiles; it now uses an IPython extension.
* The default `kedro` run configuration environment names can now be set in `settings.py` using the `CONFIG_LOADER_ARGS` variable. The relevant keyword arguments to supply are `base_env` and `default_run_env`, which are set to `base` and `local` respectively by default.

### DataSets
* Added the following new datasets:

| Type                      | Description                                                   | Location                         |
| ------------------------- | ------------------------------------------------------------- | -------------------------------- |
| `pandas.XMLDataSet`       | Read XML into Pandas DataFrame. Write Pandas DataFrame to XML | `kedro.extras.datasets.pandas`   |
| `networkx.GraphMLDataSet` | Work with NetworkX using GraphML files                        | `kedro.extras.datasets.networkx` |
| `networkx.GMLDataSet`     | Work with NetworkX using Graph Modelling Language files       | `kedro.extras.datasets.networkx` |
| `redis.PickleDataSet`     | loads/saves data from/to a Redis database                     | `kedro.extras.datasets.redis`    |

* Added `partitionBy` support and exposed `save_args` for `SparkHiveDataSet`.
* Exposed `open_args_save` in `fs_args` for `pandas.ParquetDataSet`.
* Refactored the `load` and `save` operations for `pandas` datasets in order to leverage `pandas` own API and delegate `fsspec` operations to them. This reduces the need to have our own `fsspec` wrappers.
* Merged `pandas.AppendableExcelDataSet` into `pandas.ExcelDataSet`.
* Added `save_args` to `feather.FeatherDataSet`.

### Jupyter and IPython integration
* The [only recommended way to work with Kedro in Jupyter or IPython is now the Kedro IPython extension](https://kedro.readthedocs.io/en/0.18.0/tools_integration/ipython.html). Managed Jupyter instances should load this via `%load_ext kedro.ipython` and use the line magic `%reload_kedro`.
* `kedro ipython` launches an IPython session that preloads the Kedro IPython extension.
* `kedro jupyter notebook/lab` creates a custom Jupyter kernel that preloads the Kedro IPython extension and launches a notebook with that kernel selected. There is no longer a need to specify `--all-kernels` to show all available kernels.

### Dependencies
* Bumped the minimum version of `pandas` to 1.3. Any `storage_options` should continue to be specified under `fs_args` and/or `credentials`.
* Added support for Python 3.9 and 3.10, dropped support for Python 3.6.
* Updated `black` dependency in the project template to a non pre-release version.

### Other
* Documented distribution of Kedro pipelines with Dask.

## Breaking changes to the API

### Framework
* Removed `RegistrationSpecs` and its associated `register_config_loader` and `register_catalog` hook specifications in favour of `CONFIG_LOADER_CLASS`/`CONFIG_LOADER_ARGS` and `DATA_CATALOG_CLASS` in `settings.py`.
* Removed deprecated functions `load_context` and `get_project_context`.
* Removed deprecated `CONF_SOURCE`, `package_name`, `pipeline`, `pipelines`, `config_loader` and `io` attributes from `KedroContext` as well as the deprecated `KedroContext.run` method.
* Added the `PluginManager` `hook_manager` argument to `KedroContext` and the `Runner.run()` method, which will be provided by the `KedroSession`.
* Removed the public method `get_hook_manager()` and replaced its functionality by `_create_hook_manager()`.
* Enforced that only one run can be successfully executed as part of a `KedroSession`. `run_id` has been renamed to `session_id` as a result.

### Configuration loaders
* The `settings.py` setting `CONF_ROOT` has been renamed to `CONF_SOURCE`. Default value of `conf` remains unchanged.
* `ConfigLoader` and `TemplatedConfigLoader` argument `conf_root` has been renamed to `conf_source`.
* `extra_params` has been renamed to `runtime_params` in `kedro.config.config.ConfigLoader` and `kedro.config.templated_config.TemplatedConfigLoader`.
* The environment defaulting behaviour has been removed from `KedroContext` and is now implemented in a `ConfigLoader` class (or equivalent) with the `base_env` and `default_run_env` attributes.

### DataSets
* `pandas.ExcelDataSet` now uses `openpyxl` engine instead of `xlrd`.
* `pandas.ParquetDataSet` now calls `pd.to_parquet()` upon saving. Note that the argument `partition_cols` is not supported.
* `spark.SparkHiveDataSet` API has been updated to reflect `spark.SparkDataSet`. The `write_mode=insert` option has also been replaced with `write_mode=append` as per Spark styleguide. This change addresses [Issue 725](https://github.com/kedro-org/kedro/issues/725) and [Issue 745](https://github.com/kedro-org/kedro/issues/745). Additionally, `upsert` mode now leverages `checkpoint` functionality and requires a valid `checkpointDir` be set for current `SparkContext`.
* `yaml.YAMLDataSet` can no longer save a `pandas.DataFrame` directly, but it can save a dictionary. Use `pandas.DataFrame.to_dict()` to convert your `pandas.DataFrame` to a dictionary before you attempt to save it to YAML.
* Removed `open_args_load` and `open_args_save` from the following datasets:
  * `pandas.CSVDataSet`
  * `pandas.ExcelDataSet`
  * `pandas.FeatherDataSet`
  * `pandas.JSONDataSet`
  * `pandas.ParquetDataSet`
* `storage_options` are now dropped if they are specified under `load_args` or `save_args` for the following datasets:
  * `pandas.CSVDataSet`
  * `pandas.ExcelDataSet`
  * `pandas.FeatherDataSet`
  * `pandas.JSONDataSet`
  * `pandas.ParquetDataSet`
* Renamed `lambda_data_set`, `memory_data_set`, and `partitioned_data_set` to `lambda_dataset`, `memory_dataset`, and `partitioned_dataset`, respectively, in `kedro.io`.
* The dataset `networkx.NetworkXDataSet` has been renamed to `networkx.JSONDataSet`.

### CLI
* Removed `kedro install` in favour of `pip install -r src/requirements.txt` to install project dependencies.
* Removed `--parallel` flag from `kedro run` in favour of `--runner=ParallelRunner`. The `-p` flag is now an alias for `--pipeline`.
* `kedro pipeline package` has been replaced by `kedro micropkg package` and, in addition to the `--alias` flag used to rename the package, now accepts a module name and path to the pipeline or utility module to package, relative to `src/<package_name>/`. The `--version` CLI option has been removed in favour of setting a `__version__` variable in the micro-package's `__init__.py` file.
* `kedro pipeline pull` has been replaced by `kedro micropkg pull` and now also supports `--destination` to provide a location for pulling the package.
* Removed `kedro pipeline list` and `kedro pipeline describe` in favour of `kedro registry list` and `kedro registry describe`.
* `kedro package` and `kedro micropkg package` now save `egg` and `whl` or `tar` files in the `<project_root>/dist` folder (previously `<project_root>/src/dist`).
* Changed the behaviour of `kedro build-reqs` to compile requirements from `requirements.txt` instead of `requirements.in` and save them to `requirements.lock` instead of `requirements.txt`.
* `kedro jupyter notebook/lab` no longer accept `--all-kernels` or `--idle-timeout` flags. `--all-kernels` is now the default behaviour.
* `KedroSession.run` now raises `ValueError` rather than `KedroContextError` when the pipeline contains no nodes. The same `ValueError` is raised when there are no matching tags.
* `KedroSession.run` now raises `ValueError` rather than `KedroContextError` when the pipeline name doesn't exist in the pipeline registry.

### Other
* Added namespace to parameters in a modular pipeline, which addresses [Issue 399](https://github.com/kedro-org/kedro/issues/399).
* Switched from packaging pipelines as wheel files to tar archive files compressed with gzip (`.tar.gz`).
* Removed decorator API from `Node` and `Pipeline`, as well as the modules `kedro.extras.decorators` and `kedro.pipeline.decorators`.
* Removed transformer API from `DataCatalog`, as well as the modules `kedro.extras.transformers` and `kedro.io.transformers`.
* Removed the `Journal` and `DataCatalogWithDefault`.
* Removed `%init_kedro` IPython line magic, with its functionality incorporated into `%reload_kedro`. This means that if `%reload_kedro` is called with a filepath, that will be set as default for subsequent calls.

## Migration guide from Kedro 0.17.* to 0.18.*

### Hooks
* Remove any existing `hook_impl` of the `register_config_loader` and `register_catalog` methods from `ProjectHooks` in `hooks.py` (or custom alternatives).
* If you use `run_id` in the `after_catalog_created` hook, replace it with `save_version` instead.
* If you use `run_id` in any of the `before_node_run`, `after_node_run`, `on_node_error`, `before_pipeline_run`, `after_pipeline_run` or `on_pipeline_error` hooks, replace it with `session_id` instead.

### `settings.py` file
* If you use a custom config loader class such as `kedro.config.TemplatedConfigLoader`, alter `CONFIG_LOADER_CLASS` to specify the class and `CONFIG_LOADER_ARGS` to specify keyword arguments. If not set, these default to `kedro.config.ConfigLoader` and an empty dictionary respectively.
* If you use a custom data catalog class, alter `DATA_CATALOG_CLASS` to specify the class. If not set, this defaults to `kedro.io.DataCatalog`.
* If you have a custom config location (i.e. not `conf`), update `CONF_ROOT` to `CONF_SOURCE` and set it to a string with the expected configuration location. If not set, this defaults to `"conf"`.

### Modular pipelines
* If you use any modular pipelines with parameters, make sure they are declared with the correct namespace. See example below:

For a given pipeline:
```python
active_pipeline = pipeline(
    pipe=[
        node(
            func=some_func,
            inputs=["model_input_table", "params:model_options"],
            outputs=["**my_output"],
        ),
        ...,
    ],
    inputs="model_input_table",
    namespace="candidate_modelling_pipeline",
)
```

The parameters should look like this:

```diff
-model_options:
-    test_size: 0.2
-    random_state: 8
-    features:
-    - engines
-    - passenger_capacity
-    - crew
+candidate_modelling_pipeline:
+    model_options:
+      test_size: 0.2
+      random_state: 8
+      features:
+        - engines
+        - passenger_capacity
+        - crew

```
* Optional: You can now remove all `params:` prefix when supplying values to `parameters` argument in a `pipeline()` call.
* If you pull modular pipelines with `kedro pipeline pull my_pipeline --alias other_pipeline`, now use `kedro micropkg pull my_pipeline --alias pipelines.other_pipeline` instead.
* If you package modular pipelines with `kedro pipeline package my_pipeline`, now use `kedro micropkg package pipelines.my_pipeline` instead.
* Similarly, if you package any modular pipelines using `pyproject.toml`, you should modify the keys to include the full module path, and wrapped in double-quotes, e.g:

```diff
[tool.kedro.micropkg.package]
-data_engineering = {destination = "path/to/here"}
-data_science = {alias = "ds", env = "local"}
+"pipelines.data_engineering" = {destination = "path/to/here"}
+"pipelines.data_science" = {alias = "ds", env = "local"}

[tool.kedro.micropkg.pull]
-"s3://my_bucket/my_pipeline" = {alias = "aliased_pipeline"}
+"s3://my_bucket/my_pipeline" = {alias = "pipelines.aliased_pipeline"}
```

### DataSets
* If you use `pandas.ExcelDataSet`, make sure you have `openpyxl` installed in your environment. This is automatically installed if you specify `kedro[pandas.ExcelDataSet]==0.18.0` in your `requirements.txt`. You can uninstall `xlrd` if you were only using it for this dataset.
* If you use`pandas.ParquetDataSet`, pass pandas saving arguments directly to `save_args` instead of nested in `from_pandas` (e.g. `save_args = {"preserve_index": False}` instead of `save_args = {"from_pandas": {"preserve_index": False}}`).
* If you use `spark.SparkHiveDataSet` with `write_mode` option set to `insert`, change this to `append` in line with the Spark styleguide. If you use `spark.SparkHiveDataSet` with `write_mode` option set to `upsert`, make sure that your `SparkContext` has a valid `checkpointDir` set either by `SparkContext.setCheckpointDir` method or directly in the `conf` folder.
* If you use `pandas~=1.2.0` and pass `storage_options` through `load_args` or `savs_args`, specify them under `fs_args` or via `credentials` instead.
* If you import from `kedro.io.lambda_data_set`, `kedro.io.memory_data_set`, or `kedro.io.partitioned_data_set`, change the import to `kedro.io.lambda_dataset`, `kedro.io.memory_dataset`, or `kedro.io.partitioned_dataset`, respectively (or import the dataset directly from `kedro.io`).
* If you have any `pandas.AppendableExcelDataSet` entries in your catalog, replace them with `pandas.ExcelDataSet`.
* If you have any `networkx.NetworkXDataSet` entries in your catalog, replace them with `networkx.JSONDataSet`.

### Other
* Edit any scripts containing `kedro pipeline package --version` to use `kedro micropkg package` instead. If you wish to set a specific pipeline package version, set the `__version__` variable in the pipeline package's `__init__.py` file.
* To run a pipeline in parallel, use `kedro run --runner=ParallelRunner` rather than `--parallel` or `-p`.
* If you call `ConfigLoader` or `TemplatedConfigLoader` directly, update the keyword arguments `conf_root` to `conf_source` and `extra_params` to `runtime_params`.
* If you use `KedroContext` to access `ConfigLoader`, use `settings.CONFIG_LOADER_CLASS` to access the currently used `ConfigLoader` instead.
* The signature of `KedroContext` has changed and now needs `config_loader` and `hook_manager` as additional arguments of type `ConfigLoader` and `PluginManager` respectively.

# Release 0.17.7

## Major features and improvements
* `pipeline` now accepts `tags` and a collection of `Node`s and/or `Pipeline`s rather than just a single `Pipeline` object. `pipeline` should be used in preference to `Pipeline` when creating a Kedro pipeline.
* `pandas.SQLTableDataSet` and `pandas.SQLQueryDataSet` now only open one connection per database, at instantiation time (therefore at catalog creation time), rather than one per load/save operation.
* Added new command group, `micropkg`, to replace `kedro pipeline pull` and `kedro pipeline package` with `kedro micropkg pull` and `kedro micropkg package` for Kedro 0.18.0. `kedro micropkg package` saves packages to `project/dist` while `kedro pipeline package` saves packages to `project/src/dist`.

## Bug fixes and other changes
* Added tutorial documentation for [experiment tracking](https://kedro.readthedocs.io/en/0.17.7/08_logging/02_experiment_tracking.html).
* Added [Plotly dataset documentation](https://kedro.readthedocs.io/en/0.17.7/03_tutorial/05_visualise_pipeline.html#visualise-plotly-charts-in-kedro-viz).
* Added the upper limit `pandas<1.4` to maintain compatibility with `xlrd~=1.0`.
* Bumped the `Pillow` minimum version requirement to 9.0 (Python 3.7+ only) following [CVE-2022-22817](https://cve.mitre.org/cgi-bin/cvename.cgi?name=CVE-2022-22817).
* Fixed `PickleDataSet` to be copyable and hence work with the parallel runner.
* Upgraded `pip-tools`, which is used by `kedro build-reqs`, to 6.5 (Python 3.7+ only). This `pip-tools` version is compatible with `pip>=21.2`, including the most recent releases of `pip`. Python 3.6 users should continue to use `pip-tools` 6.4 and `pip<22`.
* Added `astro-iris` as alias for `astro-airlow-iris`, so that old tutorials can still be followed.
* Added details about [Kedro's Technical Steering Committee and governance model](https://kedro.readthedocs.io/en/0.17.7/14_contribution/technical_steering_committee.html).

## Upcoming deprecations for Kedro 0.18.0
* `kedro pipeline pull` and `kedro pipeline package` will be deprecated. Please use `kedro micropkg` instead.


# Release 0.17.6

## Major features and improvements
* Added `pipelines` global variable to IPython extension, allowing you to access the project's pipelines in `kedro ipython` or `kedro jupyter notebook`.
* Enabled overriding nested parameters with `params` in CLI, i.e. `kedro run --params="model.model_tuning.booster:gbtree"` updates parameters to `{"model": {"model_tuning": {"booster": "gbtree"}}}`.
* Added option to `pandas.SQLQueryDataSet` to specify a `filepath` with a SQL query, in addition to the current method of supplying the query itself in the `sql` argument.
* Extended `ExcelDataSet` to support saving Excel files with multiple sheets.
* Added the following new datasets:

| Type                      | Description                                                                                                            | Location                       |
| ------------------------- | ---------------------------------------------------------------------------------------------------------------------- | ------------------------------ |
| `plotly.JSONDataSet`      | Works with plotly graph object Figures (saves as json file)                                                            | `kedro.extras.datasets.plotly` |
| `pandas.GenericDataSet`   | Provides a 'best effort' facility to read / write any format provided by the `pandas` library                          | `kedro.extras.datasets.pandas` |
| `pandas.GBQQueryDataSet`  | Loads data from a Google Bigquery table using provided SQL query                                                       | `kedro.extras.datasets.pandas` |
| `spark.DeltaTableDataSet` | Dataset designed to handle Delta Lake Tables and their CRUD-style operations, including `update`, `merge` and `delete` | `kedro.extras.datasets.spark`  |

## Bug fixes and other changes
* Fixed an issue where `kedro new --config config.yml` was ignoring the config file when `prompts.yml` didn't exist.
* Added documentation for `kedro viz --autoreload`.
* Added support for arbitrary backends (via importable module paths) that satisfy the `pickle` interface to `PickleDataSet`.
* Added support for `sum` syntax for connecting pipeline objects.
* Upgraded `pip-tools`, which is used by `kedro build-reqs`, to 6.4. This `pip-tools` version requires `pip>=21.2` while [adding support for `pip>=21.3`](https://github.com/jazzband/pip-tools/pull/1501). To upgrade `pip`, please refer to [their documentation](https://pip.pypa.io/en/stable/installing/#upgrading-pip).
* Relaxed the bounds on the `plotly` requirement for `plotly.PlotlyDataSet` and the `pyarrow` requirement for `pandas.ParquetDataSet`.
* `kedro pipeline package <pipeline>` now raises an error if the `<pipeline>` argument doesn't look like a valid Python module path (e.g. has `/` instead of `.`).
* Added new `overwrite` argument to `PartitionedDataSet` and `MatplotlibWriter` to enable deletion of existing partitions and plots on dataset `save`.
* `kedro pipeline pull` now works when the project requirements contains entries such as `-r`, `--extra-index-url` and local wheel files ([Issue #913](https://github.com/kedro-org/kedro/issues/913)).
* Fixed slow startup because of catalog processing by reducing the exponential growth of extra processing during `_FrozenDatasets` creations.
* Removed `.coveragerc` from the Kedro project template. `coverage` settings are now given in `pyproject.toml`.
* Fixed a bug where packaging or pulling a modular pipeline with the same name as the project's package name would throw an error (or silently pass without including the pipeline source code in the wheel file).
* Removed unintentional dependency on `git`.
* Fixed an issue where nested pipeline configuration was not included in the packaged pipeline.
* Deprecated the "Thanks for supporting contributions" section of release notes to simplify the contribution process; Kedro 0.17.6 is the last release that includes this. This process has been replaced with the [automatic GitHub feature](https://github.com/kedro-org/kedro/graphs/contributors).
* Fixed a bug where the version on the tracking datasets didn't match the session id and the versions of regular versioned datasets.
* Fixed an issue where datasets in `load_versions` that are not found in the data catalog would silently pass.
* Altered the string representation of nodes so that node inputs/outputs order is preserved rather than being alphabetically sorted.
* Update `APIDataSet` to accept `auth` through `credentials` and allow any iterable for `auth`.

## Upcoming deprecations for Kedro 0.18.0
* `kedro.extras.decorators` and `kedro.pipeline.decorators` are being deprecated in favour of Hooks.
* `kedro.extras.transformers` and `kedro.io.transformers` are being deprecated in favour of Hooks.
* The `--parallel` flag on `kedro run` is being removed in favour of `--runner=ParallelRunner`. The `-p` flag will change to be an alias for `--pipeline`.
* `kedro.io.DataCatalogWithDefault` is being deprecated, to be removed entirely in 0.18.0.

## Thanks for supporting contributions
[Deepyaman Datta](https://github.com/deepyaman),
[Brites](https://github.com/brites101),
[Manish Swami](https://github.com/ManishS6),
[Avaneesh Yembadi](https://github.com/avan-sh),
[Zain Patel](https://github.com/mzjp2),
[Simon Brugman](https://github.com/sbrugman),
[Kiyo Kunii](https://github.com/921kiyo),
[Benjamin Levy](https://github.com/BenjaminLevyQB),
[Louis de Charsonville](https://github.com/louisdecharson),
[Simon Picard](https://github.com/simonpicard)

# Release 0.17.5

## Major features and improvements
* Added new CLI group `registry`, with the associated commands `kedro registry list` and `kedro registry describe`, to replace `kedro pipeline list` and `kedro pipeline describe`.
* Added support for dependency management at a modular pipeline level. When a pipeline with `requirements.txt` is packaged, its dependencies are embedded in the modular pipeline wheel file. Upon pulling the pipeline, Kedro will append dependencies to the project's `requirements.in`. More information is available in [our documentation](https://kedro.readthedocs.io/en/0.17.5/06_nodes_and_pipelines/03_modular_pipelines.html).
* Added support for bulk packaging/pulling modular pipelines using `kedro pipeline package/pull --all` and `pyproject.toml`.
* Removed `cli.py` from the Kedro project template. By default all CLI commands, including `kedro run`, are now defined on the Kedro framework side. These can be overridden in turn by a plugin or a `cli.py` file in your project. A packaged Kedro project will respect the same hierarchy when executed with `python -m my_package`.
* Removed `.ipython/profile_default/startup/` from the Kedro project template in favour of `.ipython/profile_default/ipython_config.py` and the `kedro.extras.extensions.ipython`.
* Added support for `dill` backend to `PickleDataSet`.
* Imports are now refactored at `kedro pipeline package` and `kedro pipeline pull` time, so that _aliasing_ a modular pipeline doesn't break it.
* Added the following new datasets to support basic Experiment Tracking:

| Type                      | Description                                              | Location                         |
| ------------------------- | -------------------------------------------------------- | -------------------------------- |
| `tracking.MetricsDataSet` | Dataset to track numeric metrics for experiment tracking | `kedro.extras.datasets.tracking` |
| `tracking.JSONDataSet`    | Dataset to track data for experiment tracking            | `kedro.extras.datasets.tracking` |

## Bug fixes and other changes
* Bumped minimum required `fsspec` version to 2021.04.
* Fixed the `kedro install` and `kedro build-reqs` flows when uninstalled dependencies are present in a project's `settings.py`, `context.py` or `hooks.py` ([Issue #829](https://github.com/kedro-org/kedro/issues/829)).
* Imports are now refactored at `kedro pipeline package` and `kedro pipeline pull` time, so that _aliasing_ a modular pipeline doesn't break it.

## Minor breaking changes to the API
* Pinned `dynaconf` to `<3.1.6` because the method signature for `_validate_items` changed which is used in Kedro.

## Upcoming deprecations for Kedro 0.18.0
* `kedro pipeline list` and `kedro pipeline describe` are being deprecated in favour of new commands `kedro registry list ` and `kedro registry describe`.
* `kedro install` is being deprecated in favour of using `pip install -r src/requirements.txt` to install project dependencies.

## Thanks for supporting contributions
[Moussa Taifi](https://github.com/moutai),
[Deepyaman Datta](https://github.com/deepyaman)

# Release 0.17.4

## Major features and improvements
* Added the following new datasets:

| Type                   | Description                                                 | Location                       |
| ---------------------- | ----------------------------------------------------------- | ------------------------------ |
| `plotly.PlotlyDataSet` | Works with plotly graph object Figures (saves as json file) | `kedro.extras.datasets.plotly` |

## Bug fixes and other changes
* Defined our set of Kedro Principles! Have a read through [our docs](https://kedro.readthedocs.io/en/0.17.4/12_faq/03_kedro_principles.html).
* `ConfigLoader.get()` now raises a `BadConfigException`, with a more helpful error message, if a configuration file cannot be loaded (for instance due to wrong syntax or poor formatting).
* `run_id` now defaults to `save_version` when `after_catalog_created` is called, similarly to what happens during a `kedro run`.
* Fixed a bug where `kedro ipython` and `kedro jupyter notebook` didn't work if the `PYTHONPATH` was already set.
* Update the IPython extension to allow passing `env` and `extra_params` to `reload_kedro`  similar to how the IPython script works.
* `kedro info` now outputs if a plugin has any `hooks` or `cli_hooks` implemented.
* `PartitionedDataSet` now supports lazily materializing data on save.
* `kedro pipeline describe` now defaults to the `__default__` pipeline when no pipeline name is provided and also shows the namespace the nodes belong to.
* Fixed an issue where spark.SparkDataSet with enabled versioning would throw a VersionNotFoundError when using databricks-connect from a remote machine and saving to dbfs filesystem.
* `EmailMessageDataSet` added to doctree.
* When node inputs do not pass validation, the error message is now shown as the most recent exception in the traceback ([Issue #761](https://github.com/kedro-org/kedro/issues/761)).
* `kedro pipeline package` now only packages the parameter file that exactly matches the pipeline name specified and the parameter files in a directory with the pipeline name.
* Extended support to newer versions of third-party dependencies ([Issue #735](https://github.com/kedro-org/kedro/issues/735)).
* Ensured consistent references to `model input` tables in accordance with our Data Engineering convention.
* Changed behaviour where `kedro pipeline package` takes the pipeline package version, rather than the kedro package version. If the pipeline package version is not present, then the package version is used.
* Launched [GitHub Discussions](https://github.com/kedro-org/kedro/discussions/) and [Kedro Discord Server](https://discord.gg/akJDeVaxnB)
* Improved error message when versioning is enabled for a dataset previously saved as non-versioned ([Issue #625](https://github.com/kedro-org/kedro/issues/625)).

## Minor breaking changes to the API

## Upcoming deprecations for Kedro 0.18.0

## Thanks for supporting contributions
[Lou Kratz](https://github.com/lou-k),
[Lucas Jamar](https://github.com/lucasjamar)

# Release 0.17.3

## Major features and improvements
* Kedro plugins can now override built-in CLI commands.
* Added a `before_command_run` hook for plugins to add extra behaviour before Kedro CLI commands run.
* `pipelines` from `pipeline_registry.py` and `register_pipeline` hooks are now loaded lazily when they are first accessed, not on startup:

    ```python
    from kedro.framework.project import pipelines

    print(pipelines["__default__"])  # pipeline loading is only triggered here
    ```

## Bug fixes and other changes
* `TemplatedConfigLoader` now correctly inserts default values when no globals are supplied.
* Fixed a bug where the `KEDRO_ENV` environment variable had no effect on instantiating the `context` variable in an iPython session or a Jupyter notebook.
* Plugins with empty CLI groups are no longer displayed in the Kedro CLI help screen.
* Duplicate commands will no longer appear twice in the Kedro CLI help screen.
* CLI commands from sources with the same name will show under one list in the help screen.
* The setup of a Kedro project, including adding src to path and configuring settings, is now handled via the `bootstrap_project` method.
* `configure_project` is invoked if a `package_name` is supplied to `KedroSession.create`. This is added for backward-compatibility purpose to support a workflow that creates `Session` manually. It will be removed in `0.18.0`.
* Stopped swallowing up all `ModuleNotFoundError` if `register_pipelines` not found, so that a more helpful error message will appear when a dependency is missing, e.g. [Issue #722](https://github.com/kedro-org/kedro/issues/722).
* When `kedro new` is invoked using a configuration yaml file, `output_dir` is no longer a required key; by default the current working directory will be used.
* When `kedro new` is invoked using a configuration yaml file, the appropriate `prompts.yml` file is now used for validating the provided configuration. Previously, validation was always performed against the kedro project template `prompts.yml` file.
* When a relative path to a starter template is provided, `kedro new` now generates user prompts to obtain configuration rather than supplying empty configuration.
* Fixed error when using starters on Windows with Python 3.7 (Issue [#722](https://github.com/kedro-org/kedro/issues/722)).
* Fixed decoding error of config files that contain accented characters by opening them for reading in UTF-8.
* Fixed an issue where `after_dataset_loaded` run would finish before a dataset is actually loaded when using `--async` flag.

## Upcoming deprecations for Kedro 0.18.0

* `kedro.versioning.journal.Journal` will be removed.
* The following properties on `kedro.framework.context.KedroContext` will be removed:
  * `io` in favour of `KedroContext.catalog`
  * `pipeline` (equivalent to `pipelines["__default__"]`)
  * `pipelines` in favour of `kedro.framework.project.pipelines`

# Release 0.17.2

## Major features and improvements
* Added support for `compress_pickle` backend to `PickleDataSet`.
* Enabled loading pipelines without creating a `KedroContext` instance:

    ```python
    from kedro.framework.project import pipelines

    print(pipelines)
    ```

* Projects generated with kedro>=0.17.2:
  - should define pipelines in `pipeline_registry.py` rather than `hooks.py`.
  - when run as a package, will behave the same as `kedro run`

## Bug fixes and other changes
* If `settings.py` is not importable, the errors will be surfaced earlier in the process, rather than at runtime.

## Minor breaking changes to the API
* `kedro pipeline list` and `kedro pipeline describe` no longer accept redundant `--env` parameter.
* `from kedro.framework.cli.cli import cli` no longer includes the `new` and `starter` commands.

## Upcoming deprecations for Kedro 0.18.0

* `kedro.framework.context.KedroContext.run` will be removed in release 0.18.0.

## Thanks for supporting contributions
[Sasaki Takeru](https://github.com/takeru)

# Release 0.17.1

## Major features and improvements
* Added `env` and `extra_params` to `reload_kedro()` line magic.
* Extended the `pipeline()` API to allow strings and sets of strings as `inputs` and `outputs`, to specify when a dataset name remains the same (not namespaced).
* Added the ability to add custom prompts with regexp validator for starters by repurposing `default_config.yml` as `prompts.yml`.
* Added the `env` and `extra_params` arguments to `register_config_loader` hook.
* Refactored the way `settings` are loaded. You will now be able to run:

    ```python
    from kedro.framework.project import settings

    print(settings.CONF_ROOT)
    ```

* Added a check on `kedro.runner.parallel_runner.ParallelRunner` which checks datasets for the `_SINGLE_PROCESS` attribute in the `_validate_catalog` method. If this attribute is set to `True` in an instance of a dataset (e.g. `SparkDataSet`), the `ParallelRunner` will raise an `AttributeError`.
* Any user-defined dataset that should not be used with `ParallelRunner` may now have the `_SINGLE_PROCESS` attribute set to `True`.

## Bug fixes and other changes
* The version of a packaged modular pipeline now defaults to the version of the project package.
* Added fix to prevent new lines being added to pandas CSV datasets.
* Fixed issue with loading a versioned `SparkDataSet` in the interactive workflow.
* Kedro CLI now checks `pyproject.toml` for a `tool.kedro` section before treating the project as a Kedro project.
* Added fix to `DataCatalog::shallow_copy` now it should copy layers.
* `kedro pipeline pull` now uses `pip download` for protocols that are not supported by `fsspec`.
* Cleaned up documentation to fix broken links and rewrite permanently redirected ones.
* Added a `jsonschema` schema definition for the Kedro 0.17 catalog.
* `kedro install` now waits on Windows until all the requirements are installed.
* Exposed `--to-outputs` option in the CLI, throughout the codebase, and as part of hooks specifications.
* Fixed a bug where `ParquetDataSet` wasn't creating parent directories on the fly.
* Updated documentation.

## Breaking changes to the API
* This release has broken the `kedro ipython` and `kedro jupyter` workflows. To fix this, follow the instructions in the migration guide below.
* You will also need to upgrade `kedro-viz` to 3.10.1 if you use the `%run_viz` line magic in Jupyter Notebook.

> *Note:* If you're using the `ipython` [extension](https://kedro.readthedocs.io/en/0.17.1/11_tools_integration/02_ipython.html#ipython-extension) instead, you will not encounter this problem.

## Migration guide
You will have to update the file `<your_project>/.ipython/profile_default/startup/00-kedro-init.py` in order to make `kedro ipython` and/or `kedro jupyter` work. Add the following line before the `KedroSession` is created:

```python
configure_project(metadata.package_name)  # to add

session = KedroSession.create(metadata.package_name, path)
```

Make sure that the associated import is provided in the same place as others in the file:

```python
from kedro.framework.project import configure_project  # to add
from kedro.framework.session import KedroSession
```

## Thanks for supporting contributions
[Mariana Silva](https://github.com/marianansilva),
[Kiyohito Kunii](https://github.com/921kiyo),
[noklam](https://github.com/noklam),
[Ivan Doroshenko](https://github.com/imdoroshenko),
[Zain Patel](https://github.com/mzjp2),
[Deepyaman Datta](https://github.com/deepyaman),
[Sam Hiscox](https://github.com/samhiscoxqb),
[Pascal Brokmeier](https://github.com/pascalwhoop)

# Release 0.17.0

## Major features and improvements

* In a significant change, [we have introduced `KedroSession`](https://kedro.readthedocs.io/en/0.17.0/04_kedro_project_setup/03_session.html) which is responsible for managing the lifecycle of a Kedro run.
* Created a new Kedro Starter: `kedro new --starter=mini-kedro`. It is possible to [use the DataCatalog as a standalone component](https://github.com/kedro-org/kedro-starters/tree/master/mini-kedro) in a Jupyter notebook and transition into the rest of the Kedro framework.
* Added `DatasetSpecs` with Hooks to run before and after datasets are loaded from/saved to the catalog.
* Added a command: `kedro catalog create`. For a registered pipeline, it creates a `<conf_root>/<env>/catalog/<pipeline_name>.yml` configuration file with `MemoryDataSet` datasets for each dataset that is missing from `DataCatalog`.
* Added `settings.py` and `pyproject.toml` (to replace `.kedro.yml`) for project configuration, in line with Python best practice.
* `ProjectContext` is no longer needed, unless for very complex customisations. `KedroContext`, `ProjectHooks` and `settings.py` together implement sensible default behaviour. As a result `context_path` is also now an _optional_ key in `pyproject.toml`.
* Removed `ProjectContext` from `src/<package_name>/run.py`.
* `TemplatedConfigLoader` now supports [Jinja2 template syntax](https://jinja.palletsprojects.com/en/2.11.x/templates/) alongside its original syntax.
* Made [registration Hooks](https://kedro.readthedocs.io/en/0.17.0/07_extend_kedro/02_hooks.html#registration-hooks) mandatory, as the only way to customise the `ConfigLoader` or the `DataCatalog` used in a project. If no such Hook is provided in `src/<package_name>/hooks.py`, a `KedroContextError` is raised. There are sensible defaults defined in any project generated with Kedro >= 0.16.5.

## Bug fixes and other changes

* `ParallelRunner` no longer results in a run failure, when triggered from a notebook, if the run is started using `KedroSession` (`session.run()`).
* `before_node_run` can now overwrite node inputs by returning a dictionary with the corresponding updates.
* Added minimal, black-compatible flake8 configuration to the project template.
* Moved `isort` and `pytest` configuration from `<project_root>/setup.cfg` to `<project_root>/pyproject.toml`.
* Extra parameters are no longer incorrectly passed from `KedroSession` to `KedroContext`.
* Relaxed `pyspark` requirements to allow for installation of `pyspark` 3.0.
* Added a `--fs-args` option to the `kedro pipeline pull` command to specify configuration options for the `fsspec` filesystem arguments used when pulling modular pipelines from non-PyPI locations.
* Bumped maximum required `fsspec` version to 0.9.
* Bumped maximum supported `s3fs` version to 0.5 (`S3FileSystem` interface has changed since 0.4.1 version).

## Deprecations
* In Kedro 0.17.0 we have deleted the deprecated `kedro.cli` and `kedro.context` modules in favour of `kedro.framework.cli` and `kedro.framework.context` respectively.

## Other breaking changes to the API
* `kedro.io.DataCatalog.exists()` returns `False` when the dataset does not exist, as opposed to raising an exception.
* The pipeline-specific `catalog.yml` file is no longer automatically created for modular pipelines when running `kedro pipeline create`. Use `kedro catalog create` to replace this functionality.
* Removed `include_examples` prompt from `kedro new`. To generate boilerplate example code, you should use a Kedro starter.
* Changed the `--verbose` flag from a global command to a project-specific command flag (e.g `kedro --verbose new` becomes `kedro new --verbose`).
* Dropped support of the `dataset_credentials` key in credentials in `PartitionedDataSet`.
* `get_source_dir()` was removed from `kedro/framework/cli/utils.py`.
* Dropped support of `get_config`, `create_catalog`, `create_pipeline`, `template_version`, `project_name` and `project_path` keys by `get_project_context()` function (`kedro/framework/cli/cli.py`).
* `kedro new --starter` now defaults to fetching the starter template matching the installed Kedro version.
* Renamed `kedro_cli.py` to `cli.py` and moved it inside the Python package (`src/<package_name>/`), for a better packaging and deployment experience.
* Removed `.kedro.yml` from the project template and replaced it with `pyproject.toml`.
* Removed `KEDRO_CONFIGS` constant (previously residing in `kedro.framework.context.context`).
* Modified `kedro pipeline create` CLI command to add a boilerplate parameter config file in `conf/<env>/parameters/<pipeline_name>.yml` instead of `conf/<env>/pipelines/<pipeline_name>/parameters.yml`. CLI commands `kedro pipeline delete` / `package` / `pull` were updated accordingly.
* Removed `get_static_project_data` from `kedro.framework.context`.
* Removed `KedroContext.static_data`.
* The `KedroContext` constructor now takes `package_name` as first argument.
* Replaced `context` property on `KedroSession` with `load_context()` method.
* Renamed `_push_session` and `_pop_session` in `kedro.framework.session.session` to `_activate_session` and `_deactivate_session` respectively.
* Custom context class is set via `CONTEXT_CLASS` variable in `src/<your_project>/settings.py`.
* Removed `KedroContext.hooks` attribute. Instead, hooks should be registered in `src/<your_project>/settings.py` under the `HOOKS` key.
* Restricted names given to nodes to match the regex pattern `[\w\.-]+$`.
* Removed `KedroContext._create_config_loader()` and `KedroContext._create_data_catalog()`. They have been replaced by registration hooks, namely `register_config_loader()` and `register_catalog()` (see also [upcoming deprecations](#upcoming_deprecations_for_kedro_0.18.0)).


## Upcoming deprecations for Kedro 0.18.0

* `kedro.framework.context.load_context` will be removed in release 0.18.0.
* `kedro.framework.cli.get_project_context` will be removed in release 0.18.0.
* We've added a `DeprecationWarning` to the decorator API for both `node` and `pipeline`. These will be removed in release 0.18.0. Use Hooks to extend a node's behaviour instead.
* We've added a `DeprecationWarning` to the Transformers API when adding a transformer to the catalog. These will be removed in release 0.18.0. Use Hooks to customise the `load` and `save` methods.

## Thanks for supporting contributions
[Deepyaman Datta](https://github.com/deepyaman),
[Zach Schuster](https://github.com/zschuster)

## Migration guide from Kedro 0.16.* to 0.17.*

**Reminder:** Our documentation on [how to upgrade Kedro](https://kedro.readthedocs.io/en/0.17.0/12_faq/01_faq.html#how-do-i-upgrade-kedro) covers a few key things to remember when updating any Kedro version.

The Kedro 0.17.0 release contains some breaking changes. If you update Kedro to 0.17.0 and then try to work with projects created against earlier versions of Kedro, you may encounter some issues when trying to run `kedro` commands in the terminal for that project. Here's a short guide to getting your projects running against the new version of Kedro.


>*Note*: As always, if you hit any problems, please check out our documentation:
>* [How can I find out more about Kedro?](https://kedro.readthedocs.io/en/0.17.0/12_faq/01_faq.html#how-can-i-find-out-more-about-kedro)
>* [How can I get my questions answered?](https://kedro.readthedocs.io/en/0.17.0/12_faq/01_faq.html#how-can-i-get-my-question-answered).

To get an existing Kedro project to work after you upgrade to Kedro 0.17.0, we recommend that you create a new project against Kedro 0.17.0 and move the code from your existing project into it. Let's go through the changes, but first, note that if you create a new Kedro project with Kedro 0.17.0 you will not be asked whether you want to include the boilerplate code for the Iris dataset example. We've removed this option (you should now use a Kedro starter if you want to create a project that is pre-populated with code).

To create a new, blank Kedro 0.17.0 project to drop your existing code into, you can create one, as always, with `kedro new`. We also recommend creating a new virtual environment for your new project, or you might run into conflicts with existing dependencies.

* **Update `pyproject.toml`**: Copy the following three keys from the `.kedro.yml` of your existing Kedro project into the `pyproject.toml` file of your new Kedro 0.17.0 project:


    ```toml
    [tools.kedro]
    package_name = "<package_name>"
    project_name = "<project_name>"
    project_version = "0.17.0"
    ```

Check your source directory. If you defined a different source directory (`source_dir`), make sure you also move that to `pyproject.toml`.


* **Copy files from your existing project**:

  + Copy subfolders of `project/src/project_name/pipelines` from existing to new project
  + Copy subfolders of `project/src/test/pipelines` from existing to new project
  + Copy the requirements your project needs into `requirements.txt` and/or `requirements.in`.
  + Copy your project configuration from the `conf` folder. Take note of the new locations needed for modular pipeline configuration (move it from `conf/<env>/pipeline_name/catalog.yml` to `conf/<env>/catalog/pipeline_name.yml` and likewise for `parameters.yml`).
  + Copy from the `data/` folder of your existing project, if needed, into the same location in your new project.
  + Copy any Hooks from `src/<package_name>/hooks.py`.

* **Update your new project's README and docs as necessary**.

* **Update `settings.py`**: For example, if you specified additional Hook implementations in `hooks`, or listed plugins under `disable_hooks_by_plugin` in your `.kedro.yml`, you will need to move them to `settings.py` accordingly:

    ```python
    from <package_name>.hooks import MyCustomHooks, ProjectHooks

    HOOKS = (ProjectHooks(), MyCustomHooks())

    DISABLE_HOOKS_FOR_PLUGINS = ("my_plugin1",)
    ```

* **Migration for `node` names**. From 0.17.0 the only allowed characters for node names are letters, digits, hyphens, underscores and/or fullstops. If you have previously defined node names that have special characters, spaces or other characters that are no longer permitted, you will need to rename those nodes.

* **Copy changes to `kedro_cli.py`**. If you previously customised the `kedro run` command or added more CLI commands to your `kedro_cli.py`, you should move them into `<project_root>/src/<package_name>/cli.py`. Note, however, that the new way to run a Kedro pipeline is via a `KedroSession`, rather than using the `KedroContext`:

    ```python
    with KedroSession.create(package_name=...) as session:
        session.run()
    ```

* **Copy changes made to `ConfigLoader`**. If you have defined a custom class, such as `TemplatedConfigLoader`, by overriding `ProjectContext._create_config_loader`, you should move the contents of the function in `src/<package_name>/hooks.py`, under `register_config_loader`.

* **Copy changes made to `DataCatalog`**. Likewise, if you have `DataCatalog` defined with `ProjectContext._create_catalog`, you should copy-paste the contents into `register_catalog`.

* **Optional**: If you have plugins such as [Kedro-Viz](https://github.com/kedro-org/kedro-viz) installed, it's likely that Kedro 0.17.0 won't work with their older versions, so please either upgrade to the plugin's newest version or follow their migration guides.

# Release 0.16.6

## Major features and improvements

* Added documentation with a focus on single machine and distributed environment deployment; the series includes Docker, Argo, Prefect, Kubeflow, AWS Batch, AWS Sagemaker and extends our section on Databricks.
* Added [kedro-starter-spaceflights](https://github.com/kedro-org/kedro-starter-spaceflights/) alias for generating a project: `kedro new --starter spaceflights`.

## Bug fixes and other changes
* Fixed `TypeError` when converting dict inputs to a node made from a wrapped `partial` function.
* `PartitionedDataSet` improvements:
  - Supported passing arguments to the underlying filesystem.
* Improved handling of non-ASCII word characters in dataset names.
  - For example, a dataset named `jalapeño` will be accessible as `DataCatalog.datasets.jalapeño` rather than `DataCatalog.datasets.jalape__o`.
* Fixed `kedro install` for an Anaconda environment defined in `environment.yml`.
* Fixed backwards compatibility with templates generated with older Kedro versions <0.16.5. No longer need to update `.kedro.yml` to use `kedro lint` and `kedro jupyter notebook convert`.
* Improved documentation.
* Added documentation using MinIO with Kedro.
* Improved error messages for incorrect parameters passed into a node.
* Fixed issue with saving a `TensorFlowModelDataset` in the HDF5 format with versioning enabled.
* Added missing `run_result` argument in `after_pipeline_run` Hooks spec.
* Fixed a bug in IPython script that was causing context hooks to be registered twice. To apply this fix to a project generated with an older Kedro version, apply the same changes made in [this PR](https://github.com/kedro-org/kedro-starter-pandas-iris/pull/16) to your `00-kedro-init.py` file.
* Improved documentation.

## Breaking changes to the API

## Thanks for supporting contributions
[Deepyaman Datta](https://github.com/deepyaman), [Bhavya Merchant](https://github.com/bnmerchant), [Lovkush Agarwal](https://github.com/Lovkush-A), [Varun Krishna S](https://github.com/vhawk19), [Sebastian Bertoli](https://github.com/sebastianbertoli), [noklam](https://github.com/noklam), [Daniel Petti](https://github.com/djpetti), [Waylon Walker](https://github.com/waylonwalker), [Saran Balaji C](https://github.com/csaranbalaji)

# Release 0.16.5

## Major features and improvements
* Added the following new datasets.

| Type                        | Description                                                                                             | Location                      |
| --------------------------- | ------------------------------------------------------------------------------------------------------- | ----------------------------- |
| `email.EmailMessageDataSet` | Manage email messages using [the Python standard library](https://docs.python.org/3/library/email.html) | `kedro.extras.datasets.email` |

* Added support for `pyproject.toml` to configure Kedro. `pyproject.toml` is used if `.kedro.yml` doesn't exist (Kedro configuration should be under `[tool.kedro]` section).
* Projects created with this version will have no `pipeline.py`, having been replaced by `hooks.py`.
* Added a set of registration hooks, as the new way of registering library components with a Kedro project:
    * `register_pipelines()`, to replace `_get_pipelines()`
    * `register_config_loader()`, to replace `_create_config_loader()`
    * `register_catalog()`, to replace `_create_catalog()`
These can be defined in `src/<python_package>/hooks.py` and added to `.kedro.yml` (or `pyproject.toml`). The order of execution is: plugin hooks, `.kedro.yml` hooks, hooks in `ProjectContext.hooks`.
* Added ability to disable auto-registered Hooks using `.kedro.yml` (or `pyproject.toml`) configuration file.

## Bug fixes and other changes
* Added option to run asynchronously via the Kedro CLI.
* Absorbed `.isort.cfg` settings into `setup.cfg`.
* Packaging a modular pipeline raises an error if the pipeline directory is empty or non-existent.

## Breaking changes to the API
* `project_name`, `project_version` and `package_name` now have to be defined in `.kedro.yml` for projects using Kedro 0.16.5+.

## Migration Guide
This release has accidentally broken the usage of `kedro lint` and `kedro jupyter notebook convert` on a project template generated with previous versions of Kedro (<=0.16.4). To amend this, please either upgrade to `kedro==0.16.6` or update `.kedro.yml` within your project root directory to include the following keys:

```yaml
project_name: "<your_project_name>"
project_version: "<kedro_version_of_the_project>"
package_name: "<your_package_name>"
```

## Thanks for supporting contributions
[Deepyaman Datta](https://github.com/deepyaman), [Bas Nijholt](https://github.com/basnijholt), [Sebastian Bertoli](https://github.com/sebastianbertoli)

# Release 0.16.4

## Major features and improvements
* Fixed a bug for using `ParallelRunner` on Windows.
* Enabled auto-discovery of hooks implementations coming from installed plugins.

## Bug fixes and other changes
* Fixed a bug for using `ParallelRunner` on Windows.
* Modified `GBQTableDataSet` to load customized results using customized queries from Google Big Query tables.
* Documentation improvements.

## Breaking changes to the API

## Thanks for supporting contributions
[Ajay Bisht](https://github.com/ajb7), [Vijay Sajjanar](https://github.com/vjkr), [Deepyaman Datta](https://github.com/deepyaman), [Sebastian Bertoli](https://github.com/sebastianbertoli), [Shahil Mawjee](https://github.com/s-mawjee), [Louis Guitton](https://github.com/louisguitton), [Emanuel Ferm](https://github.com/eferm)

# Release 0.16.3

## Major features and improvements
* Added the `kedro pipeline pull` CLI command to extract a packaged modular pipeline, and place the contents in a Kedro project.
* Added the `--version` option to `kedro pipeline package` to allow specifying alternative versions to package under.
* Added the `--starter` option to `kedro new` to create a new project from a local, remote or aliased starter template.
* Added the `kedro starter list` CLI command to list all starter templates that can be used to bootstrap a new Kedro project.
* Added the following new datasets.

| Type               | Description                                                                                           | Location                     |
| ------------------ | ----------------------------------------------------------------------------------------------------- | ---------------------------- |
| `json.JSONDataSet` | Work with JSON files using [the Python standard library](https://docs.python.org/3/library/json.html) | `kedro.extras.datasets.json` |

## Bug fixes and other changes
* Removed `/src/nodes` directory from the project template and made `kedro jupyter convert` create it on the fly if necessary.
* Fixed a bug in `MatplotlibWriter` which prevented saving lists and dictionaries of plots locally on Windows.
* Closed all pyplot windows after saving in `MatplotlibWriter`.
* Documentation improvements:
  - Added [kedro-wings](https://github.com/tamsanh/kedro-wings) and [kedro-great](https://github.com/tamsanh/kedro-great) to the list of community plugins.
* Fixed broken versioning for Windows paths.
* Fixed `DataSet` string representation for falsy values.
* Improved the error message when duplicate nodes are passed to the `Pipeline` initializer.
* Fixed a bug where `kedro docs` would fail because the built docs were located in a different directory.
* Fixed a bug where `ParallelRunner` would fail on Windows machines whose reported CPU count exceeded 61.
* Fixed an issue with saving TensorFlow model to `h5` file on Windows.
* Added a `json` parameter to `APIDataSet` for the convenience of generating requests with JSON bodies.
* Fixed dependencies for `SparkDataSet` to include spark.

## Breaking changes to the API

## Thanks for supporting contributions
[Deepyaman Datta](https://github.com/deepyaman), [Tam-Sanh Nguyen](https://github.com/tamsanh), [DataEngineerOne](http://youtube.com/DataEngineerOne)

# Release 0.16.2

## Major features and improvements
* Added the following new datasets.

| Type                                | Description                                                                                                          | Location                           |
| ----------------------------------- | -------------------------------------------------------------------------------------------------------------------- | ---------------------------------- |
| `pandas.AppendableExcelDataSet`     | Work with `Excel` files opened in append mode                                                                        | `kedro.extras.datasets.pandas`     |
| `tensorflow.TensorFlowModelDataset` | Work with `TensorFlow` models using [TensorFlow 2.X](https://www.tensorflow.org/api_docs/python/tf/keras/Model#save) | `kedro.extras.datasets.tensorflow` |
| `holoviews.HoloviewsWriter`         | Work with `Holoviews` objects (saves as image file)                                                                  | `kedro.extras.datasets.holoviews`  |

* `kedro install` will now compile project dependencies (by running `kedro build-reqs` behind the scenes) before the installation if the `src/requirements.in` file doesn't exist.
* Added `only_nodes_with_namespace` in `Pipeline` class to filter only nodes with a specified namespace.
* Added the `kedro pipeline delete` command to help delete unwanted or unused pipelines (it won't remove references to the pipeline in your `create_pipelines()` code).
* Added the `kedro pipeline package` command to help package up a modular pipeline. It will bundle up the pipeline source code, tests, and parameters configuration into a .whl file.

## Bug fixes and other changes
* `DataCatalog` improvements:
  - Introduced regex filtering to the `DataCatalog.list()` method.
  - Non-alphanumeric characters (except underscore) in dataset name are replaced with `__` in `DataCatalog.datasets`, for ease of access to transcoded datasets.
* Dataset improvements:
  - Improved initialization speed of `spark.SparkHiveDataSet`.
  - Improved S3 cache in `spark.SparkDataSet`.
  - Added support of options for building `pyarrow` table in `pandas.ParquetDataSet`.
* `kedro build-reqs` CLI command improvements:
  - `kedro build-reqs` is now called with `-q` option and will no longer print out compiled requirements to the console for security reasons.
  - All unrecognized CLI options in `kedro build-reqs` command are now passed to [pip-compile](https://github.com/jazzband/pip-tools#example-usage-for-pip-compile) call (e.g. `kedro build-reqs --generate-hashes`).
* `kedro jupyter` CLI command improvements:
  - Improved error message when running `kedro jupyter notebook`, `kedro jupyter lab` or `kedro ipython` with Jupyter/IPython dependencies not being installed.
  - Fixed `%run_viz` line magic for showing kedro viz inside a Jupyter notebook. For the fix to be applied on existing Kedro project, please see the migration guide.
  - Fixed the bug in IPython startup script ([issue 298](https://github.com/kedro-org/kedro/issues/298)).
* Documentation improvements:
  - Updated community-generated content in FAQ.
  - Added [find-kedro](https://github.com/WaylonWalker/find-kedro) and [kedro-static-viz](https://github.com/WaylonWalker/kedro-static-viz) to the list of community plugins.
  - Add missing `pillow.ImageDataSet` entry to the documentation.

## Breaking changes to the API

### Migration guide from Kedro 0.16.1 to 0.16.2

#### Guide to apply the fix for `%run_viz` line magic in existing project

Even though this release ships a fix for project generated with `kedro==0.16.2`, after upgrading, you will still need to make a change in your existing project if it was generated with `kedro>=0.16.0,<=0.16.1` for the fix to take effect. Specifically, please change the content of your project's IPython init script located at `.ipython/profile_default/startup/00-kedro-init.py` with the content of [this file](https://github.com/kedro-org/kedro/blob/0.16.2/kedro/templates/project/%7B%7B%20cookiecutter.repo_name%20%7D%7D/.ipython/profile_default/startup/00-kedro-init.py). You will also need `kedro-viz>=3.3.1`.

## Thanks for supporting contributions
[Miguel Rodriguez Gutierrez](https://github.com/MigQ2), [Joel Schwarzmann](https://github.com/datajoely), [w0rdsm1th](https://github.com/w0rdsm1th), [Deepyaman Datta](https://github.com/deepyaman), [Tam-Sanh Nguyen](https://github.com/tamsanh), [Marcus Gawronsky](https://github.com/marcusinthesky)

# 0.16.1

## Major features and improvements

## Bug fixes and other changes
* Fixed deprecation warnings from `kedro.cli` and `kedro.context` when running `kedro jupyter notebook`.
* Fixed a bug where `catalog` and `context` were not available in Jupyter Lab and Notebook.
* Fixed a bug where `kedro build-reqs` would fail if you didn't have your project dependencies installed.

## Breaking changes to the API

## Thanks for supporting contributions

# 0.16.0

## Major features and improvements
### CLI
* Added new CLI commands (only available for the projects created using Kedro 0.16.0 or later):
  - `kedro catalog list` to list datasets in your catalog
  - `kedro pipeline list` to list pipelines
  - `kedro pipeline describe` to describe a specific pipeline
  - `kedro pipeline create` to create a modular pipeline
* Improved the CLI speed by up to 50%.
* Improved error handling when making a typo on the CLI. We now suggest some of the possible commands you meant to type, in `git`-style.

### Framework
* All modules in `kedro.cli` and `kedro.context` have been moved into `kedro.framework.cli` and `kedro.framework.context` respectively. `kedro.cli` and `kedro.context` will be removed in future releases.
* Added `Hooks`, which is a new mechanism for extending Kedro.
* Fixed `load_context` changing user's current working directory.
* Allowed the source directory to be configurable in `.kedro.yml`.
* Added the ability to specify nested parameter values inside your node inputs, e.g. `node(func, "params:a.b", None)`
### DataSets
* Added the following new datasets.

| Type                       | Description                                 | Location                          |
| -------------------------- | ------------------------------------------- | --------------------------------- |
| `pillow.ImageDataSet`      | Work with image files using `Pillow`        | `kedro.extras.datasets.pillow`    |
| `geopandas.GeoJSONDataSet` | Work with geospatial data using `GeoPandas` | `kedro.extras.datasets.geopandas` |
| `api.APIDataSet`           | Work with data from HTTP(S) API requests    | `kedro.extras.datasets.api`       |

* Added `joblib` backend support to `pickle.PickleDataSet`.
* Added versioning support to `MatplotlibWriter` dataset.
* Added the ability to install dependencies for a given dataset with more granularity, e.g. `pip install "kedro[pandas.ParquetDataSet]"`.
* Added the ability to specify extra arguments, e.g. `encoding` or `compression`, for `fsspec.spec.AbstractFileSystem.open()` calls when loading/saving a dataset. See Example 3 under [docs](https://kedro.readthedocs.io/en/0.16.0/04_user_guide/04_data_catalog.html#use-the-data-catalog-with-the-yaml-api).

### Other
* Added `namespace` property on ``Node``, related to the modular pipeline where the node belongs.
* Added an option to enable asynchronous loading inputs and saving outputs in both `SequentialRunner(is_async=True)` and `ParallelRunner(is_async=True)` class.
* Added `MemoryProfiler` transformer.
* Removed the requirement to have all dependencies for a dataset module to use only a subset of the datasets within.
* Added support for `pandas>=1.0`.
* Enabled Python 3.8 compatibility. _Please note that a Spark workflow may be unreliable for this Python version as `pyspark` is not fully-compatible with 3.8 yet._
* Renamed "features" layer to "feature" layer to be consistent with (most) other layers and the [relevant FAQ](https://kedro.readthedocs.io/en/0.16.0/06_resources/01_faq.html#what-is-data-engineering-convention).

## Bug fixes and other changes
* Fixed a bug where a new version created mid-run by an external system caused inconsistencies in the load versions used in the current run.
* Documentation improvements
  * Added instruction in the documentation on how to create a custom runner).
  * Updated contribution process in `CONTRIBUTING.md` - added Developer Workflow.
  * Documented installation of development version of Kedro in the [FAQ section](https://kedro.readthedocs.io/en/0.16.0/06_resources/01_faq.html#how-can-i-use-development-version-of-kedro).
  * Added missing `_exists` method to `MyOwnDataSet` example in 04_user_guide/08_advanced_io.
* Fixed a bug where `PartitionedDataSet` and `IncrementalDataSet` were not working with `s3a` or `s3n` protocol.
* Added ability to read partitioned parquet file from a directory in `pandas.ParquetDataSet`.
* Replaced `functools.lru_cache` with `cachetools.cachedmethod` in `PartitionedDataSet` and `IncrementalDataSet` for per-instance cache invalidation.
* Implemented custom glob function for `SparkDataSet` when running on Databricks.
* Fixed a bug in `SparkDataSet` not allowing for loading data from DBFS in a Windows machine using Databricks-connect.
* Improved the error message for `DataSetNotFoundError` to suggest possible dataset names user meant to type.
* Added the option for contributors to run Kedro tests locally without Spark installation with `make test-no-spark`.
* Added option to lint the project without applying the formatting changes (`kedro lint --check-only`).

## Breaking changes to the API
### Datasets
* Deleted obsolete datasets from `kedro.io`.
* Deleted `kedro.contrib` and `extras` folders.
* Deleted obsolete `CSVBlobDataSet` and `JSONBlobDataSet` dataset types.
* Made `invalidate_cache` method on datasets private.
* `get_last_load_version` and `get_last_save_version` methods are no longer available on `AbstractDataSet`.
* `get_last_load_version` and `get_last_save_version` have been renamed to `resolve_load_version` and `resolve_save_version` on ``AbstractVersionedDataSet``, the results of which are cached.
* The `release()` method on datasets extending ``AbstractVersionedDataSet`` clears the cached load and save version. All custom datasets must call `super()._release()` inside `_release()`.
* ``TextDataSet`` no longer has `load_args` and `save_args`. These can instead be specified under `open_args_load` or `open_args_save` in `fs_args`.
* `PartitionedDataSet` and `IncrementalDataSet` method `invalidate_cache` was made private: `_invalidate_caches`.

### Other
* Removed `KEDRO_ENV_VAR` from `kedro.context` to speed up the CLI run time.
* `Pipeline.name` has been removed in favour of `Pipeline.tag()`.
* Dropped `Pipeline.transform()` in favour of `kedro.pipeline.modular_pipeline.pipeline()` helper function.
* Made constant `PARAMETER_KEYWORDS` private, and moved it from `kedro.pipeline.pipeline` to `kedro.pipeline.modular_pipeline`.
* Layers are no longer part of the dataset object, as they've moved to the `DataCatalog`.
* Python 3.5 is no longer supported by the current and all future versions of Kedro.

### Migration guide from Kedro 0.15.* to 0.16.*

#### General Migration

**reminder** [How do I upgrade Kedro](https://kedro.readthedocs.io/en/0.16.0/06_resources/01_faq.html#how-do-i-upgrade-kedro) covers a few key things to remember when updating any kedro version.

#### Migration for datasets

Since all the datasets (from `kedro.io` and `kedro.contrib.io`) were moved to `kedro/extras/datasets` you must update the type of all datasets in `<project>/conf/base/catalog.yml` file.
Here how it should be changed: `type: <SomeDataSet>` -> `type: <subfolder of kedro/extras/datasets>.<SomeDataSet>` (e.g. `type: CSVDataSet` -> `type: pandas.CSVDataSet`).

In addition, all the specific datasets like `CSVLocalDataSet`, `CSVS3DataSet` etc. were deprecated. Instead, you must use generalized datasets like `CSVDataSet`.
E.g. `type: CSVS3DataSet` -> `type: pandas.CSVDataSet`.

> Note: No changes required if you are using your custom dataset.

#### Migration for Pipeline.transform()
`Pipeline.transform()` has been dropped in favour of the `pipeline()` constructor. The following changes apply:
- Remember to import `from kedro.pipeline import pipeline`
- The `prefix` argument has been renamed to `namespace`
- And `datasets` has been broken down into more granular arguments:
  - `inputs`: Independent inputs to the pipeline
  - `outputs`: Any output created in the pipeline, whether an intermediary dataset or a leaf output
  - `parameters`: `params:...` or `parameters`

As an example, code that used to look like this with the `Pipeline.transform()` constructor:
```python
result = my_pipeline.transform(
    datasets={"input": "new_input", "output": "new_output", "params:x": "params:y"},
    prefix="pre",
)
```

When used with the new `pipeline()` constructor, becomes:
```python
from kedro.pipeline import pipeline

result = pipeline(
    my_pipeline,
    inputs={"input": "new_input"},
    outputs={"output": "new_output"},
    parameters={"params:x": "params:y"},
    namespace="pre",
)
```

#### Migration for decorators, color logger, transformers etc.
Since some modules were moved to other locations you need to update import paths appropriately.
You can find the list of moved files in the [`0.15.6` release notes](https://github.com/kedro-org/kedro/releases/tag/0.15.6) under the section titled `Files with a new location`.

#### Migration for CLI and KEDRO_ENV environment variable
> Note: If you haven't made significant changes to your `kedro_cli.py`, it may be easier to simply copy the updated `kedro_cli.py` `.ipython/profile_default/startup/00-kedro-init.py` and from GitHub or a newly generated project into your old project.

* We've removed `KEDRO_ENV_VAR` from `kedro.context`. To get your existing project template working, you'll need to remove all instances of `KEDRO_ENV_VAR` from your project template:
  - From the imports in `kedro_cli.py` and `.ipython/profile_default/startup/00-kedro-init.py`: `from kedro.context import KEDRO_ENV_VAR, load_context` -> `from kedro.framework.context import load_context`
  - Remove the `envvar=KEDRO_ENV_VAR` line from the click options in `run`, `jupyter_notebook` and `jupyter_lab` in `kedro_cli.py`
  - Replace `KEDRO_ENV_VAR` with `"KEDRO_ENV"` in `_build_jupyter_env`
  - Replace `context = load_context(path, env=os.getenv(KEDRO_ENV_VAR))` with `context = load_context(path)` in `.ipython/profile_default/startup/00-kedro-init.py`

 #### Migration for `kedro build-reqs`

 We have upgraded `pip-tools` which is used by `kedro build-reqs` to 5.x. This `pip-tools` version requires `pip>=20.0`. To upgrade `pip`, please refer to [their documentation](https://pip.pypa.io/en/stable/installing/#upgrading-pip).

## Thanks for supporting contributions
[@foolsgold](https://github.com/foolsgold), [Mani Sarkar](https://github.com/neomatrix369), [Priyanka Shanbhag](https://github.com/priyanka1414), [Luis Blanche](https://github.com/LuisBlanche), [Deepyaman Datta](https://github.com/deepyaman), [Antony Milne](https://github.com/AntonyMilneQB), [Panos Psimatikas](https://github.com/ppsimatikas), [Tam-Sanh Nguyen](https://github.com/tamsanh), [Tomasz Kaczmarczyk](https://github.com/TomaszKaczmarczyk), [Kody Fischer](https://github.com/Klio-Foxtrot187), [Waylon Walker](https://github.com/waylonwalker)

# 0.15.9

## Major features and improvements

## Bug fixes and other changes

* Pinned `fsspec>=0.5.1, <0.7.0` and `s3fs>=0.3.0, <0.4.1` to fix incompatibility issues with their latest release.

## Breaking changes to the API

## Thanks for supporting contributions

# 0.15.8

## Major features and improvements

## Bug fixes and other changes

* Added the additional libraries to our `requirements.txt` so `pandas.CSVDataSet` class works out of box with `pip install kedro`.
* Added `pandas` to our `extra_requires` in `setup.py`.
* Improved the error message when dependencies of a `DataSet` class are missing.

## Breaking changes to the API

## Thanks for supporting contributions

# 0.15.7

## Major features and improvements

* Added in documentation on how to contribute a custom `AbstractDataSet` implementation.

## Bug fixes and other changes

* Fixed the link to the Kedro banner image in the documentation.

## Breaking changes to the API

## Thanks for supporting contributions

# 0.15.6

## Major features and improvements
> _TL;DR_ We're launching [`kedro.extras`](https://github.com/kedro-org/kedro/tree/master/extras), the new home for our revamped series of datasets, decorators and dataset transformers. The datasets in [`kedro.extras.datasets`](https://github.com/kedro-org/kedro/tree/master/extras/datasets) use [`fsspec`](https://filesystem-spec.readthedocs.io/en/latest/) to access a variety of data stores including local file systems, network file systems, cloud object stores (including S3 and GCP), and Hadoop, read more about this [**here**](https://kedro.readthedocs.io/en/0.15.6/04_user_guide/04_data_catalog.html#specifying-the-location-of-the-dataset). The change will allow [#178](https://github.com/kedro-org/kedro/issues/178) to happen in the next major release of Kedro.

An example of this new system can be seen below, loading the CSV `SparkDataSet` from S3:

```yaml
weather:
  type: spark.SparkDataSet  # Observe the specified type, this  affects all datasets
  filepath: s3a://your_bucket/data/01_raw/weather*  # filepath uses fsspec to indicate the file storage system
  credentials: dev_s3
  file_format: csv
```

You can also load data incrementally whenever it is dumped into a directory with the extension to [`PartionedDataSet`](https://kedro.readthedocs.io/en/0.15.6/04_user_guide/08_advanced_io.html#partitioned-dataset), a feature that allows you to load a directory of files. The [`IncrementalDataSet`](https://kedro.readthedocs.io/en/0.15.6/04_user_guide/08_advanced_io.html#incremental-loads-with-incrementaldataset) stores the information about the last processed partition in a `checkpoint`, read more about this feature [**here**](https://kedro.readthedocs.io/en/0.15.6/04_user_guide/08_advanced_io.html#incremental-loads-with-incrementaldataset).

### New features

* Added `layer` attribute for datasets in `kedro.extras.datasets` to specify the name of a layer according to [data engineering convention](https://kedro.readthedocs.io/en/0.15.6/06_resources/01_faq.html#what-is-data-engineering-convention), this feature will be passed to [`kedro-viz`](https://github.com/kedro-org/kedro-viz) in future releases.
* Enabled loading a particular version of a dataset in Jupyter Notebooks and iPython, using `catalog.load("dataset_name", version="<2019-12-13T15.08.09.255Z>")`.
* Added property `run_id` on `ProjectContext`, used for versioning using the [`Journal`](https://kedro.readthedocs.io/en/0.15.6/04_user_guide/13_journal.html). To customise your journal `run_id` you can override the private method `_get_run_id()`.
* Added the ability to install all optional kedro dependencies via `pip install "kedro[all]"`.
* Modified the `DataCatalog`'s load order for datasets, loading order is the following:
  - `kedro.io`
  - `kedro.extras.datasets`
  - Import path, specified in `type`
* Added an optional `copy_mode` flag to `CachedDataSet` and `MemoryDataSet` to specify (`deepcopy`, `copy` or `assign`) the copy mode to use when loading and saving.

### New Datasets

| Type                             | Description                                                                                                                                      | Location                            |
| -------------------------------- | ------------------------------------------------------------------------------------------------------------------------------------------------ | ----------------------------------- |
| `dask.ParquetDataSet`            | Handles parquet datasets using Dask                                                                                                              | `kedro.extras.datasets.dask`        |
| `pickle.PickleDataSet`           | Work with Pickle files using [`fsspec`](https://filesystem-spec.readthedocs.io/en/latest/) to communicate with the underlying filesystem         | `kedro.extras.datasets.pickle`      |
| `pandas.CSVDataSet`              | Work with CSV files using [`fsspec`](https://filesystem-spec.readthedocs.io/en/latest/) to communicate with the underlying filesystem            | `kedro.extras.datasets.pandas`      |
| `pandas.TextDataSet`             | Work with text files using [`fsspec`](https://filesystem-spec.readthedocs.io/en/latest/) to communicate with the underlying filesystem           | `kedro.extras.datasets.pandas`      |
| `pandas.ExcelDataSet`            | Work with Excel files using [`fsspec`](https://filesystem-spec.readthedocs.io/en/latest/) to communicate with the underlying filesystem          | `kedro.extras.datasets.pandas`      |
| `pandas.HDFDataSet`              | Work with HDF using [`fsspec`](https://filesystem-spec.readthedocs.io/en/latest/) to communicate with the underlying filesystem                  | `kedro.extras.datasets.pandas`      |
| `yaml.YAMLDataSet`               | Work with YAML files using [`fsspec`](https://filesystem-spec.readthedocs.io/en/latest/) to communicate with the underlying filesystem           | `kedro.extras.datasets.yaml`        |
| `matplotlib.MatplotlibWriter`    | Save with Matplotlib images using [`fsspec`](https://filesystem-spec.readthedocs.io/en/latest/) to communicate with the underlying filesystem    | `kedro.extras.datasets.matplotlib`  |
| `networkx.NetworkXDataSet`       | Work with NetworkX files using [`fsspec`](https://filesystem-spec.readthedocs.io/en/latest/) to communicate with the underlying filesystem       | `kedro.extras.datasets.networkx`    |
| `biosequence.BioSequenceDataSet` | Work with bio-sequence objects using [`fsspec`](https://filesystem-spec.readthedocs.io/en/latest/) to communicate with the underlying filesystem | `kedro.extras.datasets.biosequence` |
| `pandas.GBQTableDataSet`         | Work with Google BigQuery                                                                                                                        | `kedro.extras.datasets.pandas`      |
| `pandas.FeatherDataSet`          | Work with feather files using [`fsspec`](https://filesystem-spec.readthedocs.io/en/latest/) to communicate with the underlying filesystem        | `kedro.extras.datasets.pandas`      |
| `IncrementalDataSet`             | Inherit from `PartitionedDataSet` and remembers the last processed partition                                                                     | `kedro.io`                          |

### Files with a new location

| Type                                                                 | New Location                                 |
| -------------------------------------------------------------------- | -------------------------------------------- |
| `JSONDataSet`                                                        | `kedro.extras.datasets.pandas`               |
| `CSVBlobDataSet`                                                     | `kedro.extras.datasets.pandas`               |
| `JSONBlobDataSet`                                                    | `kedro.extras.datasets.pandas`               |
| `SQLTableDataSet`                                                    | `kedro.extras.datasets.pandas`               |
| `SQLQueryDataSet`                                                    | `kedro.extras.datasets.pandas`               |
| `SparkDataSet`                                                       | `kedro.extras.datasets.spark`                |
| `SparkHiveDataSet`                                                   | `kedro.extras.datasets.spark`                |
| `SparkJDBCDataSet`                                                   | `kedro.extras.datasets.spark`                |
| `kedro/contrib/decorators/retry.py`                                  | `kedro/extras/decorators/retry_node.py`      |
| `kedro/contrib/decorators/memory_profiler.py`                        | `kedro/extras/decorators/memory_profiler.py` |
| `kedro/contrib/io/transformers/transformers.py`                      | `kedro/extras/transformers/time_profiler.py` |
| `kedro/contrib/colors/logging/color_logger.py`                       | `kedro/extras/logging/color_logger.py`       |
| `extras/ipython_loader.py`                                           | `tools/ipython/ipython_loader.py`            |
| `kedro/contrib/io/cached/cached_dataset.py`                          | `kedro/io/cached_dataset.py`                 |
| `kedro/contrib/io/catalog_with_default/data_catalog_with_default.py` | `kedro/io/data_catalog_with_default.py`      |
| `kedro/contrib/config/templated_config.py`                           | `kedro/config/templated_config.py`           |

## Upcoming deprecations

| Category                  | Type                                                           |
| ------------------------- | -------------------------------------------------------------- |
| **Datasets**              | `BioSequenceLocalDataSet`                                      |
|                           | `CSVGCSDataSet`                                                |
|                           | `CSVHTTPDataSet`                                               |
|                           | `CSVLocalDataSet`                                              |
|                           | `CSVS3DataSet`                                                 |
|                           | `ExcelLocalDataSet`                                            |
|                           | `FeatherLocalDataSet`                                          |
|                           | `JSONGCSDataSet`                                               |
|                           | `JSONLocalDataSet`                                             |
|                           | `HDFLocalDataSet`                                              |
|                           | `HDFS3DataSet`                                                 |
|                           | `kedro.contrib.io.cached.CachedDataSet`                        |
|                           | `kedro.contrib.io.catalog_with_default.DataCatalogWithDefault` |
|                           | `MatplotlibLocalWriter`                                        |
|                           | `MatplotlibS3Writer`                                           |
|                           | `NetworkXLocalDataSet`                                         |
|                           | `ParquetGCSDataSet`                                            |
|                           | `ParquetLocalDataSet`                                          |
|                           | `ParquetS3DataSet`                                             |
|                           | `PickleLocalDataSet`                                           |
|                           | `PickleS3DataSet`                                              |
|                           | `TextLocalDataSet`                                             |
|                           | `YAMLLocalDataSet`                                             |
| **Decorators**            | `kedro.contrib.decorators.memory_profiler`                     |
|                           | `kedro.contrib.decorators.retry`                               |
|                           | `kedro.contrib.decorators.pyspark.spark_to_pandas`             |
|                           | `kedro.contrib.decorators.pyspark.pandas_to_spark`             |
| **Transformers**          | `kedro.contrib.io.transformers.transformers`                   |
| **Configuration Loaders** | `kedro.contrib.config.TemplatedConfigLoader`                   |

## Bug fixes and other changes
* Added the option to set/overwrite params in `config.yaml` using YAML dict style instead of string CLI formatting only.
* Kedro CLI arguments `--node` and `--tag` support comma-separated values, alternative methods will be deprecated in future releases.
* Fixed a bug in the `invalidate_cache` method of `ParquetGCSDataSet` and `CSVGCSDataSet`.
* `--load-version` now won't break if version value contains a colon.
* Enabled running `node`s with duplicate inputs.
* Improved error message when empty credentials are passed into `SparkJDBCDataSet`.
* Fixed bug that caused an empty project to fail unexpectedly with ImportError in `template/.../pipeline.py`.
* Fixed bug related to saving dataframe with categorical variables in table mode using `HDFS3DataSet`.
* Fixed bug that caused unexpected behavior when using `from_nodes` and `to_nodes` in pipelines using transcoding.
* Credentials nested in the dataset config are now also resolved correctly.
* Bumped minimum required pandas version to 0.24.0 to make use of `pandas.DataFrame.to_numpy` (recommended alternative to `pandas.DataFrame.values`).
* Docs improvements.
* `Pipeline.transform` skips modifying node inputs/outputs containing `params:` or `parameters` keywords.
* Support for `dataset_credentials` key in the credentials for `PartitionedDataSet` is now deprecated. The dataset credentials should be specified explicitly inside the dataset config.
* Datasets can have a new `confirm` function which is called after a successful node function execution if the node contains `confirms` argument with such dataset name.
* Make the resume prompt on pipeline run failure use `--from-nodes` instead of `--from-inputs` to avoid unnecessarily re-running nodes that had already executed.
* When closed, Jupyter notebook kernels are automatically terminated after 30 seconds of inactivity by default. Use `--idle-timeout` option to update it.
* Added `kedro-viz` to the Kedro project template `requirements.txt` file.
* Removed the `results` and `references` folder from the project template.
* Updated contribution process in `CONTRIBUTING.md`.

## Breaking changes to the API
* Existing `MatplotlibWriter` dataset in `contrib` was renamed to `MatplotlibLocalWriter`.
* `kedro/contrib/io/matplotlib/matplotlib_writer.py` was renamed to `kedro/contrib/io/matplotlib/matplotlib_local_writer.py`.
* `kedro.contrib.io.bioinformatics.sequence_dataset.py` was renamed to `kedro.contrib.io.bioinformatics.biosequence_local_dataset.py`.

## Thanks for supporting contributions
[Andrii Ivaniuk](https://github.com/andrii-ivaniuk), [Jonas Kemper](https://github.com/jonasrk), [Yuhao Zhu](https://github.com/yhzqb), [Balazs Konig](https://github.com/BalazsKonigQB), [Pedro Abreu](https://github.com/PedroAbreuQB), [Tam-Sanh Nguyen](https://github.com/tamsanh), [Peter Zhao](https://github.com/zxpeter), [Deepyaman Datta](https://github.com/deepyaman), [Florian Roessler](https://github.com/fdroessler/), [Miguel Rodriguez Gutierrez](https://github.com/MigQ2)

# 0.15.5

## Major features and improvements
* New CLI commands and command flags:
  - Load multiple `kedro run` CLI flags from a configuration file with the `--config` flag (e.g. `kedro run --config run_config.yml`)
  - Run parametrised pipeline runs with the `--params` flag (e.g. `kedro run --params param1:value1,param2:value2`).
  - Lint your project code using the `kedro lint` command, your project is linted with [`black`](https://github.com/psf/black) (Python 3.6+), [`flake8`](https://gitlab.com/pycqa/flake8) and [`isort`](https://github.com/PyCQA/isort).
* Load specific environments with Jupyter notebooks using `KEDRO_ENV` which will globally set `run`, `jupyter notebook` and `jupyter lab` commands using environment variables.
* Added the following datasets:
  - `CSVGCSDataSet` dataset in `contrib` for working with CSV files in Google Cloud Storage.
  - `ParquetGCSDataSet` dataset in `contrib` for working with Parquet files in Google Cloud Storage.
  - `JSONGCSDataSet` dataset in `contrib` for working with JSON files in Google Cloud Storage.
  - `MatplotlibS3Writer` dataset in `contrib` for saving Matplotlib images to S3.
  - `PartitionedDataSet` for working with datasets split across multiple files.
  - `JSONDataSet` dataset for working with JSON files that uses [`fsspec`](https://filesystem-spec.readthedocs.io/en/latest/) to communicate with the underlying filesystem. It doesn't support `http(s)` protocol for now.
* Added `s3fs_args` to all S3 datasets.
* Pipelines can be deducted with `pipeline1 - pipeline2`.

## Bug fixes and other changes
* `ParallelRunner` now works with `SparkDataSet`.
* Allowed the use of nulls in `parameters.yml`.
* Fixed an issue where `%reload_kedro` wasn't reloading all user modules.
* Fixed `pandas_to_spark` and `spark_to_pandas` decorators to work with functions with kwargs.
* Fixed a bug where `kedro jupyter notebook` and `kedro jupyter lab` would run a different Jupyter installation to the one in the local environment.
* Implemented Databricks-compatible dataset versioning for `SparkDataSet`.
* Fixed a bug where `kedro package` would fail in certain situations where `kedro build-reqs` was used to generate `requirements.txt`.
* Made `bucket_name` argument optional for the following datasets: `CSVS3DataSet`, `HDFS3DataSet`, `PickleS3DataSet`, `contrib.io.parquet.ParquetS3DataSet`, `contrib.io.gcs.JSONGCSDataSet` - bucket name can now be included into the filepath along with the filesystem protocol (e.g. `s3://bucket-name/path/to/key.csv`).
* Documentation improvements and fixes.

## Breaking changes to the API
* Renamed entry point for running pip-installed projects to `run_package()` instead of `main()` in `src/<package>/run.py`.
* `bucket_name` key has been removed from the string representation of the following datasets: `CSVS3DataSet`, `HDFS3DataSet`, `PickleS3DataSet`, `contrib.io.parquet.ParquetS3DataSet`, `contrib.io.gcs.JSONGCSDataSet`.
* Moved the `mem_profiler` decorator to `contrib` and separated the `contrib` decorators so that dependencies are modular. You may need to update your import paths, for example the pyspark decorators should be imported as `from kedro.contrib.decorators.pyspark import <pyspark_decorator>` instead of `from kedro.contrib.decorators import <pyspark_decorator>`.

## Thanks for supporting contributions
[Sheldon Tsen](https://github.com/sheldontsen-qb), [@roumail](https://github.com/roumail), [Karlson Lee](https://github.com/i25959341), [Waylon Walker](https://github.com/WaylonWalker), [Deepyaman Datta](https://github.com/deepyaman), [Giovanni](https://github.com/plauto), [Zain Patel](https://github.com/mzjp2)

# 0.15.4

## Major features and improvements
* `kedro jupyter` now gives the default kernel a sensible name.
* `Pipeline.name` has been deprecated in favour of `Pipeline.tags`.
* Reuse pipelines within a Kedro project using `Pipeline.transform`, it simplifies dataset and node renaming.
* Added Jupyter Notebook line magic (`%run_viz`) to run `kedro viz` in a Notebook cell (requires [`kedro-viz`](https://github.com/kedro-org/kedro-viz) version 3.0.0 or later).
* Added the following datasets:
  - `NetworkXLocalDataSet` in `kedro.contrib.io.networkx` to load and save local graphs (JSON format) via NetworkX. (by [@josephhaaga](https://github.com/josephhaaga))
  - `SparkHiveDataSet` in `kedro.contrib.io.pyspark.SparkHiveDataSet` allowing usage of Spark and insert/upsert on non-transactional Hive tables.
* `kedro.contrib.config.TemplatedConfigLoader` now supports name/dict key templating and default values.

## Bug fixes and other changes
* `get_last_load_version()` method for versioned datasets now returns exact last load version if the dataset has been loaded at least once and `None` otherwise.
* Fixed a bug in `_exists` method for versioned `SparkDataSet`.
* Enabled the customisation of the ExcelWriter in `ExcelLocalDataSet` by specifying options under `writer` key in `save_args`.
* Fixed a bug in IPython startup script, attempting to load context from the incorrect location.
* Removed capping the length of a dataset's string representation.
* Fixed `kedro install` command failing on Windows if `src/requirements.txt` contains a different version of Kedro.
* Enabled passing a single tag into a node or a pipeline without having to wrap it in a list (i.e. `tags="my_tag"`).

## Breaking changes to the API
* Removed `_check_paths_consistency()` method from `AbstractVersionedDataSet`. Version consistency check is now done in `AbstractVersionedDataSet.save()`. Custom versioned datasets should modify `save()` method implementation accordingly.

## Thanks for supporting contributions
[Joseph Haaga](https://github.com/josephhaaga), [Deepyaman Datta](https://github.com/deepyaman), [Joost Duisters](https://github.com/JoostDuisters), [Zain Patel](https://github.com/mzjp2), [Tom Vigrass](https://github.com/tomvigrass)

# 0.15.3

## Bug Fixes and other changes
* Narrowed the requirements for `PyTables` so that we maintain support for Python 3.5.

# 0.15.2

## Major features and improvements
* Added `--load-version`, a `kedro run` argument that allows you run the pipeline with a particular load version of a dataset.
* Support for modular pipelines in `src/`, break the pipeline into isolated parts with reusability in mind.
* Support for multiple pipelines, an ability to have multiple entry point pipelines and choose one with `kedro run --pipeline NAME`.
* Added a `MatplotlibWriter` dataset in `contrib` for saving Matplotlib images.
* An ability to template/parameterize configuration files with `kedro.contrib.config.TemplatedConfigLoader`.
* Parameters are exposed as a context property for ease of access in iPython / Jupyter Notebooks with `context.params`.
* Added `max_workers` parameter for ``ParallelRunner``.

## Bug fixes and other changes
* Users will override the `_get_pipeline` abstract method in `ProjectContext(KedroContext)` in `run.py` rather than the `pipeline` abstract property. The `pipeline` property is not abstract anymore.
* Improved an error message when versioned local dataset is saved and unversioned path already exists.
* Added `catalog` global variable to `00-kedro-init.py`, allowing you to load datasets with `catalog.load()`.
* Enabled tuples to be returned from a node.
* Disallowed the ``ConfigLoader`` loading the same file more than once, and deduplicated the `conf_paths` passed in.
* Added a `--open` flag to `kedro build-docs` that opens the documentation on build.
* Updated the ``Pipeline`` representation to include name of the pipeline, also making it readable as a context property.
* `kedro.contrib.io.pyspark.SparkDataSet` and `kedro.contrib.io.azure.CSVBlobDataSet` now support versioning.

## Breaking changes to the API
* `KedroContext.run()` no longer accepts `catalog` and `pipeline` arguments.
* `node.inputs` now returns the node's inputs in the order required to bind them properly to the node's function.

## Thanks for supporting contributions
[Deepyaman Datta](https://github.com/deepyaman), [Luciano Issoe](https://github.com/Lucianois), [Joost Duisters](https://github.com/JoostDuisters), [Zain Patel](https://github.com/mzjp2), [William Ashford](https://github.com/williamashfordQB), [Karlson Lee](https://github.com/i25959341)

# 0.15.1

## Major features and improvements
* Extended `versioning` support to cover the tracking of environment setup, code and datasets.
* Added the following datasets:
  - `FeatherLocalDataSet` in `contrib` for usage with pandas. (by [@mdomarsaleem](https://github.com/mdomarsaleem))
* Added `get_last_load_version` and `get_last_save_version` to `AbstractVersionedDataSet`.
* Implemented `__call__` method on `Node` to allow for users to execute `my_node(input1=1, input2=2)` as an alternative to `my_node.run(dict(input1=1, input2=2))`.
* Added new `--from-inputs` run argument.

## Bug fixes and other changes
* Fixed a bug in `load_context()` not loading context in non-Kedro Jupyter Notebooks.
* Fixed a bug in `ConfigLoader.get()` not listing nested files for `**`-ending glob patterns.
* Fixed a logging config error in Jupyter Notebook.
* Updated documentation in `03_configuration` regarding how to modify the configuration path.
* Documented the architecture of Kedro showing how we think about library, project and framework components.
* `extras/kedro_project_loader.py` renamed to `extras/ipython_loader.py` and now runs any IPython startup scripts without relying on the Kedro project structure.
* Fixed TypeError when validating partial function's signature.
* After a node failure during a pipeline run, a resume command will be suggested in the logs. This command will not work if the required inputs are MemoryDataSets.

## Breaking changes to the API

## Thanks for supporting contributions
[Omar Saleem](https://github.com/mdomarsaleem), [Mariana Silva](https://github.com/marianansilva), [Anil Choudhary](https://github.com/aniryou), [Craig](https://github.com/cfranklin11)

# 0.15.0

## Major features and improvements
* Added `KedroContext` base class which holds the configuration and Kedro's main functionality (catalog, pipeline, config, runner).
* Added a new CLI command `kedro jupyter convert` to facilitate converting Jupyter Notebook cells into Kedro nodes.
* Added support for `pip-compile` and new Kedro command `kedro build-reqs` that generates `requirements.txt` based on `requirements.in`.
* Running `kedro install` will install packages to conda environment if `src/environment.yml` exists in your project.
* Added a new `--node` flag to `kedro run`, allowing users to run only the nodes with the specified names.
* Added new `--from-nodes` and `--to-nodes` run arguments, allowing users to run a range of nodes from the pipeline.
* Added prefix `params:` to the parameters specified in `parameters.yml` which allows users to differentiate between their different parameter node inputs and outputs.
* Jupyter Lab/Notebook now starts with only one kernel by default.
* Added the following datasets:
  -  `CSVHTTPDataSet` to load CSV using HTTP(s) links.
  - `JSONBlobDataSet` to load json (-delimited) files from Azure Blob Storage.
  - `ParquetS3DataSet` in `contrib` for usage with pandas. (by [@mmchougule](https://github.com/mmchougule))
  - `CachedDataSet` in `contrib` which will cache data in memory to avoid io/network operations. It will clear the cache once a dataset is no longer needed by a pipeline. (by [@tsanikgr](https://github.com/tsanikgr))
  - `YAMLLocalDataSet` in `contrib` to load and save local YAML files. (by [@Minyus](https://github.com/Minyus))

## Bug fixes and other changes
* Documentation improvements including instructions on how to initialise a Spark session using YAML configuration.
* `anyconfig` default log level changed from `INFO` to `WARNING`.
* Added information on installed plugins to `kedro info`.
* Added style sheets for project documentation, so the output of `kedro build-docs` will resemble the style of `kedro docs`.

## Breaking changes to the API
* Simplified the Kedro template in `run.py` with the introduction of `KedroContext` class.
* Merged `FilepathVersionMixIn` and `S3VersionMixIn` under one abstract class `AbstractVersionedDataSet` which extends`AbstractDataSet`.
* `name` changed to be a keyword-only argument for `Pipeline`.
* `CSVLocalDataSet` no longer supports URLs. `CSVHTTPDataSet` supports URLs.

### Migration guide from Kedro 0.14.* to Kedro 0.15.0
#### Migration for Kedro project template
This guide assumes that:
  * The framework specific code has not been altered significantly
  * Your project specific code is stored in the dedicated python package under `src/`.

The breaking changes were introduced in the following project template files:
- `<project-name>/.ipython/profile_default/startup/00-kedro-init.py`
- `<project-name>/kedro_cli.py`
- `<project-name>/src/tests/test_run.py`
- `<project-name>/src/<python_package>/run.py`
- `<project-name>/.kedro.yml` (new file)

The easiest way to migrate your project from Kedro 0.14.* to Kedro 0.15.0 is to create a new project (by using `kedro new`) and move code and files bit by bit as suggested in the detailed guide below:

1. Create a new project with the same name by running `kedro new`

2. Copy the following folders to the new project:
 - `results/`
 - `references/`
 - `notebooks/`
 - `logs/`
 - `data/`
 - `conf/`

3. If you customised your `src/<package>/run.py`, make sure you apply the same customisations to `src/<package>/run.py`
 - If you customised `get_config()`, you can override `config_loader` property in `ProjectContext` derived class
 - If you customised `create_catalog()`, you can override `catalog()` property in `ProjectContext` derived class
 - If you customised `run()`, you can override `run()` method in `ProjectContext` derived class
 - If you customised default `env`, you can override it in `ProjectContext` derived class or pass it at construction. By default, `env` is `local`.
 - If you customised default `root_conf`, you can override `CONF_ROOT` attribute in `ProjectContext` derived class. By default, `KedroContext` base class has `CONF_ROOT` attribute set to `conf`.

4. The following syntax changes are introduced in ipython or Jupyter notebook/labs:
 - `proj_dir` -> `context.project_path`
 - `proj_name` -> `context.project_name`
 - `conf` -> `context.config_loader`.
 - `io` -> `context.catalog` (e.g., `io.load()` -> `context.catalog.load()`)

5. If you customised your `kedro_cli.py`, you need to apply the same customisations to your `kedro_cli.py` in the new project.

6. Copy the contents of the old project's `src/requirements.txt` into the new project's `src/requirements.in` and, from the project root directory, run the `kedro build-reqs` command in your terminal window.

#### Migration for versioning custom dataset classes

If you defined any custom dataset classes which support versioning in your project, you need to apply the following changes:

1. Make sure your dataset inherits from `AbstractVersionedDataSet` only.
2. Call `super().__init__()` with the appropriate arguments in the dataset's `__init__`. If storing on local filesystem, providing the filepath and the version is enough. Otherwise, you should also pass in an `exists_function` and a `glob_function` that emulate `exists` and `glob` in a different filesystem (see `CSVS3DataSet` as an example).
3. Remove setting of the `_filepath` and `_version` attributes in the dataset's `__init__`, as this is taken care of in the base abstract class.
4. Any calls to `_get_load_path` and `_get_save_path` methods should take no arguments.
5. Ensure you convert the output of `_get_load_path` and `_get_save_path` appropriately, as these now return [`PurePath`s](https://docs.python.org/3/library/pathlib.html#pure-paths) instead of strings.
6. Make sure `_check_paths_consistency` is called with [`PurePath`s](https://docs.python.org/3/library/pathlib.html#pure-paths) as input arguments, instead of strings.

These steps should have brought your project to Kedro 0.15.0. There might be some more minor tweaks needed as every project is unique, but now you have a pretty solid base to work with. If you run into any problems, please consult the [Kedro documentation](https://kedro.readthedocs.io).

## Thanks for supporting contributions
[Dmitry Vukolov](https://github.com/dvukolov), [Jo Stichbury](https://github.com/stichbury), [Angus Williams](https://github.com/awqb), [Deepyaman Datta](https://github.com/deepyaman), [Mayur Chougule](https://github.com/mmchougule), [Marat Kopytjuk](https://github.com/kopytjuk), [Evan Miller](https://github.com/evanmiller29), [Yusuke Minami](https://github.com/Minyus)

# 0.14.3

## Major features and improvements
* Tab completion for catalog datasets in `ipython` or `jupyter` sessions. (Thank you [@datajoely](https://github.com/datajoely) and [@WaylonWalker](https://github.com/WaylonWalker))
* Added support for transcoding, an ability to decouple loading/saving mechanisms of a dataset from its storage location, denoted by adding '@' to the dataset name.
* Datasets have a new `release` function that instructs them to free any cached data. The runners will call this when the dataset is no longer needed downstream.

## Bug fixes and other changes
* Add support for pipeline nodes made up from partial functions.
* Expand user home directory `~` for TextLocalDataSet (see issue #19).
* Add a `short_name` property to `Node`s for a display-friendly (but not necessarily unique) name.
* Add Kedro project loader for IPython: `extras/kedro_project_loader.py`.
* Fix source file encoding issues with Python 3.5 on Windows.
* Fix local project source not having priority over the same source installed as a package, leading to local updates not being recognised.

## Breaking changes to the API
* Remove the max_loads argument from the `MemoryDataSet` constructor and from the `AbstractRunner.create_default_data_set` method.

## Thanks for supporting contributions
[Joel Schwarzmann](https://github.com/datajoely), [Alex Kalmikov](https://github.com/kalexqb)

# 0.14.2

## Major features and improvements
* Added Data Set transformer support in the form of AbstractTransformer and DataCatalog.add_transformer.

## Breaking changes to the API
* Merged the `ExistsMixin` into `AbstractDataSet`.
* `Pipeline.node_dependencies` returns a dictionary keyed by node, with sets of parent nodes as values; `Pipeline` and `ParallelRunner` were refactored to make use of this for topological sort for node dependency resolution and running pipelines respectively.
* `Pipeline.grouped_nodes` returns a list of sets, rather than a list of lists.

## Thanks for supporting contributions

[Darren Gallagher](https://github.com/dazzag24), [Zain Patel](https://github.com/mzjp2)

# 0.14.1

## Major features and improvements
* New I/O module `HDFS3DataSet`.

## Bug fixes and other changes
* Improved API docs.
* Template `run.py` will throw a warning instead of error if `credentials.yml`
  is not present.

## Breaking changes to the API
None


# 0.14.0

The initial release of Kedro.


## Thanks for supporting contributions

Jo Stichbury, Aris Valtazanos, Fabian Peters, Guilherme Braccialli, Joel Schwarzmann, Miguel Beltre, Mohammed ElNabawy, Deepyaman Datta, Shubham Agrawal, Oleg Andreyev, Mayur Chougule, William Ashford, Ed Cannon, Nikhilesh Nukala, Sean Bailey, Vikram Tegginamath, Thomas Huijskens, Musa Bilal

We are also grateful to everyone who advised and supported us, filed issues or helped resolve them, asked and answered questions and were part of inspiring discussions.<|MERGE_RESOLUTION|>--- conflicted
+++ resolved
@@ -13,11 +13,9 @@
 ## Major features and improvements
 
 ## Bug fixes and other changes
-<<<<<<< HEAD
 * Fixed bug that didn't allow to read or write datasets with `s3a` or `s3n` filepaths
 * Added a guide and tooling for developing Kedro for Databricks.
-=======
->>>>>>> 22fc2707
+
 
 ## Breaking changes to the API
 
