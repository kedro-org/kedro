# Upcoming Release 0.19.0

## Major features and improvements

## Bug fixes and other changes

## Breaking changes to the API

## Migration guide from Kedro 0.18.* to 0.19.*
# Upcoming Release 0.18.14

## Major features and improvements
* Allowed using of custom cookiecutter templates for creating pipelines with `--template` flag for `kedro pipeline create` or via `template/pipeline` folder.
* Allowed overriding of configuration keys with runtime parameters using the `runtime_params` resolver with `OmegaConfigLoader`.

## Bug fixes and other changes
* Updated dataset factories to resolve nested catalog config properly.
* Updated `OmegaConfigLoader` to handle paths containing dots outside of `conf_source`.

## Documentation changes
* Added documentation to clarify execution order of hooks.
## Breaking changes to the API
## Upcoming deprecations for Kedro 0.19.0
* All dataset classes will be removed from the core Kedro repository (`kedro.extras.datasets`). Install and import them from the [`kedro-datasets`](https://github.com/kedro-org/kedro-plugins/tree/main/kedro-datasets) package instead.
* All dataset classes ending with `DataSet` are deprecated and will be removed in Kedro `0.19.0` and `kedro-datasets` `2.0.0`. Instead, use the updated class names ending with `Dataset`.
<<<<<<< HEAD
* The starters `pandas-iris`, `pyspark-iris`, `pyspark`, and `standalone-datacatalog` are deprecated and will be archived in Kedro 0.19.0.
=======
* `PartitionedDataset` and `IncrementalDataset` have been moved to `kedro-datasets` and will be removed in Kedro `0.19.0`. Install and import them from the [`kedro-datasets`](https://github.com/kedro-org/kedro-plugins/tree/main/kedro-datasets) package instead.
>>>>>>> e77f97c7

## Community contributions
Many thanks to the following Kedroids for contributing PRs to this release:

* [Jason Hite](https://github.com/jasonmhite)
* [IngerMathilde](https://github.com/IngerMathilde)


# Release 0.18.13

## Major features and improvements
* Added support for Python 3.11. This includes tackling challenges like dependency pinning and test adjustments to ensure a smooth experience. Detailed migration tips are provided below for further context.
* Added new `OmegaConfigLoader` features:
  * Allowed registering of custom resolvers to `OmegaConfigLoader` through `CONFIG_LOADER_ARGS`.
  * Added support for global variables to `OmegaConfigLoader`.
* Added `kedro catalog resolve` CLI command that resolves dataset factories in the catalog with any explicit entries in the project pipeline.
* Implemented a flat `conf/` structure for modular pipelines, and accordingly, updated the `kedro pipeline create` and `kedro catalog create` command.
* Updated new Kedro project template and Kedro starters:
  * Change Kedro starters and new Kedro projects to use `OmegaConfigLoader`.
  * Converted `setup.py` in new Kedro project template and Kedro starters to `pyproject.toml` and moved flake8 configuration
  to dedicated file `.flake8`.
  * Updated the spaceflights starter to use the new flat `conf/` structure.

## Bug fixes and other changes
* Updated `OmegaConfigLoader` to ignore config from hidden directories like `.ipynb_checkpoints`.

## Documentation changes
* Revised the `data` section to restructure beginner and advanced pages about the Data Catalog and datasets.
* Moved contributor documentation to the [GitHub wiki](https://github.com/kedro-org/kedro/wiki/Contribute-to-Kedro).
* Updated example of using generator functions in nodes.
* Added migration guide from the `ConfigLoader` and the `TemplatedConfigLoader` to the `OmegaConfigLoader`. The `ConfigLoader` and the `TemplatedConfigLoader` are deprecated and will be removed in the `0.19.0` release.

## Migration Tips for Python 3.11:
* PyTables on Windows: Users on Windows with Python >=3.8 should note we've pinned `pytables` to `3.8.0` due to compatibility issues.
* Spark Dependency: We've set an upper version limit for `pyspark` at <3.4 due to breaking changes in 3.4.
* Testing with Python 3.10: The latest `moto` version now supports parallel test execution for Python 3.10, resolving previous issues.

## Breaking changes to the API

## Upcoming deprecations for Kedro 0.19.0
* Renamed abstract dataset classes, in accordance with the [Kedro lexicon](https://github.com/kedro-org/kedro/wiki/Kedro-documentation-style-guide#kedro-lexicon). Dataset classes ending with "DataSet" are deprecated and will be removed in 0.19.0. Note that all of the below classes are also importable from `kedro.io`; only the module where they are defined is listed as the location.

| Type                       | Deprecated Alias           | Location        |
| -------------------------- | -------------------------- | --------------- |
| `AbstractDataset`          | `AbstractDataSet`          | `kedro.io.core` |
| `AbstractVersionedDataset` | `AbstractVersionedDataSet` | `kedro.io.core` |

* Using the `layer` attribute at the top level is deprecated; it will be removed in Kedro version 0.19.0. Please move `layer` inside the `metadata` -> `kedro-viz` attributes.

## Community contributions
Thanks to [Laíza Milena Scheid Parizotto](https://github.com/laizaparizotto) and [Jonathan Cohen](https://github.com/JonathanDCohen).

# Release 0.18.12

## Major features and improvements
* Added dataset factories feature which uses pattern matching to reduce the number of catalog entries.
* Activated all built-in resolvers by default for `OmegaConfigLoader` except for `oc.env`.
* Added `kedro catalog rank` CLI command that ranks dataset factories in the catalog by matching priority.

## Bug fixes and other changes
* Consolidated dependencies and optional dependencies in `pyproject.toml`.
* Made validation of unique node outputs much faster.
* Updated `kedro catalog list` to show datasets generated with factories.

## Documentation changes
* Recommended `ruff` as the linter and removed mentions of `pylint`, `isort`, `flake8`.

## Community contributions
Thanks to [Laíza Milena Scheid Parizotto](https://github.com/laizaparizotto) and [Chris Schopp](https://github.com/cschopp-simwell).

## Breaking changes to the API

## Upcoming deprecations for Kedro 0.19.0
* `ConfigLoader` and `TemplatedConfigLoader` will be deprecated. Please use `OmegaConfigLoader` instead.

# Release 0.18.11

## Major features and improvements
* Added `databricks-iris` as an official starter.

## Bug fixes and other changes
* Reworked micropackaging workflow to use standard Python packaging practices.
* Make `kedro micropkg package` accept `--verbose`.
* Compare for protocol and delimiter in `PartitionedDataSet` to be able to pass the protocol to partitions which paths starts with the same characters as the protocol (e.g. `s3://s3-my-bucket`).

## Documentation changes
* Significant improvements to the documentation that covers working with Databricks and Kedro, including a new page for workspace-only development, and a guide to choosing the best workflow for your use case.
* Updated documentation for deploying with Prefect for version 2.0.

## Upcoming deprecations for Kedro 0.19.0
* Renamed dataset and error classes, in accordance with the [Kedro lexicon](https://github.com/kedro-org/kedro/wiki/Kedro-documentation-style-guide#kedro-lexicon). Dataset classes ending with "DataSet" and error classes starting with "DataSet" are deprecated and will be removed in 0.19.0. Note that all of the below classes are also importable from `kedro.io`; only the module where they are defined is listed as the location.

| Type                        | Deprecated Alias            | Location                       |
| --------------------------- | --------------------------- | ------------------------------ |
| `CachedDataset`             | `CachedDataSet`             | `kedro.io.cached_dataset`      |
| `LambdaDataset`             | `LambdaDataSet`             | `kedro.io.lambda_dataset`      |
| `IncrementalDataset`        | `IncrementalDataSet`        | `kedro.io.partitioned_dataset` |
| `MemoryDataset`             | `MemoryDataSet`             | `kedro.io.memory_dataset`      |
| `PartitionedDataset`        | `PartitionedDataSet`        | `kedro.io.partitioned_dataset` |
| `DatasetError`              | `DataSetError`              | `kedro.io.core`                |
| `DatasetAlreadyExistsError` | `DataSetAlreadyExistsError` | `kedro.io.core`                |
| `DatasetNotFoundError`      | `DataSetNotFoundError`      | `kedro.io.core`                |

## Community contributions
Many thanks to the following Kedroids for contributing PRs to this release:

* [jmalovera10](https://github.com/jmalovera10)
* [debugger24](https://github.com/debugger24)
* [juliushetzel](https://github.com/juliushetzel)
* [jacobweiss2305](https://github.com/jacobweiss2305)
* [eduardoconto](https://github.com/eduardoconto)

# Release 0.18.10

## Major features and improvements
* Rebrand across all documentation and Kedro assets.
* Added support for variable interpolation in the catalog with the `OmegaConfigLoader`.

# Release 0.18.9

## Major features and improvements
* `kedro run --params` now updates interpolated parameters correctly when using `OmegaConfigLoader`.
* Added `metadata` attribute to `kedro.io` datasets. This is ignored by Kedro, but may be consumed by users or external plugins.
* Added `kedro.logging.RichHandler`. This replaces the default `rich.logging.RichHandler` and is more flexible, user can turn off the `rich` traceback if needed.

## Bug fixes and other changes
* `OmegaConfigLoader` will return a `dict` instead of `DictConfig`.
* `OmegaConfigLoader` does not show a `MissingConfigError` when the config files exist but are empty.

## Documentation changes
* Added documentation for collaborative experiment tracking within Kedro-Viz.
* Revised section on deployment to better organise content and reflect how recently docs have been updated.
* Minor improvements to fix typos and revise docs to align with engineering changes.

## Breaking changes to the API
* `kedro package` does not produce `.egg` files anymore, and now relies exclusively on `.whl` files.

## Community contributions
Many thanks to the following Kedroids for contributing PRs to this release:

* [tomasvanpottelbergh](https://github.com/tomasvanpottelbergh)
* [https://github.com/debugger24](https://github.com/debugger24)

## Upcoming deprecations for Kedro 0.19.0

# Release 0.18.8

## Major features and improvements
* Added `KEDRO_LOGGING_CONFIG` environment variable, which can be used to configure logging from the beginning of the `kedro` process.
* Removed logs folder from the kedro new project template. File-based logging will remain but just be level INFO and above and go to project root instead.


## Bug fixes and other changes
* Improvements to Jupyter E2E tests.
* Added full `kedro run` CLI command to session store to improve run reproducibility using `Kedro-Viz` experiment tracking.

### Documentation changes
* Improvements to documentation about configuration.
* Improvements to Sphinx toolchain including incrementing to use a newer version.
* Improvements to documentation on visualising Kedro projects on Databricks, and additional documentation about the development workflow for Kedro projects on Databricks.
* Updated Technical Steering Committee membership documentation.
* Revised documentation section about linting and formatting and extended to give details of `flake8` configuration.
* Updated table of contents for documentation to reduce scrolling.
* Expanded FAQ documentation.
* Added a 404 page to documentation.
* Added deprecation warnings about the removal of `kedro.extras.datasets`.

## Community contributions
Many thanks to the following Kedroids for contributing PRs to this release:

* [MaximeSteinmetz](https://github.com/MaximeSteinmetz)

# Release 0.18.7

## Major features and improvements
* Added new Kedro CLI `kedro jupyter setup` to setup Jupyter Kernel for Kedro.
* `kedro package` now includes the project configuration in a compressed `tar.gz` file.
* Added functionality to the `OmegaConfigLoader` to load configuration from compressed files of `zip` or `tar` format. This feature requires `fsspec>=2023.1.0`.
* Significant improvements to on-boarding documentation that covers setup for new Kedro users. Also some major changes to the spaceflights tutorial to make it faster to work through. We think it's a better read. Tell us if it's not.

## Bug fixes and other changes
* Added a guide and tooling for developing Kedro for Databricks.
* Implemented missing dict-like interface for `_ProjectPipeline`.

# Release 0.18.6

## Bug fixes and other changes
* Fixed bug that didn't allow to read or write datasets with `s3a` or `s3n` filepaths
* Fixed bug with overriding nested parameters using the `--params` flag
* Fixed bug that made session store incompatible with `Kedro-Viz` experiment tracking

## Migration guide from Kedro 0.18.5 to 0.18.6
A regression introduced in Kedro version `0.18.5` caused the `Kedro-Viz` console to fail to show experiment tracking correctly. If you experienced this issue, you will need to:
* upgrade to Kedro version `0.18.6`
* delete any erroneous session entries created with Kedro 0.18.5 from your session_store.db stored at `<project-path>/data/session_store.db`.

Thanks to Kedroids tomohiko kato, [tsanikgr](https://github.com/tsanikgr) and [maddataanalyst](https://github.com/maddataanalyst) for very detailed reports about the bug.

# Release 0.18.5

> This release introduced a bug that causes a failure in experiment tracking within the `Kedro-Viz` console. We recommend that you use Kedro version `0.18.6` in preference.

## Major features and improvements
* Added new `OmegaConfigLoader` which uses `OmegaConf` for loading and merging configuration.
* Added the `--conf-source` option to `kedro run`, allowing users to specify a source for project configuration for the run.
* Added `omegaconf` syntax as option for `--params`. Keys and values can now be separated by colons or equals signs.
* Added support for generator functions as nodes, i.e. using `yield` instead of return.
  * Enable chunk-wise processing in nodes with generator functions.
  * Save node outputs after every `yield` before proceeding with next chunk.
* Fixed incorrect parsing of Azure Data Lake Storage Gen2 URIs used in datasets.
* Added support for loading credentials from environment variables using `OmegaConfigLoader`.
* Added new `--namespace` flag to `kedro run` to enable filtering by node namespace.
* Added a new argument `node` for all four dataset hooks.
* Added the `kedro run` flags `--nodes`, `--tags`, and `--load-versions` to replace `--node`, `--tag`, and `--load-version`.

## Bug fixes and other changes
* Commas surrounded by square brackets (only possible for nodes with default names) will no longer split the arguments to `kedro run` options which take a list of nodes as inputs (`--from-nodes` and `--to-nodes`).
* Fixed bug where `micropkg` manifest section in `pyproject.toml` isn't recognised as allowed configuration.
* Fixed bug causing `load_ipython_extension` not to register the `%reload_kedro` line magic when called in a directory that does not contain a Kedro project.
* Added `anyconfig`'s `ac_context` parameter to `kedro.config.commons` module functions for more flexible `ConfigLoader` customizations.
* Change reference to `kedro.pipeline.Pipeline` object throughout test suite with `kedro.modular_pipeline.pipeline` factory.
* Fixed bug causing the `after_dataset_saved` hook only to be called for one output dataset when multiple are saved in a single node and async saving is in use.
* Log level for "Credentials not found in your Kedro project config" was changed from `WARNING` to `DEBUG`.
* Added safe extraction of tar files in `micropkg pull` to fix vulnerability caused by [CVE-2007-4559](https://github.com/advisories/GHSA-gw9q-c7gh-j9vm).
* Documentation improvements
    * Bug fix in table font size
    * Updated API docs links for datasets
    * Improved CLI docs for `kedro run`
    * Revised documentation for visualisation to build plots and for experiment tracking
    * Added example for loading external credentials to the Hooks documentation

## Breaking changes to the API

## Community contributions
Many thanks to the following Kedroids for contributing PRs to this release:

* [adamfrly](https://github.com/adamfrly)
* [corymaklin](https://github.com/corymaklin)
* [Emiliopb](https://github.com/Emiliopb)
* [grhaonan](https://github.com/grhaonan)
* [JStumpp](https://github.com/JStumpp)
* [michalbrys](https://github.com/michalbrys)
* [sbrugman](https://github.com/sbrugman)

## Upcoming deprecations for Kedro 0.19.0
* `project_version` will be deprecated in `pyproject.toml` please use `kedro_init_version` instead.
* Deprecated `kedro run` flags `--node`, `--tag`, and `--load-version` in favour of `--nodes`, `--tags`, and `--load-versions`.

# Release 0.18.4

## Major features and improvements
* Make Kedro instantiate datasets from `kedro_datasets` with higher priority than `kedro.extras.datasets`. `kedro_datasets` is the namespace for the new `kedro-datasets` python package.
* The config loader objects now implement `UserDict` and the configuration is accessed through `conf_loader['catalog']`.
* You can configure config file patterns through `settings.py` without creating a custom config loader.
* Added the following new datasets:

| Type                                 | Description                                                                | Location                         |
| ------------------------------------ | -------------------------------------------------------------------------- | -------------------------------- |
| `svmlight.SVMLightDataSet`           | Work with svmlight/libsvm files using scikit-learn library                 | `kedro.extras.datasets.svmlight` |
| `video.VideoDataSet`                 | Read and write video files from a filesystem                               | `kedro.extras.datasets.video`    |
| `video.video_dataset.SequenceVideo`  | Create a video object from an iterable sequence to use with `VideoDataSet` | `kedro.extras.datasets.video`    |
| `video.video_dataset.GeneratorVideo` | Create a video object from a generator to use with `VideoDataSet`          | `kedro.extras.datasets.video`    |
* Implemented support for a functional definition of schema in `dask.ParquetDataSet` to work with the `dask.to_parquet` API.

## Bug fixes and other changes
* Fixed `kedro micropkg pull` for packages on PyPI.
* Fixed `format` in `save_args` for `SparkHiveDataSet`, previously it didn't allow you to save it as delta format.
* Fixed save errors in `TensorFlowModelDataset` when used without versioning; previously, it wouldn't overwrite an existing model.
* Added support for `tf.device` in `TensorFlowModelDataset`.
* Updated error message for `VersionNotFoundError` to handle insufficient permission issues for cloud storage.
* Updated Experiment Tracking docs with working examples.
* Updated `MatplotlibWriter`, `text.TextDataSet`, `plotly.PlotlyDataSet` and `plotly.JSONDataSet` docs with working examples.
* Modified implementation of the Kedro IPython extension to use `local_ns` rather than a global variable.
* Refactored `ShelveStore` to its own module to ensure multiprocessing works with it.
* `kedro.extras.datasets.pandas.SQLQueryDataSet` now takes optional argument `execution_options`.
* Removed `attrs` upper bound to support newer versions of Airflow.
* Bumped the lower bound for the `setuptools` dependency to <=61.5.1.

## Minor breaking changes to the API

## Upcoming deprecations for Kedro 0.19.0
* `kedro test` and `kedro lint` will be deprecated.

## Documentation
* Revised the Introduction to shorten it
* Revised the Get Started section to remove unnecessary information and clarify the learning path
* Updated the spaceflights tutorial to simplify the later stages and clarify what the reader needed to do in each phase
* Moved some pages that covered advanced materials into more appropriate sections
* Moved visualisation into its own section
* Fixed a bug that degraded user experience: the table of contents is now sticky when you navigate between pages
* Added redirects where needed on ReadTheDocs for legacy links and bookmarks

## Contributions from the Kedroid community
We are grateful to the following for submitting PRs that contributed to this release: [jstammers](https://github.com/jstammers), [FlorianGD](https://github.com/FlorianGD), [yash6318](https://github.com/yash6318), [carlaprv](https://github.com/carlaprv), [dinotuku](https://github.com/dinotuku), [williamcaicedo](https://github.com/williamcaicedo), [avan-sh](https://github.com/avan-sh), [Kastakin](https://github.com/Kastakin), [amaralbf](https://github.com/amaralbf), [BSGalvan](https://github.com/BSGalvan), [levimjoseph](https://github.com/levimjoseph), [daniel-falk](https://github.com/daniel-falk), [clotildeguinard](https://github.com/clotildeguinard), [avsolatorio](https://github.com/avsolatorio), and [picklejuicedev](https://github.com/picklejuicedev) for comments and input to documentation changes

# Release 0.18.3

## Major features and improvements
* Implemented autodiscovery of project pipelines. A pipeline created with `kedro pipeline create <pipeline_name>` can now be accessed immediately without needing to explicitly register it in `src/<package_name>/pipeline_registry.py`, either individually by name (e.g. `kedro run --pipeline=<pipeline_name>`) or as part of the combined default pipeline (e.g. `kedro run`). By default, the simplified `register_pipelines()` function in `pipeline_registry.py` looks like:

    ```python
    def register_pipelines() -> Dict[str, Pipeline]:
        """Register the project's pipelines.

        Returns:
            A mapping from pipeline names to ``Pipeline`` objects.
        """
        pipelines = find_pipelines()
        pipelines["__default__"] = sum(pipelines.values())
        return pipelines
    ```

* The Kedro IPython extension should now be loaded with `%load_ext kedro.ipython`.
* The line magic `%reload_kedro` now accepts keywords arguments, e.g. `%reload_kedro --env=prod`.
* Improved resume pipeline suggestion for `SequentialRunner`, it will backtrack the closest persisted inputs to resume.

## Bug fixes and other changes

* Changed default `False` value for rich logging `show_locals`, to make sure credentials and other sensitive data isn't shown in logs.
* Rich traceback handling is disabled on Databricks so that exceptions now halt execution as expected. This is a workaround for a [bug in `rich`](https://github.com/Textualize/rich/issues/2455).
* When using `kedro run -n [some_node]`, if `some_node` is missing a namespace the resulting error message will suggest the correct node name.
* Updated documentation for `rich` logging.
* Updated Prefect deployment documentation to allow for reruns with saved versioned datasets.
* The Kedro IPython extension now surfaces errors when it cannot load a Kedro project.
* Relaxed `delta-spark` upper bound to allow compatibility with Spark 3.1.x and 3.2.x.
* Added `gdrive` to list of cloud protocols, enabling Google Drive paths for datasets.
* Added svg logo resource for ipython kernel.

## Upcoming deprecations for Kedro 0.19.0
* The Kedro IPython extension will no longer be available as `%load_ext kedro.extras.extensions.ipython`; use `%load_ext kedro.ipython` instead.
* `kedro jupyter convert`, `kedro build-docs`, `kedro build-reqs` and `kedro activate-nbstripout` will be deprecated.

# Release 0.18.2

## Major features and improvements
* Added `abfss` to list of cloud protocols, enabling abfss paths.
* Kedro now uses the [Rich](https://github.com/Textualize/rich) library to format terminal logs and tracebacks.
* The file `conf/base/logging.yml` is now optional. See [our documentation](https://docs.kedro.org/en/0.18.2/logging/logging.html) for details.
* Introduced a `kedro.starters` entry point. This enables plugins to create custom starter aliases used by `kedro starter list` and `kedro new`.
* Reduced the `kedro new` prompts to just one question asking for the project name.

## Bug fixes and other changes
* Bumped `pyyaml` upper bound to make Kedro compatible with the [pyodide](https://pyodide.org/en/stable/usage/loading-packages.html#micropip) stack.
* Updated project template's Sphinx configuration to use `myst_parser` instead of `recommonmark`.
* Reduced number of log lines by changing the logging level from `INFO` to `DEBUG` for low priority messages.
* Kedro's framework-side logging configuration no longer performs file-based logging. Hence superfluous `info.log`/`errors.log` files are no longer created in your project root, and running Kedro on read-only file systems such as Databricks Repos is now possible.
* The `root` logger is now set to the Python default level of `WARNING` rather than `INFO`. Kedro's logger is still set to emit `INFO` level messages.
* `SequentialRunner` now has consistent execution order across multiple runs with sorted nodes.
* Bumped the upper bound for the Flake8 dependency to <5.0.
* `kedro jupyter notebook/lab` no longer reuses a Jupyter kernel.
* Required `cookiecutter>=2.1.1` to address a [known command injection vulnerability](https://security.snyk.io/vuln/SNYK-PYTHON-COOKIECUTTER-2414281).
* The session store no longer fails if a username cannot be found with `getpass.getuser`.
* Added generic typing for `AbstractDataSet` and `AbstractVersionedDataSet` as well as typing to all datasets.
* Rendered the deployment guide flowchart as a Mermaid diagram, and added Dask.

## Minor breaking changes to the API
* The module `kedro.config.default_logger` no longer exists; default logging configuration is now set automatically through `kedro.framework.project.LOGGING`. Unless you explicitly import `kedro.config.default_logger` you do not need to make any changes.

## Upcoming deprecations for Kedro 0.19.0
* `kedro.extras.ColorHandler` will be removed in 0.19.0.

# Release 0.18.1

## Major features and improvements
* Added a new hook `after_context_created` that passes the `KedroContext` instance as `context`.
* Added a new CLI hook `after_command_run`.
* Added more detail to YAML `ParserError` exception error message.
* Added option to `SparkDataSet` to specify a `schema` load argument that allows for supplying a user-defined schema as opposed to relying on the schema inference of Spark.
* The Kedro package no longer contains a built version of the Kedro documentation significantly reducing the package size.

## Bug fixes and other changes
* Removed fatal error from being logged when a Kedro session is created in a directory without git.
* Fixed `CONFIG_LOADER_CLASS` validation so that `TemplatedConfigLoader` can be specified in settings.py. Any `CONFIG_LOADER_CLASS` must be a subclass of `AbstractConfigLoader`.
* Added runner name to the `run_params` dictionary used in pipeline hooks.
* Updated [Databricks documentation](https://docs.kedro.org/en/0.18.1/deployment/databricks.html) to include how to get it working with IPython extension and Kedro-Viz.
* Update sections on visualisation, namespacing, and experiment tracking in the spaceflight tutorial to correspond to the complete spaceflights starter.
* Fixed `Jinja2` syntax loading with `TemplatedConfigLoader` using `globals.yml`.
* Removed global `_active_session`, `_activate_session` and `_deactivate_session`. Plugins that need to access objects such as the config loader should now do so through `context` in the new `after_context_created` hook.
* `config_loader` is available as a public read-only attribute of `KedroContext`.
* Made `hook_manager` argument optional for `runner.run`.
* `kedro docs` now opens an online version of the Kedro documentation instead of a locally built version.

## Upcoming deprecations for Kedro 0.19.0
* `kedro docs` will be removed in 0.19.0.

# Release 0.18.0

## TL;DR ✨
Kedro 0.18.0 strives to reduce the complexity of the project template and get us closer to a stable release of the framework. We've introduced the full [micro-packaging workflow](https://docs.kedro.org/en/0.18.0/nodes_and_pipelines/micro_packaging.html) 📦, which allows you to import packages, utility functions and existing pipelines into your Kedro project. [Integration with IPython and Jupyter](https://docs.kedro.org/en/0.18.0/tools_integration/ipython.html) has been streamlined in preparation for enhancements to Kedro's interactive workflow. Additionally, the release comes with long-awaited Python 3.9 and 3.10 support 🐍.

## Major features and improvements

### Framework
* Added `kedro.config.abstract_config.AbstractConfigLoader` as an abstract base class for all `ConfigLoader` implementations. `ConfigLoader` and `TemplatedConfigLoader` now inherit directly from this base class.
* Streamlined the `ConfigLoader.get` and `TemplatedConfigLoader.get` API and delegated the actual `get` method functional implementation to the `kedro.config.common` module.
* The `hook_manager` is no longer a global singleton. The `hook_manager` lifecycle is now managed by the `KedroSession`, and a new `hook_manager` will be created every time a `session` is instantiated.
* Added support for specifying parameters mapping in `pipeline()` without the `params:` prefix.
* Added new API `Pipeline.filter()` (previously in `KedroContext._filter_pipeline()`) to filter parts of a pipeline.
* Added `username` to Session store for logging during Experiment Tracking.
* A packaged Kedro project can now be imported and run from another Python project as following:
```python
from my_package.__main__ import main

main(
    ["--pipleine", "my_pipeline"]
)  # or just main() if no parameters are needed for the run
```

### Project template
* Removed `cli.py` from the Kedro project template. By default, all CLI commands, including `kedro run`, are now defined on the Kedro framework side. You can still define custom CLI commands by creating your own `cli.py`.
* Removed `hooks.py` from the Kedro project template. Registration hooks have been removed in favour of `settings.py` configuration, but you can still define execution timeline hooks by creating your own `hooks.py`.
* Removed `.ipython` directory from the Kedro project template. The IPython/Jupyter workflow no longer uses IPython profiles; it now uses an IPython extension.
* The default `kedro` run configuration environment names can now be set in `settings.py` using the `CONFIG_LOADER_ARGS` variable. The relevant keyword arguments to supply are `base_env` and `default_run_env`, which are set to `base` and `local` respectively by default.

### DataSets
* Added the following new datasets:

| Type                      | Description                                                   | Location                         |
| ------------------------- | ------------------------------------------------------------- | -------------------------------- |
| `pandas.XMLDataSet`       | Read XML into Pandas DataFrame. Write Pandas DataFrame to XML | `kedro.extras.datasets.pandas`   |
| `networkx.GraphMLDataSet` | Work with NetworkX using GraphML files                        | `kedro.extras.datasets.networkx` |
| `networkx.GMLDataSet`     | Work with NetworkX using Graph Modelling Language files       | `kedro.extras.datasets.networkx` |
| `redis.PickleDataSet`     | loads/saves data from/to a Redis database                     | `kedro.extras.datasets.redis`    |

* Added `partitionBy` support and exposed `save_args` for `SparkHiveDataSet`.
* Exposed `open_args_save` in `fs_args` for `pandas.ParquetDataSet`.
* Refactored the `load` and `save` operations for `pandas` datasets in order to leverage `pandas` own API and delegate `fsspec` operations to them. This reduces the need to have our own `fsspec` wrappers.
* Merged `pandas.AppendableExcelDataSet` into `pandas.ExcelDataSet`.
* Added `save_args` to `feather.FeatherDataSet`.

### Jupyter and IPython integration
* The [only recommended way to work with Kedro in Jupyter or IPython is now the Kedro IPython extension](https://docs.kedro.org/en/0.18.0/tools_integration/ipython.html). Managed Jupyter instances should load this via `%load_ext kedro.ipython` and use the line magic `%reload_kedro`.
* `kedro ipython` launches an IPython session that preloads the Kedro IPython extension.
* `kedro jupyter notebook/lab` creates a custom Jupyter kernel that preloads the Kedro IPython extension and launches a notebook with that kernel selected. There is no longer a need to specify `--all-kernels` to show all available kernels.

### Dependencies
* Bumped the minimum version of `pandas` to 1.3. Any `storage_options` should continue to be specified under `fs_args` and/or `credentials`.
* Added support for Python 3.9 and 3.10, dropped support for Python 3.6.
* Updated `black` dependency in the project template to a non pre-release version.

### Other
* Documented distribution of Kedro pipelines with Dask.

## Breaking changes to the API

### Framework
* Removed `RegistrationSpecs` and its associated `register_config_loader` and `register_catalog` hook specifications in favour of `CONFIG_LOADER_CLASS`/`CONFIG_LOADER_ARGS` and `DATA_CATALOG_CLASS` in `settings.py`.
* Removed deprecated functions `load_context` and `get_project_context`.
* Removed deprecated `CONF_SOURCE`, `package_name`, `pipeline`, `pipelines`, `config_loader` and `io` attributes from `KedroContext` as well as the deprecated `KedroContext.run` method.
* Added the `PluginManager` `hook_manager` argument to `KedroContext` and the `Runner.run()` method, which will be provided by the `KedroSession`.
* Removed the public method `get_hook_manager()` and replaced its functionality by `_create_hook_manager()`.
* Enforced that only one run can be successfully executed as part of a `KedroSession`. `run_id` has been renamed to `session_id` as a result.

### Configuration loaders
* The `settings.py` setting `CONF_ROOT` has been renamed to `CONF_SOURCE`. Default value of `conf` remains unchanged.
* `ConfigLoader` and `TemplatedConfigLoader` argument `conf_root` has been renamed to `conf_source`.
* `extra_params` has been renamed to `runtime_params` in `kedro.config.config.ConfigLoader` and `kedro.config.templated_config.TemplatedConfigLoader`.
* The environment defaulting behaviour has been removed from `KedroContext` and is now implemented in a `ConfigLoader` class (or equivalent) with the `base_env` and `default_run_env` attributes.

### DataSets
* `pandas.ExcelDataSet` now uses `openpyxl` engine instead of `xlrd`.
* `pandas.ParquetDataSet` now calls `pd.to_parquet()` upon saving. Note that the argument `partition_cols` is not supported.
* `spark.SparkHiveDataSet` API has been updated to reflect `spark.SparkDataSet`. The `write_mode=insert` option has also been replaced with `write_mode=append` as per Spark styleguide. This change addresses [Issue 725](https://github.com/kedro-org/kedro/issues/725) and [Issue 745](https://github.com/kedro-org/kedro/issues/745). Additionally, `upsert` mode now leverages `checkpoint` functionality and requires a valid `checkpointDir` be set for current `SparkContext`.
* `yaml.YAMLDataSet` can no longer save a `pandas.DataFrame` directly, but it can save a dictionary. Use `pandas.DataFrame.to_dict()` to convert your `pandas.DataFrame` to a dictionary before you attempt to save it to YAML.
* Removed `open_args_load` and `open_args_save` from the following datasets:
  * `pandas.CSVDataSet`
  * `pandas.ExcelDataSet`
  * `pandas.FeatherDataSet`
  * `pandas.JSONDataSet`
  * `pandas.ParquetDataSet`
* `storage_options` are now dropped if they are specified under `load_args` or `save_args` for the following datasets:
  * `pandas.CSVDataSet`
  * `pandas.ExcelDataSet`
  * `pandas.FeatherDataSet`
  * `pandas.JSONDataSet`
  * `pandas.ParquetDataSet`
* Renamed `lambda_data_set`, `memory_data_set`, and `partitioned_data_set` to `lambda_dataset`, `memory_dataset`, and `partitioned_dataset`, respectively, in `kedro.io`.
* The dataset `networkx.NetworkXDataSet` has been renamed to `networkx.JSONDataSet`.

### CLI
* Removed `kedro install` in favour of `pip install -r src/requirements.txt` to install project dependencies.
* Removed `--parallel` flag from `kedro run` in favour of `--runner=ParallelRunner`. The `-p` flag is now an alias for `--pipeline`.
* `kedro pipeline package` has been replaced by `kedro micropkg package` and, in addition to the `--alias` flag used to rename the package, now accepts a module name and path to the pipeline or utility module to package, relative to `src/<package_name>/`. The `--version` CLI option has been removed in favour of setting a `__version__` variable in the micro-package's `__init__.py` file.
* `kedro pipeline pull` has been replaced by `kedro micropkg pull` and now also supports `--destination` to provide a location for pulling the package.
* Removed `kedro pipeline list` and `kedro pipeline describe` in favour of `kedro registry list` and `kedro registry describe`.
* `kedro package` and `kedro micropkg package` now save `egg` and `whl` or `tar` files in the `<project_root>/dist` folder (previously `<project_root>/src/dist`).
* Changed the behaviour of `kedro build-reqs` to compile requirements from `requirements.txt` instead of `requirements.in` and save them to `requirements.lock` instead of `requirements.txt`.
* `kedro jupyter notebook/lab` no longer accept `--all-kernels` or `--idle-timeout` flags. `--all-kernels` is now the default behaviour.
* `KedroSession.run` now raises `ValueError` rather than `KedroContextError` when the pipeline contains no nodes. The same `ValueError` is raised when there are no matching tags.
* `KedroSession.run` now raises `ValueError` rather than `KedroContextError` when the pipeline name doesn't exist in the pipeline registry.

### Other
* Added namespace to parameters in a modular pipeline, which addresses [Issue 399](https://github.com/kedro-org/kedro/issues/399).
* Switched from packaging pipelines as wheel files to tar archive files compressed with gzip (`.tar.gz`).
* Removed decorator API from `Node` and `Pipeline`, as well as the modules `kedro.extras.decorators` and `kedro.pipeline.decorators`.
* Removed transformer API from `DataCatalog`, as well as the modules `kedro.extras.transformers` and `kedro.io.transformers`.
* Removed the `Journal` and `DataCatalogWithDefault`.
* Removed `%init_kedro` IPython line magic, with its functionality incorporated into `%reload_kedro`. This means that if `%reload_kedro` is called with a filepath, that will be set as default for subsequent calls.

## Migration guide from Kedro 0.17.* to 0.18.*

### Hooks
* Remove any existing `hook_impl` of the `register_config_loader` and `register_catalog` methods from `ProjectHooks` in `hooks.py` (or custom alternatives).
* If you use `run_id` in the `after_catalog_created` hook, replace it with `save_version` instead.
* If you use `run_id` in any of the `before_node_run`, `after_node_run`, `on_node_error`, `before_pipeline_run`, `after_pipeline_run` or `on_pipeline_error` hooks, replace it with `session_id` instead.

### `settings.py` file
* If you use a custom config loader class such as `kedro.config.TemplatedConfigLoader`, alter `CONFIG_LOADER_CLASS` to specify the class and `CONFIG_LOADER_ARGS` to specify keyword arguments. If not set, these default to `kedro.config.ConfigLoader` and an empty dictionary respectively.
* If you use a custom data catalog class, alter `DATA_CATALOG_CLASS` to specify the class. If not set, this defaults to `kedro.io.DataCatalog`.
* If you have a custom config location (i.e. not `conf`), update `CONF_ROOT` to `CONF_SOURCE` and set it to a string with the expected configuration location. If not set, this defaults to `"conf"`.

### Modular pipelines
* If you use any modular pipelines with parameters, make sure they are declared with the correct namespace. See example below:

For a given pipeline:
```python
active_pipeline = pipeline(
    pipe=[
        node(
            func=some_func,
            inputs=["model_input_table", "params:model_options"],
            outputs=["**my_output"],
        ),
        ...,
    ],
    inputs="model_input_table",
    namespace="candidate_modelling_pipeline",
)
```

The parameters should look like this:

```diff
-model_options:
-    test_size: 0.2
-    random_state: 8
-    features:
-    - engines
-    - passenger_capacity
-    - crew
+candidate_modelling_pipeline:
+    model_options:
+      test_size: 0.2
+      random_state: 8
+      features:
+        - engines
+        - passenger_capacity
+        - crew

```
* Optional: You can now remove all `params:` prefix when supplying values to `parameters` argument in a `pipeline()` call.
* If you pull modular pipelines with `kedro pipeline pull my_pipeline --alias other_pipeline`, now use `kedro micropkg pull my_pipeline --alias pipelines.other_pipeline` instead.
* If you package modular pipelines with `kedro pipeline package my_pipeline`, now use `kedro micropkg package pipelines.my_pipeline` instead.
* Similarly, if you package any modular pipelines using `pyproject.toml`, you should modify the keys to include the full module path, and wrapped in double-quotes, e.g:

```diff
[tool.kedro.micropkg.package]
-data_engineering = {destination = "path/to/here"}
-data_science = {alias = "ds", env = "local"}
+"pipelines.data_engineering" = {destination = "path/to/here"}
+"pipelines.data_science" = {alias = "ds", env = "local"}

[tool.kedro.micropkg.pull]
-"s3://my_bucket/my_pipeline" = {alias = "aliased_pipeline"}
+"s3://my_bucket/my_pipeline" = {alias = "pipelines.aliased_pipeline"}
```

### DataSets
* If you use `pandas.ExcelDataSet`, make sure you have `openpyxl` installed in your environment. This is automatically installed if you specify `kedro[pandas.ExcelDataSet]==0.18.0` in your `requirements.txt`. You can uninstall `xlrd` if you were only using it for this dataset.
* If you use`pandas.ParquetDataSet`, pass pandas saving arguments directly to `save_args` instead of nested in `from_pandas` (e.g. `save_args = {"preserve_index": False}` instead of `save_args = {"from_pandas": {"preserve_index": False}}`).
* If you use `spark.SparkHiveDataSet` with `write_mode` option set to `insert`, change this to `append` in line with the Spark styleguide. If you use `spark.SparkHiveDataSet` with `write_mode` option set to `upsert`, make sure that your `SparkContext` has a valid `checkpointDir` set either by `SparkContext.setCheckpointDir` method or directly in the `conf` folder.
* If you use `pandas~=1.2.0` and pass `storage_options` through `load_args` or `savs_args`, specify them under `fs_args` or via `credentials` instead.
* If you import from `kedro.io.lambda_data_set`, `kedro.io.memory_data_set`, or `kedro.io.partitioned_data_set`, change the import to `kedro.io.lambda_dataset`, `kedro.io.memory_dataset`, or `kedro.io.partitioned_dataset`, respectively (or import the dataset directly from `kedro.io`).
* If you have any `pandas.AppendableExcelDataSet` entries in your catalog, replace them with `pandas.ExcelDataSet`.
* If you have any `networkx.NetworkXDataSet` entries in your catalog, replace them with `networkx.JSONDataSet`.

### Other
* Edit any scripts containing `kedro pipeline package --version` to use `kedro micropkg package` instead. If you wish to set a specific pipeline package version, set the `__version__` variable in the pipeline package's `__init__.py` file.
* To run a pipeline in parallel, use `kedro run --runner=ParallelRunner` rather than `--parallel` or `-p`.
* If you call `ConfigLoader` or `TemplatedConfigLoader` directly, update the keyword arguments `conf_root` to `conf_source` and `extra_params` to `runtime_params`.
* If you use `KedroContext` to access `ConfigLoader`, use `settings.CONFIG_LOADER_CLASS` to access the currently used `ConfigLoader` instead.
* The signature of `KedroContext` has changed and now needs `config_loader` and `hook_manager` as additional arguments of type `ConfigLoader` and `PluginManager` respectively.

# Release 0.17.7

## Major features and improvements
* `pipeline` now accepts `tags` and a collection of `Node`s and/or `Pipeline`s rather than just a single `Pipeline` object. `pipeline` should be used in preference to `Pipeline` when creating a Kedro pipeline.
* `pandas.SQLTableDataSet` and `pandas.SQLQueryDataSet` now only open one connection per database, at instantiation time (therefore at catalog creation time), rather than one per load/save operation.
* Added new command group, `micropkg`, to replace `kedro pipeline pull` and `kedro pipeline package` with `kedro micropkg pull` and `kedro micropkg package` for Kedro 0.18.0. `kedro micropkg package` saves packages to `project/dist` while `kedro pipeline package` saves packages to `project/src/dist`.

## Bug fixes and other changes
* Added tutorial documentation for [experiment tracking](https://docs.kedro.org/en/0.17.7/08_logging/02_experiment_tracking.html).
* Added [Plotly dataset documentation](https://docs.kedro.org/en/0.17.7/03_tutorial/05_visualise_pipeline.html#visualise-plotly-charts-in-kedro-viz).
* Added the upper limit `pandas<1.4` to maintain compatibility with `xlrd~=1.0`.
* Bumped the `Pillow` minimum version requirement to 9.0 (Python 3.7+ only) following [CVE-2022-22817](https://cve.mitre.org/cgi-bin/cvename.cgi?name=CVE-2022-22817).
* Fixed `PickleDataSet` to be copyable and hence work with the parallel runner.
* Upgraded `pip-tools`, which is used by `kedro build-reqs`, to 6.5 (Python 3.7+ only). This `pip-tools` version is compatible with `pip>=21.2`, including the most recent releases of `pip`. Python 3.6 users should continue to use `pip-tools` 6.4 and `pip<22`.
* Added `astro-iris` as alias for `astro-airlow-iris`, so that old tutorials can still be followed.
* Added details about [Kedro's Technical Steering Committee and governance model](https://docs.kedro.org/en/0.17.7/14_contribution/technical_steering_committee.html).

## Upcoming deprecations for Kedro 0.18.0
* `kedro pipeline pull` and `kedro pipeline package` will be deprecated. Please use `kedro micropkg` instead.


# Release 0.17.6

## Major features and improvements
* Added `pipelines` global variable to IPython extension, allowing you to access the project's pipelines in `kedro ipython` or `kedro jupyter notebook`.
* Enabled overriding nested parameters with `params` in CLI, i.e. `kedro run --params="model.model_tuning.booster:gbtree"` updates parameters to `{"model": {"model_tuning": {"booster": "gbtree"}}}`.
* Added option to `pandas.SQLQueryDataSet` to specify a `filepath` with a SQL query, in addition to the current method of supplying the query itself in the `sql` argument.
* Extended `ExcelDataSet` to support saving Excel files with multiple sheets.
* Added the following new datasets:

| Type                      | Description                                                                                                            | Location                       |
| ------------------------- | ---------------------------------------------------------------------------------------------------------------------- | ------------------------------ |
| `plotly.JSONDataSet`      | Works with plotly graph object Figures (saves as json file)                                                            | `kedro.extras.datasets.plotly` |
| `pandas.GenericDataSet`   | Provides a 'best effort' facility to read / write any format provided by the `pandas` library                          | `kedro.extras.datasets.pandas` |
| `pandas.GBQQueryDataSet`  | Loads data from a Google Bigquery table using provided SQL query                                                       | `kedro.extras.datasets.pandas` |
| `spark.DeltaTableDataSet` | Dataset designed to handle Delta Lake Tables and their CRUD-style operations, including `update`, `merge` and `delete` | `kedro.extras.datasets.spark`  |

## Bug fixes and other changes
* Fixed an issue where `kedro new --config config.yml` was ignoring the config file when `prompts.yml` didn't exist.
* Added documentation for `kedro viz --autoreload`.
* Added support for arbitrary backends (via importable module paths) that satisfy the `pickle` interface to `PickleDataSet`.
* Added support for `sum` syntax for connecting pipeline objects.
* Upgraded `pip-tools`, which is used by `kedro build-reqs`, to 6.4. This `pip-tools` version requires `pip>=21.2` while [adding support for `pip>=21.3`](https://github.com/jazzband/pip-tools/pull/1501). To upgrade `pip`, please refer to [their documentation](https://pip.pypa.io/en/stable/installing/#upgrading-pip).
* Relaxed the bounds on the `plotly` requirement for `plotly.PlotlyDataSet` and the `pyarrow` requirement for `pandas.ParquetDataSet`.
* `kedro pipeline package <pipeline>` now raises an error if the `<pipeline>` argument doesn't look like a valid Python module path (e.g. has `/` instead of `.`).
* Added new `overwrite` argument to `PartitionedDataSet` and `MatplotlibWriter` to enable deletion of existing partitions and plots on dataset `save`.
* `kedro pipeline pull` now works when the project requirements contains entries such as `-r`, `--extra-index-url` and local wheel files ([Issue #913](https://github.com/kedro-org/kedro/issues/913)).
* Fixed slow startup because of catalog processing by reducing the exponential growth of extra processing during `_FrozenDatasets` creations.
* Removed `.coveragerc` from the Kedro project template. `coverage` settings are now given in `pyproject.toml`.
* Fixed a bug where packaging or pulling a modular pipeline with the same name as the project's package name would throw an error (or silently pass without including the pipeline source code in the wheel file).
* Removed unintentional dependency on `git`.
* Fixed an issue where nested pipeline configuration was not included in the packaged pipeline.
* Deprecated the "Thanks for supporting contributions" section of release notes to simplify the contribution process; Kedro 0.17.6 is the last release that includes this. This process has been replaced with the [automatic GitHub feature](https://github.com/kedro-org/kedro/graphs/contributors).
* Fixed a bug where the version on the tracking datasets didn't match the session id and the versions of regular versioned datasets.
* Fixed an issue where datasets in `load_versions` that are not found in the data catalog would silently pass.
* Altered the string representation of nodes so that node inputs/outputs order is preserved rather than being alphabetically sorted.
* Update `APIDataSet` to accept `auth` through `credentials` and allow any iterable for `auth`.

## Upcoming deprecations for Kedro 0.18.0
* `kedro.extras.decorators` and `kedro.pipeline.decorators` are being deprecated in favour of Hooks.
* `kedro.extras.transformers` and `kedro.io.transformers` are being deprecated in favour of Hooks.
* The `--parallel` flag on `kedro run` is being removed in favour of `--runner=ParallelRunner`. The `-p` flag will change to be an alias for `--pipeline`.
* `kedro.io.DataCatalogWithDefault` is being deprecated, to be removed entirely in 0.18.0.

## Thanks for supporting contributions
[Deepyaman Datta](https://github.com/deepyaman),
[Brites](https://github.com/brites101),
[Manish Swami](https://github.com/ManishS6),
[Avaneesh Yembadi](https://github.com/avan-sh),
[Zain Patel](https://github.com/mzjp2),
[Simon Brugman](https://github.com/sbrugman),
[Kiyo Kunii](https://github.com/921kiyo),
[Benjamin Levy](https://github.com/BenjaminLevyQB),
[Louis de Charsonville](https://github.com/louisdecharson),
[Simon Picard](https://github.com/simonpicard)

# Release 0.17.5

## Major features and improvements
* Added new CLI group `registry`, with the associated commands `kedro registry list` and `kedro registry describe`, to replace `kedro pipeline list` and `kedro pipeline describe`.
* Added support for dependency management at a modular pipeline level. When a pipeline with `requirements.txt` is packaged, its dependencies are embedded in the modular pipeline wheel file. Upon pulling the pipeline, Kedro will append dependencies to the project's `requirements.in`. More information is available in [our documentation](https://docs.kedro.org/en/0.17.5/06_nodes_and_pipelines/03_modular_pipelines.html).
* Added support for bulk packaging/pulling modular pipelines using `kedro pipeline package/pull --all` and `pyproject.toml`.
* Removed `cli.py` from the Kedro project template. By default all CLI commands, including `kedro run`, are now defined on the Kedro framework side. These can be overridden in turn by a plugin or a `cli.py` file in your project. A packaged Kedro project will respect the same hierarchy when executed with `python -m my_package`.
* Removed `.ipython/profile_default/startup/` from the Kedro project template in favour of `.ipython/profile_default/ipython_config.py` and the `kedro.extras.extensions.ipython`.
* Added support for `dill` backend to `PickleDataSet`.
* Imports are now refactored at `kedro pipeline package` and `kedro pipeline pull` time, so that _aliasing_ a modular pipeline doesn't break it.
* Added the following new datasets to support basic Experiment Tracking:

| Type                      | Description                                              | Location                         |
| ------------------------- | -------------------------------------------------------- | -------------------------------- |
| `tracking.MetricsDataSet` | Dataset to track numeric metrics for experiment tracking | `kedro.extras.datasets.tracking` |
| `tracking.JSONDataSet`    | Dataset to track data for experiment tracking            | `kedro.extras.datasets.tracking` |

## Bug fixes and other changes
* Bumped minimum required `fsspec` version to 2021.04.
* Fixed the `kedro install` and `kedro build-reqs` flows when uninstalled dependencies are present in a project's `settings.py`, `context.py` or `hooks.py` ([Issue #829](https://github.com/kedro-org/kedro/issues/829)).
* Imports are now refactored at `kedro pipeline package` and `kedro pipeline pull` time, so that _aliasing_ a modular pipeline doesn't break it.

## Minor breaking changes to the API
* Pinned `dynaconf` to `<3.1.6` because the method signature for `_validate_items` changed which is used in Kedro.

## Upcoming deprecations for Kedro 0.18.0
* `kedro pipeline list` and `kedro pipeline describe` are being deprecated in favour of new commands `kedro registry list ` and `kedro registry describe`.
* `kedro install` is being deprecated in favour of using `pip install -r src/requirements.txt` to install project dependencies.

## Thanks for supporting contributions
[Moussa Taifi](https://github.com/moutai),
[Deepyaman Datta](https://github.com/deepyaman)

# Release 0.17.4

## Major features and improvements
* Added the following new datasets:

| Type                   | Description                                                 | Location                       |
| ---------------------- | ----------------------------------------------------------- | ------------------------------ |
| `plotly.PlotlyDataSet` | Works with plotly graph object Figures (saves as json file) | `kedro.extras.datasets.plotly` |

## Bug fixes and other changes
* Defined our set of Kedro Principles! Have a read through [our docs](https://docs.kedro.org/en/0.17.4/12_faq/03_kedro_principles.html).
* `ConfigLoader.get()` now raises a `BadConfigException`, with a more helpful error message, if a configuration file cannot be loaded (for instance due to wrong syntax or poor formatting).
* `run_id` now defaults to `save_version` when `after_catalog_created` is called, similarly to what happens during a `kedro run`.
* Fixed a bug where `kedro ipython` and `kedro jupyter notebook` didn't work if the `PYTHONPATH` was already set.
* Update the IPython extension to allow passing `env` and `extra_params` to `reload_kedro`  similar to how the IPython script works.
* `kedro info` now outputs if a plugin has any `hooks` or `cli_hooks` implemented.
* `PartitionedDataSet` now supports lazily materializing data on save.
* `kedro pipeline describe` now defaults to the `__default__` pipeline when no pipeline name is provided and also shows the namespace the nodes belong to.
* Fixed an issue where spark.SparkDataSet with enabled versioning would throw a VersionNotFoundError when using databricks-connect from a remote machine and saving to dbfs filesystem.
* `EmailMessageDataSet` added to doctree.
* When node inputs do not pass validation, the error message is now shown as the most recent exception in the traceback ([Issue #761](https://github.com/kedro-org/kedro/issues/761)).
* `kedro pipeline package` now only packages the parameter file that exactly matches the pipeline name specified and the parameter files in a directory with the pipeline name.
* Extended support to newer versions of third-party dependencies ([Issue #735](https://github.com/kedro-org/kedro/issues/735)).
* Ensured consistent references to `model input` tables in accordance with our Data Engineering convention.
* Changed behaviour where `kedro pipeline package` takes the pipeline package version, rather than the kedro package version. If the pipeline package version is not present, then the package version is used.
* Launched [GitHub Discussions](https://github.com/kedro-org/kedro/discussions/) and [Kedro Discord Server](https://discord.gg/akJDeVaxnB)
* Improved error message when versioning is enabled for a dataset previously saved as non-versioned ([Issue #625](https://github.com/kedro-org/kedro/issues/625)).

## Minor breaking changes to the API

## Upcoming deprecations for Kedro 0.18.0

## Thanks for supporting contributions
[Lou Kratz](https://github.com/lou-k),
[Lucas Jamar](https://github.com/lucasjamar)

# Release 0.17.3

## Major features and improvements
* Kedro plugins can now override built-in CLI commands.
* Added a `before_command_run` hook for plugins to add extra behaviour before Kedro CLI commands run.
* `pipelines` from `pipeline_registry.py` and `register_pipeline` hooks are now loaded lazily when they are first accessed, not on startup:

    ```python
    from kedro.framework.project import pipelines

    print(pipelines["__default__"])  # pipeline loading is only triggered here
    ```

## Bug fixes and other changes
* `TemplatedConfigLoader` now correctly inserts default values when no globals are supplied.
* Fixed a bug where the `KEDRO_ENV` environment variable had no effect on instantiating the `context` variable in an iPython session or a Jupyter notebook.
* Plugins with empty CLI groups are no longer displayed in the Kedro CLI help screen.
* Duplicate commands will no longer appear twice in the Kedro CLI help screen.
* CLI commands from sources with the same name will show under one list in the help screen.
* The setup of a Kedro project, including adding src to path and configuring settings, is now handled via the `bootstrap_project` method.
* `configure_project` is invoked if a `package_name` is supplied to `KedroSession.create`. This is added for backward-compatibility purpose to support a workflow that creates `Session` manually. It will be removed in `0.18.0`.
* Stopped swallowing up all `ModuleNotFoundError` if `register_pipelines` not found, so that a more helpful error message will appear when a dependency is missing, e.g. [Issue #722](https://github.com/kedro-org/kedro/issues/722).
* When `kedro new` is invoked using a configuration yaml file, `output_dir` is no longer a required key; by default the current working directory will be used.
* When `kedro new` is invoked using a configuration yaml file, the appropriate `prompts.yml` file is now used for validating the provided configuration. Previously, validation was always performed against the kedro project template `prompts.yml` file.
* When a relative path to a starter template is provided, `kedro new` now generates user prompts to obtain configuration rather than supplying empty configuration.
* Fixed error when using starters on Windows with Python 3.7 (Issue [#722](https://github.com/kedro-org/kedro/issues/722)).
* Fixed decoding error of config files that contain accented characters by opening them for reading in UTF-8.
* Fixed an issue where `after_dataset_loaded` run would finish before a dataset is actually loaded when using `--async` flag.

## Upcoming deprecations for Kedro 0.18.0

* `kedro.versioning.journal.Journal` will be removed.
* The following properties on `kedro.framework.context.KedroContext` will be removed:
  * `io` in favour of `KedroContext.catalog`
  * `pipeline` (equivalent to `pipelines["__default__"]`)
  * `pipelines` in favour of `kedro.framework.project.pipelines`

# Release 0.17.2

## Major features and improvements
* Added support for `compress_pickle` backend to `PickleDataSet`.
* Enabled loading pipelines without creating a `KedroContext` instance:

    ```python
    from kedro.framework.project import pipelines

    print(pipelines)
    ```

* Projects generated with kedro>=0.17.2:
  - should define pipelines in `pipeline_registry.py` rather than `hooks.py`.
  - when run as a package, will behave the same as `kedro run`

## Bug fixes and other changes
* If `settings.py` is not importable, the errors will be surfaced earlier in the process, rather than at runtime.

## Minor breaking changes to the API
* `kedro pipeline list` and `kedro pipeline describe` no longer accept redundant `--env` parameter.
* `from kedro.framework.cli.cli import cli` no longer includes the `new` and `starter` commands.

## Upcoming deprecations for Kedro 0.18.0

* `kedro.framework.context.KedroContext.run` will be removed in release 0.18.0.

## Thanks for supporting contributions
[Sasaki Takeru](https://github.com/takeru)

# Release 0.17.1

## Major features and improvements
* Added `env` and `extra_params` to `reload_kedro()` line magic.
* Extended the `pipeline()` API to allow strings and sets of strings as `inputs` and `outputs`, to specify when a dataset name remains the same (not namespaced).
* Added the ability to add custom prompts with regexp validator for starters by repurposing `default_config.yml` as `prompts.yml`.
* Added the `env` and `extra_params` arguments to `register_config_loader` hook.
* Refactored the way `settings` are loaded. You will now be able to run:

    ```python
    from kedro.framework.project import settings

    print(settings.CONF_ROOT)
    ```

* Added a check on `kedro.runner.parallel_runner.ParallelRunner` which checks datasets for the `_SINGLE_PROCESS` attribute in the `_validate_catalog` method. If this attribute is set to `True` in an instance of a dataset (e.g. `SparkDataSet`), the `ParallelRunner` will raise an `AttributeError`.
* Any user-defined dataset that should not be used with `ParallelRunner` may now have the `_SINGLE_PROCESS` attribute set to `True`.

## Bug fixes and other changes
* The version of a packaged modular pipeline now defaults to the version of the project package.
* Added fix to prevent new lines being added to pandas CSV datasets.
* Fixed issue with loading a versioned `SparkDataSet` in the interactive workflow.
* Kedro CLI now checks `pyproject.toml` for a `tool.kedro` section before treating the project as a Kedro project.
* Added fix to `DataCatalog::shallow_copy` now it should copy layers.
* `kedro pipeline pull` now uses `pip download` for protocols that are not supported by `fsspec`.
* Cleaned up documentation to fix broken links and rewrite permanently redirected ones.
* Added a `jsonschema` schema definition for the Kedro 0.17 catalog.
* `kedro install` now waits on Windows until all the requirements are installed.
* Exposed `--to-outputs` option in the CLI, throughout the codebase, and as part of hooks specifications.
* Fixed a bug where `ParquetDataSet` wasn't creating parent directories on the fly.
* Updated documentation.

## Breaking changes to the API
* This release has broken the `kedro ipython` and `kedro jupyter` workflows. To fix this, follow the instructions in the migration guide below.
* You will also need to upgrade `kedro-viz` to 3.10.1 if you use the `%run_viz` line magic in Jupyter Notebook.

> *Note:* If you're using the `ipython` [extension](https://docs.kedro.org/en/0.17.1/11_tools_integration/02_ipython.html#ipython-extension) instead, you will not encounter this problem.

## Migration guide
You will have to update the file `<your_project>/.ipython/profile_default/startup/00-kedro-init.py` in order to make `kedro ipython` and/or `kedro jupyter` work. Add the following line before the `KedroSession` is created:

```python
configure_project(metadata.package_name)  # to add

session = KedroSession.create(metadata.package_name, path)
```

Make sure that the associated import is provided in the same place as others in the file:

```python
from kedro.framework.project import configure_project  # to add
from kedro.framework.session import KedroSession
```

## Thanks for supporting contributions
[Mariana Silva](https://github.com/marianansilva),
[Kiyohito Kunii](https://github.com/921kiyo),
[noklam](https://github.com/noklam),
[Ivan Doroshenko](https://github.com/imdoroshenko),
[Zain Patel](https://github.com/mzjp2),
[Deepyaman Datta](https://github.com/deepyaman),
[Sam Hiscox](https://github.com/samhiscoxqb),
[Pascal Brokmeier](https://github.com/pascalwhoop)

# Release 0.17.0

## Major features and improvements

* In a significant change, [we have introduced `KedroSession`](https://docs.kedro.org/en/0.17.0/04_kedro_project_setup/03_session.html) which is responsible for managing the lifecycle of a Kedro run.
* Created a new Kedro Starter: `kedro new --starter=mini-kedro`. It is possible to [use the DataCatalog as a standalone component](https://github.com/kedro-org/kedro-starters/tree/master/mini-kedro) in a Jupyter notebook and transition into the rest of the Kedro framework.
* Added `DatasetSpecs` with Hooks to run before and after datasets are loaded from/saved to the catalog.
* Added a command: `kedro catalog create`. For a registered pipeline, it creates a `<conf_root>/<env>/catalog/<pipeline_name>.yml` configuration file with `MemoryDataSet` datasets for each dataset that is missing from `DataCatalog`.
* Added `settings.py` and `pyproject.toml` (to replace `.kedro.yml`) for project configuration, in line with Python best practice.
* `ProjectContext` is no longer needed, unless for very complex customisations. `KedroContext`, `ProjectHooks` and `settings.py` together implement sensible default behaviour. As a result `context_path` is also now an _optional_ key in `pyproject.toml`.
* Removed `ProjectContext` from `src/<package_name>/run.py`.
* `TemplatedConfigLoader` now supports [Jinja2 template syntax](https://jinja.palletsprojects.com/en/2.11.x/templates/) alongside its original syntax.
* Made [registration Hooks](https://docs.kedro.org/en/0.17.0/07_extend_kedro/02_hooks.html#registration-hooks) mandatory, as the only way to customise the `ConfigLoader` or the `DataCatalog` used in a project. If no such Hook is provided in `src/<package_name>/hooks.py`, a `KedroContextError` is raised. There are sensible defaults defined in any project generated with Kedro >= 0.16.5.

## Bug fixes and other changes

* `ParallelRunner` no longer results in a run failure, when triggered from a notebook, if the run is started using `KedroSession` (`session.run()`).
* `before_node_run` can now overwrite node inputs by returning a dictionary with the corresponding updates.
* Added minimal, black-compatible flake8 configuration to the project template.
* Moved `isort` and `pytest` configuration from `<project_root>/setup.cfg` to `<project_root>/pyproject.toml`.
* Extra parameters are no longer incorrectly passed from `KedroSession` to `KedroContext`.
* Relaxed `pyspark` requirements to allow for installation of `pyspark` 3.0.
* Added a `--fs-args` option to the `kedro pipeline pull` command to specify configuration options for the `fsspec` filesystem arguments used when pulling modular pipelines from non-PyPI locations.
* Bumped maximum required `fsspec` version to 0.9.
* Bumped maximum supported `s3fs` version to 0.5 (`S3FileSystem` interface has changed since 0.4.1 version).

## Deprecations
* In Kedro 0.17.0 we have deleted the deprecated `kedro.cli` and `kedro.context` modules in favour of `kedro.framework.cli` and `kedro.framework.context` respectively.

## Other breaking changes to the API
* `kedro.io.DataCatalog.exists()` returns `False` when the dataset does not exist, as opposed to raising an exception.
* The pipeline-specific `catalog.yml` file is no longer automatically created for modular pipelines when running `kedro pipeline create`. Use `kedro catalog create` to replace this functionality.
* Removed `include_examples` prompt from `kedro new`. To generate boilerplate example code, you should use a Kedro starter.
* Changed the `--verbose` flag from a global command to a project-specific command flag (e.g `kedro --verbose new` becomes `kedro new --verbose`).
* Dropped support of the `dataset_credentials` key in credentials in `PartitionedDataSet`.
* `get_source_dir()` was removed from `kedro/framework/cli/utils.py`.
* Dropped support of `get_config`, `create_catalog`, `create_pipeline`, `template_version`, `project_name` and `project_path` keys by `get_project_context()` function (`kedro/framework/cli/cli.py`).
* `kedro new --starter` now defaults to fetching the starter template matching the installed Kedro version.
* Renamed `kedro_cli.py` to `cli.py` and moved it inside the Python package (`src/<package_name>/`), for a better packaging and deployment experience.
* Removed `.kedro.yml` from the project template and replaced it with `pyproject.toml`.
* Removed `KEDRO_CONFIGS` constant (previously residing in `kedro.framework.context.context`).
* Modified `kedro pipeline create` CLI command to add a boilerplate parameter config file in `conf/<env>/parameters/<pipeline_name>.yml` instead of `conf/<env>/pipelines/<pipeline_name>/parameters.yml`. CLI commands `kedro pipeline delete` / `package` / `pull` were updated accordingly.
* Removed `get_static_project_data` from `kedro.framework.context`.
* Removed `KedroContext.static_data`.
* The `KedroContext` constructor now takes `package_name` as first argument.
* Replaced `context` property on `KedroSession` with `load_context()` method.
* Renamed `_push_session` and `_pop_session` in `kedro.framework.session.session` to `_activate_session` and `_deactivate_session` respectively.
* Custom context class is set via `CONTEXT_CLASS` variable in `src/<your_project>/settings.py`.
* Removed `KedroContext.hooks` attribute. Instead, hooks should be registered in `src/<your_project>/settings.py` under the `HOOKS` key.
* Restricted names given to nodes to match the regex pattern `[\w\.-]+$`.
* Removed `KedroContext._create_config_loader()` and `KedroContext._create_data_catalog()`. They have been replaced by registration hooks, namely `register_config_loader()` and `register_catalog()` (see also [upcoming deprecations](#upcoming_deprecations_for_kedro_0.18.0)).


## Upcoming deprecations for Kedro 0.18.0

* `kedro.framework.context.load_context` will be removed in release 0.18.0.
* `kedro.framework.cli.get_project_context` will be removed in release 0.18.0.
* We've added a `DeprecationWarning` to the decorator API for both `node` and `pipeline`. These will be removed in release 0.18.0. Use Hooks to extend a node's behaviour instead.
* We've added a `DeprecationWarning` to the Transformers API when adding a transformer to the catalog. These will be removed in release 0.18.0. Use Hooks to customise the `load` and `save` methods.

## Thanks for supporting contributions
[Deepyaman Datta](https://github.com/deepyaman),
[Zach Schuster](https://github.com/zschuster)

## Migration guide from Kedro 0.16.* to 0.17.*

**Reminder:** Our documentation on [how to upgrade Kedro](https://docs.kedro.org/en/0.17.0/12_faq/01_faq.html#how-do-i-upgrade-kedro) covers a few key things to remember when updating any Kedro version.

The Kedro 0.17.0 release contains some breaking changes. If you update Kedro to 0.17.0 and then try to work with projects created against earlier versions of Kedro, you may encounter some issues when trying to run `kedro` commands in the terminal for that project. Here's a short guide to getting your projects running against the new version of Kedro.


>*Note*: As always, if you hit any problems, please check out our documentation:
>* [How can I find out more about Kedro?](https://docs.kedro.org/en/0.17.0/12_faq/01_faq.html#how-can-i-find-out-more-about-kedro)
>* [How can I get my questions answered?](https://docs.kedro.org/en/0.17.0/12_faq/01_faq.html#how-can-i-get-my-question-answered).

To get an existing Kedro project to work after you upgrade to Kedro 0.17.0, we recommend that you create a new project against Kedro 0.17.0 and move the code from your existing project into it. Let's go through the changes, but first, note that if you create a new Kedro project with Kedro 0.17.0 you will not be asked whether you want to include the boilerplate code for the Iris dataset example. We've removed this option (you should now use a Kedro starter if you want to create a project that is pre-populated with code).

To create a new, blank Kedro 0.17.0 project to drop your existing code into, you can create one, as always, with `kedro new`. We also recommend creating a new virtual environment for your new project, or you might run into conflicts with existing dependencies.

* **Update `pyproject.toml`**: Copy the following three keys from the `.kedro.yml` of your existing Kedro project into the `pyproject.toml` file of your new Kedro 0.17.0 project:


    ```toml
    [tools.kedro]
    package_name = "<package_name>"
    project_name = "<project_name>"
    project_version = "0.17.0"
    ```

Check your source directory. If you defined a different source directory (`source_dir`), make sure you also move that to `pyproject.toml`.


* **Copy files from your existing project**:

  + Copy subfolders of `project/src/project_name/pipelines` from existing to new project
  + Copy subfolders of `project/src/test/pipelines` from existing to new project
  + Copy the requirements your project needs into `requirements.txt` and/or `requirements.in`.
  + Copy your project configuration from the `conf` folder. Take note of the new locations needed for modular pipeline configuration (move it from `conf/<env>/pipeline_name/catalog.yml` to `conf/<env>/catalog/pipeline_name.yml` and likewise for `parameters.yml`).
  + Copy from the `data/` folder of your existing project, if needed, into the same location in your new project.
  + Copy any Hooks from `src/<package_name>/hooks.py`.

* **Update your new project's README and docs as necessary**.

* **Update `settings.py`**: For example, if you specified additional Hook implementations in `hooks`, or listed plugins under `disable_hooks_by_plugin` in your `.kedro.yml`, you will need to move them to `settings.py` accordingly:

    ```python
    from <package_name>.hooks import MyCustomHooks, ProjectHooks

    HOOKS = (ProjectHooks(), MyCustomHooks())

    DISABLE_HOOKS_FOR_PLUGINS = ("my_plugin1",)
    ```

* **Migration for `node` names**. From 0.17.0 the only allowed characters for node names are letters, digits, hyphens, underscores and/or fullstops. If you have previously defined node names that have special characters, spaces or other characters that are no longer permitted, you will need to rename those nodes.

* **Copy changes to `kedro_cli.py`**. If you previously customised the `kedro run` command or added more CLI commands to your `kedro_cli.py`, you should move them into `<project_root>/src/<package_name>/cli.py`. Note, however, that the new way to run a Kedro pipeline is via a `KedroSession`, rather than using the `KedroContext`:

    ```python
    with KedroSession.create(package_name=...) as session:
        session.run()
    ```

* **Copy changes made to `ConfigLoader`**. If you have defined a custom class, such as `TemplatedConfigLoader`, by overriding `ProjectContext._create_config_loader`, you should move the contents of the function in `src/<package_name>/hooks.py`, under `register_config_loader`.

* **Copy changes made to `DataCatalog`**. Likewise, if you have `DataCatalog` defined with `ProjectContext._create_catalog`, you should copy-paste the contents into `register_catalog`.

* **Optional**: If you have plugins such as [Kedro-Viz](https://github.com/kedro-org/kedro-viz) installed, it's likely that Kedro 0.17.0 won't work with their older versions, so please either upgrade to the plugin's newest version or follow their migration guides.

# Release 0.16.6

## Major features and improvements

* Added documentation with a focus on single machine and distributed environment deployment; the series includes Docker, Argo, Prefect, Kubeflow, AWS Batch, AWS Sagemaker and extends our section on Databricks.
* Added [kedro-starter-spaceflights](https://github.com/kedro-org/kedro-starter-spaceflights/) alias for generating a project: `kedro new --starter spaceflights`.

## Bug fixes and other changes
* Fixed `TypeError` when converting dict inputs to a node made from a wrapped `partial` function.
* `PartitionedDataSet` improvements:
  - Supported passing arguments to the underlying filesystem.
* Improved handling of non-ASCII word characters in dataset names.
  - For example, a dataset named `jalapeño` will be accessible as `DataCatalog.datasets.jalapeño` rather than `DataCatalog.datasets.jalape__o`.
* Fixed `kedro install` for an Anaconda environment defined in `environment.yml`.
* Fixed backwards compatibility with templates generated with older Kedro versions <0.16.5. No longer need to update `.kedro.yml` to use `kedro lint` and `kedro jupyter notebook convert`.
* Improved documentation.
* Added documentation using MinIO with Kedro.
* Improved error messages for incorrect parameters passed into a node.
* Fixed issue with saving a `TensorFlowModelDataset` in the HDF5 format with versioning enabled.
* Added missing `run_result` argument in `after_pipeline_run` Hooks spec.
* Fixed a bug in IPython script that was causing context hooks to be registered twice. To apply this fix to a project generated with an older Kedro version, apply the same changes made in [this PR](https://github.com/kedro-org/kedro-starter-pandas-iris/pull/16) to your `00-kedro-init.py` file.
* Improved documentation.

## Breaking changes to the API

## Thanks for supporting contributions
[Deepyaman Datta](https://github.com/deepyaman), [Bhavya Merchant](https://github.com/bnmerchant), [Lovkush Agarwal](https://github.com/Lovkush-A), [Varun Krishna S](https://github.com/vhawk19), [Sebastian Bertoli](https://github.com/sebastianbertoli), [noklam](https://github.com/noklam), [Daniel Petti](https://github.com/djpetti), [Waylon Walker](https://github.com/waylonwalker), [Saran Balaji C](https://github.com/csaranbalaji)

# Release 0.16.5

## Major features and improvements
* Added the following new datasets.

| Type                        | Description                                                                                             | Location                      |
| --------------------------- | ------------------------------------------------------------------------------------------------------- | ----------------------------- |
| `email.EmailMessageDataSet` | Manage email messages using [the Python standard library](https://docs.python.org/3/library/email.html) | `kedro.extras.datasets.email` |

* Added support for `pyproject.toml` to configure Kedro. `pyproject.toml` is used if `.kedro.yml` doesn't exist (Kedro configuration should be under `[tool.kedro]` section).
* Projects created with this version will have no `pipeline.py`, having been replaced by `hooks.py`.
* Added a set of registration hooks, as the new way of registering library components with a Kedro project:
    * `register_pipelines()`, to replace `_get_pipelines()`
    * `register_config_loader()`, to replace `_create_config_loader()`
    * `register_catalog()`, to replace `_create_catalog()`
These can be defined in `src/<python_package>/hooks.py` and added to `.kedro.yml` (or `pyproject.toml`). The order of execution is: plugin hooks, `.kedro.yml` hooks, hooks in `ProjectContext.hooks`.
* Added ability to disable auto-registered Hooks using `.kedro.yml` (or `pyproject.toml`) configuration file.

## Bug fixes and other changes
* Added option to run asynchronously via the Kedro CLI.
* Absorbed `.isort.cfg` settings into `setup.cfg`.
* Packaging a modular pipeline raises an error if the pipeline directory is empty or non-existent.

## Breaking changes to the API
* `project_name`, `project_version` and `package_name` now have to be defined in `.kedro.yml` for projects using Kedro 0.16.5+.

## Migration Guide
This release has accidentally broken the usage of `kedro lint` and `kedro jupyter notebook convert` on a project template generated with previous versions of Kedro (<=0.16.4). To amend this, please either upgrade to `kedro==0.16.6` or update `.kedro.yml` within your project root directory to include the following keys:

```yaml
project_name: "<your_project_name>"
project_version: "<kedro_version_of_the_project>"
package_name: "<your_package_name>"
```

## Thanks for supporting contributions
[Deepyaman Datta](https://github.com/deepyaman), [Bas Nijholt](https://github.com/basnijholt), [Sebastian Bertoli](https://github.com/sebastianbertoli)

# Release 0.16.4

## Major features and improvements
* Fixed a bug for using `ParallelRunner` on Windows.
* Enabled auto-discovery of hooks implementations coming from installed plugins.

## Bug fixes and other changes
* Fixed a bug for using `ParallelRunner` on Windows.
* Modified `GBQTableDataSet` to load customized results using customized queries from Google Big Query tables.
* Documentation improvements.

## Breaking changes to the API

## Thanks for supporting contributions
[Ajay Bisht](https://github.com/ajb7), [Vijay Sajjanar](https://github.com/vjkr), [Deepyaman Datta](https://github.com/deepyaman), [Sebastian Bertoli](https://github.com/sebastianbertoli), [Shahil Mawjee](https://github.com/s-mawjee), [Louis Guitton](https://github.com/louisguitton), [Emanuel Ferm](https://github.com/eferm)

# Release 0.16.3

## Major features and improvements
* Added the `kedro pipeline pull` CLI command to extract a packaged modular pipeline, and place the contents in a Kedro project.
* Added the `--version` option to `kedro pipeline package` to allow specifying alternative versions to package under.
* Added the `--starter` option to `kedro new` to create a new project from a local, remote or aliased starter template.
* Added the `kedro starter list` CLI command to list all starter templates that can be used to bootstrap a new Kedro project.
* Added the following new datasets.

| Type               | Description                                                                                           | Location                     |
| ------------------ | ----------------------------------------------------------------------------------------------------- | ---------------------------- |
| `json.JSONDataSet` | Work with JSON files using [the Python standard library](https://docs.python.org/3/library/json.html) | `kedro.extras.datasets.json` |

## Bug fixes and other changes
* Removed `/src/nodes` directory from the project template and made `kedro jupyter convert` create it on the fly if necessary.
* Fixed a bug in `MatplotlibWriter` which prevented saving lists and dictionaries of plots locally on Windows.
* Closed all pyplot windows after saving in `MatplotlibWriter`.
* Documentation improvements:
  - Added [kedro-wings](https://github.com/tamsanh/kedro-wings) and [kedro-great](https://github.com/tamsanh/kedro-great) to the list of community plugins.
* Fixed broken versioning for Windows paths.
* Fixed `DataSet` string representation for falsy values.
* Improved the error message when duplicate nodes are passed to the `Pipeline` initializer.
* Fixed a bug where `kedro docs` would fail because the built docs were located in a different directory.
* Fixed a bug where `ParallelRunner` would fail on Windows machines whose reported CPU count exceeded 61.
* Fixed an issue with saving TensorFlow model to `h5` file on Windows.
* Added a `json` parameter to `APIDataSet` for the convenience of generating requests with JSON bodies.
* Fixed dependencies for `SparkDataSet` to include spark.

## Breaking changes to the API

## Thanks for supporting contributions
[Deepyaman Datta](https://github.com/deepyaman), [Tam-Sanh Nguyen](https://github.com/tamsanh), [DataEngineerOne](http://youtube.com/DataEngineerOne)

# Release 0.16.2

## Major features and improvements
* Added the following new datasets.

| Type                                | Description                                                                                                          | Location                           |
| ----------------------------------- | -------------------------------------------------------------------------------------------------------------------- | ---------------------------------- |
| `pandas.AppendableExcelDataSet`     | Work with `Excel` files opened in append mode                                                                        | `kedro.extras.datasets.pandas`     |
| `tensorflow.TensorFlowModelDataset` | Work with `TensorFlow` models using [TensorFlow 2.X](https://www.tensorflow.org/api_docs/python/tf/keras/Model#save) | `kedro.extras.datasets.tensorflow` |
| `holoviews.HoloviewsWriter`         | Work with `Holoviews` objects (saves as image file)                                                                  | `kedro.extras.datasets.holoviews`  |

* `kedro install` will now compile project dependencies (by running `kedro build-reqs` behind the scenes) before the installation if the `src/requirements.in` file doesn't exist.
* Added `only_nodes_with_namespace` in `Pipeline` class to filter only nodes with a specified namespace.
* Added the `kedro pipeline delete` command to help delete unwanted or unused pipelines (it won't remove references to the pipeline in your `create_pipelines()` code).
* Added the `kedro pipeline package` command to help package up a modular pipeline. It will bundle up the pipeline source code, tests, and parameters configuration into a .whl file.

## Bug fixes and other changes
* `DataCatalog` improvements:
  - Introduced regex filtering to the `DataCatalog.list()` method.
  - Non-alphanumeric characters (except underscore) in dataset name are replaced with `__` in `DataCatalog.datasets`, for ease of access to transcoded datasets.
* Dataset improvements:
  - Improved initialization speed of `spark.SparkHiveDataSet`.
  - Improved S3 cache in `spark.SparkDataSet`.
  - Added support of options for building `pyarrow` table in `pandas.ParquetDataSet`.
* `kedro build-reqs` CLI command improvements:
  - `kedro build-reqs` is now called with `-q` option and will no longer print out compiled requirements to the console for security reasons.
  - All unrecognized CLI options in `kedro build-reqs` command are now passed to [pip-compile](https://github.com/jazzband/pip-tools#example-usage-for-pip-compile) call (e.g. `kedro build-reqs --generate-hashes`).
* `kedro jupyter` CLI command improvements:
  - Improved error message when running `kedro jupyter notebook`, `kedro jupyter lab` or `kedro ipython` with Jupyter/IPython dependencies not being installed.
  - Fixed `%run_viz` line magic for showing kedro viz inside a Jupyter notebook. For the fix to be applied on existing Kedro project, please see the migration guide.
  - Fixed the bug in IPython startup script ([issue 298](https://github.com/kedro-org/kedro/issues/298)).
* Documentation improvements:
  - Updated community-generated content in FAQ.
  - Added [find-kedro](https://github.com/WaylonWalker/find-kedro) and [kedro-static-viz](https://github.com/WaylonWalker/kedro-static-viz) to the list of community plugins.
  - Add missing `pillow.ImageDataSet` entry to the documentation.

## Breaking changes to the API

### Migration guide from Kedro 0.16.1 to 0.16.2

#### Guide to apply the fix for `%run_viz` line magic in existing project

Even though this release ships a fix for project generated with `kedro==0.16.2`, after upgrading, you will still need to make a change in your existing project if it was generated with `kedro>=0.16.0,<=0.16.1` for the fix to take effect. Specifically, please change the content of your project's IPython init script located at `.ipython/profile_default/startup/00-kedro-init.py` with the content of [this file](https://github.com/kedro-org/kedro/blob/0.16.2/kedro/templates/project/%7B%7B%20cookiecutter.repo_name%20%7D%7D/.ipython/profile_default/startup/00-kedro-init.py). You will also need `kedro-viz>=3.3.1`.

## Thanks for supporting contributions
[Miguel Rodriguez Gutierrez](https://github.com/MigQ2), [Joel Schwarzmann](https://github.com/datajoely), [w0rdsm1th](https://github.com/w0rdsm1th), [Deepyaman Datta](https://github.com/deepyaman), [Tam-Sanh Nguyen](https://github.com/tamsanh), [Marcus Gawronsky](https://github.com/marcusinthesky)

# 0.16.1

## Major features and improvements

## Bug fixes and other changes
* Fixed deprecation warnings from `kedro.cli` and `kedro.context` when running `kedro jupyter notebook`.
* Fixed a bug where `catalog` and `context` were not available in Jupyter Lab and Notebook.
* Fixed a bug where `kedro build-reqs` would fail if you didn't have your project dependencies installed.

## Breaking changes to the API

## Thanks for supporting contributions

# 0.16.0

## Major features and improvements
### CLI
* Added new CLI commands (only available for the projects created using Kedro 0.16.0 or later):
  - `kedro catalog list` to list datasets in your catalog
  - `kedro pipeline list` to list pipelines
  - `kedro pipeline describe` to describe a specific pipeline
  - `kedro pipeline create` to create a modular pipeline
* Improved the CLI speed by up to 50%.
* Improved error handling when making a typo on the CLI. We now suggest some of the possible commands you meant to type, in `git`-style.

### Framework
* All modules in `kedro.cli` and `kedro.context` have been moved into `kedro.framework.cli` and `kedro.framework.context` respectively. `kedro.cli` and `kedro.context` will be removed in future releases.
* Added `Hooks`, which is a new mechanism for extending Kedro.
* Fixed `load_context` changing user's current working directory.
* Allowed the source directory to be configurable in `.kedro.yml`.
* Added the ability to specify nested parameter values inside your node inputs, e.g. `node(func, "params:a.b", None)`
### DataSets
* Added the following new datasets.

| Type                       | Description                                 | Location                          |
| -------------------------- | ------------------------------------------- | --------------------------------- |
| `pillow.ImageDataSet`      | Work with image files using `Pillow`        | `kedro.extras.datasets.pillow`    |
| `geopandas.GeoJSONDataSet` | Work with geospatial data using `GeoPandas` | `kedro.extras.datasets.geopandas` |
| `api.APIDataSet`           | Work with data from HTTP(S) API requests    | `kedro.extras.datasets.api`       |

* Added `joblib` backend support to `pickle.PickleDataSet`.
* Added versioning support to `MatplotlibWriter` dataset.
* Added the ability to install dependencies for a given dataset with more granularity, e.g. `pip install "kedro[pandas.ParquetDataSet]"`.
* Added the ability to specify extra arguments, e.g. `encoding` or `compression`, for `fsspec.spec.AbstractFileSystem.open()` calls when loading/saving a dataset. See Example 3 under [docs](https://docs.kedro.org/en/0.16.0/04_user_guide/04_data_catalog.html#use-the-data-catalog-with-the-yaml-api).

### Other
* Added `namespace` property on ``Node``, related to the modular pipeline where the node belongs.
* Added an option to enable asynchronous loading inputs and saving outputs in both `SequentialRunner(is_async=True)` and `ParallelRunner(is_async=True)` class.
* Added `MemoryProfiler` transformer.
* Removed the requirement to have all dependencies for a dataset module to use only a subset of the datasets within.
* Added support for `pandas>=1.0`.
* Enabled Python 3.8 compatibility. _Please note that a Spark workflow may be unreliable for this Python version as `pyspark` is not fully-compatible with 3.8 yet._
* Renamed "features" layer to "feature" layer to be consistent with (most) other layers and the [relevant FAQ](https://docs.kedro.org/en/0.16.0/06_resources/01_faq.html#what-is-data-engineering-convention).

## Bug fixes and other changes
* Fixed a bug where a new version created mid-run by an external system caused inconsistencies in the load versions used in the current run.
* Documentation improvements
  * Added instruction in the documentation on how to create a custom runner).
  * Updated contribution process in `CONTRIBUTING.md` - added Developer Workflow.
  * Documented installation of development version of Kedro in the [FAQ section](https://docs.kedro.org/en/0.16.0/06_resources/01_faq.html#how-can-i-use-development-version-of-kedro).
  * Added missing `_exists` method to `MyOwnDataSet` example in 04_user_guide/08_advanced_io.
* Fixed a bug where `PartitionedDataSet` and `IncrementalDataSet` were not working with `s3a` or `s3n` protocol.
* Added ability to read partitioned parquet file from a directory in `pandas.ParquetDataSet`.
* Replaced `functools.lru_cache` with `cachetools.cachedmethod` in `PartitionedDataSet` and `IncrementalDataSet` for per-instance cache invalidation.
* Implemented custom glob function for `SparkDataSet` when running on Databricks.
* Fixed a bug in `SparkDataSet` not allowing for loading data from DBFS in a Windows machine using Databricks-connect.
* Improved the error message for `DataSetNotFoundError` to suggest possible dataset names user meant to type.
* Added the option for contributors to run Kedro tests locally without Spark installation with `make test-no-spark`.
* Added option to lint the project without applying the formatting changes (`kedro lint --check-only`).

## Breaking changes to the API
### Datasets
* Deleted obsolete datasets from `kedro.io`.
* Deleted `kedro.contrib` and `extras` folders.
* Deleted obsolete `CSVBlobDataSet` and `JSONBlobDataSet` dataset types.
* Made `invalidate_cache` method on datasets private.
* `get_last_load_version` and `get_last_save_version` methods are no longer available on `AbstractDataSet`.
* `get_last_load_version` and `get_last_save_version` have been renamed to `resolve_load_version` and `resolve_save_version` on ``AbstractVersionedDataSet``, the results of which are cached.
* The `release()` method on datasets extending ``AbstractVersionedDataSet`` clears the cached load and save version. All custom datasets must call `super()._release()` inside `_release()`.
* ``TextDataSet`` no longer has `load_args` and `save_args`. These can instead be specified under `open_args_load` or `open_args_save` in `fs_args`.
* `PartitionedDataSet` and `IncrementalDataSet` method `invalidate_cache` was made private: `_invalidate_caches`.

### Other
* Removed `KEDRO_ENV_VAR` from `kedro.context` to speed up the CLI run time.
* `Pipeline.name` has been removed in favour of `Pipeline.tag()`.
* Dropped `Pipeline.transform()` in favour of `kedro.pipeline.modular_pipeline.pipeline()` helper function.
* Made constant `PARAMETER_KEYWORDS` private, and moved it from `kedro.pipeline.pipeline` to `kedro.pipeline.modular_pipeline`.
* Layers are no longer part of the dataset object, as they've moved to the `DataCatalog`.
* Python 3.5 is no longer supported by the current and all future versions of Kedro.

### Migration guide from Kedro 0.15.* to 0.16.*

#### General Migration

**reminder** [How do I upgrade Kedro](https://docs.kedro.org/en/0.16.0/06_resources/01_faq.html#how-do-i-upgrade-kedro) covers a few key things to remember when updating any kedro version.

#### Migration for datasets

Since all the datasets (from `kedro.io` and `kedro.contrib.io`) were moved to `kedro/extras/datasets` you must update the type of all datasets in `<project>/conf/base/catalog.yml` file.
Here how it should be changed: `type: <SomeDataSet>` -> `type: <subfolder of kedro/extras/datasets>.<SomeDataSet>` (e.g. `type: CSVDataSet` -> `type: pandas.CSVDataSet`).

In addition, all the specific datasets like `CSVLocalDataSet`, `CSVS3DataSet` etc. were deprecated. Instead, you must use generalized datasets like `CSVDataSet`.
E.g. `type: CSVS3DataSet` -> `type: pandas.CSVDataSet`.

> Note: No changes required if you are using your custom dataset.

#### Migration for Pipeline.transform()
`Pipeline.transform()` has been dropped in favour of the `pipeline()` constructor. The following changes apply:
- Remember to import `from kedro.pipeline import pipeline`
- The `prefix` argument has been renamed to `namespace`
- And `datasets` has been broken down into more granular arguments:
  - `inputs`: Independent inputs to the pipeline
  - `outputs`: Any output created in the pipeline, whether an intermediary dataset or a leaf output
  - `parameters`: `params:...` or `parameters`

As an example, code that used to look like this with the `Pipeline.transform()` constructor:
```python
result = my_pipeline.transform(
    datasets={"input": "new_input", "output": "new_output", "params:x": "params:y"},
    prefix="pre",
)
```

When used with the new `pipeline()` constructor, becomes:
```python
from kedro.pipeline import pipeline

result = pipeline(
    my_pipeline,
    inputs={"input": "new_input"},
    outputs={"output": "new_output"},
    parameters={"params:x": "params:y"},
    namespace="pre",
)
```

#### Migration for decorators, color logger, transformers etc.
Since some modules were moved to other locations you need to update import paths appropriately.
You can find the list of moved files in the [`0.15.6` release notes](https://github.com/kedro-org/kedro/releases/tag/0.15.6) under the section titled `Files with a new location`.

#### Migration for CLI and KEDRO_ENV environment variable
> Note: If you haven't made significant changes to your `kedro_cli.py`, it may be easier to simply copy the updated `kedro_cli.py` `.ipython/profile_default/startup/00-kedro-init.py` and from GitHub or a newly generated project into your old project.

* We've removed `KEDRO_ENV_VAR` from `kedro.context`. To get your existing project template working, you'll need to remove all instances of `KEDRO_ENV_VAR` from your project template:
  - From the imports in `kedro_cli.py` and `.ipython/profile_default/startup/00-kedro-init.py`: `from kedro.context import KEDRO_ENV_VAR, load_context` -> `from kedro.framework.context import load_context`
  - Remove the `envvar=KEDRO_ENV_VAR` line from the click options in `run`, `jupyter_notebook` and `jupyter_lab` in `kedro_cli.py`
  - Replace `KEDRO_ENV_VAR` with `"KEDRO_ENV"` in `_build_jupyter_env`
  - Replace `context = load_context(path, env=os.getenv(KEDRO_ENV_VAR))` with `context = load_context(path)` in `.ipython/profile_default/startup/00-kedro-init.py`

 #### Migration for `kedro build-reqs`

 We have upgraded `pip-tools` which is used by `kedro build-reqs` to 5.x. This `pip-tools` version requires `pip>=20.0`. To upgrade `pip`, please refer to [their documentation](https://pip.pypa.io/en/stable/installing/#upgrading-pip).

## Thanks for supporting contributions
[@foolsgold](https://github.com/foolsgold), [Mani Sarkar](https://github.com/neomatrix369), [Priyanka Shanbhag](https://github.com/priyanka1414), [Luis Blanche](https://github.com/LuisBlanche), [Deepyaman Datta](https://github.com/deepyaman), [Antony Milne](https://github.com/AntonyMilneQB), [Panos Psimatikas](https://github.com/ppsimatikas), [Tam-Sanh Nguyen](https://github.com/tamsanh), [Tomasz Kaczmarczyk](https://github.com/TomaszKaczmarczyk), [Kody Fischer](https://github.com/Klio-Foxtrot187), [Waylon Walker](https://github.com/waylonwalker)

# 0.15.9

## Major features and improvements

## Bug fixes and other changes

* Pinned `fsspec>=0.5.1, <0.7.0` and `s3fs>=0.3.0, <0.4.1` to fix incompatibility issues with their latest release.

## Breaking changes to the API

## Thanks for supporting contributions

# 0.15.8

## Major features and improvements

## Bug fixes and other changes

* Added the additional libraries to our `requirements.txt` so `pandas.CSVDataSet` class works out of box with `pip install kedro`.
* Added `pandas` to our `extra_requires` in `setup.py`.
* Improved the error message when dependencies of a `DataSet` class are missing.

## Breaking changes to the API

## Thanks for supporting contributions

# 0.15.7

## Major features and improvements

* Added in documentation on how to contribute a custom `AbstractDataSet` implementation.

## Bug fixes and other changes

* Fixed the link to the Kedro banner image in the documentation.

## Breaking changes to the API

## Thanks for supporting contributions

# 0.15.6

## Major features and improvements
> _TL;DR_ We're launching [`kedro.extras`](https://github.com/kedro-org/kedro/tree/master/extras), the new home for our revamped series of datasets, decorators and dataset transformers. The datasets in [`kedro.extras.datasets`](https://github.com/kedro-org/kedro/tree/master/extras/datasets) use [`fsspec`](https://filesystem-spec.readthedocs.io/en/latest/) to access a variety of data stores including local file systems, network file systems, cloud object stores (including S3 and GCP), and Hadoop, read more about this [**here**](https://docs.kedro.org/en/0.15.6/04_user_guide/04_data_catalog.html#specifying-the-location-of-the-dataset). The change will allow [#178](https://github.com/kedro-org/kedro/issues/178) to happen in the next major release of Kedro.

An example of this new system can be seen below, loading the CSV `SparkDataSet` from S3:

```yaml
weather:
  type: spark.SparkDataSet  # Observe the specified type, this  affects all datasets
  filepath: s3a://your_bucket/data/01_raw/weather*  # filepath uses fsspec to indicate the file storage system
  credentials: dev_s3
  file_format: csv
```

You can also load data incrementally whenever it is dumped into a directory with the extension to [`PartionedDataSet`](https://docs.kedro.org/en/0.15.6/04_user_guide/08_advanced_io.html#partitioned-dataset), a feature that allows you to load a directory of files. The [`IncrementalDataSet`](https://docs.kedro.org/en/0.15.6/04_user_guide/08_advanced_io.html#incremental-loads-with-incrementaldataset) stores the information about the last processed partition in a `checkpoint`, read more about this feature [**here**](https://docs.kedro.org/en/0.15.6/04_user_guide/08_advanced_io.html#incremental-loads-with-incrementaldataset).

### New features

* Added `layer` attribute for datasets in `kedro.extras.datasets` to specify the name of a layer according to [data engineering convention](https://docs.kedro.org/en/0.15.6/06_resources/01_faq.html#what-is-data-engineering-convention), this feature will be passed to [`kedro-viz`](https://github.com/kedro-org/kedro-viz) in future releases.
* Enabled loading a particular version of a dataset in Jupyter Notebooks and iPython, using `catalog.load("dataset_name", version="<2019-12-13T15.08.09.255Z>")`.
* Added property `run_id` on `ProjectContext`, used for versioning using the [`Journal`](https://docs.kedro.org/en/0.15.6/04_user_guide/13_journal.html). To customise your journal `run_id` you can override the private method `_get_run_id()`.
* Added the ability to install all optional kedro dependencies via `pip install "kedro[all]"`.
* Modified the `DataCatalog`'s load order for datasets, loading order is the following:
  - `kedro.io`
  - `kedro.extras.datasets`
  - Import path, specified in `type`
* Added an optional `copy_mode` flag to `CachedDataSet` and `MemoryDataSet` to specify (`deepcopy`, `copy` or `assign`) the copy mode to use when loading and saving.

### New Datasets

| Type                             | Description                                                                                                                                      | Location                            |
| -------------------------------- | ------------------------------------------------------------------------------------------------------------------------------------------------ | ----------------------------------- |
| `dask.ParquetDataSet`            | Handles parquet datasets using Dask                                                                                                              | `kedro.extras.datasets.dask`        |
| `pickle.PickleDataSet`           | Work with Pickle files using [`fsspec`](https://filesystem-spec.readthedocs.io/en/latest/) to communicate with the underlying filesystem         | `kedro.extras.datasets.pickle`      |
| `pandas.CSVDataSet`              | Work with CSV files using [`fsspec`](https://filesystem-spec.readthedocs.io/en/latest/) to communicate with the underlying filesystem            | `kedro.extras.datasets.pandas`      |
| `pandas.TextDataSet`             | Work with text files using [`fsspec`](https://filesystem-spec.readthedocs.io/en/latest/) to communicate with the underlying filesystem           | `kedro.extras.datasets.pandas`      |
| `pandas.ExcelDataSet`            | Work with Excel files using [`fsspec`](https://filesystem-spec.readthedocs.io/en/latest/) to communicate with the underlying filesystem          | `kedro.extras.datasets.pandas`      |
| `pandas.HDFDataSet`              | Work with HDF using [`fsspec`](https://filesystem-spec.readthedocs.io/en/latest/) to communicate with the underlying filesystem                  | `kedro.extras.datasets.pandas`      |
| `yaml.YAMLDataSet`               | Work with YAML files using [`fsspec`](https://filesystem-spec.readthedocs.io/en/latest/) to communicate with the underlying filesystem           | `kedro.extras.datasets.yaml`        |
| `matplotlib.MatplotlibWriter`    | Save with Matplotlib images using [`fsspec`](https://filesystem-spec.readthedocs.io/en/latest/) to communicate with the underlying filesystem    | `kedro.extras.datasets.matplotlib`  |
| `networkx.NetworkXDataSet`       | Work with NetworkX files using [`fsspec`](https://filesystem-spec.readthedocs.io/en/latest/) to communicate with the underlying filesystem       | `kedro.extras.datasets.networkx`    |
| `biosequence.BioSequenceDataSet` | Work with bio-sequence objects using [`fsspec`](https://filesystem-spec.readthedocs.io/en/latest/) to communicate with the underlying filesystem | `kedro.extras.datasets.biosequence` |
| `pandas.GBQTableDataSet`         | Work with Google BigQuery                                                                                                                        | `kedro.extras.datasets.pandas`      |
| `pandas.FeatherDataSet`          | Work with feather files using [`fsspec`](https://filesystem-spec.readthedocs.io/en/latest/) to communicate with the underlying filesystem        | `kedro.extras.datasets.pandas`      |
| `IncrementalDataSet`             | Inherit from `PartitionedDataSet` and remembers the last processed partition                                                                     | `kedro.io`                          |

### Files with a new location

| Type                                                                 | New Location                                 |
| -------------------------------------------------------------------- | -------------------------------------------- |
| `JSONDataSet`                                                        | `kedro.extras.datasets.pandas`               |
| `CSVBlobDataSet`                                                     | `kedro.extras.datasets.pandas`               |
| `JSONBlobDataSet`                                                    | `kedro.extras.datasets.pandas`               |
| `SQLTableDataSet`                                                    | `kedro.extras.datasets.pandas`               |
| `SQLQueryDataSet`                                                    | `kedro.extras.datasets.pandas`               |
| `SparkDataSet`                                                       | `kedro.extras.datasets.spark`                |
| `SparkHiveDataSet`                                                   | `kedro.extras.datasets.spark`                |
| `SparkJDBCDataSet`                                                   | `kedro.extras.datasets.spark`                |
| `kedro/contrib/decorators/retry.py`                                  | `kedro/extras/decorators/retry_node.py`      |
| `kedro/contrib/decorators/memory_profiler.py`                        | `kedro/extras/decorators/memory_profiler.py` |
| `kedro/contrib/io/transformers/transformers.py`                      | `kedro/extras/transformers/time_profiler.py` |
| `kedro/contrib/colors/logging/color_logger.py`                       | `kedro/extras/logging/color_logger.py`       |
| `extras/ipython_loader.py`                                           | `tools/ipython/ipython_loader.py`            |
| `kedro/contrib/io/cached/cached_dataset.py`                          | `kedro/io/cached_dataset.py`                 |
| `kedro/contrib/io/catalog_with_default/data_catalog_with_default.py` | `kedro/io/data_catalog_with_default.py`      |
| `kedro/contrib/config/templated_config.py`                           | `kedro/config/templated_config.py`           |

## Upcoming deprecations

| Category                  | Type                                                           |
| ------------------------- | -------------------------------------------------------------- |
| **Datasets**              | `BioSequenceLocalDataSet`                                      |
|                           | `CSVGCSDataSet`                                                |
|                           | `CSVHTTPDataSet`                                               |
|                           | `CSVLocalDataSet`                                              |
|                           | `CSVS3DataSet`                                                 |
|                           | `ExcelLocalDataSet`                                            |
|                           | `FeatherLocalDataSet`                                          |
|                           | `JSONGCSDataSet`                                               |
|                           | `JSONLocalDataSet`                                             |
|                           | `HDFLocalDataSet`                                              |
|                           | `HDFS3DataSet`                                                 |
|                           | `kedro.contrib.io.cached.CachedDataSet`                        |
|                           | `kedro.contrib.io.catalog_with_default.DataCatalogWithDefault` |
|                           | `MatplotlibLocalWriter`                                        |
|                           | `MatplotlibS3Writer`                                           |
|                           | `NetworkXLocalDataSet`                                         |
|                           | `ParquetGCSDataSet`                                            |
|                           | `ParquetLocalDataSet`                                          |
|                           | `ParquetS3DataSet`                                             |
|                           | `PickleLocalDataSet`                                           |
|                           | `PickleS3DataSet`                                              |
|                           | `TextLocalDataSet`                                             |
|                           | `YAMLLocalDataSet`                                             |
| **Decorators**            | `kedro.contrib.decorators.memory_profiler`                     |
|                           | `kedro.contrib.decorators.retry`                               |
|                           | `kedro.contrib.decorators.pyspark.spark_to_pandas`             |
|                           | `kedro.contrib.decorators.pyspark.pandas_to_spark`             |
| **Transformers**          | `kedro.contrib.io.transformers.transformers`                   |
| **Configuration Loaders** | `kedro.contrib.config.TemplatedConfigLoader`                   |

## Bug fixes and other changes
* Added the option to set/overwrite params in `config.yaml` using YAML dict style instead of string CLI formatting only.
* Kedro CLI arguments `--node` and `--tag` support comma-separated values, alternative methods will be deprecated in future releases.
* Fixed a bug in the `invalidate_cache` method of `ParquetGCSDataSet` and `CSVGCSDataSet`.
* `--load-version` now won't break if version value contains a colon.
* Enabled running `node`s with duplicate inputs.
* Improved error message when empty credentials are passed into `SparkJDBCDataSet`.
* Fixed bug that caused an empty project to fail unexpectedly with ImportError in `template/.../pipeline.py`.
* Fixed bug related to saving dataframe with categorical variables in table mode using `HDFS3DataSet`.
* Fixed bug that caused unexpected behavior when using `from_nodes` and `to_nodes` in pipelines using transcoding.
* Credentials nested in the dataset config are now also resolved correctly.
* Bumped minimum required pandas version to 0.24.0 to make use of `pandas.DataFrame.to_numpy` (recommended alternative to `pandas.DataFrame.values`).
* Docs improvements.
* `Pipeline.transform` skips modifying node inputs/outputs containing `params:` or `parameters` keywords.
* Support for `dataset_credentials` key in the credentials for `PartitionedDataSet` is now deprecated. The dataset credentials should be specified explicitly inside the dataset config.
* Datasets can have a new `confirm` function which is called after a successful node function execution if the node contains `confirms` argument with such dataset name.
* Make the resume prompt on pipeline run failure use `--from-nodes` instead of `--from-inputs` to avoid unnecessarily re-running nodes that had already executed.
* When closed, Jupyter notebook kernels are automatically terminated after 30 seconds of inactivity by default. Use `--idle-timeout` option to update it.
* Added `kedro-viz` to the Kedro project template `requirements.txt` file.
* Removed the `results` and `references` folder from the project template.
* Updated contribution process in `CONTRIBUTING.md`.

## Breaking changes to the API
* Existing `MatplotlibWriter` dataset in `contrib` was renamed to `MatplotlibLocalWriter`.
* `kedro/contrib/io/matplotlib/matplotlib_writer.py` was renamed to `kedro/contrib/io/matplotlib/matplotlib_local_writer.py`.
* `kedro.contrib.io.bioinformatics.sequence_dataset.py` was renamed to `kedro.contrib.io.bioinformatics.biosequence_local_dataset.py`.

## Thanks for supporting contributions
[Andrii Ivaniuk](https://github.com/andrii-ivaniuk), [Jonas Kemper](https://github.com/jonasrk), [Yuhao Zhu](https://github.com/yhzqb), [Balazs Konig](https://github.com/BalazsKonigQB), [Pedro Abreu](https://github.com/PedroAbreuQB), [Tam-Sanh Nguyen](https://github.com/tamsanh), [Peter Zhao](https://github.com/zxpeter), [Deepyaman Datta](https://github.com/deepyaman), [Florian Roessler](https://github.com/fdroessler/), [Miguel Rodriguez Gutierrez](https://github.com/MigQ2)

# 0.15.5

## Major features and improvements
* New CLI commands and command flags:
  - Load multiple `kedro run` CLI flags from a configuration file with the `--config` flag (e.g. `kedro run --config run_config.yml`)
  - Run parametrised pipeline runs with the `--params` flag (e.g. `kedro run --params param1:value1,param2:value2`).
  - Lint your project code using the `kedro lint` command, your project is linted with [`black`](https://github.com/psf/black) (Python 3.6+), [`flake8`](https://gitlab.com/pycqa/flake8) and [`isort`](https://github.com/PyCQA/isort).
* Load specific environments with Jupyter notebooks using `KEDRO_ENV` which will globally set `run`, `jupyter notebook` and `jupyter lab` commands using environment variables.
* Added the following datasets:
  - `CSVGCSDataSet` dataset in `contrib` for working with CSV files in Google Cloud Storage.
  - `ParquetGCSDataSet` dataset in `contrib` for working with Parquet files in Google Cloud Storage.
  - `JSONGCSDataSet` dataset in `contrib` for working with JSON files in Google Cloud Storage.
  - `MatplotlibS3Writer` dataset in `contrib` for saving Matplotlib images to S3.
  - `PartitionedDataSet` for working with datasets split across multiple files.
  - `JSONDataSet` dataset for working with JSON files that uses [`fsspec`](https://filesystem-spec.readthedocs.io/en/latest/) to communicate with the underlying filesystem. It doesn't support `http(s)` protocol for now.
* Added `s3fs_args` to all S3 datasets.
* Pipelines can be deducted with `pipeline1 - pipeline2`.

## Bug fixes and other changes
* `ParallelRunner` now works with `SparkDataSet`.
* Allowed the use of nulls in `parameters.yml`.
* Fixed an issue where `%reload_kedro` wasn't reloading all user modules.
* Fixed `pandas_to_spark` and `spark_to_pandas` decorators to work with functions with kwargs.
* Fixed a bug where `kedro jupyter notebook` and `kedro jupyter lab` would run a different Jupyter installation to the one in the local environment.
* Implemented Databricks-compatible dataset versioning for `SparkDataSet`.
* Fixed a bug where `kedro package` would fail in certain situations where `kedro build-reqs` was used to generate `requirements.txt`.
* Made `bucket_name` argument optional for the following datasets: `CSVS3DataSet`, `HDFS3DataSet`, `PickleS3DataSet`, `contrib.io.parquet.ParquetS3DataSet`, `contrib.io.gcs.JSONGCSDataSet` - bucket name can now be included into the filepath along with the filesystem protocol (e.g. `s3://bucket-name/path/to/key.csv`).
* Documentation improvements and fixes.

## Breaking changes to the API
* Renamed entry point for running pip-installed projects to `run_package()` instead of `main()` in `src/<package>/run.py`.
* `bucket_name` key has been removed from the string representation of the following datasets: `CSVS3DataSet`, `HDFS3DataSet`, `PickleS3DataSet`, `contrib.io.parquet.ParquetS3DataSet`, `contrib.io.gcs.JSONGCSDataSet`.
* Moved the `mem_profiler` decorator to `contrib` and separated the `contrib` decorators so that dependencies are modular. You may need to update your import paths, for example the pyspark decorators should be imported as `from kedro.contrib.decorators.pyspark import <pyspark_decorator>` instead of `from kedro.contrib.decorators import <pyspark_decorator>`.

## Thanks for supporting contributions
[Sheldon Tsen](https://github.com/sheldontsen-qb), [@roumail](https://github.com/roumail), [Karlson Lee](https://github.com/i25959341), [Waylon Walker](https://github.com/WaylonWalker), [Deepyaman Datta](https://github.com/deepyaman), [Giovanni](https://github.com/plauto), [Zain Patel](https://github.com/mzjp2)

# 0.15.4

## Major features and improvements
* `kedro jupyter` now gives the default kernel a sensible name.
* `Pipeline.name` has been deprecated in favour of `Pipeline.tags`.
* Reuse pipelines within a Kedro project using `Pipeline.transform`, it simplifies dataset and node renaming.
* Added Jupyter Notebook line magic (`%run_viz`) to run `kedro viz` in a Notebook cell (requires [`kedro-viz`](https://github.com/kedro-org/kedro-viz) version 3.0.0 or later).
* Added the following datasets:
  - `NetworkXLocalDataSet` in `kedro.contrib.io.networkx` to load and save local graphs (JSON format) via NetworkX. (by [@josephhaaga](https://github.com/josephhaaga))
  - `SparkHiveDataSet` in `kedro.contrib.io.pyspark.SparkHiveDataSet` allowing usage of Spark and insert/upsert on non-transactional Hive tables.
* `kedro.contrib.config.TemplatedConfigLoader` now supports name/dict key templating and default values.

## Bug fixes and other changes
* `get_last_load_version()` method for versioned datasets now returns exact last load version if the dataset has been loaded at least once and `None` otherwise.
* Fixed a bug in `_exists` method for versioned `SparkDataSet`.
* Enabled the customisation of the ExcelWriter in `ExcelLocalDataSet` by specifying options under `writer` key in `save_args`.
* Fixed a bug in IPython startup script, attempting to load context from the incorrect location.
* Removed capping the length of a dataset's string representation.
* Fixed `kedro install` command failing on Windows if `src/requirements.txt` contains a different version of Kedro.
* Enabled passing a single tag into a node or a pipeline without having to wrap it in a list (i.e. `tags="my_tag"`).

## Breaking changes to the API
* Removed `_check_paths_consistency()` method from `AbstractVersionedDataSet`. Version consistency check is now done in `AbstractVersionedDataSet.save()`. Custom versioned datasets should modify `save()` method implementation accordingly.

## Thanks for supporting contributions
[Joseph Haaga](https://github.com/josephhaaga), [Deepyaman Datta](https://github.com/deepyaman), [Joost Duisters](https://github.com/JoostDuisters), [Zain Patel](https://github.com/mzjp2), [Tom Vigrass](https://github.com/tomvigrass)

# 0.15.3

## Bug Fixes and other changes
* Narrowed the requirements for `PyTables` so that we maintain support for Python 3.5.

# 0.15.2

## Major features and improvements
* Added `--load-version`, a `kedro run` argument that allows you run the pipeline with a particular load version of a dataset.
* Support for modular pipelines in `src/`, break the pipeline into isolated parts with reusability in mind.
* Support for multiple pipelines, an ability to have multiple entry point pipelines and choose one with `kedro run --pipeline NAME`.
* Added a `MatplotlibWriter` dataset in `contrib` for saving Matplotlib images.
* An ability to template/parameterize configuration files with `kedro.contrib.config.TemplatedConfigLoader`.
* Parameters are exposed as a context property for ease of access in iPython / Jupyter Notebooks with `context.params`.
* Added `max_workers` parameter for ``ParallelRunner``.

## Bug fixes and other changes
* Users will override the `_get_pipeline` abstract method in `ProjectContext(KedroContext)` in `run.py` rather than the `pipeline` abstract property. The `pipeline` property is not abstract anymore.
* Improved an error message when versioned local dataset is saved and unversioned path already exists.
* Added `catalog` global variable to `00-kedro-init.py`, allowing you to load datasets with `catalog.load()`.
* Enabled tuples to be returned from a node.
* Disallowed the ``ConfigLoader`` loading the same file more than once, and deduplicated the `conf_paths` passed in.
* Added a `--open` flag to `kedro build-docs` that opens the documentation on build.
* Updated the ``Pipeline`` representation to include name of the pipeline, also making it readable as a context property.
* `kedro.contrib.io.pyspark.SparkDataSet` and `kedro.contrib.io.azure.CSVBlobDataSet` now support versioning.

## Breaking changes to the API
* `KedroContext.run()` no longer accepts `catalog` and `pipeline` arguments.
* `node.inputs` now returns the node's inputs in the order required to bind them properly to the node's function.

## Thanks for supporting contributions
[Deepyaman Datta](https://github.com/deepyaman), [Luciano Issoe](https://github.com/Lucianois), [Joost Duisters](https://github.com/JoostDuisters), [Zain Patel](https://github.com/mzjp2), [William Ashford](https://github.com/williamashfordQB), [Karlson Lee](https://github.com/i25959341)

# 0.15.1

## Major features and improvements
* Extended `versioning` support to cover the tracking of environment setup, code and datasets.
* Added the following datasets:
  - `FeatherLocalDataSet` in `contrib` for usage with pandas. (by [@mdomarsaleem](https://github.com/mdomarsaleem))
* Added `get_last_load_version` and `get_last_save_version` to `AbstractVersionedDataSet`.
* Implemented `__call__` method on `Node` to allow for users to execute `my_node(input1=1, input2=2)` as an alternative to `my_node.run(dict(input1=1, input2=2))`.
* Added new `--from-inputs` run argument.

## Bug fixes and other changes
* Fixed a bug in `load_context()` not loading context in non-Kedro Jupyter Notebooks.
* Fixed a bug in `ConfigLoader.get()` not listing nested files for `**`-ending glob patterns.
* Fixed a logging config error in Jupyter Notebook.
* Updated documentation in `03_configuration` regarding how to modify the configuration path.
* Documented the architecture of Kedro showing how we think about library, project and framework components.
* `extras/kedro_project_loader.py` renamed to `extras/ipython_loader.py` and now runs any IPython startup scripts without relying on the Kedro project structure.
* Fixed TypeError when validating partial function's signature.
* After a node failure during a pipeline run, a resume command will be suggested in the logs. This command will not work if the required inputs are MemoryDataSets.

## Breaking changes to the API

## Thanks for supporting contributions
[Omar Saleem](https://github.com/mdomarsaleem), [Mariana Silva](https://github.com/marianansilva), [Anil Choudhary](https://github.com/aniryou), [Craig](https://github.com/cfranklin11)

# 0.15.0

## Major features and improvements
* Added `KedroContext` base class which holds the configuration and Kedro's main functionality (catalog, pipeline, config, runner).
* Added a new CLI command `kedro jupyter convert` to facilitate converting Jupyter Notebook cells into Kedro nodes.
* Added support for `pip-compile` and new Kedro command `kedro build-reqs` that generates `requirements.txt` based on `requirements.in`.
* Running `kedro install` will install packages to conda environment if `src/environment.yml` exists in your project.
* Added a new `--node` flag to `kedro run`, allowing users to run only the nodes with the specified names.
* Added new `--from-nodes` and `--to-nodes` run arguments, allowing users to run a range of nodes from the pipeline.
* Added prefix `params:` to the parameters specified in `parameters.yml` which allows users to differentiate between their different parameter node inputs and outputs.
* Jupyter Lab/Notebook now starts with only one kernel by default.
* Added the following datasets:
  -  `CSVHTTPDataSet` to load CSV using HTTP(s) links.
  - `JSONBlobDataSet` to load json (-delimited) files from Azure Blob Storage.
  - `ParquetS3DataSet` in `contrib` for usage with pandas. (by [@mmchougule](https://github.com/mmchougule))
  - `CachedDataSet` in `contrib` which will cache data in memory to avoid io/network operations. It will clear the cache once a dataset is no longer needed by a pipeline. (by [@tsanikgr](https://github.com/tsanikgr))
  - `YAMLLocalDataSet` in `contrib` to load and save local YAML files. (by [@Minyus](https://github.com/Minyus))

## Bug fixes and other changes
* Documentation improvements including instructions on how to initialise a Spark session using YAML configuration.
* `anyconfig` default log level changed from `INFO` to `WARNING`.
* Added information on installed plugins to `kedro info`.
* Added style sheets for project documentation, so the output of `kedro build-docs` will resemble the style of `kedro docs`.

## Breaking changes to the API
* Simplified the Kedro template in `run.py` with the introduction of `KedroContext` class.
* Merged `FilepathVersionMixIn` and `S3VersionMixIn` under one abstract class `AbstractVersionedDataSet` which extends`AbstractDataSet`.
* `name` changed to be a keyword-only argument for `Pipeline`.
* `CSVLocalDataSet` no longer supports URLs. `CSVHTTPDataSet` supports URLs.

### Migration guide from Kedro 0.14.* to Kedro 0.15.0
#### Migration for Kedro project template
This guide assumes that:
  * The framework specific code has not been altered significantly
  * Your project specific code is stored in the dedicated python package under `src/`.

The breaking changes were introduced in the following project template files:
- `<project-name>/.ipython/profile_default/startup/00-kedro-init.py`
- `<project-name>/kedro_cli.py`
- `<project-name>/src/tests/test_run.py`
- `<project-name>/src/<python_package>/run.py`
- `<project-name>/.kedro.yml` (new file)

The easiest way to migrate your project from Kedro 0.14.* to Kedro 0.15.0 is to create a new project (by using `kedro new`) and move code and files bit by bit as suggested in the detailed guide below:

1. Create a new project with the same name by running `kedro new`

2. Copy the following folders to the new project:
 - `results/`
 - `references/`
 - `notebooks/`
 - `logs/`
 - `data/`
 - `conf/`

3. If you customised your `src/<package>/run.py`, make sure you apply the same customisations to `src/<package>/run.py`
 - If you customised `get_config()`, you can override `config_loader` property in `ProjectContext` derived class
 - If you customised `create_catalog()`, you can override `catalog()` property in `ProjectContext` derived class
 - If you customised `run()`, you can override `run()` method in `ProjectContext` derived class
 - If you customised default `env`, you can override it in `ProjectContext` derived class or pass it at construction. By default, `env` is `local`.
 - If you customised default `root_conf`, you can override `CONF_ROOT` attribute in `ProjectContext` derived class. By default, `KedroContext` base class has `CONF_ROOT` attribute set to `conf`.

4. The following syntax changes are introduced in ipython or Jupyter notebook/labs:
 - `proj_dir` -> `context.project_path`
 - `proj_name` -> `context.project_name`
 - `conf` -> `context.config_loader`.
 - `io` -> `context.catalog` (e.g., `io.load()` -> `context.catalog.load()`)

5. If you customised your `kedro_cli.py`, you need to apply the same customisations to your `kedro_cli.py` in the new project.

6. Copy the contents of the old project's `src/requirements.txt` into the new project's `src/requirements.in` and, from the project root directory, run the `kedro build-reqs` command in your terminal window.

#### Migration for versioning custom dataset classes

If you defined any custom dataset classes which support versioning in your project, you need to apply the following changes:

1. Make sure your dataset inherits from `AbstractVersionedDataSet` only.
2. Call `super().__init__()` with the appropriate arguments in the dataset's `__init__`. If storing on local filesystem, providing the filepath and the version is enough. Otherwise, you should also pass in an `exists_function` and a `glob_function` that emulate `exists` and `glob` in a different filesystem (see `CSVS3DataSet` as an example).
3. Remove setting of the `_filepath` and `_version` attributes in the dataset's `__init__`, as this is taken care of in the base abstract class.
4. Any calls to `_get_load_path` and `_get_save_path` methods should take no arguments.
5. Ensure you convert the output of `_get_load_path` and `_get_save_path` appropriately, as these now return [`PurePath`s](https://docs.python.org/3/library/pathlib.html#pure-paths) instead of strings.
6. Make sure `_check_paths_consistency` is called with [`PurePath`s](https://docs.python.org/3/library/pathlib.html#pure-paths) as input arguments, instead of strings.

These steps should have brought your project to Kedro 0.15.0. There might be some more minor tweaks needed as every project is unique, but now you have a pretty solid base to work with. If you run into any problems, please consult the [Kedro documentation](https://docs.kedro.org).

## Thanks for supporting contributions
[Dmitry Vukolov](https://github.com/dvukolov), [Jo Stichbury](https://github.com/stichbury), [Angus Williams](https://github.com/awqb), [Deepyaman Datta](https://github.com/deepyaman), [Mayur Chougule](https://github.com/mmchougule), [Marat Kopytjuk](https://github.com/kopytjuk), [Evan Miller](https://github.com/evanmiller29), [Yusuke Minami](https://github.com/Minyus)

# 0.14.3

## Major features and improvements
* Tab completion for catalog datasets in `ipython` or `jupyter` sessions. (Thank you [@datajoely](https://github.com/datajoely) and [@WaylonWalker](https://github.com/WaylonWalker))
* Added support for transcoding, an ability to decouple loading/saving mechanisms of a dataset from its storage location, denoted by adding '@' to the dataset name.
* Datasets have a new `release` function that instructs them to free any cached data. The runners will call this when the dataset is no longer needed downstream.

## Bug fixes and other changes
* Add support for pipeline nodes made up from partial functions.
* Expand user home directory `~` for TextLocalDataSet (see issue #19).
* Add a `short_name` property to `Node`s for a display-friendly (but not necessarily unique) name.
* Add Kedro project loader for IPython: `extras/kedro_project_loader.py`.
* Fix source file encoding issues with Python 3.5 on Windows.
* Fix local project source not having priority over the same source installed as a package, leading to local updates not being recognised.

## Breaking changes to the API
* Remove the max_loads argument from the `MemoryDataSet` constructor and from the `AbstractRunner.create_default_data_set` method.

## Thanks for supporting contributions
[Joel Schwarzmann](https://github.com/datajoely), [Alex Kalmikov](https://github.com/kalexqb)

# 0.14.2

## Major features and improvements
* Added Data Set transformer support in the form of AbstractTransformer and DataCatalog.add_transformer.

## Breaking changes to the API
* Merged the `ExistsMixin` into `AbstractDataSet`.
* `Pipeline.node_dependencies` returns a dictionary keyed by node, with sets of parent nodes as values; `Pipeline` and `ParallelRunner` were refactored to make use of this for topological sort for node dependency resolution and running pipelines respectively.
* `Pipeline.grouped_nodes` returns a list of sets, rather than a list of lists.

## Thanks for supporting contributions

[Darren Gallagher](https://github.com/dazzag24), [Zain Patel](https://github.com/mzjp2)

# 0.14.1

## Major features and improvements
* New I/O module `HDFS3DataSet`.

## Bug fixes and other changes
* Improved API docs.
* Template `run.py` will throw a warning instead of error if `credentials.yml`
  is not present.

## Breaking changes to the API
None


# 0.14.0

The initial release of Kedro.


## Thanks for supporting contributions

Jo Stichbury, Aris Valtazanos, Fabian Peters, Guilherme Braccialli, Joel Schwarzmann, Miguel Beltre, Mohammed ElNabawy, Deepyaman Datta, Shubham Agrawal, Oleg Andreyev, Mayur Chougule, William Ashford, Ed Cannon, Nikhilesh Nukala, Sean Bailey, Vikram Tegginamath, Thomas Huijskens, Musa Bilal

We are also grateful to everyone who advised and supported us, filed issues or helped resolve them, asked and answered questions and were part of inspiring discussions.<|MERGE_RESOLUTION|>--- conflicted
+++ resolved
@@ -23,11 +23,8 @@
 ## Upcoming deprecations for Kedro 0.19.0
 * All dataset classes will be removed from the core Kedro repository (`kedro.extras.datasets`). Install and import them from the [`kedro-datasets`](https://github.com/kedro-org/kedro-plugins/tree/main/kedro-datasets) package instead.
 * All dataset classes ending with `DataSet` are deprecated and will be removed in Kedro `0.19.0` and `kedro-datasets` `2.0.0`. Instead, use the updated class names ending with `Dataset`.
-<<<<<<< HEAD
 * The starters `pandas-iris`, `pyspark-iris`, `pyspark`, and `standalone-datacatalog` are deprecated and will be archived in Kedro 0.19.0.
-=======
 * `PartitionedDataset` and `IncrementalDataset` have been moved to `kedro-datasets` and will be removed in Kedro `0.19.0`. Install and import them from the [`kedro-datasets`](https://github.com/kedro-org/kedro-plugins/tree/main/kedro-datasets) package instead.
->>>>>>> e77f97c7
 
 ## Community contributions
 Many thanks to the following Kedroids for contributing PRs to this release:
