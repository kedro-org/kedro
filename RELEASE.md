--- conflicted
+++ resolved
@@ -16,11 +16,12 @@
 * Improved handling of non-ASCII word characters in dataset names.
   - For example, a dataset named `jalapeño` will be accessible as `DataCatalog.datasets.jalapeño` rather than `DataCatalog.datasets.jalape__o`.
 * Fixed `kedro install` for an Anaconda environment defined in `environment.yml`.
-
-## Breaking changes to the API
-
-## Thanks for supporting contributions
-[Deepyaman Datta](https://github.com/deepyaman), [Bhavya Merchant](https://github.com/bnmerchant)
+* Improved documentation.
+
+## Breaking changes to the API
+
+## Thanks for supporting contributions
+[Deepyaman Datta](https://github.com/deepyaman), [Bhavya Merchant](https://github.com/bnmerchant), [Lovkush Agarwal](https://github.com/Lovkush-A)
 
 # Release 0.16.5
 
@@ -41,24 +42,15 @@
 * Added ability to disable auto-registered Hooks using `.kedro.yml` (or `pyproject.toml`) configuration file.
 
 ## Bug fixes and other changes
-<<<<<<< HEAD
-* Documentation improvements.
-* `project_name`, `project_version` and `package_name` now have to be defined in `.kedro.yml` for the projects generated using Kedro 0.16.5+.
-=======
 * Added option to run asynchronously via the Kedro CLI.
 * Absorbed `.isort.cfg` settings into `setup.cfg`.
 * `project_name`, `project_version` and `package_name` now have to be defined in `.kedro.yml` for projects generated using Kedro 0.16.5+.
->>>>>>> b0c2d7e7
 * Packaging a modular pipeline raises an error if the pipeline directory is empty or non-existent.
 
 ## Breaking changes to the API
 
 ## Thanks for supporting contributions
-<<<<<<< HEAD
-[Sebastian Bertoli](https://github.com/sebastianbertoli), [Deepyaman Datta](https://github.com/deepyaman), [Lovkush Agarwal](https://github.com/Lovkush-A)
-=======
 [Deepyaman Datta](https://github.com/deepyaman), [Bas Nijholt](https://github.com/basnijholt), [Sebastian Bertoli](https://github.com/sebastianbertoli)
->>>>>>> b0c2d7e7
 
 # Release 0.16.4
 
