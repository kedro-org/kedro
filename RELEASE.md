# Release 0.15.2

## Major features and improvements
* Added a new `--load-version` to specify a particular dataset version for loading.
* Modular pipeline support - break the pipeline into isolated parts with reusability in mind.
* Multiple pipelines - ability to have multiple entry point pipelines and chose one with `kedro run --pipeline NAME`.
* Added the following datasets:
  -  `MatplotlibWriter` in `contrib` for saving matplotlib images (by [@williamashfordQB](https://github.com/williamashfordQB)).
* Parameterized config loader - ability to use central set of parameters throughout all your config files with `kedro.contrib.config.TemplatedConfigLoader`.
* Parameters are exposed as a context property for ease of access in iPython / Jupyter notebooks (i.e `context.params`).
* Added `max_workers` parameter for ``ParallelRunner``.

## Bug fixes and other changes
* Users will override `_get_pipeline` abstract method in `ProjectContext(KedroContext)` in `run.py` rather than `pipeline` abstract property. `pipeline` property is not abstract anymore.
* Improved an error message when versioned local dataset is saved and unversioned path already exists.
* Add `catalog` global variable to `00-kedro-init.py`.
* Enabled tuples to be returned from a node.
<<<<<<< HEAD
* Disallow the ConfigLoader loading the same file more than once, and deduplicate the `conf_paths` passed in
* Added versioning capability to `CSVBlobDataSet` in `kedro.contrib.io.azure`.
=======
* Disallow the ``ConfigLoader`` loading the same file more than once, and deduplicate the `conf_paths` passed in.
* Added a `--open` flag to `kedro build-docs` that opens the documentation on build.
* Updated ``Pipeline`` representation to include name and number of nodes, also making it readable as a context property.
* `kedro.contrib.io.pyspark.SparkDataSet` now supports versioning.
>>>>>>> af118620

## Breaking changes to the API
* `KedroContext.run()` no longer accepts `catalog` and `pipeline` arguments.

## Thanks for supporting contributions
<<<<<<< HEAD
[Deepyaman Datta](https://github.com/deepyaman), [Luciano Issoe](https://github.com/Lucianois), [Joost Duisters](https://github.com/JoostDuisters), [Zain Patel](https://github.com/mzjp2)
=======
[Deepyaman Datta](https://github.com/deepyaman), [Luciano Issoe](https://github.com/Lucianois), [Joost Duisters](https://github.com/JoostDuisters), [Zain Patel](https://github.com/mzjp2), [William Ashford](https://github.com/williamashfordQB), [Karlson Lee](https://github.com/i25959341)
>>>>>>> af118620

# Release 0.15.1

## Major features and improvements
* Extended `versioning` support to cover the tracking of environment setup, code and datasets.
* Added the following datasets:
  - `FeatherLocalDataSet` in `contrib` for usage with Pandas. (by [@mdomarsaleem](https://github.com/mdomarsaleem))
* Added `get_last_load_version` and `get_last_save_version` to `AbstractVersionedDataSet`.
* Implemented `__call__` method on `Node` to allow for users to execute `my_node(input1=1, input2=2)` as an alternative to `my_node.run(dict(input1=1, input2=2))`.
* Added new `--from-inputs` run argument.

## Bug fixes and other changes
* Fixed a bug in `load_context()` not loading context in non-Kedro Jupyter Notebooks.
* Fixed a bug in `ConfigLoader.get()` not listing nested files for `**`-ending glob patterns.
* Fixed a logging config error in Jupyter Notebook.
* Updated documentation in `03_configuration` regarding how to modify the configuration path.
* Documented the architecture of Kedro showing how we think about library, project and framework components.
* `extras/kedro_project_loader.py` renamed to `extras/ipython_loader.py` and now runs any IPython startup scripts without relying on the Kedro project structure.
* Fixed TypeError when validating partial function's signature.
* After a node failure during a pipeline run, a resume command will be suggested in the logs. This command will not work if the required inputs are MemoryDataSets.

## Breaking changes to the API

## Thanks for supporting contributions
[Omar Saleem](https://github.com/mdomarsaleem), [Mariana Silva](https://github.com/marianansilva), [Anil Choudhary](https://github.com/aniryou), [Craig](https://github.com/cfranklin11)

# Release 0.15.0

## Major features and improvements
* Added `KedroContext` base class which holds the configuration and Kedro's main functionality (catalog, pipeline, config, runner).
* Added a new CLI command `kedro jupyter convert` to facilitate converting Jupyter Notebook cells into Kedro nodes.
* Added support for `pip-compile` and new Kedro command `kedro build-reqs` that generates `requirements.txt` based on `requirements.in`.
* Running `kedro install` will install packages to conda environment if `src/environment.yml` exists in your project.
* Added a new `--node` flag to `kedro run`, allowing users to run only the nodes with the specified names.
* Added new `--from-nodes` and `--to-nodes` run arguments, allowing users to run a range of nodes from the pipeline.
* Added prefix `params:` to the parameters specified in `parameters.yml` which allows users to differentiate between their different parameter node inputs and outputs.
* Jupyter Lab/Notebook now starts with only one kernel by default.
* Added the following datasets:
  -  `CSVHTTPDataSet` to load CSV using HTTP(s) links.
  - `JSONBlobDataSet` to load json (-delimited) files from Azure Blob Storage.
  - `ParquetS3DataSet` in `contrib` for usage with Pandas. (by [@mmchougule](https://github.com/mmchougule))
  - `CachedDataSet` in `contrib` which will cache data in memory to avoid io/network operations. It will clear the cache once a dataset is no longer needed by a pipeline. (by [@tsanikgr](https://github.com/tsanikgr))
  - `YAMLLocalDataSet` in `contrib` to load and save local YAML files. (by [@Minyus](https://github.com/Minyus))

## Bug fixes and other changes
* Documentation improvements including instructions on how to initialise a Spark session using YAML configuration.
* `anyconfig` default log level changed from `INFO` to `WARNING`.
* Added information on installed plugins to `kedro info`.
* Added style sheets for project documentation, so the output of `kedro build-docs` will resemble the style of `kedro docs`.

## Breaking changes to the API
* Simplified the Kedro template in `run.py` with the introduction of `KedroContext` class.
* Merged `FilepathVersionMixIn` and `S3VersionMixIn` under one abstract class `AbstractVersionedDataSet` which extends`AbstractDataSet`.
* `name` changed to be a keyword-only argument for `Pipeline`.
* `CSVLocalDataSet` no longer supports URLs. `CSVHTTPDataSet` supports URLs.

### Migration guide from Kedro 0.14.* to Kedro 0.15.0
#### Migration for Kedro project template
This guide assumes that:
  * The framework specific code has not been altered significantly
  * Your project specific code is stored in the dedicated python package under `src/`.

The breaking changes were introduced in the following project template files:
- `<project-name>/.ipython/profile_default/startup/00-kedro-init.py`
- `<project-name>/kedro_cli.py`
- `<project-name>/src/tests/test_run.py`
- `<project-name>/src/<package-name>/run.py`
- `<project-name>/.kedro.yml` (new file)

The easiest way to migrate your project from Kedro 0.14.* to Kedro 0.15.0 is to create a new project (by using `kedro new`) and move code and files bit by bit as suggested in the detailed guide below:

1. Create a new project with the same name by running `kedro new`

2. Copy the following folders to the new project:
 - `results/`
 - `references/`
 - `notebooks/`
 - `logs/`
 - `data/`
 - `conf/`

3. If you customised your `src/<package>/run.py`, make sure you apply the same customisations to `src/<package>/run.py`
 - If you customised `get_config()`, you can override `config_loader` property in `ProjectContext` derived class
 - If you customised `create_catalog()`, you can override `catalog()` property in `ProjectContext` derived class
 - If you customised `run()`, you can override `run()` method in `ProjectContext` derived class
 - If you customised default `env`, you can override it in `ProjectContext` derived class or pass it at construction. By default, `env` is `local`.
 - If you customised default `root_conf`, you can override `CONF_ROOT` attribute in `ProjectContext` derived class. By default, `KedroContext` base class has `CONF_ROOT` attribute set to `conf`.

4. The following syntax changes are introduced in ipython or Jupyter notebook/labs:
 - `proj_dir` -> `context.project_path`
 - `proj_name` -> `context.project_name`
 - `conf` -> `context.config_loader`.
 - `io` -> `context.catalog` (e.g., `io.load()` -> `context.catalog.load()`)

5. If you customised your `kedro_cli.py`, you need to apply the same customisations to your `kedro_cli.py` in the new project.

6. Copy the contents of the old project's `src/requirements.txt` into the new project's `src/requirements.in` and, from the project root directory, run the `kedro build-reqs` command in your terminal window.

#### Migration for versioning custom dataset classes

If you defined any custom dataset classes which support versioning in your project, you need to apply the following changes:

1. Make sure your dataset inherits from `AbstractVersionedDataSet` only.
2. Call `super().__init__()` with the appropriate arguments in the dataset's `__init__`. If storing on local filesystem, providing the filepath and the version is enough. Otherwise, you should also pass in an `exists_function` and a `glob_function` that emulate `exists` and `glob` in a different filesystem (see `CSVS3DataSet` as an example).
3. Remove setting of the `_filepath` and `_version` attributes in the dataset's `__init__`, as this is taken care of in the base abstract class.
4. Any calls to `_get_load_path` and `_get_save_path` methods should take no arguments.
5. Ensure you convert the output of `_get_load_path` and `_get_save_path` appropriately, as these now return [`PurePath`s](https://docs.python.org/3/library/pathlib.html#pure-paths) instead of strings.
6. Make sure `_check_paths_consistency` is called with [`PurePath`s](https://docs.python.org/3/library/pathlib.html#pure-paths) as input arguments, instead of strings.

These steps should have brought your project to Kedro 0.15.0. There might be some more minor tweaks needed as every project is unique, but now you have a pretty solid base to work with. If you run into any problems, please consult the [Kedro documentation](https://kedro.readthedocs.io).

## Thanks for supporting contributions
[Dmitry Vukolov](https://github.com/dvukolov), [Jo Stichbury](https://github.com/stichbury), [Angus Williams](https://github.com/awqb), [Deepyaman Datta](https://github.com/deepyaman), [Mayur Chougule](https://github.com/mmchougule), [Marat Kopytjuk](https://github.com/kopytjuk), [Evan Miller](https://github.com/evanmiller29), [Yusuke Minami](https://github.com/Minyus)

# Release 0.14.3

## Major features and improvements
* Tab completion for catalog datasets in `ipython` or `jupyter` sessions. (Thank you [@datajoely](https://github.com/datajoely) and [@WaylonWalker](https://github.com/WaylonWalker))
* Added support for transcoding, an ability to decouple loading/saving mechanisms of a dataset from its storage location, denoted by adding '@' to the dataset name.
* Datasets have a new `release` function that instructs them to free any cached data. The runners will call this when the dataset is no longer needed downstream.

## Bug fixes and other changes
* Add support for pipeline nodes made up from partial functions.
* Expand user home directory `~` for TextLocalDataSet (see issue #19).
* Add a `short_name` property to `Node`s for a display-friendly (but not necessarily unique) name.
* Add Kedro project loader for IPython: `extras/kedro_project_loader.py`.
* Fix source file encoding issues with Python 3.5 on Windows.
* Fix local project source not having priority over the same source installed as a package, leading to local updates not being recognised.

## Breaking changes to the API
* Remove the max_loads argument from the `MemoryDataSet` constructor and from the `AbstractRunner.create_default_data_set` method.

## Thanks for supporting contributions
[Joel Schwarzmann](https://github.com/datajoely), [Alex Kalmikov](https://github.com/kalexqb)

# Release 0.14.2

## Major features and improvements
* Added Data Set transformer support in the form of AbstractTransformer and DataCatalog.add_transformer.

## Breaking changes to the API
* Merged the `ExistsMixin` into `AbstractDataSet`.
* `Pipeline.node_dependencies` returns a dictionary keyed by node, with sets of parent nodes as values; `Pipeline` and `ParallelRunner` were refactored to make use of this for topological sort for node dependency resolution and running pipelines respectively.
* `Pipeline.grouped_nodes` returns a list of sets, rather than a list of lists.

## Thanks for supporting contributions

[Darren Gallagher](https://github.com/dazzag24), [Zain Patel](https://github.com/mzjp2)

# Release 0.14.1

## Major features and improvements
* New I/O module `HDFS3DataSet`.

## Bug fixes and other changes
* Improved API docs.
* Template `run.py` will throw a warning instead of error if `credentials.yml`
  is not present.

## Breaking changes to the API
None


# Release 0.14.0:

The initial release of Kedro.


## Thanks for supporting contributions

Jo Stichbury, Aris Valtazanos, Fabian Peters, Guilherme Braccialli, Joel Schwarzmann, Miguel Beltre, Mohammed ElNabawy, Deepyaman Datta, Shubham Agrawal, Oleg Andreyev, Mayur Chougule, William Ashford, Ed Cannon, Nikhilesh Nukala, Sean Bailey, Vikram Tegginamath, Thomas Huijskens, Musa Bilal

We are also grateful to everyone who advised and supported us, filed issues or helped resolve them, asked and answered questions and were part of inspiring discussions.<|MERGE_RESOLUTION|>--- conflicted
+++ resolved
@@ -15,25 +15,17 @@
 * Improved an error message when versioned local dataset is saved and unversioned path already exists.
 * Add `catalog` global variable to `00-kedro-init.py`.
 * Enabled tuples to be returned from a node.
-<<<<<<< HEAD
-* Disallow the ConfigLoader loading the same file more than once, and deduplicate the `conf_paths` passed in
-* Added versioning capability to `CSVBlobDataSet` in `kedro.contrib.io.azure`.
-=======
 * Disallow the ``ConfigLoader`` loading the same file more than once, and deduplicate the `conf_paths` passed in.
 * Added a `--open` flag to `kedro build-docs` that opens the documentation on build.
 * Updated ``Pipeline`` representation to include name and number of nodes, also making it readable as a context property.
 * `kedro.contrib.io.pyspark.SparkDataSet` now supports versioning.
->>>>>>> af118620
+* `kedro.contrib.io.azure.CSVBlobDataSet` now supports versioning.
 
 ## Breaking changes to the API
 * `KedroContext.run()` no longer accepts `catalog` and `pipeline` arguments.
 
 ## Thanks for supporting contributions
-<<<<<<< HEAD
-[Deepyaman Datta](https://github.com/deepyaman), [Luciano Issoe](https://github.com/Lucianois), [Joost Duisters](https://github.com/JoostDuisters), [Zain Patel](https://github.com/mzjp2)
-=======
 [Deepyaman Datta](https://github.com/deepyaman), [Luciano Issoe](https://github.com/Lucianois), [Joost Duisters](https://github.com/JoostDuisters), [Zain Patel](https://github.com/mzjp2), [William Ashford](https://github.com/williamashfordQB), [Karlson Lee](https://github.com/i25959341)
->>>>>>> af118620
 
 # Release 0.15.1
 
