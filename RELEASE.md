--- conflicted
+++ resolved
@@ -3,10 +3,7 @@
 ## Major features and improvements
 ## Bug fixes and other changes
 * Changed pipeline filtering for namespace to return exact namespace matches instead of partial matches.
-<<<<<<< HEAD
-=======
 * Added support for running multiple namespaces within a single session.
->>>>>>> 82790a60
 
 ## Documentation changes
 ## Community contributions
@@ -14,11 +11,8 @@
 ## Breaking changes to the API
 * Private methods `_is_project` and `_find_kedro_project` are changed to `is_kedro_project` and `find_kedro_project`.
 * Renamed instances of `extra_params` and `_extra_params` to `runtime_params`.
-<<<<<<< HEAD
-=======
 * Removed the `modular_pipeline` module and moved functionality to the `pipeline` module instead.
 * Renamed `ModularPipelineError` to `PipelineError`.
->>>>>>> 82790a60
 
 ## Migration guide from Kedro 0.19.* to 1.*
 [See the migration guide for 1.0.0 in the Kedro documentation](https://docs.kedro.org/en/latest/resources/migration.html).
