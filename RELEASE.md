--- conflicted
+++ resolved
@@ -11,13 +11,11 @@
 # Upcoming 0.16.3 release
 
 ## Major features and improvements
-<<<<<<< HEAD
-* Added `json.JSONDataSet`
-=======
 * Added the `kedro pipeline pull` CLI command to extract a packaged modular pipeline, and place the contents in a Kedro project.
 * Added the `--starter` option to `kedro new` to create a new project from a local, remote or aliased starter template.
 * Added the `kedro starter list` CLI command to list all starter templates that can be used to bootstrap a new Kedro project.
->>>>>>> 9fd32579
+* Added `json.JSONDataSet`
+
 
 ## Bug fixes and other changes
 * Removed `/src/nodes` directory from the project template and made `kedro jupyter convert` create it on the fly if necessary.
@@ -32,11 +30,7 @@
 ## Breaking changes to the API
 
 ## Thanks for supporting contributions
-<<<<<<< HEAD
-[Deepyaman Datta](https://github.com/deepyaman), [Tam-Sanh Nguyen](https://github.com/tamsanh)
-=======
 [Tam-Sanh Nguyen](https://github.com/tamsanh), [Deepyaman Datta](https://github.com/deepyaman)
->>>>>>> 9fd32579
 
 # Release 0.16.2
 
