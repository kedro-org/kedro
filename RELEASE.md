--- conflicted
+++ resolved
@@ -35,10 +35,6 @@
 * Updated documentation for deploying with Prefect for version 2.0.
 
 ## Upcoming deprecations for Kedro 0.19.0
-<<<<<<< HEAD
-* Renamed `CachedDataSet`, `LambdaDataSet`, `IncrementalDataSet`, `MemoryDataSet` and `PartitionedDataSet` to `CachedDataset`, `LambdaDataset`, `IncrementalDataset`, `MemoryDataset` and `PartitionedDataset`, respectively.
-* Renamed `DataSetError`, `DataSetAlreadyExistsError` and `DataSetNotFoundError` to `DatasetError`, `DatasetAlreadyExistsError`, and `DatasetNotFoundError`, respectively.
-=======
 * Renamed dataset and error classes, in accordance with the [Kedro lexicon](https://github.com/kedro-org/kedro/wiki/Kedro-documentation-style-guide#kedro-lexicon). Dataset classes ending with "DataSet" and error classes starting with "DataSet" are deprecated and will be removed in 0.19.0. Note that all of the below classes are also importable from `kedro.io`; only the module where they are defined is listed as the location.
 
 | Type                        | Deprecated Alias            | Location                       |
@@ -60,7 +56,6 @@
 * [juliushetzel](https://github.com/juliushetzel)
 * [jacobweiss2305](https://github.com/jacobweiss2305)
 * [eduardoconto](https://github.com/eduardoconto)
->>>>>>> 8065fb0d
 
 # Release 0.18.10
 
