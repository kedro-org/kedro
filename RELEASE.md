# Release 0.17.7

## Major features and improvements
* `pipeline` now accepts `tags` and a collection of `Node`s and/or `Pipeline`s rather than just a single `Pipeline` object. `pipeline` should be used in preference to `Pipeline` when creating a Kedro pipeline.

## Bug fixes and other changes
* Added tutorial documentation for experiment tracking (`03_tutorial/07_set_up_experiment_tracking.md`).
* Added Plotly dataset documentation (`03_tutorial/06_visualise_pipeline.md`).
* Added the upper limit `pandas<1.4` to maintain compatibility with `xlrd~=1.0`.
<<<<<<< HEAD
* Added detail about Kedro's Technical Steering Committee and governance model.
=======
* Bumped the `Pillow` minimum version requirement to 9.0 (Python 3.7+ only) following [CVE-2022-22817](https://cve.mitre.org/cgi-bin/cvename.cgi?name=CVE-2022-22817).
>>>>>>> 4e75b7dc

## Minor breaking changes to the API

## Upcoming deprecations for Kedro 0.18.0

# Release 0.17.6

## Major features and improvements
* Added `pipelines` global variable to IPython extension, allowing you to access the project's pipelines in `kedro ipython` or `kedro jupyter notebook`.
* Enabled overriding nested parameters with `params` in CLI, i.e. `kedro run --params="model.model_tuning.booster:gbtree"` updates parameters to `{"model": {"model_tuning": {"booster": "gbtree"}}}`.
* Added option to `pandas.SQLQueryDataSet` to specify a `filepath` with a SQL query, in addition to the current method of supplying the query itself in the `sql` argument.
* Extended `ExcelDataSet` to support saving Excel files with multiple sheets.
* Added the following new datasets:

| Type                        | Description                                          | Location                          |
| --------------------------- | ---------------------------------------------------- | --------------------------------- |
| `plotly.JSONDataSet` | Works with plotly graph object Figures (saves as json file) | `kedro.extras.datasets.plotly` |
| `pandas.GenericDataSet` | Provides a 'best effort' facility to read / write any format provided by the `pandas` library | `kedro.extras.datasets.pandas` |
| `pandas.GBQQueryDataSet` | Loads data from a Google Bigquery table using provided SQL query | `kedro.extras.datasets.pandas` |
| `spark.DeltaTableDataSet` | Dataset designed to handle Delta Lake Tables and their CRUD-style operations, including `update`, `merge` and `delete` | `kedro.extras.datasets.spark` |

## Bug fixes and other changes
* Fixed an issue where `kedro new --config config.yml` was ignoring the config file when `prompts.yml` didn't exist.
* Added documentation for `kedro viz --autoreload`.
* Added support for arbitrary backends (via importable module paths) that satisfy the `pickle` interface to `PickleDataSet`.
* Added support for `sum` syntax for connecting pipeline objects.
* Upgraded `pip-tools`, which is used by `kedro build-reqs`, to 6.4. This `pip-tools` version requires `pip>=21.2` while [adding support for `pip>=21.3`](https://github.com/jazzband/pip-tools/pull/1501). To upgrade `pip`, please refer to [their documentation](https://pip.pypa.io/en/stable/installing/#upgrading-pip).
* Relaxed the bounds on the `plotly` requirement for `plotly.PlotlyDataSet` and the `pyarrow` requirement for `pandas.ParquetDataSet`.
* `kedro pipeline package <pipeline>` now raises an error if the `<pipeline>` argument doesn't look like a valid Python module path (e.g. has `/` instead of `.`).
* Added new `overwrite` argument to `PartitionedDataSet` and `MatplotlibWriter` to enable deletion of existing partitions and plots on dataset `save`.
* `kedro pipeline pull` now works when the project requirements contains entries such as `-r`, `--extra-index-url` and local wheel files ([Issue #913](https://github.com/kedro-org/kedro/issues/913)).
* Fixed slow startup because of catalog processing by reducing the exponential growth of extra processing during `_FrozenDatasets` creations.
* Removed `.coveragerc` from the Kedro project template. `coverage` settings are now given in `pyproject.toml`.
* Fixed a bug where packaging or pulling a modular pipeline with the same name as the project's package name would throw an error (or silently pass without including the pipeline source code in the wheel file).
* Removed unintentional dependency on `git`.
* Fixed an issue where nested pipeline configuration was not included in the packaged pipeline.
* Deprecated the "Thanks for supporting contributions" section of release notes to simplify the contribution process; Kedro 0.17.6 is the last release that includes this. This process has been replaced with the [automatic GitHub feature](https://github.com/kedro-org/kedro/graphs/contributors).
* Fixed a bug where the version on the tracking datasets didn't match the session id and the versions of regular versioned datasets.
* Fixed an issue where datasets in `load_versions` that are not found in the data catalog would silently pass.
* Altered the string representation of nodes so that node inputs/outputs order is preserved rather than being alphabetically sorted.
* Update `APIDataSet` to accept `auth` through `credentials` and allow any iterable for `auth`.

## Upcoming deprecations for Kedro 0.18.0
* `kedro.extras.decorators` and `kedro.pipeline.decorators` are being deprecated in favour of Hooks.
* `kedro.extras.transformers` and `kedro.io.transformers` are being deprecated in favour of Hooks.
* The `--parallel` flag on `kedro run` is being removed in favour of `--runner=ParallelRunner`. The `-p` flag will change to be an alias for `--pipeline`.
* `kedro.io.DataCatalogWithDefault` is being deprecated, to be removed entirely in 0.18.0.

## Thanks for supporting contributions
[Deepyaman Datta](https://github.com/deepyaman),
[Brites](https://github.com/brites101),
[Manish Swami](https://github.com/ManishS6),
[Avaneesh Yembadi](https://github.com/avan-sh),
[Zain Patel](https://github.com/mzjp2),
[Simon Brugman](https://github.com/sbrugman),
[Kiyo Kunii](https://github.com/921kiyo),
[Benjamin Levy](https://github.com/BenjaminLevyQB),
[Louis de Charsonville](https://github.com/louisdecharson),
[Simon Picard](https://github.com/simonpicard)

# Release 0.17.5

## Major features and improvements
* Added new CLI group `registry`, with the associated commands `kedro registry list` and `kedro registry describe`, to replace `kedro pipeline list` and `kedro pipeline describe`.
* Added support for dependency management at a modular pipeline level. When a pipeline with `requirements.txt` is packaged, its dependencies are embedded in the modular pipeline wheel file. Upon pulling the pipeline, Kedro will append dependencies to the project's `requirements.in`. More information is available in [our documentation](https://kedro.readthedocs.io/en/stable/06_nodes_and_pipelines/03_modular_pipelines.html#package-a-modular-pipeline).
* Added support for bulk packaging/pulling modular pipelines using `kedro pipeline package/pull --all` and `pyproject.toml`.
* Removed `cli.py` from the Kedro project template. By default all CLI commands, including `kedro run`, are now defined on the Kedro framework side. These can be overridden in turn by a plugin or a `cli.py` file in your project. A packaged Kedro project will respect the same hierarchy when executed with `python -m my_package`.
* Removed `.ipython/profile_default/startup/` from the Kedro project template in favour of `.ipython/profile_default/ipython_config.py` and the `kedro.extras.extensions.ipython`.
* Added support for `dill` backend to `PickleDataSet`.
* Imports are now refactored at `kedro pipeline package` and `kedro pipeline pull` time, so that _aliasing_ a modular pipeline doesn't break it.
* Added the following new datasets to support basic Experiment Tracking:

| Type                      | Description                                              | Location                         |
| ------------------------- | -------------------------------------------------------- | -------------------------------- |
| `tracking.MetricsDataSet` | Dataset to track numeric metrics for experiment tracking | `kedro.extras.datasets.tracking` |
| `tracking.JSONDataSet`    | Dataset to track data for experiment tracking            | `kedro.extras.datasets.tracking` |

## Bug fixes and other changes
* Bumped minimum required `fsspec` version to 2021.04.
* Fixed the `kedro install` and `kedro build-reqs` flows when uninstalled dependencies are present in a project's `settings.py`, `context.py` or `hooks.py` ([Issue #829](https://github.com/kedro-org/kedro/issues/829)).
* Imports are now refactored at `kedro pipeline package` and `kedro pipeline pull` time, so that _aliasing_ a modular pipeline doesn't break it.

## Minor breaking changes to the API
* Pinned `dynaconf` to `<3.1.6` because the method signature for `_validate_items` changed which is used in Kedro.

## Upcoming deprecations for Kedro 0.18.0
* `kedro pipeline list` and `kedro pipeline describe` are being deprecated in favour of new commands `kedro registry list ` and `kedro registry describe`.
* `kedro install` is being deprecated in favour of using `pip install -r src/requirements.txt` to install project dependencies.

## Thanks for supporting contributions
[Moussa Taifi](https://github.com/moutai),
[Deepyaman Datta](https://github.com/deepyaman)

# Release 0.17.4

## Major features and improvements
* Added the following new datasets:

| Type                   | Description                                                 | Location                       |
| ---------------------- | ----------------------------------------------------------- | ------------------------------ |
| `plotly.PlotlyDataSet` | Works with plotly graph object Figures (saves as json file) | `kedro.extras.datasets.plotly` |

## Bug fixes and other changes
* Defined our set of Kedro Principles! Have a read through [our docs](https://kedro.readthedocs.io/en/0.17.4/12_faq/03_kedro_principles.html).
* `ConfigLoader.get()` now raises a `BadConfigException`, with a more helpful error message, if a configuration file cannot be loaded (for instance due to wrong syntax or poor formatting).
* `run_id` now defaults to `save_version` when `after_catalog_created` is called, similarly to what happens during a `kedro run`.
* Fixed a bug where `kedro ipython` and `kedro jupyter notebook` didn't work if the `PYTHONPATH` was already set.
* Update the IPython extension to allow passing `env` and `extra_params` to `reload_kedro`  similar to how the IPython script works.
* `kedro info` now outputs if a plugin has any `hooks` or `cli_hooks` implemented.
* `PartitionedDataSet` now supports lazily materializing data on save.
* `kedro pipeline describe` now defaults to the `__default__` pipeline when no pipeline name is provided and also shows the namespace the nodes belong to.
* Fixed an issue where spark.SparkDataSet with enabled versioning would throw a VersionNotFoundError when using databricks-connect from a remote machine and saving to dbfs filesystem.
* `EmailMessageDataSet` added to doctree.
* When node inputs do not pass validation, the error message is now shown as the most recent exception in the traceback ([Issue #761](https://github.com/kedro-org/kedro/issues/761)).
* `kedro pipeline package` now only packages the parameter file that exactly matches the pipeline name specified and the parameter files in a directory with the pipeline name.
* Extended support to newer versions of third-party dependencies ([Issue #735](https://github.com/kedro-org/kedro/issues/735)).
* Ensured consistent references to `model input` tables in accordance with our Data Engineering convention.
* Changed behaviour where `kedro pipeline package` takes the pipeline package version, rather than the kedro package version. If the pipeline package version is not present, then the package version is used.
* Launched [GitHub Discussions](https://github.com/kedro-org/kedro/discussions/) and [Kedro Discord Server](https://discord.gg/akJDeVaxnB)
* Improved error message when versioning is enabled for a dataset previously saved as non-versioned ([Issue #625](https://github.com/kedro-org/kedro/issues/625)).

## Minor breaking changes to the API

## Upcoming deprecations for Kedro 0.18.0

## Thanks for supporting contributions
[Lou Kratz](https://github.com/lou-k),
[Lucas Jamar](https://github.com/lucasjamar)

# Release 0.17.3

## Major features and improvements
* Kedro plugins can now override built-in CLI commands.
* Added a `before_command_run` hook for plugins to add extra behaviour before Kedro CLI commands run.
* `pipelines` from `pipeline_registry.py` and `register_pipeline` hooks are now loaded lazily when they are first accessed, not on startup:

    ```python
    from kedro.framework.project import pipelines

    print(pipelines["__default__"])  # pipeline loading is only triggered here
    ```

## Bug fixes and other changes
* `TemplatedConfigLoader` now correctly inserts default values when no globals are supplied.
* Fixed a bug where the `KEDRO_ENV` environment variable had no effect on instantiating the `context` variable in an iPython session or a Jupyter notebook.
* Plugins with empty CLI groups are no longer displayed in the Kedro CLI help screen.
* Duplicate commands will no longer appear twice in the Kedro CLI help screen.
* CLI commands from sources with the same name will show under one list in the help screen.
* The setup of a Kedro project, including adding src to path and configuring settings, is now handled via the `bootstrap_project` method.
* `configure_project` is invoked if a `package_name` is supplied to `KedroSession.create`. This is added for backward-compatibility purpose to support a workflow that creates `Session` manually. It will be removed in `0.18.0`.
* Stopped swallowing up all `ModuleNotFoundError` if `register_pipelines` not found, so that a more helpful error message will appear when a dependency is missing, e.g. [Issue #722](https://github.com/kedro-org/kedro/issues/722).
* When `kedro new` is invoked using a configuration yaml file, `output_dir` is no longer a required key; by default the current working directory will be used.
* When `kedro new` is invoked using a configuration yaml file, the appropriate `prompts.yml` file is now used for validating the provided configuration. Previously, validation was always performed against the kedro project template `prompts.yml` file.
* When a relative path to a starter template is provided, `kedro new` now generates user prompts to obtain configuration rather than supplying empty configuration.
* Fixed error when using starters on Windows with Python 3.7 (Issue [#722](https://github.com/kedro-org/kedro/issues/722)).
* Fixed decoding error of config files that contain accented characters by opening them for reading in UTF-8.
* Fixed an issue where `after_dataset_loaded` run would finish before a dataset is actually loaded when using `--async` flag.

## Upcoming deprecations for Kedro 0.18.0

* `kedro.versioning.journal.Journal` will be removed.
* The following properties on `kedro.framework.context.KedroContext` will be removed:
  * `io` in favour of `KedroContext.catalog`
  * `pipeline` (equivalent to `pipelines["__default__"]`)
  * `pipelines` in favour of `kedro.framework.project.pipelines`

# Release 0.17.2

## Major features and improvements
* Added support for `compress_pickle` backend to `PickleDataSet`.
* Enabled loading pipelines without creating a `KedroContext` instance:

    ```python
    from kedro.framework.project import pipelines

    print(pipelines)
    ```

* Projects generated with kedro>=0.17.2:
  - should define pipelines in `pipeline_registry.py` rather than `hooks.py`.
  - when run as a package, will behave the same as `kedro run`

## Bug fixes and other changes
* If `settings.py` is not importable, the errors will be surfaced earlier in the process, rather than at runtime.

## Minor breaking changes to the API
* `kedro pipeline list` and `kedro pipeline describe` no longer accept redundant `--env` parameter.
* `from kedro.framework.cli.cli import cli` no longer includes the `new` and `starter` commands.

## Upcoming deprecations for Kedro 0.18.0

* `kedro.framework.context.KedroContext.run` will be removed in release 0.18.0.

## Thanks for supporting contributions
[Sasaki Takeru](https://github.com/takeru)

# Release 0.17.1

## Major features and improvements
* Added `env` and `extra_params` to `reload_kedro()` line magic.
* Extended the `pipeline()` API to allow strings and sets of strings as `inputs` and `outputs`, to specify when a dataset name remains the same (not namespaced).
* Added the ability to add custom prompts with regexp validator for starters by repurposing `default_config.yml` as `prompts.yml`.
* Added the `env` and `extra_params` arguments to `register_config_loader` hook.
* Refactored the way `settings` are loaded. You will now be able to run:

    ```python
    from kedro.framework.project import settings

    print(settings.CONF_ROOT)
    ```

* Added a check on `kedro.runner.parallel_runner.ParallelRunner` which checks datasets for the `_SINGLE_PROCESS` attribute in the `_validate_catalog` method. If this attribute is set to `True` in an instance of a dataset (e.g. `SparkDataSet`), the `ParallelRunner` will raise an `AttributeError`.
* Any user-defined dataset that should not be used with `ParallelRunner` may now have the `_SINGLE_PROCESS` attribute set to `True`.

## Bug fixes and other changes
* The version of a packaged modular pipeline now defaults to the version of the project package.
* Added fix to prevent new lines being added to pandas CSV datasets.
* Fixed issue with loading a versioned `SparkDataSet` in the interactive workflow.
* Kedro CLI now checks `pyproject.toml` for a `tool.kedro` section before treating the project as a Kedro project.
* Added fix to `DataCatalog::shallow_copy` now it should copy layers.
* `kedro pipeline pull` now uses `pip download` for protocols that are not supported by `fsspec`.
* Cleaned up documentation to fix broken links and rewrite permanently redirected ones.
* Added a `jsonschema` schema definition for the Kedro 0.17 catalog.
* `kedro install` now waits on Windows until all the requirements are installed.
* Exposed `--to-outputs` option in the CLI, throughout the codebase, and as part of hooks specifications.
* Fixed a bug where `ParquetDataSet` wasn't creating parent directories on the fly.
* Updated documentation.

## Breaking changes to the API
* This release has broken the `kedro ipython` and `kedro jupyter` workflows. To fix this, follow the instructions in the migration guide below.
* You will also need to upgrade `kedro-viz` to 3.10.1 if you use the `%run_viz` line magic in Jupyter Notebook.

> *Note:* If you're using the `ipython` [extension](https://kedro.readthedocs.io/en/stable/11_tools_integration/02_ipython.html#ipython-extension) instead, you will not encounter this problem.

## Migration guide
You will have to update the file `<your_project>/.ipython/profile_default/startup/00-kedro-init.py` in order to make `kedro ipython` and/or `kedro jupyter` work. Add the following line before the `KedroSession` is created:

```python
configure_project(metadata.package_name)  # to add

session = KedroSession.create(metadata.package_name, path)
```

Make sure that the associated import is provided in the same place as others in the file:

```python
from kedro.framework.project import configure_project  # to add
from kedro.framework.session import KedroSession
```

## Thanks for supporting contributions
[Mariana Silva](https://github.com/marianansilva),
[Kiyohito Kunii](https://github.com/921kiyo),
[noklam](https://github.com/noklam),
[Ivan Doroshenko](https://github.com/imdoroshenko),
[Zain Patel](https://github.com/mzjp2),
[Deepyaman Datta](https://github.com/deepyaman),
[Sam Hiscox](https://github.com/samhiscoxqb),
[Pascal Brokmeier](https://github.com/pascalwhoop)

# Release 0.17.0

## Major features and improvements

* In a significant change, [we have introduced `KedroSession`](https://kedro.readthedocs.io/en/stable/04_kedro_project_setup/03_session.html) which is responsible for managing the lifecycle of a Kedro run.
* Created a new Kedro Starter: `kedro new --starter=mini-kedro`. It is possible to [use the DataCatalog as a standalone component](https://github.com/kedro-org/kedro-starters/tree/master/mini-kedro) in a Jupyter notebook and transition into the rest of the Kedro framework.
* Added `DatasetSpecs` with Hooks to run before and after datasets are loaded from/saved to the catalog.
* Added a command: `kedro catalog create`. For a registered pipeline, it creates a `<conf_root>/<env>/catalog/<pipeline_name>.yml` configuration file with `MemoryDataSet` datasets for each dataset that is missing from `DataCatalog`.
* Added `settings.py` and `pyproject.toml` (to replace `.kedro.yml`) for project configuration, in line with Python best practice.
* `ProjectContext` is no longer needed, unless for very complex customisations. `KedroContext`, `ProjectHooks` and `settings.py` together implement sensible default behaviour. As a result `context_path` is also now an _optional_ key in `pyproject.toml`.
* Removed `ProjectContext` from `src/<package_name>/run.py`.
* `TemplatedConfigLoader` now supports [Jinja2 template syntax](https://jinja.palletsprojects.com/en/2.11.x/templates/) alongside its original syntax.
* Made [registration Hooks](https://kedro.readthedocs.io/en/stable/07_extend_kedro/02_hooks.html#registration-hooks) mandatory, as the only way to customise the `ConfigLoader` or the `DataCatalog` used in a project. If no such Hook is provided in `src/<package_name>/hooks.py`, a `KedroContextError` is raised. There are sensible defaults defined in any project generated with Kedro >= 0.16.5.

## Bug fixes and other changes

* `ParallelRunner` no longer results in a run failure, when triggered from a notebook, if the run is started using `KedroSession` (`session.run()`).
* `before_node_run` can now overwrite node inputs by returning a dictionary with the corresponding updates.
* Added minimal, black-compatible flake8 configuration to the project template.
* Moved `isort` and `pytest` configuration from `<project_root>/setup.cfg` to `<project_root>/pyproject.toml`.
* Extra parameters are no longer incorrectly passed from `KedroSession` to `KedroContext`.
* Relaxed `pyspark` requirements to allow for installation of `pyspark` 3.0.
* Added a `--fs-args` option to the `kedro pipeline pull` command to specify configuration options for the `fsspec` filesystem arguments used when pulling modular pipelines from non-PyPI locations.
* Bumped maximum required `fsspec` version to 0.9.
* Bumped maximum supported `s3fs` version to 0.5 (`S3FileSystem` interface has changed since 0.4.1 version).

## Deprecations
* In Kedro 0.17.0 we have deleted the deprecated `kedro.cli` and `kedro.context` modules in favour of `kedro.framework.cli` and `kedro.framework.context` respectively.

## Other breaking changes to the API
* `kedro.io.DataCatalog.exists()` returns `False` when the dataset does not exist, as opposed to raising an exception.
* The pipeline-specific `catalog.yml` file is no longer automatically created for modular pipelines when running `kedro pipeline create`. Use `kedro catalog create` to replace this functionality.
* Removed `include_examples` prompt from `kedro new`. To generate boilerplate example code, you should use a Kedro starter.
* Changed the `--verbose` flag from a global command to a project-specific command flag (e.g `kedro --verbose new` becomes `kedro new --verbose`).
* Dropped support of the `dataset_credentials` key in credentials in `PartitionedDataSet`.
* `get_source_dir()` was removed from `kedro/framework/cli/utils.py`.
* Dropped support of `get_config`, `create_catalog`, `create_pipeline`, `template_version`, `project_name` and `project_path` keys by `get_project_context()` function (`kedro/framework/cli/cli.py`).
* `kedro new --starter` now defaults to fetching the starter template matching the installed Kedro version.
* Renamed `kedro_cli.py` to `cli.py` and moved it inside the Python package (`src/<package_name>/`), for a better packaging and deployment experience.
* Removed `.kedro.yml` from the project template and replaced it with `pyproject.toml`.
* Removed `KEDRO_CONFIGS` constant (previously residing in `kedro.framework.context.context`).
* Modified `kedro pipeline create` CLI command to add a boilerplate parameter config file in `conf/<env>/parameters/<pipeline_name>.yml` instead of `conf/<env>/pipelines/<pipeline_name>/parameters.yml`. CLI commands `kedro pipeline delete` / `package` / `pull` were updated accordingly.
* Removed `get_static_project_data` from `kedro.framework.context`.
* Removed `KedroContext.static_data`.
* The `KedroContext` constructor now takes `package_name` as first argument.
* Replaced `context` property on `KedroSession` with `load_context()` method.
* Renamed `_push_session` and `_pop_session` in `kedro.framework.session.session` to `_activate_session` and `_deactivate_session` respectively.
* Custom context class is set via `CONTEXT_CLASS` variable in `src/<your_project>/settings.py`.
* Removed `KedroContext.hooks` attribute. Instead, hooks should be registered in `src/<your_project>/settings.py` under the `HOOKS` key.
* Restricted names given to nodes to match the regex pattern `[\w\.-]+$`.
* Removed `KedroContext._create_config_loader()` and `KedroContext._create_data_catalog()`. They have been replaced by registration hooks, namely `register_config_loader()` and `register_catalog()` (see also [upcoming deprecations](#upcoming_deprecations_for_kedro_0.18.0)).


## Upcoming deprecations for Kedro 0.18.0

* `kedro.framework.context.load_context` will be removed in release 0.18.0.
* `kedro.framework.cli.get_project_context` will be removed in release 0.18.0.
* We've added a `DeprecationWarning` to the decorator API for both `node` and `pipeline`. These will be removed in release 0.18.0. Use Hooks to extend a node's behaviour instead.
* We've added a `DeprecationWarning` to the Transformers API when adding a transformer to the catalog. These will be removed in release 0.18.0. Use Hooks to customise the `load` and `save` methods.

## Thanks for supporting contributions
[Deepyaman Datta](https://github.com/deepyaman),
[Zach Schuster](https://github.com/zschuster)

## Migration guide from Kedro 0.16.* to 0.17.*

**Reminder:** Our documentation on [how to upgrade Kedro](https://kedro.readthedocs.io/en/stable/12_faq/01_faq.html#how-do-i-upgrade-kedro) covers a few key things to remember when updating any Kedro version.

The Kedro 0.17.0 release contains some breaking changes. If you update Kedro to 0.17.0 and then try to work with projects created against earlier versions of Kedro, you may encounter some issues when trying to run `kedro` commands in the terminal for that project. Here's a short guide to getting your projects running against the new version of Kedro.


>*Note*: As always, if you hit any problems, please check out our documentation:
>* [How can I find out more about Kedro?](https://kedro.readthedocs.io/en/stable/12_faq/01_faq.html#how-can-i-find-out-more-about-kedro)
>* [How can I get my questions answered?](https://kedro.readthedocs.io/en/stable/12_faq/01_faq.html#how-can-i-get-my-question-answered).

To get an existing Kedro project to work after you upgrade to Kedro 0.17.0, we recommend that you create a new project against Kedro 0.17.0 and move the code from your existing project into it. Let's go through the changes, but first, note that if you create a new Kedro project with Kedro 0.17.0 you will not be asked whether you want to include the boilerplate code for the Iris dataset example. We've removed this option (you should now use a Kedro starter if you want to create a project that is pre-populated with code).

To create a new, blank Kedro 0.17.0 project to drop your existing code into, you can create one, as always, with `kedro new`. We also recommend creating a new virtual environment for your new project, or you might run into conflicts with existing dependencies.

* **Update `pyproject.toml`**: Copy the following three keys from the `.kedro.yml` of your existing Kedro project into the `pyproject.toml` file of your new Kedro 0.17.0 project:


    ```toml
    [tools.kedro]
    package_name = "<package_name>"
    project_name = "<project_name>"
    project_version = "0.17.0"
    ```

Check your source directory. If you defined a different source directory (`source_dir`), make sure you also move that to `pyproject.toml`.


* **Copy files from your existing project**:

  + Copy subfolders of `project/src/project_name/pipelines` from existing to new project
  + Copy subfolders of `project/src/test/pipelines` from existing to new project
  + Copy the requirements your project needs into `requirements.txt` and/or `requirements.in`.
  + Copy your project configuration from the `conf` folder. Take note of the new locations needed for modular pipeline configuration (move it from `conf/<env>/pipeline_name/catalog.yml` to `conf/<env>/catalog/pipeline_name.yml` and likewise for `parameters.yml`).
  + Copy from the `data/` folder of your existing project, if needed, into the same location in your new project.
  + Copy any Hooks from `src/<package_name>/hooks.py`.

* **Update your new project's README and docs as necessary**.

* **Update `settings.py`**: For example, if you specified additional Hook implementations in `hooks`, or listed plugins under `disable_hooks_by_plugin` in your `.kedro.yml`, you will need to move them to `settings.py` accordingly:

    ```python
    from <package_name>.hooks import MyCustomHooks, ProjectHooks

    HOOKS = (ProjectHooks(), MyCustomHooks())

    DISABLE_HOOKS_FOR_PLUGINS = ("my_plugin1",)
    ```

* **Migration for `node` names**. From 0.17.0 the only allowed characters for node names are letters, digits, hyphens, underscores and/or fullstops. If you have previously defined node names that have special characters, spaces or other characters that are no longer permitted, you will need to rename those nodes.

* **Copy changes to `kedro_cli.py`**. If you previously customised the `kedro run` command or added more CLI commands to your `kedro_cli.py`, you should move them into `<project_root>/src/<package_name>/cli.py`. Note, however, that the new way to run a Kedro pipeline is via a `KedroSession`, rather than using the `KedroContext`:

    ```python
    with KedroSession.create(package_name=...) as session:
        session.run()
    ```

* **Copy changes made to `ConfigLoader`**. If you have defined a custom class, such as `TemplatedConfigLoader`, by overriding `ProjectContext._create_config_loader`, you should move the contents of the function in `src/<package_name>/hooks.py`, under `register_config_loader`.

* **Copy changes made to `DataCatalog`**. Likewise, if you have `DataCatalog` defined with `ProjectContext._create_catalog`, you should copy-paste the contents into `register_catalog`.

* **Optional**: If you have plugins such as [Kedro-Viz](https://github.com/kedro-org/kedro-viz) installed, it's likely that Kedro 0.17.0 won't work with their older versions, so please either upgrade to the plugin's newest version or follow their migration guides.

# Release 0.16.6

## Major features and improvements

* Added documentation with a focus on single machine and distributed environment deployment; the series includes Docker, Argo, Prefect, Kubeflow, AWS Batch, AWS Sagemaker and extends our section on Databricks
* Added [kedro-starter-spaceflights](https://github.com/kedro-org/kedro-starter-spaceflights/) alias for generating a project: `kedro new --starter spaceflights`.

## Bug fixes and other changes
* Fixed `TypeError` when converting dict inputs to a node made from a wrapped `partial` function.
* `PartitionedDataSet` improvements:
  - Supported passing arguments to the underlying filesystem.
* Improved handling of non-ASCII word characters in dataset names.
  - For example, a dataset named `jalapeño` will be accessible as `DataCatalog.datasets.jalapeño` rather than `DataCatalog.datasets.jalape__o`.
* Fixed `kedro install` for an Anaconda environment defined in `environment.yml`.
* Fixed backwards compatibility with templates generated with older Kedro versions <0.16.5. No longer need to update `.kedro.yml` to use `kedro lint` and `kedro jupyter notebook convert`.
* Improved documentation.
* Added documentation using MinIO with Kedro.
* Improved error messages for incorrect parameters passed into a node.
* Fixed issue with saving a `TensorFlowModelDataset` in the HDF5 format with versioning enabled.
* Added missing `run_result` argument in `after_pipeline_run` Hooks spec.
* Fixed a bug in IPython script that was causing context hooks to be registered twice. To apply this fix to a project generated with an older Kedro version, apply the same changes made in [this PR](https://github.com/kedro-org/kedro-starter-pandas-iris/pull/16) to your `00-kedro-init.py` file.
* Improved documentation.

## Breaking changes to the API

## Thanks for supporting contributions
[Deepyaman Datta](https://github.com/deepyaman), [Bhavya Merchant](https://github.com/bnmerchant), [Lovkush Agarwal](https://github.com/Lovkush-A), [Varun Krishna S](https://github.com/vhawk19), [Sebastian Bertoli](https://github.com/sebastianbertoli), [noklam](https://github.com/noklam), [Daniel Petti](https://github.com/djpetti), [Waylon Walker](https://github.com/waylonwalker), [Saran Balaji C](https://github.com/csaranbalaji)

# Release 0.16.5

## Major features and improvements
* Added the following new datasets.

| Type                        | Description                                                                                             | Location                      |
| --------------------------- | ------------------------------------------------------------------------------------------------------- | ----------------------------- |
| `email.EmailMessageDataSet` | Manage email messages using [the Python standard library](https://docs.python.org/3/library/email.html) | `kedro.extras.datasets.email` |

* Added support for `pyproject.toml` to configure Kedro. `pyproject.toml` is used if `.kedro.yml` doesn't exist (Kedro configuration should be under `[tool.kedro]` section).
* Projects created with this version will have no `pipeline.py`, having been replaced by `hooks.py`.
* Added a set of registration hooks, as the new way of registering library components with a Kedro project:
    * `register_pipelines()`, to replace `_get_pipelines()`
    * `register_config_loader()`, to replace `_create_config_loader()`
    * `register_catalog()`, to replace `_create_catalog()`
These can be defined in `src/<package-name>/hooks.py` and added to `.kedro.yml` (or `pyproject.toml`). The order of execution is: plugin hooks, `.kedro.yml` hooks, hooks in `ProjectContext.hooks`.
* Added ability to disable auto-registered Hooks using `.kedro.yml` (or `pyproject.toml`) configuration file.

## Bug fixes and other changes
* Added option to run asynchronously via the Kedro CLI.
* Absorbed `.isort.cfg` settings into `setup.cfg`.
* Packaging a modular pipeline raises an error if the pipeline directory is empty or non-existent.

## Breaking changes to the API
* `project_name`, `project_version` and `package_name` now have to be defined in `.kedro.yml` for projects using Kedro 0.16.5+.

## Migration Guide
This release has accidentally broken the usage of `kedro lint` and `kedro jupyter notebook convert` on a project template generated with previous versions of Kedro (<=0.16.4). To amend this, please either upgrade to `kedro==0.16.6` or update `.kedro.yml` within your project root directory to include the following keys:

```yaml
project_name: "<your_project_name>"
project_version: "<kedro_version_of_the_project>"
package_name: "<your_package_name>"
```

## Thanks for supporting contributions
[Deepyaman Datta](https://github.com/deepyaman), [Bas Nijholt](https://github.com/basnijholt), [Sebastian Bertoli](https://github.com/sebastianbertoli)

# Release 0.16.4

## Major features and improvements
* Fixed a bug for using `ParallelRunner` on Windows.
* Enabled auto-discovery of hooks implementations coming from installed plugins.

## Bug fixes and other changes
* Fixed a bug for using `ParallelRunner` on Windows.
* Modified `GBQTableDataSet` to load customized results using customized queries from Google Big Query tables.
* Documentation improvements.

## Breaking changes to the API

## Thanks for supporting contributions
[Ajay Bisht](https://github.com/ajb7), [Vijay Sajjanar](https://github.com/vjkr), [Deepyaman Datta](https://github.com/deepyaman), [Sebastian Bertoli](https://github.com/sebastianbertoli), [Shahil Mawjee](https://github.com/s-mawjee), [Louis Guitton](https://github.com/louisguitton), [Emanuel Ferm](https://github.com/eferm)

# Release 0.16.3

## Major features and improvements
* Added the `kedro pipeline pull` CLI command to extract a packaged modular pipeline, and place the contents in a Kedro project.
* Added the `--version` option to `kedro pipeline package` to allow specifying alternative versions to package under.
* Added the `--starter` option to `kedro new` to create a new project from a local, remote or aliased starter template.
* Added the `kedro starter list` CLI command to list all starter templates that can be used to bootstrap a new Kedro project.
* Added the following new datasets.

| Type               | Description                                                                                           | Location                     |
| ------------------ | ----------------------------------------------------------------------------------------------------- | ---------------------------- |
| `json.JSONDataSet` | Work with JSON files using [the Python standard library](https://docs.python.org/3/library/json.html) | `kedro.extras.datasets.json` |

## Bug fixes and other changes
* Removed `/src/nodes` directory from the project template and made `kedro jupyter convert` create it on the fly if necessary.
* Fixed a bug in `MatplotlibWriter` which prevented saving lists and dictionaries of plots locally on Windows.
* Closed all pyplot windows after saving in `MatplotlibWriter`.
* Documentation improvements:
  - Added [kedro-wings](https://github.com/tamsanh/kedro-wings) and [kedro-great](https://github.com/tamsanh/kedro-great) to the list of community plugins.
* Fixed broken versioning for Windows paths.
* Fixed `DataSet` string representation for falsy values.
* Improved the error message when duplicate nodes are passed to the `Pipeline` initializer.
* Fixed a bug where `kedro docs` would fail because the built docs were located in a different directory.
* Fixed a bug where `ParallelRunner` would fail on Windows machines whose reported CPU count exceeded 61.
* Fixed an issue with saving TensorFlow model to `h5` file on Windows.
* Added a `json` parameter to `APIDataSet` for the convenience of generating requests with JSON bodies.
* Fixed dependencies for `SparkDataSet` to include spark.

## Breaking changes to the API

## Thanks for supporting contributions
[Deepyaman Datta](https://github.com/deepyaman), [Tam-Sanh Nguyen](https://github.com/tamsanh), [DataEngineerOne](http://youtube.com/DataEngineerOne)

# Release 0.16.2

## Major features and improvements
* Added the following new datasets.

| Type                                | Description                                                                                                          | Location                           |
| ----------------------------------- | -------------------------------------------------------------------------------------------------------------------- | ---------------------------------- |
| `pandas.AppendableExcelDataSet`     | Work with `Excel` files opened in append mode                                                                        | `kedro.extras.datasets.pandas`     |
| `tensorflow.TensorFlowModelDataset` | Work with `TensorFlow` models using [TensorFlow 2.X](https://www.tensorflow.org/api_docs/python/tf/keras/Model#save) | `kedro.extras.datasets.tensorflow` |
| `holoviews.HoloviewsWriter`         | Work with `Holoviews` objects (saves as image file)                                                                  | `kedro.extras.datasets.holoviews`  |

* `kedro install` will now compile project dependencies (by running `kedro build-reqs` behind the scenes) before the installation if the `src/requirements.in` file doesn't exist.
* Added `only_nodes_with_namespace` in `Pipeline` class to filter only nodes with a specified namespace.
* Added the `kedro pipeline delete` command to help delete unwanted or unused pipelines (it won't remove references to the pipeline in your `create_pipelines()` code).
* Added the `kedro pipeline package` command to help package up a modular pipeline. It will bundle up the pipeline source code, tests, and parameters configuration into a .whl file.

## Bug fixes and other changes
* `DataCatalog` improvements:
  - Introduced regex filtering to the `DataCatalog.list()` method.
  - Non-alphanumeric characters (except underscore) in dataset name are replaced with `__` in `DataCatalog.datasets`, for ease of access to transcoded datasets.
* Dataset improvements:
  - Improved initialization speed of `spark.SparkHiveDataSet`.
  - Improved S3 cache in `spark.SparkDataSet`.
  - Added support of options for building `pyarrow` table in `pandas.ParquetDataSet`.
* `kedro build-reqs` CLI command improvements:
  - `kedro build-reqs` is now called with `-q` option and will no longer print out compiled requirements to the console for security reasons.
  - All unrecognized CLI options in `kedro build-reqs` command are now passed to [pip-compile](https://github.com/jazzband/pip-tools#example-usage-for-pip-compile) call (e.g. `kedro build-reqs --generate-hashes`).
* `kedro jupyter` CLI command improvements:
  - Improved error message when running `kedro jupyter notebook`, `kedro jupyter lab` or `kedro ipython` with Jupyter/IPython dependencies not being installed.
  - Fixed `%run_viz` line magic for showing kedro viz inside a Jupyter notebook. For the fix to be applied on existing Kedro project, please see the migration guide.
  - Fixed the bug in IPython startup script ([issue 298](https://github.com/kedro-org/kedro/issues/298)).
* Documentation improvements:
  - Updated community-generated content in FAQ.
  - Added [find-kedro](https://github.com/WaylonWalker/find-kedro) and [kedro-static-viz](https://github.com/WaylonWalker/kedro-static-viz) to the list of community plugins.
  - Add missing `pillow.ImageDataSet` entry to the documentation.

## Breaking changes to the API

### Migration guide from Kedro 0.16.1 to 0.16.2

#### Guide to apply the fix for `%run_viz` line magic in existing project

Even though this release ships a fix for project generated with `kedro==0.16.2`, after upgrading, you will still need to make a change in your existing project if it was generated with `kedro>=0.16.0,<=0.16.1` for the fix to take effect. Specifically, please change the content of your project's IPython init script located at `.ipython/profile_default/startup/00-kedro-init.py` with the content of [this file](https://github.com/kedro-org/kedro/blob/0.16.2/kedro/templates/project/%7B%7B%20cookiecutter.repo_name%20%7D%7D/.ipython/profile_default/startup/00-kedro-init.py). You will also need `kedro-viz>=3.3.1`.

## Thanks for supporting contributions
[Miguel Rodriguez Gutierrez](https://github.com/MigQ2), [Joel Schwarzmann](https://github.com/datajoely), [w0rdsm1th](https://github.com/w0rdsm1th), [Deepyaman Datta](https://github.com/deepyaman), [Tam-Sanh Nguyen](https://github.com/tamsanh), [Marcus Gawronsky](https://github.com/marcusinthesky)

# 0.16.1

## Major features and improvements

## Bug fixes and other changes
* Fixed deprecation warnings from `kedro.cli` and `kedro.context` when running `kedro jupyter notebook`.
* Fixed a bug where `catalog` and `context` were not available in Jupyter Lab and Notebook.
* Fixed a bug where `kedro build-reqs` would fail if you didn't have your project dependencies installed.

## Breaking changes to the API

## Thanks for supporting contributions

# 0.16.0

## Major features and improvements
### CLI
* Added new CLI commands (only available for the projects created using Kedro 0.16.0 or later):
  - `kedro catalog list` to list datasets in your catalog
  - `kedro pipeline list` to list pipelines
  - `kedro pipeline describe` to describe a specific pipeline
  - `kedro pipeline create` to create a modular pipeline
* Improved the CLI speed by up to 50%.
* Improved error handling when making a typo on the CLI. We now suggest some of the possible commands you meant to type, in `git`-style.

### Framework
* All modules in `kedro.cli` and `kedro.context` have been moved into `kedro.framework.cli` and `kedro.framework.context` respectively. `kedro.cli` and `kedro.context` will be removed in future releases.
* Added `Hooks`, which is a new mechanism for extending Kedro.
* Fixed `load_context` changing user's current working directory.
* Allowed the source directory to be configurable in `.kedro.yml`.
* Added the ability to specify nested parameter values inside your node inputs, e.g. `node(func, "params:a.b", None)`
### DataSets
* Added the following new datasets.

| Type                       | Description                                 | Location                          |
| -------------------------- | ------------------------------------------- | --------------------------------- |
| `pillow.ImageDataSet`      | Work with image files using `Pillow`        | `kedro.extras.datasets.pillow`    |
| `geopandas.GeoJSONDataSet` | Work with geospatial data using `GeoPandas` | `kedro.extras.datasets.geopandas` |
| `api.APIDataSet`           | Work with data from HTTP(S) API requests    | `kedro.extras.datasets.api`       |

* Added `joblib` backend support to `pickle.PickleDataSet`.
* Added versioning support to `MatplotlibWriter` dataset.
* Added the ability to install dependencies for a given dataset with more granularity, e.g. `pip install "kedro[pandas.ParquetDataSet]"`.
* Added the ability to specify extra arguments, e.g. `encoding` or `compression`, for `fsspec.spec.AbstractFileSystem.open()` calls when loading/saving a dataset. See Example 3 under [docs](https://kedro.readthedocs.io/en/stable/04_user_guide/04_data_catalog.html#using-the-data-catalog-with-the-yaml-api).

### Other
* Added `namespace` property on ``Node``, related to the modular pipeline where the node belongs.
* Added an option to enable asynchronous loading inputs and saving outputs in both `SequentialRunner(is_async=True)` and `ParallelRunner(is_async=True)` class.
* Added `MemoryProfiler` transformer.
* Removed the requirement to have all dependencies for a dataset module to use only a subset of the datasets within.
* Added support for `pandas>=1.0`.
* Enabled Python 3.8 compatibility. _Please note that a Spark workflow may be unreliable for this Python version as `pyspark` is not fully-compatible with 3.8 yet._
* Renamed "features" layer to "feature" layer to be consistent with (most) other layers and the [relevant FAQ](https://kedro.readthedocs.io/en/stable/11_faq/01_faq.html#what-is-data-engineering-convention).

## Bug fixes and other changes
* Fixed a bug where a new version created mid-run by an external system caused inconsistencies in the load versions used in the current run.
* Documentation improvements
  * Added instruction in the documentation on how to create a custom runner).
  * Updated contribution process in `CONTRIBUTING.md` - added Developer Workflow.
  * Documented installation of development version of Kedro in the [FAQ section](https://kedro.readthedocs.io/en/stable/11_faq/01_faq.html#how-can-i-use-a-development-version-of-kedro).
  * Added missing `_exists` method to `MyOwnDataSet` example in 04_user_guide/08_advanced_io.
* Fixed a bug where `PartitionedDataSet` and `IncrementalDataSet` were not working with `s3a` or `s3n` protocol.
* Added ability to read partitioned parquet file from a directory in `pandas.ParquetDataSet`.
* Replaced `functools.lru_cache` with `cachetools.cachedmethod` in `PartitionedDataSet` and `IncrementalDataSet` for per-instance cache invalidation.
* Implemented custom glob function for `SparkDataSet` when running on Databricks.
* Fixed a bug in `SparkDataSet` not allowing for loading data from DBFS in a Windows machine using Databricks-connect.
* Improved the error message for `DataSetNotFoundError` to suggest possible dataset names user meant to type.
* Added the option for contributors to run Kedro tests locally without Spark installation with `make test-no-spark`.
* Added option to lint the project without applying the formatting changes (`kedro lint --check-only`).

## Breaking changes to the API
### Datasets
* Deleted obsolete datasets from `kedro.io`.
* Deleted `kedro.contrib` and `extras` folders.
* Deleted obsolete `CSVBlobDataSet` and `JSONBlobDataSet` dataset types.
* Made `invalidate_cache` method on datasets private.
* `get_last_load_version` and `get_last_save_version` methods are no longer available on `AbstractDataSet`.
* `get_last_load_version` and `get_last_save_version` have been renamed to `resolve_load_version` and `resolve_save_version` on ``AbstractVersionedDataSet``, the results of which are cached.
* The `release()` method on datasets extending ``AbstractVersionedDataSet`` clears the cached load and save version. All custom datasets must call `super()._release()` inside `_release()`.
* ``TextDataSet`` no longer has `load_args` and `save_args`. These can instead be specified under `open_args_load` or `open_args_save` in `fs_args`.
* `PartitionedDataSet` and `IncrementalDataSet` method `invalidate_cache` was made private: `_invalidate_caches`.

### Other
* Removed `KEDRO_ENV_VAR` from `kedro.context` to speed up the CLI run time.
* `Pipeline.name` has been removed in favour of `Pipeline.tag()`.
* Dropped `Pipeline.transform()` in favour of `kedro.pipeline.modular_pipeline.pipeline()` helper function.
* Made constant `PARAMETER_KEYWORDS` private, and moved it from `kedro.pipeline.pipeline` to `kedro.pipeline.modular_pipeline`.
* Layers are no longer part of the dataset object, as they've moved to the `DataCatalog`.
* Python 3.5 is no longer supported by the current and all future versions of Kedro.

### Migration guide from Kedro 0.15.* to 0.16.*

#### General Migration

**reminder** [How do I upgrade Kedro](https://kedro.readthedocs.io/en/stable/11_faq/01_faq.html#how-do-i-upgrade-kedro) covers a few key things to remember when updating any kedro version.

#### Migration for datasets

Since all the datasets (from `kedro.io` and `kedro.contrib.io`) were moved to `kedro/extras/datasets` you must update the type of all datasets in `<project>/conf/base/catalog.yml` file.
Here how it should be changed: `type: <SomeDataSet>` -> `type: <subfolder of kedro/extras/datasets>.<SomeDataSet>` (e.g. `type: CSVDataSet` -> `type: pandas.CSVDataSet`).

In addition, all the specific datasets like `CSVLocalDataSet`, `CSVS3DataSet` etc. were deprecated. Instead, you must use generalized datasets like `CSVDataSet`.
E.g. `type: CSVS3DataSet` -> `type: pandas.CSVDataSet`.

> Note: No changes required if you are using your custom dataset.

#### Migration for Pipeline.transform()
`Pipeline.transform()` has been dropped in favour of the `pipeline()` constructor. The following changes apply:
- Remember to import `from kedro.pipeline import pipeline`
- The `prefix` argument has been renamed to `namespace`
- And `datasets` has been broken down into more granular arguments:
  - `inputs`: Independent inputs to the pipeline
  - `outputs`: Any output created in the pipeline, whether an intermediary dataset or a leaf output
  - `parameters`: `params:...` or `parameters`

As an example, code that used to look like this with the `Pipeline.transform()` constructor:
```python
result = my_pipeline.transform(
    datasets={"input": "new_input", "output": "new_output", "params:x": "params:y"},
    prefix="pre",
)
```

When used with the new `pipeline()` constructor, becomes:
```python
from kedro.pipeline import pipeline

result = pipeline(
    my_pipeline,
    inputs={"input": "new_input"},
    outputs={"output": "new_output"},
    parameters={"params:x": "params:y"},
    namespace="pre",
)
```

#### Migration for decorators, color logger, transformers etc.
Since some modules were moved to other locations you need to update import paths appropriately.
You can find the list of moved files in the [`0.15.6` release notes](https://github.com/kedro-org/kedro/releases/tag/0.15.6) under the section titled `Files with a new location`.

#### Migration for CLI and KEDRO_ENV environment variable
> Note: If you haven't made significant changes to your `kedro_cli.py`, it may be easier to simply copy the updated `kedro_cli.py` `.ipython/profile_default/startup/00-kedro-init.py` and from GitHub or a newly generated project into your old project.

* We've removed `KEDRO_ENV_VAR` from `kedro.context`. To get your existing project template working, you'll need to remove all instances of `KEDRO_ENV_VAR` from your project template:
  - From the imports in `kedro_cli.py` and `.ipython/profile_default/startup/00-kedro-init.py`: `from kedro.context import KEDRO_ENV_VAR, load_context` -> `from kedro.framework.context import load_context`
  - Remove the `envvar=KEDRO_ENV_VAR` line from the click options in `run`, `jupyter_notebook` and `jupyter_lab` in `kedro_cli.py`
  - Replace `KEDRO_ENV_VAR` with `"KEDRO_ENV"` in `_build_jupyter_env`
  - Replace `context = load_context(path, env=os.getenv(KEDRO_ENV_VAR))` with `context = load_context(path)` in `.ipython/profile_default/startup/00-kedro-init.py`

 #### Migration for `kedro build-reqs`

 We have upgraded `pip-tools` which is used by `kedro build-reqs` to 5.x. This `pip-tools` version requires `pip>=20.0`. To upgrade `pip`, please refer to [their documentation](https://pip.pypa.io/en/stable/installing/#upgrading-pip).

## Thanks for supporting contributions
[@foolsgold](https://github.com/foolsgold), [Mani Sarkar](https://github.com/neomatrix369), [Priyanka Shanbhag](https://github.com/priyanka1414), [Luis Blanche](https://github.com/LuisBlanche), [Deepyaman Datta](https://github.com/deepyaman), [Antony Milne](https://github.com/AntonyMilneQB), [Panos Psimatikas](https://github.com/ppsimatikas), [Tam-Sanh Nguyen](https://github.com/tamsanh), [Tomasz Kaczmarczyk](https://github.com/TomaszKaczmarczyk), [Kody Fischer](https://github.com/Klio-Foxtrot187), [Waylon Walker](https://github.com/waylonwalker)

# 0.15.9

## Major features and improvements

## Bug fixes and other changes

* Pinned `fsspec>=0.5.1, <0.7.0` and `s3fs>=0.3.0, <0.4.1` to fix incompatibility issues with their latest release.

## Breaking changes to the API

## Thanks for supporting contributions

# 0.15.8

## Major features and improvements

## Bug fixes and other changes

* Added the additional libraries to our `requirements.txt` so `pandas.CSVDataSet` class works out of box with `pip install kedro`.
* Added `pandas` to our `extra_requires` in `setup.py`.
* Improved the error message when dependencies of a `DataSet` class are missing.

## Breaking changes to the API

## Thanks for supporting contributions

# 0.15.7

## Major features and improvements

* Added in documentation on how to contribute a custom `AbstractDataSet` implementation.

## Bug fixes and other changes

* Fixed the link to the Kedro banner image in the documentation.

## Breaking changes to the API

## Thanks for supporting contributions

# 0.15.6

## Major features and improvements
> _TL;DR_ We're launching [`kedro.extras`](https://github.com/kedro-org/kedro/tree/master/extras), the new home for our revamped series of datasets, decorators and dataset transformers. The datasets in [`kedro.extras.datasets`](https://github.com/kedro-org/kedro/tree/master/extras/datasets) use [`fsspec`](https://filesystem-spec.readthedocs.io/en/latest/) to access a variety of data stores including local file systems, network file systems, cloud object stores (including S3 and GCP), and Hadoop, read more about this [**here**](https://kedro.readthedocs.io/en/latest/04_user_guide/04_data_catalog.html#specifying-the-location-of-the-dataset). The change will allow [#178](https://github.com/kedro-org/kedro/issues/178) to happen in the next major release of Kedro.

An example of this new system can be seen below, loading the CSV `SparkDataSet` from S3:

```yaml
weather:
  type: spark.SparkDataSet  # Observe the specified type, this  affects all datasets
  filepath: s3a://your_bucket/data/01_raw/weather*  # filepath uses fsspec to indicate the file storage system
  credentials: dev_s3
  file_format: csv
```

You can also load data incrementally whenever it is dumped into a directory with the extension to [`PartionedDataSet`](https://kedro.readthedocs.io/en/latest/04_user_guide/08_advanced_io.html#partitioned-dataset), a feature that allows you to load a directory of files. The [`IncrementalDataSet`](https://kedro.readthedocs.io/en/stable/04_user_guide/08_advanced_io.html#incremental-loads-with-incrementaldataset) stores the information about the last processed partition in a `checkpoint`, read more about this feature [**here**](https://kedro.readthedocs.io/en/stable/04_user_guide/08_advanced_io.html#incremental-loads-with-incrementaldataset).

### New features

* Added `layer` attribute for datasets in `kedro.extras.datasets` to specify the name of a layer according to [data engineering convention](https://kedro.readthedocs.io/en/stable/11_faq/01_faq.html#what-is-data-engineering-convention), this feature will be passed to [`kedro-viz`](https://github.com/kedro-org/kedro-viz) in future releases.
* Enabled loading a particular version of a dataset in Jupyter Notebooks and iPython, using `catalog.load("dataset_name", version="<2019-12-13T15.08.09.255Z>")`.
* Added property `run_id` on `ProjectContext`, used for versioning using the [`Journal`](https://kedro.readthedocs.io/en/stable/04_user_guide/13_journal.html). To customise your journal `run_id` you can override the private method `_get_run_id()`.
* Added the ability to install all optional kedro dependencies via `pip install "kedro[all]"`.
* Modified the `DataCatalog`'s load order for datasets, loading order is the following:
  - `kedro.io`
  - `kedro.extras.datasets`
  - Import path, specified in `type`
* Added an optional `copy_mode` flag to `CachedDataSet` and `MemoryDataSet` to specify (`deepcopy`, `copy` or `assign`) the copy mode to use when loading and saving.

### New Datasets

| Type                             | Description                                                                                                                                      | Location                            |
| -------------------------------- | ------------------------------------------------------------------------------------------------------------------------------------------------ | ----------------------------------- |
| `dask.ParquetDataSet`            | Handles parquet datasets using Dask                                                                                                              | `kedro.extras.datasets.dask`        |
| `pickle.PickleDataSet`           | Work with Pickle files using [`fsspec`](https://filesystem-spec.readthedocs.io/en/latest/) to communicate with the underlying filesystem         | `kedro.extras.datasets.pickle`      |
| `pandas.CSVDataSet`              | Work with CSV files using [`fsspec`](https://filesystem-spec.readthedocs.io/en/latest/) to communicate with the underlying filesystem            | `kedro.extras.datasets.pandas`      |
| `pandas.TextDataSet`             | Work with text files using [`fsspec`](https://filesystem-spec.readthedocs.io/en/latest/) to communicate with the underlying filesystem           | `kedro.extras.datasets.pandas`      |
| `pandas.ExcelDataSet`            | Work with Excel files using [`fsspec`](https://filesystem-spec.readthedocs.io/en/latest/) to communicate with the underlying filesystem          | `kedro.extras.datasets.pandas`      |
| `pandas.HDFDataSet`              | Work with HDF using [`fsspec`](https://filesystem-spec.readthedocs.io/en/latest/) to communicate with the underlying filesystem                  | `kedro.extras.datasets.pandas`      |
| `yaml.YAMLDataSet`               | Work with YAML files using [`fsspec`](https://filesystem-spec.readthedocs.io/en/latest/) to communicate with the underlying filesystem           | `kedro.extras.datasets.yaml`        |
| `matplotlib.MatplotlibWriter`    | Save with Matplotlib images using [`fsspec`](https://filesystem-spec.readthedocs.io/en/latest/) to communicate with the underlying filesystem    | `kedro.extras.datasets.matplotlib`  |
| `networkx.NetworkXDataSet`       | Work with NetworkX files using [`fsspec`](https://filesystem-spec.readthedocs.io/en/latest/) to communicate with the underlying filesystem       | `kedro.extras.datasets.networkx`    |
| `biosequence.BioSequenceDataSet` | Work with bio-sequence objects using [`fsspec`](https://filesystem-spec.readthedocs.io/en/latest/) to communicate with the underlying filesystem | `kedro.extras.datasets.biosequence` |
| `pandas.GBQTableDataSet`         | Work with Google BigQuery                                                                                                                        | `kedro.extras.datasets.pandas`      |
| `pandas.FeatherDataSet`          | Work with feather files using [`fsspec`](https://filesystem-spec.readthedocs.io/en/latest/) to communicate with the underlying filesystem        | `kedro.extras.datasets.pandas`      |
| `IncrementalDataSet`             | Inherit from `PartitionedDataSet` and remembers the last processed partition                                                                     | `kedro.io`                          |

### Files with a new location

| Type                                                                 | New Location                                 |
| -------------------------------------------------------------------- | -------------------------------------------- |
| `JSONDataSet`                                                        | `kedro.extras.datasets.pandas`               |
| `CSVBlobDataSet`                                                     | `kedro.extras.datasets.pandas`               |
| `JSONBlobDataSet`                                                    | `kedro.extras.datasets.pandas`               |
| `SQLTableDataSet`                                                    | `kedro.extras.datasets.pandas`               |
| `SQLQueryDataSet`                                                    | `kedro.extras.datasets.pandas`               |
| `SparkDataSet`                                                       | `kedro.extras.datasets.spark`                |
| `SparkHiveDataSet`                                                   | `kedro.extras.datasets.spark`                |
| `SparkJDBCDataSet`                                                   | `kedro.extras.datasets.spark`                |
| `kedro/contrib/decorators/retry.py`                                  | `kedro/extras/decorators/retry_node.py`      |
| `kedro/contrib/decorators/memory_profiler.py`                        | `kedro/extras/decorators/memory_profiler.py` |
| `kedro/contrib/io/transformers/transformers.py`                      | `kedro/extras/transformers/time_profiler.py` |
| `kedro/contrib/colors/logging/color_logger.py`                       | `kedro/extras/logging/color_logger.py`       |
| `extras/ipython_loader.py`                                           | `tools/ipython/ipython_loader.py`            |
| `kedro/contrib/io/cached/cached_dataset.py`                          | `kedro/io/cached_dataset.py`                 |
| `kedro/contrib/io/catalog_with_default/data_catalog_with_default.py` | `kedro/io/data_catalog_with_default.py`      |
| `kedro/contrib/config/templated_config.py`                           | `kedro/config/templated_config.py`           |

## Upcoming deprecations

| Category                  | Type                                                           |
| ------------------------- | -------------------------------------------------------------- |
| **Datasets**              | `BioSequenceLocalDataSet`                                      |
|                           | `CSVGCSDataSet`                                                |
|                           | `CSVHTTPDataSet`                                               |
|                           | `CSVLocalDataSet`                                              |
|                           | `CSVS3DataSet`                                                 |
|                           | `ExcelLocalDataSet`                                            |
|                           | `FeatherLocalDataSet`                                          |
|                           | `JSONGCSDataSet`                                               |
|                           | `JSONLocalDataSet`                                             |
|                           | `HDFLocalDataSet`                                              |
|                           | `HDFS3DataSet`                                                 |
|                           | `kedro.contrib.io.cached.CachedDataSet`                        |
|                           | `kedro.contrib.io.catalog_with_default.DataCatalogWithDefault` |
|                           | `MatplotlibLocalWriter`                                        |
|                           | `MatplotlibS3Writer`                                           |
|                           | `NetworkXLocalDataSet`                                         |
|                           | `ParquetGCSDataSet`                                            |
|                           | `ParquetLocalDataSet`                                          |
|                           | `ParquetS3DataSet`                                             |
|                           | `PickleLocalDataSet`                                           |
|                           | `PickleS3DataSet`                                              |
|                           | `TextLocalDataSet`                                             |
|                           | `YAMLLocalDataSet`                                             |
| **Decorators**            | `kedro.contrib.decorators.memory_profiler`                     |
|                           | `kedro.contrib.decorators.retry`                               |
|                           | `kedro.contrib.decorators.pyspark.spark_to_pandas`             |
|                           | `kedro.contrib.decorators.pyspark.pandas_to_spark`             |
| **Transformers**          | `kedro.contrib.io.transformers.transformers`                   |
| **Configuration Loaders** | `kedro.contrib.config.TemplatedConfigLoader`                   |

## Bug fixes and other changes
* Added the option to set/overwrite params in `config.yaml` using YAML dict style instead of string CLI formatting only.
* Kedro CLI arguments `--node` and `--tag` support comma-separated values, alternative methods will be deprecated in future releases.
* Fixed a bug in the `invalidate_cache` method of `ParquetGCSDataSet` and `CSVGCSDataSet`.
* `--load-version` now won't break if version value contains a colon.
* Enabled running `node`s with duplicate inputs.
* Improved error message when empty credentials are passed into `SparkJDBCDataSet`.
* Fixed bug that caused an empty project to fail unexpectedly with ImportError in `template/.../pipeline.py`.
* Fixed bug related to saving dataframe with categorical variables in table mode using `HDFS3DataSet`.
* Fixed bug that caused unexpected behavior when using `from_nodes` and `to_nodes` in pipelines using transcoding.
* Credentials nested in the dataset config are now also resolved correctly.
* Bumped minimum required pandas version to 0.24.0 to make use of `pandas.DataFrame.to_numpy` (recommended alternative to `pandas.DataFrame.values`).
* Docs improvements.
* `Pipeline.transform` skips modifying node inputs/outputs containing `params:` or `parameters` keywords.
* Support for `dataset_credentials` key in the credentials for `PartitionedDataSet` is now deprecated. The dataset credentials should be specified explicitly inside the dataset config.
* Datasets can have a new `confirm` function which is called after a successful node function execution if the node contains `confirms` argument with such dataset name.
* Make the resume prompt on pipeline run failure use `--from-nodes` instead of `--from-inputs` to avoid unnecessarily re-running nodes that had already executed.
* When closed, Jupyter notebook kernels are automatically terminated after 30 seconds of inactivity by default. Use `--idle-timeout` option to update it.
* Added `kedro-viz` to the Kedro project template `requirements.txt` file.
* Removed the `results` and `references` folder from the project template.
* Updated contribution process in `CONTRIBUTING.md`.

## Breaking changes to the API
* Existing `MatplotlibWriter` dataset in `contrib` was renamed to `MatplotlibLocalWriter`.
* `kedro/contrib/io/matplotlib/matplotlib_writer.py` was renamed to `kedro/contrib/io/matplotlib/matplotlib_local_writer.py`.
* `kedro.contrib.io.bioinformatics.sequence_dataset.py` was renamed to `kedro.contrib.io.bioinformatics.biosequence_local_dataset.py`.

## Thanks for supporting contributions
[Andrii Ivaniuk](https://github.com/andrii-ivaniuk), [Jonas Kemper](https://github.com/jonasrk), [Yuhao Zhu](https://github.com/yhzqb), [Balazs Konig](https://github.com/BalazsKonigQB), [Pedro Abreu](https://github.com/PedroAbreuQB), [Tam-Sanh Nguyen](https://github.com/tamsanh), [Peter Zhao](https://github.com/zxpeter), [Deepyaman Datta](https://github.com/deepyaman), [Florian Roessler](https://github.com/fdroessler/), [Miguel Rodriguez Gutierrez](https://github.com/MigQ2)

# 0.15.5

## Major features and improvements
* New CLI commands and command flags:
  - Load multiple `kedro run` CLI flags from a configuration file with the `--config` flag (e.g. `kedro run --config run_config.yml`)
  - Run parametrised pipeline runs with the `--params` flag (e.g. `kedro run --params param1:value1,param2:value2`).
  - Lint your project code using the `kedro lint` command, your project is linted with [`black`](https://github.com/psf/black) (Python 3.6+), [`flake8`](https://gitlab.com/pycqa/flake8) and [`isort`](https://github.com/PyCQA/isort).
* Load specific environments with Jupyter notebooks using `KEDRO_ENV` which will globally set `run`, `jupyter notebook` and `jupyter lab` commands using environment variables.
* Added the following datasets:
  - `CSVGCSDataSet` dataset in `contrib` for working with CSV files in Google Cloud Storage.
  - `ParquetGCSDataSet` dataset in `contrib` for working with Parquet files in Google Cloud Storage.
  - `JSONGCSDataSet` dataset in `contrib` for working with JSON files in Google Cloud Storage.
  - `MatplotlibS3Writer` dataset in `contrib` for saving Matplotlib images to S3.
  - `PartitionedDataSet` for working with datasets split across multiple files.
  - `JSONDataSet` dataset for working with JSON files that uses [`fsspec`](https://filesystem-spec.readthedocs.io/en/latest/) to communicate with the underlying filesystem. It doesn't support `http(s)` protocol for now.
* Added `s3fs_args` to all S3 datasets.
* Pipelines can be deducted with `pipeline1 - pipeline2`.

## Bug fixes and other changes
* `ParallelRunner` now works with `SparkDataSet`.
* Allowed the use of nulls in `parameters.yml`.
* Fixed an issue where `%reload_kedro` wasn't reloading all user modules.
* Fixed `pandas_to_spark` and `spark_to_pandas` decorators to work with functions with kwargs.
* Fixed a bug where `kedro jupyter notebook` and `kedro jupyter lab` would run a different Jupyter installation to the one in the local environment.
* Implemented Databricks-compatible dataset versioning for `SparkDataSet`.
* Fixed a bug where `kedro package` would fail in certain situations where `kedro build-reqs` was used to generate `requirements.txt`.
* Made `bucket_name` argument optional for the following datasets: `CSVS3DataSet`, `HDFS3DataSet`, `PickleS3DataSet`, `contrib.io.parquet.ParquetS3DataSet`, `contrib.io.gcs.JSONGCSDataSet` - bucket name can now be included into the filepath along with the filesystem protocol (e.g. `s3://bucket-name/path/to/key.csv`).
* Documentation improvements and fixes.

## Breaking changes to the API
* Renamed entry point for running pip-installed projects to `run_package()` instead of `main()` in `src/<package>/run.py`.
* `bucket_name` key has been removed from the string representation of the following datasets: `CSVS3DataSet`, `HDFS3DataSet`, `PickleS3DataSet`, `contrib.io.parquet.ParquetS3DataSet`, `contrib.io.gcs.JSONGCSDataSet`.
* Moved the `mem_profiler` decorator to `contrib` and separated the `contrib` decorators so that dependencies are modular. You may need to update your import paths, for example the pyspark decorators should be imported as `from kedro.contrib.decorators.pyspark import <pyspark_decorator>` instead of `from kedro.contrib.decorators import <pyspark_decorator>`.

## Thanks for supporting contributions
[Sheldon Tsen](https://github.com/sheldontsen-qb), [@roumail](https://github.com/roumail), [Karlson Lee](https://github.com/i25959341), [Waylon Walker](https://github.com/WaylonWalker), [Deepyaman Datta](https://github.com/deepyaman), [Giovanni](https://github.com/plauto), [Zain Patel](https://github.com/mzjp2)

# 0.15.4

## Major features and improvements
* `kedro jupyter` now gives the default kernel a sensible name.
* `Pipeline.name` has been deprecated in favour of `Pipeline.tags`.
* Reuse pipelines within a Kedro project using `Pipeline.transform`, it simplifies dataset and node renaming.
* Added Jupyter Notebook line magic (`%run_viz`) to run `kedro viz` in a Notebook cell (requires [`kedro-viz`](https://github.com/kedro-org/kedro-viz) version 3.0.0 or later).
* Added the following datasets:
  - `NetworkXLocalDataSet` in `kedro.contrib.io.networkx` to load and save local graphs (JSON format) via NetworkX. (by [@josephhaaga](https://github.com/josephhaaga))
  - `SparkHiveDataSet` in `kedro.contrib.io.pyspark.SparkHiveDataSet` allowing usage of Spark and insert/upsert on non-transactional Hive tables.
* `kedro.contrib.config.TemplatedConfigLoader` now supports name/dict key templating and default values.

## Bug fixes and other changes
* `get_last_load_version()` method for versioned datasets now returns exact last load version if the dataset has been loaded at least once and `None` otherwise.
* Fixed a bug in `_exists` method for versioned `SparkDataSet`.
* Enabled the customisation of the ExcelWriter in `ExcelLocalDataSet` by specifying options under `writer` key in `save_args`.
* Fixed a bug in IPython startup script, attempting to load context from the incorrect location.
* Removed capping the length of a dataset's string representation.
* Fixed `kedro install` command failing on Windows if `src/requirements.txt` contains a different version of Kedro.
* Enabled passing a single tag into a node or a pipeline without having to wrap it in a list (i.e. `tags="my_tag"`).

## Breaking changes to the API
* Removed `_check_paths_consistency()` method from `AbstractVersionedDataSet`. Version consistency check is now done in `AbstractVersionedDataSet.save()`. Custom versioned datasets should modify `save()` method implementation accordingly.

## Thanks for supporting contributions
[Joseph Haaga](https://github.com/josephhaaga), [Deepyaman Datta](https://github.com/deepyaman), [Joost Duisters](https://github.com/JoostDuisters), [Zain Patel](https://github.com/mzjp2), [Tom Vigrass](https://github.com/tomvigrass)

# 0.15.3

## Bug Fixes and other changes
* Narrowed the requirements for `PyTables` so that we maintain support for Python 3.5.

# 0.15.2

## Major features and improvements
* Added `--load-version`, a `kedro run` argument that allows you run the pipeline with a particular load version of a dataset.
* Support for modular pipelines in `src/`, break the pipeline into isolated parts with reusability in mind.
* Support for multiple pipelines, an ability to have multiple entry point pipelines and choose one with `kedro run --pipeline NAME`.
* Added a `MatplotlibWriter` dataset in `contrib` for saving Matplotlib images.
* An ability to template/parameterize configuration files with `kedro.contrib.config.TemplatedConfigLoader`.
* Parameters are exposed as a context property for ease of access in iPython / Jupyter Notebooks with `context.params`.
* Added `max_workers` parameter for ``ParallelRunner``.

## Bug fixes and other changes
* Users will override the `_get_pipeline` abstract method in `ProjectContext(KedroContext)` in `run.py` rather than the `pipeline` abstract property. The `pipeline` property is not abstract anymore.
* Improved an error message when versioned local dataset is saved and unversioned path already exists.
* Added `catalog` global variable to `00-kedro-init.py`, allowing you to load datasets with `catalog.load()`.
* Enabled tuples to be returned from a node.
* Disallowed the ``ConfigLoader`` loading the same file more than once, and deduplicated the `conf_paths` passed in.
* Added a `--open` flag to `kedro build-docs` that opens the documentation on build.
* Updated the ``Pipeline`` representation to include name of the pipeline, also making it readable as a context property.
* `kedro.contrib.io.pyspark.SparkDataSet` and `kedro.contrib.io.azure.CSVBlobDataSet` now support versioning.

## Breaking changes to the API
* `KedroContext.run()` no longer accepts `catalog` and `pipeline` arguments.
* `node.inputs` now returns the node's inputs in the order required to bind them properly to the node's function.

## Thanks for supporting contributions
[Deepyaman Datta](https://github.com/deepyaman), [Luciano Issoe](https://github.com/Lucianois), [Joost Duisters](https://github.com/JoostDuisters), [Zain Patel](https://github.com/mzjp2), [William Ashford](https://github.com/williamashfordQB), [Karlson Lee](https://github.com/i25959341)

# 0.15.1

## Major features and improvements
* Extended `versioning` support to cover the tracking of environment setup, code and datasets.
* Added the following datasets:
  - `FeatherLocalDataSet` in `contrib` for usage with pandas. (by [@mdomarsaleem](https://github.com/mdomarsaleem))
* Added `get_last_load_version` and `get_last_save_version` to `AbstractVersionedDataSet`.
* Implemented `__call__` method on `Node` to allow for users to execute `my_node(input1=1, input2=2)` as an alternative to `my_node.run(dict(input1=1, input2=2))`.
* Added new `--from-inputs` run argument.

## Bug fixes and other changes
* Fixed a bug in `load_context()` not loading context in non-Kedro Jupyter Notebooks.
* Fixed a bug in `ConfigLoader.get()` not listing nested files for `**`-ending glob patterns.
* Fixed a logging config error in Jupyter Notebook.
* Updated documentation in `03_configuration` regarding how to modify the configuration path.
* Documented the architecture of Kedro showing how we think about library, project and framework components.
* `extras/kedro_project_loader.py` renamed to `extras/ipython_loader.py` and now runs any IPython startup scripts without relying on the Kedro project structure.
* Fixed TypeError when validating partial function's signature.
* After a node failure during a pipeline run, a resume command will be suggested in the logs. This command will not work if the required inputs are MemoryDataSets.

## Breaking changes to the API

## Thanks for supporting contributions
[Omar Saleem](https://github.com/mdomarsaleem), [Mariana Silva](https://github.com/marianansilva), [Anil Choudhary](https://github.com/aniryou), [Craig](https://github.com/cfranklin11)

# 0.15.0

## Major features and improvements
* Added `KedroContext` base class which holds the configuration and Kedro's main functionality (catalog, pipeline, config, runner).
* Added a new CLI command `kedro jupyter convert` to facilitate converting Jupyter Notebook cells into Kedro nodes.
* Added support for `pip-compile` and new Kedro command `kedro build-reqs` that generates `requirements.txt` based on `requirements.in`.
* Running `kedro install` will install packages to conda environment if `src/environment.yml` exists in your project.
* Added a new `--node` flag to `kedro run`, allowing users to run only the nodes with the specified names.
* Added new `--from-nodes` and `--to-nodes` run arguments, allowing users to run a range of nodes from the pipeline.
* Added prefix `params:` to the parameters specified in `parameters.yml` which allows users to differentiate between their different parameter node inputs and outputs.
* Jupyter Lab/Notebook now starts with only one kernel by default.
* Added the following datasets:
  -  `CSVHTTPDataSet` to load CSV using HTTP(s) links.
  - `JSONBlobDataSet` to load json (-delimited) files from Azure Blob Storage.
  - `ParquetS3DataSet` in `contrib` for usage with pandas. (by [@mmchougule](https://github.com/mmchougule))
  - `CachedDataSet` in `contrib` which will cache data in memory to avoid io/network operations. It will clear the cache once a dataset is no longer needed by a pipeline. (by [@tsanikgr](https://github.com/tsanikgr))
  - `YAMLLocalDataSet` in `contrib` to load and save local YAML files. (by [@Minyus](https://github.com/Minyus))

## Bug fixes and other changes
* Documentation improvements including instructions on how to initialise a Spark session using YAML configuration.
* `anyconfig` default log level changed from `INFO` to `WARNING`.
* Added information on installed plugins to `kedro info`.
* Added style sheets for project documentation, so the output of `kedro build-docs` will resemble the style of `kedro docs`.

## Breaking changes to the API
* Simplified the Kedro template in `run.py` with the introduction of `KedroContext` class.
* Merged `FilepathVersionMixIn` and `S3VersionMixIn` under one abstract class `AbstractVersionedDataSet` which extends`AbstractDataSet`.
* `name` changed to be a keyword-only argument for `Pipeline`.
* `CSVLocalDataSet` no longer supports URLs. `CSVHTTPDataSet` supports URLs.

### Migration guide from Kedro 0.14.* to Kedro 0.15.0
#### Migration for Kedro project template
This guide assumes that:
  * The framework specific code has not been altered significantly
  * Your project specific code is stored in the dedicated python package under `src/`.

The breaking changes were introduced in the following project template files:
- `<project-name>/.ipython/profile_default/startup/00-kedro-init.py`
- `<project-name>/kedro_cli.py`
- `<project-name>/src/tests/test_run.py`
- `<project-name>/src/<package-name>/run.py`
- `<project-name>/.kedro.yml` (new file)

The easiest way to migrate your project from Kedro 0.14.* to Kedro 0.15.0 is to create a new project (by using `kedro new`) and move code and files bit by bit as suggested in the detailed guide below:

1. Create a new project with the same name by running `kedro new`

2. Copy the following folders to the new project:
 - `results/`
 - `references/`
 - `notebooks/`
 - `logs/`
 - `data/`
 - `conf/`

3. If you customised your `src/<package>/run.py`, make sure you apply the same customisations to `src/<package>/run.py`
 - If you customised `get_config()`, you can override `config_loader` property in `ProjectContext` derived class
 - If you customised `create_catalog()`, you can override `catalog()` property in `ProjectContext` derived class
 - If you customised `run()`, you can override `run()` method in `ProjectContext` derived class
 - If you customised default `env`, you can override it in `ProjectContext` derived class or pass it at construction. By default, `env` is `local`.
 - If you customised default `root_conf`, you can override `CONF_ROOT` attribute in `ProjectContext` derived class. By default, `KedroContext` base class has `CONF_ROOT` attribute set to `conf`.

4. The following syntax changes are introduced in ipython or Jupyter notebook/labs:
 - `proj_dir` -> `context.project_path`
 - `proj_name` -> `context.project_name`
 - `conf` -> `context.config_loader`.
 - `io` -> `context.catalog` (e.g., `io.load()` -> `context.catalog.load()`)

5. If you customised your `kedro_cli.py`, you need to apply the same customisations to your `kedro_cli.py` in the new project.

6. Copy the contents of the old project's `src/requirements.txt` into the new project's `src/requirements.in` and, from the project root directory, run the `kedro build-reqs` command in your terminal window.

#### Migration for versioning custom dataset classes

If you defined any custom dataset classes which support versioning in your project, you need to apply the following changes:

1. Make sure your dataset inherits from `AbstractVersionedDataSet` only.
2. Call `super().__init__()` with the appropriate arguments in the dataset's `__init__`. If storing on local filesystem, providing the filepath and the version is enough. Otherwise, you should also pass in an `exists_function` and a `glob_function` that emulate `exists` and `glob` in a different filesystem (see `CSVS3DataSet` as an example).
3. Remove setting of the `_filepath` and `_version` attributes in the dataset's `__init__`, as this is taken care of in the base abstract class.
4. Any calls to `_get_load_path` and `_get_save_path` methods should take no arguments.
5. Ensure you convert the output of `_get_load_path` and `_get_save_path` appropriately, as these now return [`PurePath`s](https://docs.python.org/3/library/pathlib.html#pure-paths) instead of strings.
6. Make sure `_check_paths_consistency` is called with [`PurePath`s](https://docs.python.org/3/library/pathlib.html#pure-paths) as input arguments, instead of strings.

These steps should have brought your project to Kedro 0.15.0. There might be some more minor tweaks needed as every project is unique, but now you have a pretty solid base to work with. If you run into any problems, please consult the [Kedro documentation](https://kedro.readthedocs.io).

## Thanks for supporting contributions
[Dmitry Vukolov](https://github.com/dvukolov), [Jo Stichbury](https://github.com/stichbury), [Angus Williams](https://github.com/awqb), [Deepyaman Datta](https://github.com/deepyaman), [Mayur Chougule](https://github.com/mmchougule), [Marat Kopytjuk](https://github.com/kopytjuk), [Evan Miller](https://github.com/evanmiller29), [Yusuke Minami](https://github.com/Minyus)

# 0.14.3

## Major features and improvements
* Tab completion for catalog datasets in `ipython` or `jupyter` sessions. (Thank you [@datajoely](https://github.com/datajoely) and [@WaylonWalker](https://github.com/WaylonWalker))
* Added support for transcoding, an ability to decouple loading/saving mechanisms of a dataset from its storage location, denoted by adding '@' to the dataset name.
* Datasets have a new `release` function that instructs them to free any cached data. The runners will call this when the dataset is no longer needed downstream.

## Bug fixes and other changes
* Add support for pipeline nodes made up from partial functions.
* Expand user home directory `~` for TextLocalDataSet (see issue #19).
* Add a `short_name` property to `Node`s for a display-friendly (but not necessarily unique) name.
* Add Kedro project loader for IPython: `extras/kedro_project_loader.py`.
* Fix source file encoding issues with Python 3.5 on Windows.
* Fix local project source not having priority over the same source installed as a package, leading to local updates not being recognised.

## Breaking changes to the API
* Remove the max_loads argument from the `MemoryDataSet` constructor and from the `AbstractRunner.create_default_data_set` method.

## Thanks for supporting contributions
[Joel Schwarzmann](https://github.com/datajoely), [Alex Kalmikov](https://github.com/kalexqb)

# 0.14.2

## Major features and improvements
* Added Data Set transformer support in the form of AbstractTransformer and DataCatalog.add_transformer.

## Breaking changes to the API
* Merged the `ExistsMixin` into `AbstractDataSet`.
* `Pipeline.node_dependencies` returns a dictionary keyed by node, with sets of parent nodes as values; `Pipeline` and `ParallelRunner` were refactored to make use of this for topological sort for node dependency resolution and running pipelines respectively.
* `Pipeline.grouped_nodes` returns a list of sets, rather than a list of lists.

## Thanks for supporting contributions

[Darren Gallagher](https://github.com/dazzag24), [Zain Patel](https://github.com/mzjp2)

# 0.14.1

## Major features and improvements
* New I/O module `HDFS3DataSet`.

## Bug fixes and other changes
* Improved API docs.
* Template `run.py` will throw a warning instead of error if `credentials.yml`
  is not present.

## Breaking changes to the API
None


# 0.14.0

The initial release of Kedro.


## Thanks for supporting contributions

Jo Stichbury, Aris Valtazanos, Fabian Peters, Guilherme Braccialli, Joel Schwarzmann, Miguel Beltre, Mohammed ElNabawy, Deepyaman Datta, Shubham Agrawal, Oleg Andreyev, Mayur Chougule, William Ashford, Ed Cannon, Nikhilesh Nukala, Sean Bailey, Vikram Tegginamath, Thomas Huijskens, Musa Bilal

We are also grateful to everyone who advised and supported us, filed issues or helped resolve them, asked and answered questions and were part of inspiring discussions.<|MERGE_RESOLUTION|>--- conflicted
+++ resolved
@@ -7,11 +7,8 @@
 * Added tutorial documentation for experiment tracking (`03_tutorial/07_set_up_experiment_tracking.md`).
 * Added Plotly dataset documentation (`03_tutorial/06_visualise_pipeline.md`).
 * Added the upper limit `pandas<1.4` to maintain compatibility with `xlrd~=1.0`.
-<<<<<<< HEAD
+* Bumped the `Pillow` minimum version requirement to 9.0 (Python 3.7+ only) following [CVE-2022-22817](https://cve.mitre.org/cgi-bin/cvename.cgi?name=CVE-2022-22817).
 * Added detail about Kedro's Technical Steering Committee and governance model.
-=======
-* Bumped the `Pillow` minimum version requirement to 9.0 (Python 3.7+ only) following [CVE-2022-22817](https://cve.mitre.org/cgi-bin/cvename.cgi?name=CVE-2022-22817).
->>>>>>> 4e75b7dc
 
 ## Minor breaking changes to the API
 
