# Upcoming Release 0.19.0

## Major features and improvements
* Dropped Python 3.7 support.
* Introduced add-ons and example to the `kedro new` CLI flow.
* The new spaceflights starters, `spaceflights-pandas`, `spaceflights-pandas-viz`, `spaceflights-pyspark`, and `spaceflights-pyspark-viz` can be used with the `kedro new` command with the `--starter` flag.
* Added the `--conf-source` option to `%reload_kedro`, allowing users to specify a source for project configuration.
* Added the functionality to choose a merging strategy for config files loaded with `OmegaConfigLoader`.
* Modified the mechanism of importing datasets, raise more explicit error when dependencies are missing.
* Added validation for configuration file used to override run commands via the CLI.
* Moved the default environment `base` and `local` from config loader to `_ProjectSettings`. This enables the use of config loader as a standalone class without affecting existing Kedro Framework users.

## Bug fixes and other changes
* Added a new field `add-ons` to `pyproject.toml` when a project is created.
* Reduced `spaceflights` data to minimise waiting times during tutorial execution.
<<<<<<< HEAD
* Accepted path-like filepaths more broadly for datasets.
=======
* Added validation to node tags to be consistent with node names.
* Removed `pip-tools` as a dependency.
>>>>>>> 01e69297

## Breaking changes to the API
* Renamed the `data_sets` argument and the `_data_sets` attribute in `Catalog` and their references to `datasets` and `_datasets` respectively.
* Renamed the `data_sets()` method in `Pipeline` and all references to it to `datasets()`.
* Renamed the `create_default_data_set()` method in the `Runner` to `create_default_dataset()`.
* Renamed all other uses of `data_set` and `data_sets` in the codebase to `dataset` and `datasets` respectively.
* Remove deprecated `project_version` from `ProjectMetadata`.

### DataSets
* Removed `kedro.extras.datasets` and tests.
* Reduced constructor arguments for `APIDataSet` by replacing most arguments with a single constructor argument `load_args`. This makes it more consistent with other Kedro DataSets and the underlying `requests` API, and automatically enables the full configuration domain: stream, certificates, proxies, and more.
* Removed `PartitionedDataset` and `IncrementalDataset` from `kedro.io`

### CLI
* Removed deprecated commands:
   * `kedro docs`
   * `kedro jupyter convert`
   * `kedro activate-nbstripout`
   * `kedro build-docs`
   * `kedro build-reqs`
   * `kedro lint`
   * `kedro test`
* Added the `--addons` flag to the `kedro new` command.
* Added the `--name` flag to the `kedro new` command.
* Removed `kedro run` flags `--node`, `--tag`, and `--load-version` in favour of `--nodes`, `--tags`, and `--load-versions`.

### ConfigLoader
* Made `OmegaConfigLoader` the default config loader.
* Removed `ConfigLoader` and `TemplatedConfigLoader`.
* `logging` is removed from `ConfigLoader` in favour of the environment variable `KEDRO_LOGGING_CONFIG`.

### Other
* Removed deprecated `kedro.extras.ColorHandler`.
* The Kedro IPython extension is no longer available as `%load_ext kedro.extras.extensions.ipython`; use `%load_ext kedro.ipython` instead.
* Anonymous nodes are given default names of the form `<function_name>([in1;in2;...]) -> [out1;out2;...]`, with the names of inputs and outputs separated by semicolons.
* The default project template now has one `pyproject.toml` at the root of the project (containing both the packaging metadata and the Kedro build config).
* The `requirements.txt` in the default project template moved to the root of the project as well (hence dependencies are now installed with `pip install -r requirements.txt` instead of `pip install -r src/requirements.txt`).
* The `spaceflights` starter has been renamed to `spaceflights-pandas`.

## Migration guide from Kedro 0.18.* to 0.19.*
* Removed the custom Kedro syntax for `--params`, use the OmegaConf syntax instead by replacing `:` with `=`.

### DataSets
* If you use `APIDataSet`, move all `requests` specific arguments (e.g. `params`, `headers`), except for `url` and `method`, to under `load_args`.
### Logging
`logging.yml` is now independent of Kedro's run environment and only used if `KEDRO_LOGGING_CONFIG` is set to point to it.

## Community contributors
We are grateful to every community member who made a PR to Kedro that's found its way into 0.19.0, and give particular thanks to those who contributed between 0.18.14 and this release, either as part of their ongoing Kedro community involvement or as part of Hacktoberfest 2023 🎃

* [Jeroldine Akuye Oakley](https://github.com/JayOaks) 🎃
* [Laíza Milena Scheid Parizotto](https://github.com/laizaparizotto) 🎃
* [Mustapha Abdullahi](https://github.com/mustious)
* [Adam Kells](https://github.com/adamkells)

# Release 0.18.14

## Major features and improvements
* Allowed using of custom cookiecutter templates for creating pipelines with `--template` flag for `kedro pipeline create` or via `template/pipeline` folder.
* Allowed overriding of configuration keys with runtime parameters using the `runtime_params` resolver with `OmegaConfigLoader`.

## Bug fixes and other changes
* Updated dataset factories to resolve nested catalog config properly.
* Updated `OmegaConfigLoader` to handle paths containing dots outside of `conf_source`.
* Made `settings.py` optional.

## Documentation changes
* Added documentation to clarify execution order of hooks.
* Added a notebook example for spaceflights to illustrate how to incrementally add Kedro features.
* Moved documentation for the `standalone-datacatalog` starter into its [README file](https://github.com/kedro-org/kedro-starters/tree/main/standalone-datacatalog).
* Added new documentation about deploying a Kedro project with Amazon EMR.
* Added new documentation about how to publish a Kedro-Viz project to make it shareable.
* New TSC members added to the page and the organisation of each member is also now listed.
* Plus some minor bug fixes and changes across the documentation.

## Upcoming deprecations for Kedro 0.19.0
* All dataset classes will be removed from the core Kedro repository (`kedro.extras.datasets`). Install and import them from the [`kedro-datasets`](https://github.com/kedro-org/kedro-plugins/tree/main/kedro-datasets) package instead.
* All dataset classes ending with `DataSet` are deprecated and will be removed in Kedro `0.19.0` and `kedro-datasets` `2.0.0`. Instead, use the updated class names ending with `Dataset`.
* The starters `pandas-iris`, `pyspark-iris`, `pyspark`, and `standalone-datacatalog` are deprecated and will be archived in Kedro 0.19.0.
* `PartitionedDataset` and `IncrementalDataset` have been moved to `kedro-datasets` and will be removed in Kedro `0.19.0`. Install and import them from the [`kedro-datasets`](https://github.com/kedro-org/kedro-plugins/tree/main/kedro-datasets) package instead.

## Community contributions
Many thanks to the following Kedroids for contributing PRs to this release:
* [Jason Hite](https://github.com/jasonmhite)
* [IngerMathilde](https://github.com/IngerMathilde)
* [Laíza Milena Scheid Parizotto](https://github.com/laizaparizotto)
* [Richard](https://github.com/CF-FHB-X)
* [flpvvvv](https://github.com/flpvvvv)
* [qheuristics](https://github.com/qheuristics)
* [Miguel Ortiz](https://github.com/miguel-ortiz-marin)
* [rxm7706](https://github.com/rxm7706)
* [Iñigo Hidalgo](https://github.com/inigohidalgo)
* [harmonys-qb](https://github.com/harmonys-qb)
* [Yi Kuang](https://github.com/lvxhnat)
* [Jens Lordén](https://github.com/Celsuss)

# Release 0.18.13

## Major features and improvements
* Added support for Python 3.11. This includes tackling challenges like dependency pinning and test adjustments to ensure a smooth experience. Detailed migration tips are provided below for further context.
* Added new `OmegaConfigLoader` features:
  * Allowed registering of custom resolvers to `OmegaConfigLoader` through `CONFIG_LOADER_ARGS`.
  * Added support for global variables to `OmegaConfigLoader`.
* Added `kedro catalog resolve` CLI command that resolves dataset factories in the catalog with any explicit entries in the project pipeline.
* Implemented a flat `conf/` structure for modular pipelines, and accordingly, updated the `kedro pipeline create` and `kedro catalog create` command.
* Updated new Kedro project template and Kedro starters:
  * Change Kedro starters and new Kedro projects to use `OmegaConfigLoader`.
  * Converted `setup.py` in new Kedro project template and Kedro starters to `pyproject.toml` and moved flake8 configuration
  to dedicated file `.flake8`.
  * Updated the spaceflights starter to use the new flat `conf/` structure.

## Bug fixes and other changes
* Updated `OmegaConfigLoader` to ignore config from hidden directories like `.ipynb_checkpoints`.

## Documentation changes
* Revised the `data` section to restructure beginner and advanced pages about the Data Catalog and datasets.
* Moved contributor documentation to the [GitHub wiki](https://github.com/kedro-org/kedro/wiki/Contribute-to-Kedro).
* Updated example of using generator functions in nodes.
* Added migration guide from the `ConfigLoader` and the `TemplatedConfigLoader` to the `OmegaConfigLoader`. The `ConfigLoader` and the `TemplatedConfigLoader` are deprecated and will be removed in the `0.19.0` release.

## Migration Tips for Python 3.11:
* PyTables on Windows: Users on Windows with Python >=3.8 should note we've pinned `pytables` to `3.8.0` due to compatibility issues.
* Spark Dependency: We've set an upper version limit for `pyspark` at <3.4 due to breaking changes in 3.4.
* Testing with Python 3.10: The latest `moto` version now supports parallel test execution for Python 3.10, resolving previous issues.

## Breaking changes to the API

## Upcoming deprecations for Kedro 0.19.0
* Renamed abstract dataset classes, in accordance with the [Kedro lexicon](https://github.com/kedro-org/kedro/wiki/Kedro-documentation-style-guide#kedro-lexicon). Dataset classes ending with "DataSet" are deprecated and will be removed in 0.19.0. Note that all of the below classes are also importable from `kedro.io`; only the module where they are defined is listed as the location.

| Type                       | Deprecated Alias           | Location        |
| -------------------------- | -------------------------- | --------------- |
| `AbstractDataset`          | `AbstractDataSet`          | `kedro.io.core` |
| `AbstractVersionedDataset` | `AbstractVersionedDataSet` | `kedro.io.core` |

* Using the `layer` attribute at the top level is deprecated; it will be removed in Kedro version 0.19.0. Please move `layer` inside the `metadata` -> `kedro-viz` attributes.

## Community contributions
Thanks to [Laíza Milena Scheid Parizotto](https://github.com/laizaparizotto) and [Jonathan Cohen](https://github.com/JonathanDCohen).

# Release 0.18.12

## Major features and improvements
* Added dataset factories feature which uses pattern matching to reduce the number of catalog entries.
* Activated all built-in resolvers by default for `OmegaConfigLoader` except for `oc.env`.
* Added `kedro catalog rank` CLI command that ranks dataset factories in the catalog by matching priority.

## Bug fixes and other changes
* Consolidated dependencies and optional dependencies in `pyproject.toml`.
* Made validation of unique node outputs much faster.
* Updated `kedro catalog list` to show datasets generated with factories.

## Documentation changes
* Recommended `ruff` as the linter and removed mentions of `pylint`, `isort`, `flake8`.

## Community contributions
Thanks to [Laíza Milena Scheid Parizotto](https://github.com/laizaparizotto) and [Chris Schopp](https://github.com/cschopp-simwell).

## Breaking changes to the API

## Upcoming deprecations for Kedro 0.19.0
* `ConfigLoader` and `TemplatedConfigLoader` will be deprecated. Please use `OmegaConfigLoader` instead.

# Release 0.18.11

## Major features and improvements
* Added `databricks-iris` as an official starter.

## Bug fixes and other changes
* Reworked micropackaging workflow to use standard Python packaging practices.
* Make `kedro micropkg package` accept `--verbose`.
* Compare for protocol and delimiter in `PartitionedDataSet` to be able to pass the protocol to partitions which paths starts with the same characters as the protocol (e.g. `s3://s3-my-bucket`).

## Documentation changes
* Significant improvements to the documentation that covers working with Databricks and Kedro, including a new page for workspace-only development, and a guide to choosing the best workflow for your use case.
* Updated documentation for deploying with Prefect for version 2.0.
* Added documentation for developing a Kedro project using a Databricks workspace.

## Breaking changes to the API
* Logging is decoupled from `ConfigLoader`, use `KEDRO_LOGGING_CONFIG` to configure logging.

## Upcoming deprecations for Kedro 0.19.0
* Renamed dataset and error classes, in accordance with the [Kedro lexicon](https://github.com/kedro-org/kedro/wiki/Kedro-documentation-style-guide#kedro-lexicon). Dataset classes ending with "DataSet" and error classes starting with "DataSet" are deprecated and will be removed in 0.19.0. Note that all of the below classes are also importable from `kedro.io`; only the module where they are defined is listed as the location.

| Type                        | Deprecated Alias            | Location                       |
| --------------------------- | --------------------------- | ------------------------------ |
| `CachedDataset`             | `CachedDataSet`             | `kedro.io.cached_dataset`      |
| `LambdaDataset`             | `LambdaDataSet`             | `kedro.io.lambda_dataset`      |
| `IncrementalDataset`        | `IncrementalDataSet`        | `kedro.io.partitioned_dataset` |
| `MemoryDataset`             | `MemoryDataSet`             | `kedro.io.memory_dataset`      |
| `PartitionedDataset`        | `PartitionedDataSet`        | `kedro.io.partitioned_dataset` |
| `DatasetError`              | `DataSetError`              | `kedro.io.core`                |
| `DatasetAlreadyExistsError` | `DataSetAlreadyExistsError` | `kedro.io.core`                |
| `DatasetNotFoundError`      | `DataSetNotFoundError`      | `kedro.io.core`                |

## Community contributions
Many thanks to the following Kedroids for contributing PRs to this release:

* [jmalovera10](https://github.com/jmalovera10)
* [debugger24](https://github.com/debugger24)
* [juliushetzel](https://github.com/juliushetzel)
* [jacobweiss2305](https://github.com/jacobweiss2305)
* [eduardoconto](https://github.com/eduardoconto)

# Release 0.18.10

## Major features and improvements
* Rebrand across all documentation and Kedro assets.
* Added support for variable interpolation in the catalog with the `OmegaConfigLoader`.

# Release 0.18.9

## Major features and improvements
* `kedro run --params` now updates interpolated parameters correctly when using `OmegaConfigLoader`.
* Added `metadata` attribute to `kedro.io` datasets. This is ignored by Kedro, but may be consumed by users or external plugins.
* Added `kedro.logging.RichHandler`. This replaces the default `rich.logging.RichHandler` and is more flexible, user can turn off the `rich` traceback if needed.

## Bug fixes and other changes
* `OmegaConfigLoader` will return a `dict` instead of `DictConfig`.
* `OmegaConfigLoader` does not show a `MissingConfigError` when the config files exist but are empty.

## Documentation changes
* Added documentation for collaborative experiment tracking within Kedro-Viz.
* Revised section on deployment to better organise content and reflect how recently docs have been updated.
* Minor improvements to fix typos and revise docs to align with engineering changes.

## Breaking changes to the API
* `kedro package` does not produce `.egg` files anymore, and now relies exclusively on `.whl` files.

## Community contributions
Many thanks to the following Kedroids for contributing PRs to this release:

* [tomasvanpottelbergh](https://github.com/tomasvanpottelbergh)
* [https://github.com/debugger24](https://github.com/debugger24)

## Upcoming deprecations for Kedro 0.19.0

# Release 0.18.8

## Major features and improvements
* Added `KEDRO_LOGGING_CONFIG` environment variable, which can be used to configure logging from the beginning of the `kedro` process.
* Removed logs folder from the kedro new project template. File-based logging will remain but just be level INFO and above and go to project root instead.


## Bug fixes and other changes
* Improvements to Jupyter E2E tests.
* Added full `kedro run` CLI command to session store to improve run reproducibility using `Kedro-Viz` experiment tracking.

### Documentation changes
* Improvements to documentation about configuration.
* Improvements to Sphinx toolchain including incrementing to use a newer version.
* Improvements to documentation on visualising Kedro projects on Databricks, and additional documentation about the development workflow for Kedro projects on Databricks.
* Updated Technical Steering Committee membership documentation.
* Revised documentation section about linting and formatting and extended to give details of `flake8` configuration.
* Updated table of contents for documentation to reduce scrolling.
* Expanded FAQ documentation.
* Added a 404 page to documentation.
* Added deprecation warnings about the removal of `kedro.extras.datasets`.

## Community contributions
Many thanks to the following Kedroids for contributing PRs to this release:

* [MaximeSteinmetz](https://github.com/MaximeSteinmetz)


# Release 0.18.7

## Major features and improvements
* Added new Kedro CLI `kedro jupyter setup` to setup Jupyter Kernel for Kedro.
* `kedro package` now includes the project configuration in a compressed `tar.gz` file.
* Added functionality to the `OmegaConfigLoader` to load configuration from compressed files of `zip` or `tar` format. This feature requires `fsspec>=2023.1.0`.
* Significant improvements to on-boarding documentation that covers setup for new Kedro users. Also some major changes to the spaceflights tutorial to make it faster to work through. We think it's a better read. Tell us if it's not.

## Bug fixes and other changes
* Added a guide and tooling for developing Kedro for Databricks.
* Implemented missing dict-like interface for `_ProjectPipeline`.


# Release 0.18.6

## Bug fixes and other changes
* Fixed bug that didn't allow to read or write datasets with `s3a` or `s3n` filepaths
* Fixed bug with overriding nested parameters using the `--params` flag
* Fixed bug that made session store incompatible with `Kedro-Viz` experiment tracking

## Migration guide from Kedro 0.18.5 to 0.18.6
A regression introduced in Kedro version `0.18.5` caused the `Kedro-Viz` console to fail to show experiment tracking correctly. If you experienced this issue, you will need to:
* upgrade to Kedro version `0.18.6`
* delete any erroneous session entries created with Kedro 0.18.5 from your session_store.db stored at `<project-path>/data/session_store.db`.

Thanks to Kedroids tomohiko kato, [tsanikgr](https://github.com/tsanikgr) and [maddataanalyst](https://github.com/maddataanalyst) for very detailed reports about the bug.


# Release 0.18.5

> This release introduced a bug that causes a failure in experiment tracking within the `Kedro-Viz` console. We recommend that you use Kedro version `0.18.6` in preference.

## Major features and improvements
* Added new `OmegaConfigLoader` which uses `OmegaConf` for loading and merging configuration.
* Added the `--conf-source` option to `kedro run`, allowing users to specify a source for project configuration for the run.
* Added `omegaconf` syntax as option for `--params`. Keys and values can now be separated by colons or equals signs.
* Added support for generator functions as nodes, i.e. using `yield` instead of return.
  * Enable chunk-wise processing in nodes with generator functions.
  * Save node outputs after every `yield` before proceeding with next chunk.
* Fixed incorrect parsing of Azure Data Lake Storage Gen2 URIs used in datasets.
* Added support for loading credentials from environment variables using `OmegaConfigLoader`.
* Added new `--namespace` flag to `kedro run` to enable filtering by node namespace.
* Added a new argument `node` for all four dataset hooks.
* Added the `kedro run` flags `--nodes`, `--tags`, and `--load-versions` to replace `--node`, `--tag`, and `--load-version`.

## Bug fixes and other changes
* Commas surrounded by square brackets (only possible for nodes with default names) will no longer split the arguments to `kedro run` options which take a list of nodes as inputs (`--from-nodes` and `--to-nodes`).
* Fixed bug where `micropkg` manifest section in `pyproject.toml` isn't recognised as allowed configuration.
* Fixed bug causing `load_ipython_extension` not to register the `%reload_kedro` line magic when called in a directory that does not contain a Kedro project.
* Added `anyconfig`'s `ac_context` parameter to `kedro.config.commons` module functions for more flexible `ConfigLoader` customizations.
* Change reference to `kedro.pipeline.Pipeline` object throughout test suite with `kedro.modular_pipeline.pipeline` factory.
* Fixed bug causing the `after_dataset_saved` hook only to be called for one output dataset when multiple are saved in a single node and async saving is in use.
* Log level for "Credentials not found in your Kedro project config" was changed from `WARNING` to `DEBUG`.
* Added safe extraction of tar files in `micropkg pull` to fix vulnerability caused by [CVE-2007-4559](https://github.com/advisories/GHSA-gw9q-c7gh-j9vm).
* Documentation improvements
    * Bug fix in table font size
    * Updated API docs links for datasets
    * Improved CLI docs for `kedro run`
    * Revised documentation for visualisation to build plots and for experiment tracking
    * Added example for loading external credentials to the Hooks documentation

## Breaking changes to the API

## Community contributions
Many thanks to the following Kedroids for contributing PRs to this release:

* [adamfrly](https://github.com/adamfrly)
* [corymaklin](https://github.com/corymaklin)
* [Emiliopb](https://github.com/Emiliopb)
* [grhaonan](https://github.com/grhaonan)
* [JStumpp](https://github.com/JStumpp)
* [michalbrys](https://github.com/michalbrys)
* [sbrugman](https://github.com/sbrugman)

## Upcoming deprecations for Kedro 0.19.0
* `project_version` will be deprecated in `pyproject.toml` please use `kedro_init_version` instead.
* Deprecated `kedro run` flags `--node`, `--tag`, and `--load-version` in favour of `--nodes`, `--tags`, and `--load-versions`.

# Release 0.18.4

## Major features and improvements
* Make Kedro instantiate datasets from `kedro_datasets` with higher priority than `kedro.extras.datasets`. `kedro_datasets` is the namespace for the new `kedro-datasets` python package.
* The config loader objects now implement `UserDict` and the configuration is accessed through `conf_loader['catalog']`.
* You can configure config file patterns through `settings.py` without creating a custom config loader.
* Added the following new datasets:

| Type                                 | Description                                                                | Location                         |
| ------------------------------------ | -------------------------------------------------------------------------- | -------------------------------- |
| `svmlight.SVMLightDataSet`           | Work with svmlight/libsvm files using scikit-learn library                 | `kedro.extras.datasets.svmlight` |
| `video.VideoDataSet`                 | Read and write video files from a filesystem                               | `kedro.extras.datasets.video`    |
| `video.video_dataset.SequenceVideo`  | Create a video object from an iterable sequence to use with `VideoDataSet` | `kedro.extras.datasets.video`    |
| `video.video_dataset.GeneratorVideo` | Create a video object from a generator to use with `VideoDataSet`          | `kedro.extras.datasets.video`    |
* Implemented support for a functional definition of schema in `dask.ParquetDataSet` to work with the `dask.to_parquet` API.

## Bug fixes and other changes
* Fixed `kedro micropkg pull` for packages on PyPI.
* Fixed `format` in `save_args` for `SparkHiveDataSet`, previously it didn't allow you to save it as delta format.
* Fixed save errors in `TensorFlowModelDataset` when used without versioning; previously, it wouldn't overwrite an existing model.
* Added support for `tf.device` in `TensorFlowModelDataset`.
* Updated error message for `VersionNotFoundError` to handle insufficient permission issues for cloud storage.
* Updated Experiment Tracking docs with working examples.
* Updated `MatplotlibWriter`, `text.TextDataSet`, `plotly.PlotlyDataSet` and `plotly.JSONDataSet` docs with working examples.
* Modified implementation of the Kedro IPython extension to use `local_ns` rather than a global variable.
* Refactored `ShelveStore` to its own module to ensure multiprocessing works with it.
* `kedro.extras.datasets.pandas.SQLQueryDataSet` now takes optional argument `execution_options`.
* Removed `attrs` upper bound to support newer versions of Airflow.
* Bumped the lower bound for the `setuptools` dependency to <=61.5.1.

## Minor breaking changes to the API

## Upcoming deprecations for Kedro 0.19.0
* `kedro test` and `kedro lint` will be deprecated.

## Documentation
* Revised the Introduction to shorten it
* Revised the Get Started section to remove unnecessary information and clarify the learning path
* Updated the spaceflights tutorial to simplify the later stages and clarify what the reader needed to do in each phase
* Moved some pages that covered advanced materials into more appropriate sections
* Moved visualisation into its own section
* Fixed a bug that degraded user experience: the table of contents is now sticky when you navigate between pages
* Added redirects where needed on ReadTheDocs for legacy links and bookmarks

## Contributions from the Kedroid community
We are grateful to the following for submitting PRs that contributed to this release: [jstammers](https://github.com/jstammers), [FlorianGD](https://github.com/FlorianGD), [yash6318](https://github.com/yash6318), [carlaprv](https://github.com/carlaprv), [dinotuku](https://github.com/dinotuku), [williamcaicedo](https://github.com/williamcaicedo), [avan-sh](https://github.com/avan-sh), [Kastakin](https://github.com/Kastakin), [amaralbf](https://github.com/amaralbf), [BSGalvan](https://github.com/BSGalvan), [levimjoseph](https://github.com/levimjoseph), [daniel-falk](https://github.com/daniel-falk), [clotildeguinard](https://github.com/clotildeguinard), [avsolatorio](https://github.com/avsolatorio), and [picklejuicedev](https://github.com/picklejuicedev) for comments and input to documentation changes

# Release 0.18.3

## Major features and improvements
* Implemented autodiscovery of project pipelines. A pipeline created with `kedro pipeline create <pipeline_name>` can now be accessed immediately without needing to explicitly register it in `src/<package_name>/pipeline_registry.py`, either individually by name (e.g. `kedro run --pipeline=<pipeline_name>`) or as part of the combined default pipeline (e.g. `kedro run`). By default, the simplified `register_pipelines()` function in `pipeline_registry.py` looks like:

    ```python
    def register_pipelines() -> Dict[str, Pipeline]:
        """Register the project's pipelines.

        Returns:
            A mapping from pipeline names to ``Pipeline`` objects.
        """
        pipelines = find_pipelines()
        pipelines["__default__"] = sum(pipelines.values())
        return pipelines
    ```

* The Kedro IPython extension should now be loaded with `%load_ext kedro.ipython`.
* The line magic `%reload_kedro` now accepts keywords arguments, e.g. `%reload_kedro --env=prod`.
* Improved resume pipeline suggestion for `SequentialRunner`, it will backtrack the closest persisted inputs to resume.

## Bug fixes and other changes

* Changed default `False` value for rich logging `show_locals`, to make sure credentials and other sensitive data isn't shown in logs.
* Rich traceback handling is disabled on Databricks so that exceptions now halt execution as expected. This is a workaround for a [bug in `rich`](https://github.com/Textualize/rich/issues/2455).
* When using `kedro run -n [some_node]`, if `some_node` is missing a namespace the resulting error message will suggest the correct node name.
* Updated documentation for `rich` logging.
* Updated Prefect deployment documentation to allow for reruns with saved versioned datasets.
* The Kedro IPython extension now surfaces errors when it cannot load a Kedro project.
* Relaxed `delta-spark` upper bound to allow compatibility with Spark 3.1.x and 3.2.x.
* Added `gdrive` to list of cloud protocols, enabling Google Drive paths for datasets.
* Added svg logo resource for ipython kernel.

## Upcoming deprecations for Kedro 0.19.0
* The Kedro IPython extension will no longer be available as `%load_ext kedro.extras.extensions.ipython`; use `%load_ext kedro.ipython` instead.
* `kedro jupyter convert`, `kedro build-docs`, `kedro build-reqs` and `kedro activate-nbstripout` will be deprecated.

# Release 0.18.2

## Major features and improvements
* Added `abfss` to list of cloud protocols, enabling abfss paths.
* Kedro now uses the [Rich](https://github.com/Textualize/rich) library to format terminal logs and tracebacks.
* The file `conf/base/logging.yml` is now optional. See [our documentation](https://docs.kedro.org/en/0.18.2/logging/logging.html) for details.
* Introduced a `kedro.starters` entry point. This enables plugins to create custom starter aliases used by `kedro starter list` and `kedro new`.
* Reduced the `kedro new` prompts to just one question asking for the project name.

## Bug fixes and other changes
* Bumped `pyyaml` upper bound to make Kedro compatible with the [pyodide](https://pyodide.org/en/stable/usage/loading-packages.html#micropip) stack.
* Updated project template's Sphinx configuration to use `myst_parser` instead of `recommonmark`.
* Reduced number of log lines by changing the logging level from `INFO` to `DEBUG` for low priority messages.
* Kedro's framework-side logging configuration no longer performs file-based logging. Hence superfluous `info.log`/`errors.log` files are no longer created in your project root, and running Kedro on read-only file systems such as Databricks Repos is now possible.
* The `root` logger is now set to the Python default level of `WARNING` rather than `INFO`. Kedro's logger is still set to emit `INFO` level messages.
* `SequentialRunner` now has consistent execution order across multiple runs with sorted nodes.
* Bumped the upper bound for the Flake8 dependency to <5.0.
* `kedro jupyter notebook/lab` no longer reuses a Jupyter kernel.
* Required `cookiecutter>=2.1.1` to address a [known command injection vulnerability](https://security.snyk.io/vuln/SNYK-PYTHON-COOKIECUTTER-2414281).
* The session store no longer fails if a username cannot be found with `getpass.getuser`.
* Added generic typing for `AbstractDataSet` and `AbstractVersionedDataSet` as well as typing to all datasets.
* Rendered the deployment guide flowchart as a Mermaid diagram, and added Dask.

## Minor breaking changes to the API
* The module `kedro.config.default_logger` no longer exists; default logging configuration is now set automatically through `kedro.framework.project.LOGGING`. Unless you explicitly import `kedro.config.default_logger` you do not need to make any changes.

## Upcoming deprecations for Kedro 0.19.0
* `kedro.extras.ColorHandler` will be removed in 0.19.0.

# Release 0.18.1

## Major features and improvements
* Added a new hook `after_context_created` that passes the `KedroContext` instance as `context`.
* Added a new CLI hook `after_command_run`.
* Added more detail to YAML `ParserError` exception error message.
* Added option to `SparkDataSet` to specify a `schema` load argument that allows for supplying a user-defined schema as opposed to relying on the schema inference of Spark.
* The Kedro package no longer contains a built version of the Kedro documentation significantly reducing the package size.

## Bug fixes and other changes
* Removed fatal error from being logged when a Kedro session is created in a directory without git.
* `KedroContext` is now a attr's dataclass, `config_loader` is available as public attribute.
* Fixed `CONFIG_LOADER_CLASS` validation so that `TemplatedConfigLoader` can be specified in settings.py. Any `CONFIG_LOADER_CLASS` must be a subclass of `AbstractConfigLoader`.
* Added runner name to the `run_params` dictionary used in pipeline hooks.
* Updated [Databricks documentation](https://docs.kedro.org/en/0.18.1/deployment/databricks.html) to include how to get it working with IPython extension and Kedro-Viz.
* Update sections on visualisation, namespacing, and experiment tracking in the spaceflight tutorial to correspond to the complete spaceflights starter.
* Fixed `Jinja2` syntax loading with `TemplatedConfigLoader` using `globals.yml`.
* Removed global `_active_session`, `_activate_session` and `_deactivate_session`. Plugins that need to access objects such as the config loader should now do so through `context` in the new `after_context_created` hook.
* `config_loader` is available as a public read-only attribute of `KedroContext`.
* Made `hook_manager` argument optional for `runner.run`.
* `kedro docs` now opens an online version of the Kedro documentation instead of a locally built version.

## Upcoming deprecations for Kedro 0.19.0
* `kedro docs` will be removed in 0.19.0.

## Upcoming deprecations for Kedro 0.19.0
* `kedro docs` will be removed in 0.19.0.


# Release 0.18.0

## TL;DR ✨
Kedro 0.18.0 strives to reduce the complexity of the project template and get us closer to a stable release of the framework. We've introduced the full [micro-packaging workflow](https://docs.kedro.org/en/0.18.0/nodes_and_pipelines/micro_packaging.html) 📦, which allows you to import packages, utility functions and existing pipelines into your Kedro project. [Integration with IPython and Jupyter](https://docs.kedro.org/en/0.18.0/tools_integration/ipython.html) has been streamlined in preparation for enhancements to Kedro's interactive workflow. Additionally, the release comes with long-awaited Python 3.9 and 3.10 support 🐍.

## Major features and improvements

### Framework
* Added `kedro.config.abstract_config.AbstractConfigLoader` as an abstract base class for all `ConfigLoader` implementations. `ConfigLoader` and `TemplatedConfigLoader` now inherit directly from this base class.
* Streamlined the `ConfigLoader.get` and `TemplatedConfigLoader.get` API and delegated the actual `get` method functional implementation to the `kedro.config.common` module.
* The `hook_manager` is no longer a global singleton. The `hook_manager` lifecycle is now managed by the `KedroSession`, and a new `hook_manager` will be created every time a `session` is instantiated.
* Added support for specifying parameters mapping in `pipeline()` without the `params:` prefix.
* Added new API `Pipeline.filter()` (previously in `KedroContext._filter_pipeline()`) to filter parts of a pipeline.
* Added `username` to Session store for logging during Experiment Tracking.
* A packaged Kedro project can now be imported and run from another Python project as following:
```python
from my_package.__main__ import main

main(
    ["--pipleine", "my_pipeline"]
)  # or just main() if no parameters are needed for the run
```

### Project template
* Removed `cli.py` from the Kedro project template. By default, all CLI commands, including `kedro run`, are now defined on the Kedro framework side. You can still define custom CLI commands by creating your own `cli.py`.
* Removed `hooks.py` from the Kedro project template. Registration hooks have been removed in favour of `settings.py` configuration, but you can still define execution timeline hooks by creating your own `hooks.py`.
* Removed `.ipython` directory from the Kedro project template. The IPython/Jupyter workflow no longer uses IPython profiles; it now uses an IPython extension.
* The default `kedro` run configuration environment names can now be set in `settings.py` using the `CONFIG_LOADER_ARGS` variable. The relevant keyword arguments to supply are `base_env` and `default_run_env`, which are set to `base` and `local` respectively by default.

### DataSets
* Added the following new datasets:

| Type                      | Description                                                   | Location                         |
| ------------------------- | ------------------------------------------------------------- | -------------------------------- |
| `pandas.XMLDataSet`       | Read XML into Pandas DataFrame. Write Pandas DataFrame to XML | `kedro.extras.datasets.pandas`   |
| `networkx.GraphMLDataSet` | Work with NetworkX using GraphML files                        | `kedro.extras.datasets.networkx` |
| `networkx.GMLDataSet`     | Work with NetworkX using Graph Modelling Language files       | `kedro.extras.datasets.networkx` |
| `redis.PickleDataSet`     | loads/saves data from/to a Redis database                     | `kedro.extras.datasets.redis`    |

* Added `partitionBy` support and exposed `save_args` for `SparkHiveDataSet`.
* Exposed `open_args_save` in `fs_args` for `pandas.ParquetDataSet`.
* Refactored the `load` and `save` operations for `pandas` datasets in order to leverage `pandas` own API and delegate `fsspec` operations to them. This reduces the need to have our own `fsspec` wrappers.
* Merged `pandas.AppendableExcelDataSet` into `pandas.ExcelDataSet`.
* Added `save_args` to `feather.FeatherDataSet`.

### Jupyter and IPython integration
* The [only recommended way to work with Kedro in Jupyter or IPython is now the Kedro IPython extension](https://docs.kedro.org/en/0.18.0/tools_integration/ipython.html). Managed Jupyter instances should load this via `%load_ext kedro.ipython` and use the line magic `%reload_kedro`.
* `kedro ipython` launches an IPython session that preloads the Kedro IPython extension.
* `kedro jupyter notebook/lab` creates a custom Jupyter kernel that preloads the Kedro IPython extension and launches a notebook with that kernel selected. There is no longer a need to specify `--all-kernels` to show all available kernels.

### Dependencies
* Bumped the minimum version of `pandas` to 1.3. Any `storage_options` should continue to be specified under `fs_args` and/or `credentials`.
* Added support for Python 3.9 and 3.10, dropped support for Python 3.6.
* Updated `black` dependency in the project template to a non pre-release version.

### Other
* Documented distribution of Kedro pipelines with Dask.

## Breaking changes to the API

### Framework
* Removed `RegistrationSpecs` and its associated `register_config_loader` and `register_catalog` hook specifications in favour of `CONFIG_LOADER_CLASS`/`CONFIG_LOADER_ARGS` and `DATA_CATALOG_CLASS` in `settings.py`.
* Removed deprecated functions `load_context` and `get_project_context`.
* Removed deprecated `CONF_SOURCE`, `package_name`, `pipeline`, `pipelines`, `config_loader` and `io` attributes from `KedroContext` as well as the deprecated `KedroContext.run` method.
* Added the `PluginManager` `hook_manager` argument to `KedroContext` and the `Runner.run()` method, which will be provided by the `KedroSession`.
* Removed the public method `get_hook_manager()` and replaced its functionality by `_create_hook_manager()`.
* Enforced that only one run can be successfully executed as part of a `KedroSession`. `run_id` has been renamed to `session_id` as a result.

### Configuration loaders
* The `settings.py` setting `CONF_ROOT` has been renamed to `CONF_SOURCE`. Default value of `conf` remains unchanged.
* `ConfigLoader` and `TemplatedConfigLoader` argument `conf_root` has been renamed to `conf_source`.
* `extra_params` has been renamed to `runtime_params` in `kedro.config.config.ConfigLoader` and `kedro.config.templated_config.TemplatedConfigLoader`.
* The environment defaulting behaviour has been removed from `KedroContext` and is now implemented in a `ConfigLoader` class (or equivalent) with the `base_env` and `default_run_env` attributes.

### DataSets
* `pandas.ExcelDataSet` now uses `openpyxl` engine instead of `xlrd`.
* `pandas.ParquetDataSet` now calls `pd.to_parquet()` upon saving. Note that the argument `partition_cols` is not supported.
* `spark.SparkHiveDataSet` API has been updated to reflect `spark.SparkDataSet`. The `write_mode=insert` option has also been replaced with `write_mode=append` as per Spark styleguide. This change addresses [Issue 725](https://github.com/kedro-org/kedro/issues/725) and [Issue 745](https://github.com/kedro-org/kedro/issues/745). Additionally, `upsert` mode now leverages `checkpoint` functionality and requires a valid `checkpointDir` be set for current `SparkContext`.
* `yaml.YAMLDataSet` can no longer save a `pandas.DataFrame` directly, but it can save a dictionary. Use `pandas.DataFrame.to_dict()` to convert your `pandas.DataFrame` to a dictionary before you attempt to save it to YAML.
* Removed `open_args_load` and `open_args_save` from the following datasets:
  * `pandas.CSVDataSet`
  * `pandas.ExcelDataSet`
  * `pandas.FeatherDataSet`
  * `pandas.JSONDataSet`
  * `pandas.ParquetDataSet`
* `storage_options` are now dropped if they are specified under `load_args` or `save_args` for the following datasets:
  * `pandas.CSVDataSet`
  * `pandas.ExcelDataSet`
  * `pandas.FeatherDataSet`
  * `pandas.JSONDataSet`
  * `pandas.ParquetDataSet`
* Renamed `lambda_data_set`, `memory_data_set`, and `partitioned_data_set` to `lambda_dataset`, `memory_dataset`, and `partitioned_dataset`, respectively, in `kedro.io`.
* The dataset `networkx.NetworkXDataSet` has been renamed to `networkx.JSONDataSet`.

### CLI
* Removed `kedro install` in favour of `pip install -r src/requirements.txt` to install project dependencies.
* Removed `--parallel` flag from `kedro run` in favour of `--runner=ParallelRunner`. The `-p` flag is now an alias for `--pipeline`.
* `kedro pipeline package` has been replaced by `kedro micropkg package` and, in addition to the `--alias` flag used to rename the package, now accepts a module name and path to the pipeline or utility module to package, relative to `src/<package_name>/`. The `--version` CLI option has been removed in favour of setting a `__version__` variable in the micro-package's `__init__.py` file.
* `kedro pipeline pull` has been replaced by `kedro micropkg pull` and now also supports `--destination` to provide a location for pulling the package.
* Removed `kedro pipeline list` and `kedro pipeline describe` in favour of `kedro registry list` and `kedro registry describe`.
* `kedro package` and `kedro micropkg package` now save `egg` and `whl` or `tar` files in the `<project_root>/dist` folder (previously `<project_root>/src/dist`).
* Changed the behaviour of `kedro build-reqs` to compile requirements from `requirements.txt` instead of `requirements.in` and save them to `requirements.lock` instead of `requirements.txt`.
* `kedro jupyter notebook/lab` no longer accept `--all-kernels` or `--idle-timeout` flags. `--all-kernels` is now the default behaviour.
* `KedroSession.run` now raises `ValueError` rather than `KedroContextError` when the pipeline contains no nodes. The same `ValueError` is raised when there are no matching tags.
* `KedroSession.run` now raises `ValueError` rather than `KedroContextError` when the pipeline name doesn't exist in the pipeline registry.

### Other
* Added namespace to parameters in a modular pipeline, which addresses [Issue 399](https://github.com/kedro-org/kedro/issues/399).
* Switched from packaging pipelines as wheel files to tar archive files compressed with gzip (`.tar.gz`).
* Removed decorator API from `Node` and `Pipeline`, as well as the modules `kedro.extras.decorators` and `kedro.pipeline.decorators`.
* Removed transformer API from `DataCatalog`, as well as the modules `kedro.extras.transformers` and `kedro.io.transformers`.
* Removed the `Journal` and `DataCatalogWithDefault`.
* Removed `%init_kedro` IPython line magic, with its functionality incorporated into `%reload_kedro`. This means that if `%reload_kedro` is called with a filepath, that will be set as default for subsequent calls.

## Migration guide from Kedro 0.17.* to 0.18.*

### Hooks
* Remove any existing `hook_impl` of the `register_config_loader` and `register_catalog` methods from `ProjectHooks` in `hooks.py` (or custom alternatives).
* If you use `run_id` in the `after_catalog_created` hook, replace it with `save_version` instead.
* If you use `run_id` in any of the `before_node_run`, `after_node_run`, `on_node_error`, `before_pipeline_run`, `after_pipeline_run` or `on_pipeline_error` hooks, replace it with `session_id` instead.

### `settings.py` file
* If you use a custom config loader class such as `kedro.config.TemplatedConfigLoader`, alter `CONFIG_LOADER_CLASS` to specify the class and `CONFIG_LOADER_ARGS` to specify keyword arguments. If not set, these default to `kedro.config.ConfigLoader` and an empty dictionary respectively.
* If you use a custom data catalog class, alter `DATA_CATALOG_CLASS` to specify the class. If not set, this defaults to `kedro.io.DataCatalog`.
* If you have a custom config location (i.e. not `conf`), update `CONF_ROOT` to `CONF_SOURCE` and set it to a string with the expected configuration location. If not set, this defaults to `"conf"`.

### Modular pipelines
* If you use any modular pipelines with parameters, make sure they are declared with the correct namespace. See example below:

For a given pipeline:
```python
active_pipeline = pipeline(
    pipe=[
        node(
            func=some_func,
            inputs=["model_input_table", "params:model_options"],
            outputs=["**my_output"],
        ),
        ...,
    ],
    inputs="model_input_table",
    namespace="candidate_modelling_pipeline",
)
```

The parameters should look like this:

```diff
-model_options:
-    test_size: 0.2
-    random_state: 8
-    features:
-    - engines
-    - passenger_capacity
-    - crew
+candidate_modelling_pipeline:
+    model_options:
+      test_size: 0.2
+      random_state: 8
+      features:
+        - engines
+        - passenger_capacity
+        - crew

```
* Optional: You can now remove all `params:` prefix when supplying values to `parameters` argument in a `pipeline()` call.
* If you pull modular pipelines with `kedro pipeline pull my_pipeline --alias other_pipeline`, now use `kedro micropkg pull my_pipeline --alias pipelines.other_pipeline` instead.
* If you package modular pipelines with `kedro pipeline package my_pipeline`, now use `kedro micropkg package pipelines.my_pipeline` instead.
* Similarly, if you package any modular pipelines using `pyproject.toml`, you should modify the keys to include the full module path, and wrapped in double-quotes, e.g:

```diff
[tool.kedro.micropkg.package]
-data_engineering = {destination = "path/to/here"}
-data_science = {alias = "ds", env = "local"}
+"pipelines.data_engineering" = {destination = "path/to/here"}
+"pipelines.data_science" = {alias = "ds", env = "local"}

[tool.kedro.micropkg.pull]
-"s3://my_bucket/my_pipeline" = {alias = "aliased_pipeline"}
+"s3://my_bucket/my_pipeline" = {alias = "pipelines.aliased_pipeline"}
```

### DataSets
* If you use `pandas.ExcelDataSet`, make sure you have `openpyxl` installed in your environment. This is automatically installed if you specify `kedro[pandas.ExcelDataSet]==0.18.0` in your `requirements.txt`. You can uninstall `xlrd` if you were only using it for this dataset.
* If you use`pandas.ParquetDataSet`, pass pandas saving arguments directly to `save_args` instead of nested in `from_pandas` (e.g. `save_args = {"preserve_index": False}` instead of `save_args = {"from_pandas": {"preserve_index": False}}`).
* If you use `spark.SparkHiveDataSet` with `write_mode` option set to `insert`, change this to `append` in line with the Spark styleguide. If you use `spark.SparkHiveDataSet` with `write_mode` option set to `upsert`, make sure that your `SparkContext` has a valid `checkpointDir` set either by `SparkContext.setCheckpointDir` method or directly in the `conf` folder.
* If you use `pandas~=1.2.0` and pass `storage_options` through `load_args` or `savs_args`, specify them under `fs_args` or via `credentials` instead.
* If you import from `kedro.io.lambda_data_set`, `kedro.io.memory_data_set`, or `kedro.io.partitioned_data_set`, change the import to `kedro.io.lambda_dataset`, `kedro.io.memory_dataset`, or `kedro.io.partitioned_dataset`, respectively (or import the dataset directly from `kedro.io`).
* If you have any `pandas.AppendableExcelDataSet` entries in your catalog, replace them with `pandas.ExcelDataSet`.
* If you have any `networkx.NetworkXDataSet` entries in your catalog, replace them with `networkx.JSONDataSet`.

### Other
* Edit any scripts containing `kedro pipeline package --version` to use `kedro micropkg package` instead. If you wish to set a specific pipeline package version, set the `__version__` variable in the pipeline package's `__init__.py` file.
* To run a pipeline in parallel, use `kedro run --runner=ParallelRunner` rather than `--parallel` or `-p`.
* If you call `ConfigLoader` or `TemplatedConfigLoader` directly, update the keyword arguments `conf_root` to `conf_source` and `extra_params` to `runtime_params`.
* If you use `KedroContext` to access `ConfigLoader`, use `settings.CONFIG_LOADER_CLASS` to access the currently used `ConfigLoader` instead.
* The signature of `KedroContext` has changed and now needs `config_loader` and `hook_manager` as additional arguments of type `ConfigLoader` and `PluginManager` respectively.

# Release 0.17.7

## Major features and improvements
* `pipeline` now accepts `tags` and a collection of `Node`s and/or `Pipeline`s rather than just a single `Pipeline` object. `pipeline` should be used in preference to `Pipeline` when creating a Kedro pipeline.
* `pandas.SQLTableDataSet` and `pandas.SQLQueryDataSet` now only open one connection per database, at instantiation time (therefore at catalog creation time), rather than one per load/save operation.
* Added new command group, `micropkg`, to replace `kedro pipeline pull` and `kedro pipeline package` with `kedro micropkg pull` and `kedro micropkg package` for Kedro 0.18.0. `kedro micropkg package` saves packages to `project/dist` while `kedro pipeline package` saves packages to `project/src/dist`.

## Bug fixes and other changes
* Added tutorial documentation for [experiment tracking](https://docs.kedro.org/en/0.17.7/08_logging/02_experiment_tracking.html).
* Added [Plotly dataset documentation](https://docs.kedro.org/en/0.17.7/03_tutorial/05_visualise_pipeline.html#visualise-plotly-charts-in-kedro-viz).
* Added the upper limit `pandas<1.4` to maintain compatibility with `xlrd~=1.0`.
* Bumped the `Pillow` minimum version requirement to 9.0 (Python 3.7+ only) following [CVE-2022-22817](https://cve.mitre.org/cgi-bin/cvename.cgi?name=CVE-2022-22817).
* Fixed `PickleDataSet` to be copyable and hence work with the parallel runner.
* Upgraded `pip-tools`, which is used by `kedro build-reqs`, to 6.5 (Python 3.7+ only). This `pip-tools` version is compatible with `pip>=21.2`, including the most recent releases of `pip`. Python 3.6 users should continue to use `pip-tools` 6.4 and `pip<22`.
* Added `astro-iris` as alias for `astro-airlow-iris`, so that old tutorials can still be followed.
* Added details about [Kedro's Technical Steering Committee and governance model](https://docs.kedro.org/en/0.17.7/14_contribution/technical_steering_committee.html).

## Upcoming deprecations for Kedro 0.18.0
* `kedro pipeline pull` and `kedro pipeline package` will be deprecated. Please use `kedro micropkg` instead.


# Release 0.17.6

## Major features and improvements
* Added `pipelines` global variable to IPython extension, allowing you to access the project's pipelines in `kedro ipython` or `kedro jupyter notebook`.
* Enabled overriding nested parameters with `params` in CLI, i.e. `kedro run --params="model.model_tuning.booster:gbtree"` updates parameters to `{"model": {"model_tuning": {"booster": "gbtree"}}}`.
* Added option to `pandas.SQLQueryDataSet` to specify a `filepath` with a SQL query, in addition to the current method of supplying the query itself in the `sql` argument.
* Extended `ExcelDataSet` to support saving Excel files with multiple sheets.
* Added the following new datasets:

| Type                      | Description                                                                                                            | Location                       |
| ------------------------- | ---------------------------------------------------------------------------------------------------------------------- | ------------------------------ |
| `plotly.JSONDataSet`      | Works with plotly graph object Figures (saves as json file)                                                            | `kedro.extras.datasets.plotly` |
| `pandas.GenericDataSet`   | Provides a 'best effort' facility to read / write any format provided by the `pandas` library                          | `kedro.extras.datasets.pandas` |
| `pandas.GBQQueryDataSet`  | Loads data from a Google Bigquery table using provided SQL query                                                       | `kedro.extras.datasets.pandas` |
| `spark.DeltaTableDataSet` | Dataset designed to handle Delta Lake Tables and their CRUD-style operations, including `update`, `merge` and `delete` | `kedro.extras.datasets.spark`  |

## Bug fixes and other changes
* Fixed an issue where `kedro new --config config.yml` was ignoring the config file when `prompts.yml` didn't exist.
* Added documentation for `kedro viz --autoreload`.
* Added support for arbitrary backends (via importable module paths) that satisfy the `pickle` interface to `PickleDataSet`.
* Added support for `sum` syntax for connecting pipeline objects.
* Upgraded `pip-tools`, which is used by `kedro build-reqs`, to 6.4. This `pip-tools` version requires `pip>=21.2` while [adding support for `pip>=21.3`](https://github.com/jazzband/pip-tools/pull/1501). To upgrade `pip`, please refer to [their documentation](https://pip.pypa.io/en/stable/installing/#upgrading-pip).
* Relaxed the bounds on the `plotly` requirement for `plotly.PlotlyDataSet` and the `pyarrow` requirement for `pandas.ParquetDataSet`.
* `kedro pipeline package <pipeline>` now raises an error if the `<pipeline>` argument doesn't look like a valid Python module path (e.g. has `/` instead of `.`).
* Added new `overwrite` argument to `PartitionedDataSet` and `MatplotlibWriter` to enable deletion of existing partitions and plots on dataset `save`.
* `kedro pipeline pull` now works when the project requirements contains entries such as `-r`, `--extra-index-url` and local wheel files ([Issue #913](https://github.com/kedro-org/kedro/issues/913)).
* Fixed slow startup because of catalog processing by reducing the exponential growth of extra processing during `_FrozenDatasets` creations.
* Removed `.coveragerc` from the Kedro project template. `coverage` settings are now given in `pyproject.toml`.
* Fixed a bug where packaging or pulling a modular pipeline with the same name as the project's package name would throw an error (or silently pass without including the pipeline source code in the wheel file).
* Removed unintentional dependency on `git`.
* Fixed an issue where nested pipeline configuration was not included in the packaged pipeline.
* Deprecated the "Thanks for supporting contributions" section of release notes to simplify the contribution process; Kedro 0.17.6 is the last release that includes this. This process has been replaced with the [automatic GitHub feature](https://github.com/kedro-org/kedro/graphs/contributors).
* Fixed a bug where the version on the tracking datasets didn't match the session id and the versions of regular versioned datasets.
* Fixed an issue where datasets in `load_versions` that are not found in the data catalog would silently pass.
* Altered the string representation of nodes so that node inputs/outputs order is preserved rather than being alphabetically sorted.
* Update `APIDataSet` to accept `auth` through `credentials` and allow any iterable for `auth`.

## Upcoming deprecations for Kedro 0.18.0
* `kedro.extras.decorators` and `kedro.pipeline.decorators` are being deprecated in favour of Hooks.
* `kedro.extras.transformers` and `kedro.io.transformers` are being deprecated in favour of Hooks.
* The `--parallel` flag on `kedro run` is being removed in favour of `--runner=ParallelRunner`. The `-p` flag will change to be an alias for `--pipeline`.
* `kedro.io.DataCatalogWithDefault` is being deprecated, to be removed entirely in 0.18.0.

## Thanks for supporting contributions
[Deepyaman Datta](https://github.com/deepyaman),
[Brites](https://github.com/brites101),
[Manish Swami](https://github.com/ManishS6),
[Avaneesh Yembadi](https://github.com/avan-sh),
[Zain Patel](https://github.com/mzjp2),
[Simon Brugman](https://github.com/sbrugman),
[Kiyo Kunii](https://github.com/921kiyo),
[Benjamin Levy](https://github.com/BenjaminLevyQB),
[Louis de Charsonville](https://github.com/louisdecharson),
[Simon Picard](https://github.com/simonpicard)

# Release 0.17.5

## Major features and improvements
* Added new CLI group `registry`, with the associated commands `kedro registry list` and `kedro registry describe`, to replace `kedro pipeline list` and `kedro pipeline describe`.
* Added support for dependency management at a modular pipeline level. When a pipeline with `requirements.txt` is packaged, its dependencies are embedded in the modular pipeline wheel file. Upon pulling the pipeline, Kedro will append dependencies to the project's `requirements.in`. More information is available in [our documentation](https://docs.kedro.org/en/0.17.5/06_nodes_and_pipelines/03_modular_pipelines.html).
* Added support for bulk packaging/pulling modular pipelines using `kedro pipeline package/pull --all` and `pyproject.toml`.
* Removed `cli.py` from the Kedro project template. By default all CLI commands, including `kedro run`, are now defined on the Kedro framework side. These can be overridden in turn by a plugin or a `cli.py` file in your project. A packaged Kedro project will respect the same hierarchy when executed with `python -m my_package`.
* Removed `.ipython/profile_default/startup/` from the Kedro project template in favour of `.ipython/profile_default/ipython_config.py` and the `kedro.extras.extensions.ipython`.
* Added support for `dill` backend to `PickleDataSet`.
* Imports are now refactored at `kedro pipeline package` and `kedro pipeline pull` time, so that _aliasing_ a modular pipeline doesn't break it.
* Added the following new datasets to support basic Experiment Tracking:

| Type                      | Description                                              | Location                         |
| ------------------------- | -------------------------------------------------------- | -------------------------------- |
| `tracking.MetricsDataSet` | Dataset to track numeric metrics for experiment tracking | `kedro.extras.datasets.tracking` |
| `tracking.JSONDataSet`    | Dataset to track data for experiment tracking            | `kedro.extras.datasets.tracking` |

## Bug fixes and other changes
* Bumped minimum required `fsspec` version to 2021.04.
* Fixed the `kedro install` and `kedro build-reqs` flows when uninstalled dependencies are present in a project's `settings.py`, `context.py` or `hooks.py` ([Issue #829](https://github.com/kedro-org/kedro/issues/829)).
* Imports are now refactored at `kedro pipeline package` and `kedro pipeline pull` time, so that _aliasing_ a modular pipeline doesn't break it.

## Minor breaking changes to the API
* Pinned `dynaconf` to `<3.1.6` because the method signature for `_validate_items` changed which is used in Kedro.

## Upcoming deprecations for Kedro 0.18.0
* `kedro pipeline list` and `kedro pipeline describe` are being deprecated in favour of new commands `kedro registry list ` and `kedro registry describe`.
* `kedro install` is being deprecated in favour of using `pip install -r src/requirements.txt` to install project dependencies.

## Thanks for supporting contributions
[Moussa Taifi](https://github.com/moutai),
[Deepyaman Datta](https://github.com/deepyaman)

# Release 0.17.4

## Major features and improvements
* Added the following new datasets:

| Type                   | Description                                                 | Location                       |
| ---------------------- | ----------------------------------------------------------- | ------------------------------ |
| `plotly.PlotlyDataSet` | Works with plotly graph object Figures (saves as json file) | `kedro.extras.datasets.plotly` |

## Bug fixes and other changes
* Defined our set of Kedro Principles! Have a read through [our docs](https://docs.kedro.org/en/0.17.4/12_faq/03_kedro_principles.html).
* `ConfigLoader.get()` now raises a `BadConfigException`, with a more helpful error message, if a configuration file cannot be loaded (for instance due to wrong syntax or poor formatting).
* `run_id` now defaults to `save_version` when `after_catalog_created` is called, similarly to what happens during a `kedro run`.
* Fixed a bug where `kedro ipython` and `kedro jupyter notebook` didn't work if the `PYTHONPATH` was already set.
* Update the IPython extension to allow passing `env` and `extra_params` to `reload_kedro`  similar to how the IPython script works.
* `kedro info` now outputs if a plugin has any `hooks` or `cli_hooks` implemented.
* `PartitionedDataSet` now supports lazily materializing data on save.
* `kedro pipeline describe` now defaults to the `__default__` pipeline when no pipeline name is provided and also shows the namespace the nodes belong to.
* Fixed an issue where spark.SparkDataSet with enabled versioning would throw a VersionNotFoundError when using databricks-connect from a remote machine and saving to dbfs filesystem.
* `EmailMessageDataSet` added to doctree.
* When node inputs do not pass validation, the error message is now shown as the most recent exception in the traceback ([Issue #761](https://github.com/kedro-org/kedro/issues/761)).
* `kedro pipeline package` now only packages the parameter file that exactly matches the pipeline name specified and the parameter files in a directory with the pipeline name.
* Extended support to newer versions of third-party dependencies ([Issue #735](https://github.com/kedro-org/kedro/issues/735)).
* Ensured consistent references to `model input` tables in accordance with our Data Engineering convention.
* Changed behaviour where `kedro pipeline package` takes the pipeline package version, rather than the kedro package version. If the pipeline package version is not present, then the package version is used.
* Launched [GitHub Discussions](https://github.com/kedro-org/kedro/discussions/) and [Kedro Discord Server](https://discord.gg/akJDeVaxnB)
* Improved error message when versioning is enabled for a dataset previously saved as non-versioned ([Issue #625](https://github.com/kedro-org/kedro/issues/625)).

## Minor breaking changes to the API

## Upcoming deprecations for Kedro 0.18.0

## Thanks for supporting contributions
[Lou Kratz](https://github.com/lou-k),
[Lucas Jamar](https://github.com/lucasjamar)

# Release 0.17.3

## Major features and improvements
* Kedro plugins can now override built-in CLI commands.
* Added a `before_command_run` hook for plugins to add extra behaviour before Kedro CLI commands run.
* `pipelines` from `pipeline_registry.py` and `register_pipeline` hooks are now loaded lazily when they are first accessed, not on startup:

    ```python
    from kedro.framework.project import pipelines

    print(pipelines["__default__"])  # pipeline loading is only triggered here
    ```

## Bug fixes and other changes
* `TemplatedConfigLoader` now correctly inserts default values when no globals are supplied.
* Fixed a bug where the `KEDRO_ENV` environment variable had no effect on instantiating the `context` variable in an iPython session or a Jupyter notebook.
* Plugins with empty CLI groups are no longer displayed in the Kedro CLI help screen.
* Duplicate commands will no longer appear twice in the Kedro CLI help screen.
* CLI commands from sources with the same name will show under one list in the help screen.
* The setup of a Kedro project, including adding src to path and configuring settings, is now handled via the `bootstrap_project` method.
* `configure_project` is invoked if a `package_name` is supplied to `KedroSession.create`. This is added for backward-compatibility purpose to support a workflow that creates `Session` manually. It will be removed in `0.18.0`.
* Stopped swallowing up all `ModuleNotFoundError` if `register_pipelines` not found, so that a more helpful error message will appear when a dependency is missing, e.g. [Issue #722](https://github.com/kedro-org/kedro/issues/722).
* When `kedro new` is invoked using a configuration yaml file, `output_dir` is no longer a required key; by default the current working directory will be used.
* When `kedro new` is invoked using a configuration yaml file, the appropriate `prompts.yml` file is now used for validating the provided configuration. Previously, validation was always performed against the kedro project template `prompts.yml` file.
* When a relative path to a starter template is provided, `kedro new` now generates user prompts to obtain configuration rather than supplying empty configuration.
* Fixed error when using starters on Windows with Python 3.7 (Issue [#722](https://github.com/kedro-org/kedro/issues/722)).
* Fixed decoding error of config files that contain accented characters by opening them for reading in UTF-8.
* Fixed an issue where `after_dataset_loaded` run would finish before a dataset is actually loaded when using `--async` flag.

## Upcoming deprecations for Kedro 0.18.0

* `kedro.versioning.journal.Journal` will be removed.
* The following properties on `kedro.framework.context.KedroContext` will be removed:
  * `io` in favour of `KedroContext.catalog`
  * `pipeline` (equivalent to `pipelines["__default__"]`)
  * `pipelines` in favour of `kedro.framework.project.pipelines`

# Release 0.17.2

## Major features and improvements
* Added support for `compress_pickle` backend to `PickleDataSet`.
* Enabled loading pipelines without creating a `KedroContext` instance:

    ```python
    from kedro.framework.project import pipelines

    print(pipelines)
    ```

* Projects generated with kedro>=0.17.2:
  - should define pipelines in `pipeline_registry.py` rather than `hooks.py`.
  - when run as a package, will behave the same as `kedro run`

## Bug fixes and other changes
* If `settings.py` is not importable, the errors will be surfaced earlier in the process, rather than at runtime.

## Minor breaking changes to the API
* `kedro pipeline list` and `kedro pipeline describe` no longer accept redundant `--env` parameter.
* `from kedro.framework.cli.cli import cli` no longer includes the `new` and `starter` commands.

## Upcoming deprecations for Kedro 0.18.0

* `kedro.framework.context.KedroContext.run` will be removed in release 0.18.0.

## Thanks for supporting contributions
[Sasaki Takeru](https://github.com/takeru)

# Release 0.17.1

## Major features and improvements
* Added `env` and `extra_params` to `reload_kedro()` line magic.
* Extended the `pipeline()` API to allow strings and sets of strings as `inputs` and `outputs`, to specify when a dataset name remains the same (not namespaced).
* Added the ability to add custom prompts with regexp validator for starters by repurposing `default_config.yml` as `prompts.yml`.
* Added the `env` and `extra_params` arguments to `register_config_loader` hook.
* Refactored the way `settings` are loaded. You will now be able to run:

    ```python
    from kedro.framework.project import settings

    print(settings.CONF_ROOT)
    ```

* Added a check on `kedro.runner.parallel_runner.ParallelRunner` which checks datasets for the `_SINGLE_PROCESS` attribute in the `_validate_catalog` method. If this attribute is set to `True` in an instance of a dataset (e.g. `SparkDataSet`), the `ParallelRunner` will raise an `AttributeError`.
* Any user-defined dataset that should not be used with `ParallelRunner` may now have the `_SINGLE_PROCESS` attribute set to `True`.

## Bug fixes and other changes
* The version of a packaged modular pipeline now defaults to the version of the project package.
* Added fix to prevent new lines being added to pandas CSV datasets.
* Fixed issue with loading a versioned `SparkDataSet` in the interactive workflow.
* Kedro CLI now checks `pyproject.toml` for a `tool.kedro` section before treating the project as a Kedro project.
* Added fix to `DataCatalog::shallow_copy` now it should copy layers.
* `kedro pipeline pull` now uses `pip download` for protocols that are not supported by `fsspec`.
* Cleaned up documentation to fix broken links and rewrite permanently redirected ones.
* Added a `jsonschema` schema definition for the Kedro 0.17 catalog.
* `kedro install` now waits on Windows until all the requirements are installed.
* Exposed `--to-outputs` option in the CLI, throughout the codebase, and as part of hooks specifications.
* Fixed a bug where `ParquetDataSet` wasn't creating parent directories on the fly.
* Updated documentation.

## Breaking changes to the API
* This release has broken the `kedro ipython` and `kedro jupyter` workflows. To fix this, follow the instructions in the migration guide below.
* You will also need to upgrade `kedro-viz` to 3.10.1 if you use the `%run_viz` line magic in Jupyter Notebook.

> *Note:* If you're using the `ipython` [extension](https://docs.kedro.org/en/0.17.1/11_tools_integration/02_ipython.html#ipython-extension) instead, you will not encounter this problem.

## Migration guide
You will have to update the file `<your_project>/.ipython/profile_default/startup/00-kedro-init.py` in order to make `kedro ipython` and/or `kedro jupyter` work. Add the following line before the `KedroSession` is created:

```python
configure_project(metadata.package_name)  # to add

session = KedroSession.create(metadata.package_name, path)
```

Make sure that the associated import is provided in the same place as others in the file:

```python
from kedro.framework.project import configure_project  # to add
from kedro.framework.session import KedroSession
```

## Thanks for supporting contributions
[Mariana Silva](https://github.com/marianansilva),
[Kiyohito Kunii](https://github.com/921kiyo),
[noklam](https://github.com/noklam),
[Ivan Doroshenko](https://github.com/imdoroshenko),
[Zain Patel](https://github.com/mzjp2),
[Deepyaman Datta](https://github.com/deepyaman),
[Sam Hiscox](https://github.com/samhiscoxqb),
[Pascal Brokmeier](https://github.com/pascalwhoop)

# Release 0.17.0

## Major features and improvements

* In a significant change, [we have introduced `KedroSession`](https://docs.kedro.org/en/0.17.0/04_kedro_project_setup/03_session.html) which is responsible for managing the lifecycle of a Kedro run.
* Created a new Kedro Starter: `kedro new --starter=mini-kedro`. It is possible to [use the DataCatalog as a standalone component](https://github.com/kedro-org/kedro-starters/tree/master/mini-kedro) in a Jupyter notebook and transition into the rest of the Kedro framework.
* Added `DatasetSpecs` with Hooks to run before and after datasets are loaded from/saved to the catalog.
* Added a command: `kedro catalog create`. For a registered pipeline, it creates a `<conf_root>/<env>/catalog/<pipeline_name>.yml` configuration file with `MemoryDataSet` datasets for each dataset that is missing from `DataCatalog`.
* Added `settings.py` and `pyproject.toml` (to replace `.kedro.yml`) for project configuration, in line with Python best practice.
* `ProjectContext` is no longer needed, unless for very complex customisations. `KedroContext`, `ProjectHooks` and `settings.py` together implement sensible default behaviour. As a result `context_path` is also now an _optional_ key in `pyproject.toml`.
* Removed `ProjectContext` from `src/<package_name>/run.py`.
* `TemplatedConfigLoader` now supports [Jinja2 template syntax](https://jinja.palletsprojects.com/en/2.11.x/templates/) alongside its original syntax.
* Made [registration Hooks](https://docs.kedro.org/en/0.17.0/07_extend_kedro/02_hooks.html#registration-hooks) mandatory, as the only way to customise the `ConfigLoader` or the `DataCatalog` used in a project. If no such Hook is provided in `src/<package_name>/hooks.py`, a `KedroContextError` is raised. There are sensible defaults defined in any project generated with Kedro >= 0.16.5.

## Bug fixes and other changes

* `ParallelRunner` no longer results in a run failure, when triggered from a notebook, if the run is started using `KedroSession` (`session.run()`).
* `before_node_run` can now overwrite node inputs by returning a dictionary with the corresponding updates.
* Added minimal, black-compatible flake8 configuration to the project template.
* Moved `isort` and `pytest` configuration from `<project_root>/setup.cfg` to `<project_root>/pyproject.toml`.
* Extra parameters are no longer incorrectly passed from `KedroSession` to `KedroContext`.
* Relaxed `pyspark` requirements to allow for installation of `pyspark` 3.0.
* Added a `--fs-args` option to the `kedro pipeline pull` command to specify configuration options for the `fsspec` filesystem arguments used when pulling modular pipelines from non-PyPI locations.
* Bumped maximum required `fsspec` version to 0.9.
* Bumped maximum supported `s3fs` version to 0.5 (`S3FileSystem` interface has changed since 0.4.1 version).

## Deprecations
* In Kedro 0.17.0 we have deleted the deprecated `kedro.cli` and `kedro.context` modules in favour of `kedro.framework.cli` and `kedro.framework.context` respectively.

## Other breaking changes to the API
* `kedro.io.DataCatalog.exists()` returns `False` when the dataset does not exist, as opposed to raising an exception.
* The pipeline-specific `catalog.yml` file is no longer automatically created for modular pipelines when running `kedro pipeline create`. Use `kedro catalog create` to replace this functionality.
* Removed `include_examples` prompt from `kedro new`. To generate boilerplate example code, you should use a Kedro starter.
* Changed the `--verbose` flag from a global command to a project-specific command flag (e.g `kedro --verbose new` becomes `kedro new --verbose`).
* Dropped support of the `dataset_credentials` key in credentials in `PartitionedDataSet`.
* `get_source_dir()` was removed from `kedro/framework/cli/utils.py`.
* Dropped support of `get_config`, `create_catalog`, `create_pipeline`, `template_version`, `project_name` and `project_path` keys by `get_project_context()` function (`kedro/framework/cli/cli.py`).
* `kedro new --starter` now defaults to fetching the starter template matching the installed Kedro version.
* Renamed `kedro_cli.py` to `cli.py` and moved it inside the Python package (`src/<package_name>/`), for a better packaging and deployment experience.
* Removed `.kedro.yml` from the project template and replaced it with `pyproject.toml`.
* Removed `KEDRO_CONFIGS` constant (previously residing in `kedro.framework.context.context`).
* Modified `kedro pipeline create` CLI command to add a boilerplate parameter config file in `conf/<env>/parameters/<pipeline_name>.yml` instead of `conf/<env>/pipelines/<pipeline_name>/parameters.yml`. CLI commands `kedro pipeline delete` / `package` / `pull` were updated accordingly.
* Removed `get_static_project_data` from `kedro.framework.context`.
* Removed `KedroContext.static_data`.
* The `KedroContext` constructor now takes `package_name` as first argument.
* Replaced `context` property on `KedroSession` with `load_context()` method.
* Renamed `_push_session` and `_pop_session` in `kedro.framework.session.session` to `_activate_session` and `_deactivate_session` respectively.
* Custom context class is set via `CONTEXT_CLASS` variable in `src/<your_project>/settings.py`.
* Removed `KedroContext.hooks` attribute. Instead, hooks should be registered in `src/<your_project>/settings.py` under the `HOOKS` key.
* Restricted names given to nodes to match the regex pattern `[\w\.-]+$`.
* Removed `KedroContext._create_config_loader()` and `KedroContext._create_data_catalog()`. They have been replaced by registration hooks, namely `register_config_loader()` and `register_catalog()` (see also [upcoming deprecations](#upcoming_deprecations_for_kedro_0.18.0)).


## Upcoming deprecations for Kedro 0.18.0

* `kedro.framework.context.load_context` will be removed in release 0.18.0.
* `kedro.framework.cli.get_project_context` will be removed in release 0.18.0.
* We've added a `DeprecationWarning` to the decorator API for both `node` and `pipeline`. These will be removed in release 0.18.0. Use Hooks to extend a node's behaviour instead.
* We've added a `DeprecationWarning` to the Transformers API when adding a transformer to the catalog. These will be removed in release 0.18.0. Use Hooks to customise the `load` and `save` methods.

## Thanks for supporting contributions
[Deepyaman Datta](https://github.com/deepyaman),
[Zach Schuster](https://github.com/zschuster)

## Migration guide from Kedro 0.16.* to 0.17.*

**Reminder:** Our documentation on [how to upgrade Kedro](https://docs.kedro.org/en/0.17.0/12_faq/01_faq.html#how-do-i-upgrade-kedro) covers a few key things to remember when updating any Kedro version.

The Kedro 0.17.0 release contains some breaking changes. If you update Kedro to 0.17.0 and then try to work with projects created against earlier versions of Kedro, you may encounter some issues when trying to run `kedro` commands in the terminal for that project. Here's a short guide to getting your projects running against the new version of Kedro.


>*Note*: As always, if you hit any problems, please check out our documentation:
>* [How can I find out more about Kedro?](https://docs.kedro.org/en/0.17.0/12_faq/01_faq.html#how-can-i-find-out-more-about-kedro)
>* [How can I get my questions answered?](https://docs.kedro.org/en/0.17.0/12_faq/01_faq.html#how-can-i-get-my-question-answered).

To get an existing Kedro project to work after you upgrade to Kedro 0.17.0, we recommend that you create a new project against Kedro 0.17.0 and move the code from your existing project into it. Let's go through the changes, but first, note that if you create a new Kedro project with Kedro 0.17.0 you will not be asked whether you want to include the boilerplate code for the Iris dataset example. We've removed this option (you should now use a Kedro starter if you want to create a project that is pre-populated with code).

To create a new, blank Kedro 0.17.0 project to drop your existing code into, you can create one, as always, with `kedro new`. We also recommend creating a new virtual environment for your new project, or you might run into conflicts with existing dependencies.

* **Update `pyproject.toml`**: Copy the following three keys from the `.kedro.yml` of your existing Kedro project into the `pyproject.toml` file of your new Kedro 0.17.0 project:


    ```toml
    [tools.kedro]
    package_name = "<package_name>"
    project_name = "<project_name>"
    project_version = "0.17.0"
    ```

Check your source directory. If you defined a different source directory (`source_dir`), make sure you also move that to `pyproject.toml`.


* **Copy files from your existing project**:

  + Copy subfolders of `project/src/project_name/pipelines` from existing to new project
  + Copy subfolders of `project/src/test/pipelines` from existing to new project
  + Copy the requirements your project needs into `requirements.txt` and/or `requirements.in`.
  + Copy your project configuration from the `conf` folder. Take note of the new locations needed for modular pipeline configuration (move it from `conf/<env>/pipeline_name/catalog.yml` to `conf/<env>/catalog/pipeline_name.yml` and likewise for `parameters.yml`).
  + Copy from the `data/` folder of your existing project, if needed, into the same location in your new project.
  + Copy any Hooks from `src/<package_name>/hooks.py`.

* **Update your new project's README and docs as necessary**.

* **Update `settings.py`**: For example, if you specified additional Hook implementations in `hooks`, or listed plugins under `disable_hooks_by_plugin` in your `.kedro.yml`, you will need to move them to `settings.py` accordingly:

    ```python
    from <package_name>.hooks import MyCustomHooks, ProjectHooks

    HOOKS = (ProjectHooks(), MyCustomHooks())

    DISABLE_HOOKS_FOR_PLUGINS = ("my_plugin1",)
    ```

* **Migration for `node` names**. From 0.17.0 the only allowed characters for node names are letters, digits, hyphens, underscores and/or fullstops. If you have previously defined node names that have special characters, spaces or other characters that are no longer permitted, you will need to rename those nodes.

* **Copy changes to `kedro_cli.py`**. If you previously customised the `kedro run` command or added more CLI commands to your `kedro_cli.py`, you should move them into `<project_root>/src/<package_name>/cli.py`. Note, however, that the new way to run a Kedro pipeline is via a `KedroSession`, rather than using the `KedroContext`:

    ```python
    with KedroSession.create(package_name=...) as session:
        session.run()
    ```

* **Copy changes made to `ConfigLoader`**. If you have defined a custom class, such as `TemplatedConfigLoader`, by overriding `ProjectContext._create_config_loader`, you should move the contents of the function in `src/<package_name>/hooks.py`, under `register_config_loader`.

* **Copy changes made to `DataCatalog`**. Likewise, if you have `DataCatalog` defined with `ProjectContext._create_catalog`, you should copy-paste the contents into `register_catalog`.

* **Optional**: If you have plugins such as [Kedro-Viz](https://github.com/kedro-org/kedro-viz) installed, it's likely that Kedro 0.17.0 won't work with their older versions, so please either upgrade to the plugin's newest version or follow their migration guides.

# Release 0.16.6

## Major features and improvements

* Added documentation with a focus on single machine and distributed environment deployment; the series includes Docker, Argo, Prefect, Kubeflow, AWS Batch, AWS Sagemaker and extends our section on Databricks.
* Added [kedro-starter-spaceflights](https://github.com/kedro-org/kedro-starter-spaceflights/) alias for generating a project: `kedro new --starter spaceflights`.

## Bug fixes and other changes
* Fixed `TypeError` when converting dict inputs to a node made from a wrapped `partial` function.
* `PartitionedDataSet` improvements:
  - Supported passing arguments to the underlying filesystem.
* Improved handling of non-ASCII word characters in dataset names.
  - For example, a dataset named `jalapeño` will be accessible as `DataCatalog.datasets.jalapeño` rather than `DataCatalog.datasets.jalape__o`.
* Fixed `kedro install` for an Anaconda environment defined in `environment.yml`.
* Fixed backwards compatibility with templates generated with older Kedro versions <0.16.5. No longer need to update `.kedro.yml` to use `kedro lint` and `kedro jupyter notebook convert`.
* Improved documentation.
* Added documentation using MinIO with Kedro.
* Improved error messages for incorrect parameters passed into a node.
* Fixed issue with saving a `TensorFlowModelDataset` in the HDF5 format with versioning enabled.
* Added missing `run_result` argument in `after_pipeline_run` Hooks spec.
* Fixed a bug in IPython script that was causing context hooks to be registered twice. To apply this fix to a project generated with an older Kedro version, apply the same changes made in [this PR](https://github.com/kedro-org/kedro-starter-pandas-iris/pull/16) to your `00-kedro-init.py` file.
* Improved documentation.

## Breaking changes to the API

## Thanks for supporting contributions
[Deepyaman Datta](https://github.com/deepyaman), [Bhavya Merchant](https://github.com/bnmerchant), [Lovkush Agarwal](https://github.com/Lovkush-A), [Varun Krishna S](https://github.com/vhawk19), [Sebastian Bertoli](https://github.com/sebastianbertoli), [noklam](https://github.com/noklam), [Daniel Petti](https://github.com/djpetti), [Waylon Walker](https://github.com/waylonwalker), [Saran Balaji C](https://github.com/csaranbalaji)

# Release 0.16.5

## Major features and improvements
* Added the following new datasets.

| Type                        | Description                                                                                             | Location                      |
| --------------------------- | ------------------------------------------------------------------------------------------------------- | ----------------------------- |
| `email.EmailMessageDataSet` | Manage email messages using [the Python standard library](https://docs.python.org/3/library/email.html) | `kedro.extras.datasets.email` |

* Added support for `pyproject.toml` to configure Kedro. `pyproject.toml` is used if `.kedro.yml` doesn't exist (Kedro configuration should be under `[tool.kedro]` section).
* Projects created with this version will have no `pipeline.py`, having been replaced by `hooks.py`.
* Added a set of registration hooks, as the new way of registering library components with a Kedro project:
    * `register_pipelines()`, to replace `_get_pipelines()`
    * `register_config_loader()`, to replace `_create_config_loader()`
    * `register_catalog()`, to replace `_create_catalog()`
These can be defined in `src/<python_package>/hooks.py` and added to `.kedro.yml` (or `pyproject.toml`). The order of execution is: plugin hooks, `.kedro.yml` hooks, hooks in `ProjectContext.hooks`.
* Added ability to disable auto-registered Hooks using `.kedro.yml` (or `pyproject.toml`) configuration file.

## Bug fixes and other changes
* Added option to run asynchronously via the Kedro CLI.
* Absorbed `.isort.cfg` settings into `setup.cfg`.
* Packaging a modular pipeline raises an error if the pipeline directory is empty or non-existent.

## Breaking changes to the API
* `project_name`, `project_version` and `package_name` now have to be defined in `.kedro.yml` for projects using Kedro 0.16.5+.

## Migration Guide
This release has accidentally broken the usage of `kedro lint` and `kedro jupyter notebook convert` on a project template generated with previous versions of Kedro (<=0.16.4). To amend this, please either upgrade to `kedro==0.16.6` or update `.kedro.yml` within your project root directory to include the following keys:

```yaml
project_name: "<your_project_name>"
project_version: "<kedro_version_of_the_project>"
package_name: "<your_package_name>"
```

## Thanks for supporting contributions
[Deepyaman Datta](https://github.com/deepyaman), [Bas Nijholt](https://github.com/basnijholt), [Sebastian Bertoli](https://github.com/sebastianbertoli)

# Release 0.16.4

## Major features and improvements
* Fixed a bug for using `ParallelRunner` on Windows.
* Enabled auto-discovery of hooks implementations coming from installed plugins.

## Bug fixes and other changes
* Fixed a bug for using `ParallelRunner` on Windows.
* Modified `GBQTableDataSet` to load customized results using customized queries from Google Big Query tables.
* Documentation improvements.

## Breaking changes to the API

## Thanks for supporting contributions
[Ajay Bisht](https://github.com/ajb7), [Vijay Sajjanar](https://github.com/vjkr), [Deepyaman Datta](https://github.com/deepyaman), [Sebastian Bertoli](https://github.com/sebastianbertoli), [Shahil Mawjee](https://github.com/s-mawjee), [Louis Guitton](https://github.com/louisguitton), [Emanuel Ferm](https://github.com/eferm)

# Release 0.16.3

## Major features and improvements
* Added the `kedro pipeline pull` CLI command to extract a packaged modular pipeline, and place the contents in a Kedro project.
* Added the `--version` option to `kedro pipeline package` to allow specifying alternative versions to package under.
* Added the `--starter` option to `kedro new` to create a new project from a local, remote or aliased starter template.
* Added the `kedro starter list` CLI command to list all starter templates that can be used to bootstrap a new Kedro project.
* Added the following new datasets.

| Type               | Description                                                                                           | Location                     |
| ------------------ | ----------------------------------------------------------------------------------------------------- | ---------------------------- |
| `json.JSONDataSet` | Work with JSON files using [the Python standard library](https://docs.python.org/3/library/json.html) | `kedro.extras.datasets.json` |

## Bug fixes and other changes
* Removed `/src/nodes` directory from the project template and made `kedro jupyter convert` create it on the fly if necessary.
* Fixed a bug in `MatplotlibWriter` which prevented saving lists and dictionaries of plots locally on Windows.
* Closed all pyplot windows after saving in `MatplotlibWriter`.
* Documentation improvements:
  - Added [kedro-wings](https://github.com/tamsanh/kedro-wings) and [kedro-great](https://github.com/tamsanh/kedro-great) to the list of community plugins.
* Fixed broken versioning for Windows paths.
* Fixed `DataSet` string representation for falsy values.
* Improved the error message when duplicate nodes are passed to the `Pipeline` initializer.
* Fixed a bug where `kedro docs` would fail because the built docs were located in a different directory.
* Fixed a bug where `ParallelRunner` would fail on Windows machines whose reported CPU count exceeded 61.
* Fixed an issue with saving TensorFlow model to `h5` file on Windows.
* Added a `json` parameter to `APIDataSet` for the convenience of generating requests with JSON bodies.
* Fixed dependencies for `SparkDataSet` to include spark.

## Breaking changes to the API

## Thanks for supporting contributions
[Deepyaman Datta](https://github.com/deepyaman), [Tam-Sanh Nguyen](https://github.com/tamsanh), [DataEngineerOne](http://youtube.com/DataEngineerOne)

# Release 0.16.2

## Major features and improvements
* Added the following new datasets.

| Type                                | Description                                                                                                          | Location                           |
| ----------------------------------- | -------------------------------------------------------------------------------------------------------------------- | ---------------------------------- |
| `pandas.AppendableExcelDataSet`     | Work with `Excel` files opened in append mode                                                                        | `kedro.extras.datasets.pandas`     |
| `tensorflow.TensorFlowModelDataset` | Work with `TensorFlow` models using [TensorFlow 2.X](https://www.tensorflow.org/api_docs/python/tf/keras/Model#save) | `kedro.extras.datasets.tensorflow` |
| `holoviews.HoloviewsWriter`         | Work with `Holoviews` objects (saves as image file)                                                                  | `kedro.extras.datasets.holoviews`  |

* `kedro install` will now compile project dependencies (by running `kedro build-reqs` behind the scenes) before the installation if the `src/requirements.in` file doesn't exist.
* Added `only_nodes_with_namespace` in `Pipeline` class to filter only nodes with a specified namespace.
* Added the `kedro pipeline delete` command to help delete unwanted or unused pipelines (it won't remove references to the pipeline in your `create_pipelines()` code).
* Added the `kedro pipeline package` command to help package up a modular pipeline. It will bundle up the pipeline source code, tests, and parameters configuration into a .whl file.

## Bug fixes and other changes
* `DataCatalog` improvements:
  - Introduced regex filtering to the `DataCatalog.list()` method.
  - Non-alphanumeric characters (except underscore) in dataset name are replaced with `__` in `DataCatalog.datasets`, for ease of access to transcoded datasets.
* Dataset improvements:
  - Improved initialization speed of `spark.SparkHiveDataSet`.
  - Improved S3 cache in `spark.SparkDataSet`.
  - Added support of options for building `pyarrow` table in `pandas.ParquetDataSet`.
* `kedro build-reqs` CLI command improvements:
  - `kedro build-reqs` is now called with `-q` option and will no longer print out compiled requirements to the console for security reasons.
  - All unrecognized CLI options in `kedro build-reqs` command are now passed to [pip-compile](https://github.com/jazzband/pip-tools#example-usage-for-pip-compile) call (e.g. `kedro build-reqs --generate-hashes`).
* `kedro jupyter` CLI command improvements:
  - Improved error message when running `kedro jupyter notebook`, `kedro jupyter lab` or `kedro ipython` with Jupyter/IPython dependencies not being installed.
  - Fixed `%run_viz` line magic for showing kedro viz inside a Jupyter notebook. For the fix to be applied on existing Kedro project, please see the migration guide.
  - Fixed the bug in IPython startup script ([issue 298](https://github.com/kedro-org/kedro/issues/298)).
* Documentation improvements:
  - Updated community-generated content in FAQ.
  - Added [find-kedro](https://github.com/WaylonWalker/find-kedro) and [kedro-static-viz](https://github.com/WaylonWalker/kedro-static-viz) to the list of community plugins.
  - Add missing `pillow.ImageDataSet` entry to the documentation.

## Breaking changes to the API

### Migration guide from Kedro 0.16.1 to 0.16.2

#### Guide to apply the fix for `%run_viz` line magic in existing project

Even though this release ships a fix for project generated with `kedro==0.16.2`, after upgrading, you will still need to make a change in your existing project if it was generated with `kedro>=0.16.0,<=0.16.1` for the fix to take effect. Specifically, please change the content of your project's IPython init script located at `.ipython/profile_default/startup/00-kedro-init.py` with the content of [this file](https://github.com/kedro-org/kedro/blob/0.16.2/kedro/templates/project/%7B%7B%20cookiecutter.repo_name%20%7D%7D/.ipython/profile_default/startup/00-kedro-init.py). You will also need `kedro-viz>=3.3.1`.

## Thanks for supporting contributions
[Miguel Rodriguez Gutierrez](https://github.com/MigQ2), [Joel Schwarzmann](https://github.com/datajoely), [w0rdsm1th](https://github.com/w0rdsm1th), [Deepyaman Datta](https://github.com/deepyaman), [Tam-Sanh Nguyen](https://github.com/tamsanh), [Marcus Gawronsky](https://github.com/marcusinthesky)

# 0.16.1

## Major features and improvements

## Bug fixes and other changes
* Fixed deprecation warnings from `kedro.cli` and `kedro.context` when running `kedro jupyter notebook`.
* Fixed a bug where `catalog` and `context` were not available in Jupyter Lab and Notebook.
* Fixed a bug where `kedro build-reqs` would fail if you didn't have your project dependencies installed.

## Breaking changes to the API

## Thanks for supporting contributions

# 0.16.0

## Major features and improvements
### CLI
* Added new CLI commands (only available for the projects created using Kedro 0.16.0 or later):
  - `kedro catalog list` to list datasets in your catalog
  - `kedro pipeline list` to list pipelines
  - `kedro pipeline describe` to describe a specific pipeline
  - `kedro pipeline create` to create a modular pipeline
* Improved the CLI speed by up to 50%.
* Improved error handling when making a typo on the CLI. We now suggest some of the possible commands you meant to type, in `git`-style.

### Framework
* All modules in `kedro.cli` and `kedro.context` have been moved into `kedro.framework.cli` and `kedro.framework.context` respectively. `kedro.cli` and `kedro.context` will be removed in future releases.
* Added `Hooks`, which is a new mechanism for extending Kedro.
* Fixed `load_context` changing user's current working directory.
* Allowed the source directory to be configurable in `.kedro.yml`.
* Added the ability to specify nested parameter values inside your node inputs, e.g. `node(func, "params:a.b", None)`
### DataSets
* Added the following new datasets.

| Type                       | Description                                 | Location                          |
| -------------------------- | ------------------------------------------- | --------------------------------- |
| `pillow.ImageDataSet`      | Work with image files using `Pillow`        | `kedro.extras.datasets.pillow`    |
| `geopandas.GeoJSONDataSet` | Work with geospatial data using `GeoPandas` | `kedro.extras.datasets.geopandas` |
| `api.APIDataSet`           | Work with data from HTTP(S) API requests    | `kedro.extras.datasets.api`       |

* Added `joblib` backend support to `pickle.PickleDataSet`.
* Added versioning support to `MatplotlibWriter` dataset.
* Added the ability to install dependencies for a given dataset with more granularity, e.g. `pip install "kedro[pandas.ParquetDataSet]"`.
* Added the ability to specify extra arguments, e.g. `encoding` or `compression`, for `fsspec.spec.AbstractFileSystem.open()` calls when loading/saving a dataset. See Example 3 under [docs](https://docs.kedro.org/en/0.16.0/04_user_guide/04_data_catalog.html#use-the-data-catalog-with-the-yaml-api).

### Other
* Added `namespace` property on ``Node``, related to the modular pipeline where the node belongs.
* Added an option to enable asynchronous loading inputs and saving outputs in both `SequentialRunner(is_async=True)` and `ParallelRunner(is_async=True)` class.
* Added `MemoryProfiler` transformer.
* Removed the requirement to have all dependencies for a dataset module to use only a subset of the datasets within.
* Added support for `pandas>=1.0`.
* Enabled Python 3.8 compatibility. _Please note that a Spark workflow may be unreliable for this Python version as `pyspark` is not fully-compatible with 3.8 yet._
* Renamed "features" layer to "feature" layer to be consistent with (most) other layers and the [relevant FAQ](https://docs.kedro.org/en/0.16.0/06_resources/01_faq.html#what-is-data-engineering-convention).

## Bug fixes and other changes
* Fixed a bug where a new version created mid-run by an external system caused inconsistencies in the load versions used in the current run.
* Documentation improvements
  * Added instruction in the documentation on how to create a custom runner).
  * Updated contribution process in `CONTRIBUTING.md` - added Developer Workflow.
  * Documented installation of development version of Kedro in the [FAQ section](https://docs.kedro.org/en/0.16.0/06_resources/01_faq.html#how-can-i-use-development-version-of-kedro).
  * Added missing `_exists` method to `MyOwnDataSet` example in 04_user_guide/08_advanced_io.
* Fixed a bug where `PartitionedDataSet` and `IncrementalDataSet` were not working with `s3a` or `s3n` protocol.
* Added ability to read partitioned parquet file from a directory in `pandas.ParquetDataSet`.
* Replaced `functools.lru_cache` with `cachetools.cachedmethod` in `PartitionedDataSet` and `IncrementalDataSet` for per-instance cache invalidation.
* Implemented custom glob function for `SparkDataSet` when running on Databricks.
* Fixed a bug in `SparkDataSet` not allowing for loading data from DBFS in a Windows machine using Databricks-connect.
* Improved the error message for `DataSetNotFoundError` to suggest possible dataset names user meant to type.
* Added the option for contributors to run Kedro tests locally without Spark installation with `make test-no-spark`.
* Added option to lint the project without applying the formatting changes (`kedro lint --check-only`).

## Breaking changes to the API
### Datasets
* Deleted obsolete datasets from `kedro.io`.
* Deleted `kedro.contrib` and `extras` folders.
* Deleted obsolete `CSVBlobDataSet` and `JSONBlobDataSet` dataset types.
* Made `invalidate_cache` method on datasets private.
* `get_last_load_version` and `get_last_save_version` methods are no longer available on `AbstractDataSet`.
* `get_last_load_version` and `get_last_save_version` have been renamed to `resolve_load_version` and `resolve_save_version` on ``AbstractVersionedDataSet``, the results of which are cached.
* The `release()` method on datasets extending ``AbstractVersionedDataSet`` clears the cached load and save version. All custom datasets must call `super()._release()` inside `_release()`.
* ``TextDataSet`` no longer has `load_args` and `save_args`. These can instead be specified under `open_args_load` or `open_args_save` in `fs_args`.
* `PartitionedDataSet` and `IncrementalDataSet` method `invalidate_cache` was made private: `_invalidate_caches`.

### Other
* Removed `KEDRO_ENV_VAR` from `kedro.context` to speed up the CLI run time.
* `Pipeline.name` has been removed in favour of `Pipeline.tag()`.
* Dropped `Pipeline.transform()` in favour of `kedro.pipeline.modular_pipeline.pipeline()` helper function.
* Made constant `PARAMETER_KEYWORDS` private, and moved it from `kedro.pipeline.pipeline` to `kedro.pipeline.modular_pipeline`.
* Layers are no longer part of the dataset object, as they've moved to the `DataCatalog`.
* Python 3.5 is no longer supported by the current and all future versions of Kedro.

### Migration guide from Kedro 0.15.* to 0.16.*

#### General Migration

**reminder** [How do I upgrade Kedro](https://docs.kedro.org/en/0.16.0/06_resources/01_faq.html#how-do-i-upgrade-kedro) covers a few key things to remember when updating any kedro version.

#### Migration for datasets

Since all the datasets (from `kedro.io` and `kedro.contrib.io`) were moved to `kedro/extras/datasets` you must update the type of all datasets in `<project>/conf/base/catalog.yml` file.
Here how it should be changed: `type: <SomeDataSet>` -> `type: <subfolder of kedro/extras/datasets>.<SomeDataSet>` (e.g. `type: CSVDataSet` -> `type: pandas.CSVDataSet`).

In addition, all the specific datasets like `CSVLocalDataSet`, `CSVS3DataSet` etc. were deprecated. Instead, you must use generalized datasets like `CSVDataSet`.
E.g. `type: CSVS3DataSet` -> `type: pandas.CSVDataSet`.

> Note: No changes required if you are using your custom dataset.

#### Migration for Pipeline.transform()
`Pipeline.transform()` has been dropped in favour of the `pipeline()` constructor. The following changes apply:
- Remember to import `from kedro.pipeline import pipeline`
- The `prefix` argument has been renamed to `namespace`
- And `datasets` has been broken down into more granular arguments:
  - `inputs`: Independent inputs to the pipeline
  - `outputs`: Any output created in the pipeline, whether an intermediary dataset or a leaf output
  - `parameters`: `params:...` or `parameters`

As an example, code that used to look like this with the `Pipeline.transform()` constructor:
```python
result = my_pipeline.transform(
    datasets={"input": "new_input", "output": "new_output", "params:x": "params:y"},
    prefix="pre",
)
```

When used with the new `pipeline()` constructor, becomes:
```python
from kedro.pipeline import pipeline

result = pipeline(
    my_pipeline,
    inputs={"input": "new_input"},
    outputs={"output": "new_output"},
    parameters={"params:x": "params:y"},
    namespace="pre",
)
```

#### Migration for decorators, color logger, transformers etc.
Since some modules were moved to other locations you need to update import paths appropriately.
You can find the list of moved files in the [`0.15.6` release notes](https://github.com/kedro-org/kedro/releases/tag/0.15.6) under the section titled `Files with a new location`.

#### Migration for CLI and KEDRO_ENV environment variable
> Note: If you haven't made significant changes to your `kedro_cli.py`, it may be easier to simply copy the updated `kedro_cli.py` `.ipython/profile_default/startup/00-kedro-init.py` and from GitHub or a newly generated project into your old project.

* We've removed `KEDRO_ENV_VAR` from `kedro.context`. To get your existing project template working, you'll need to remove all instances of `KEDRO_ENV_VAR` from your project template:
  - From the imports in `kedro_cli.py` and `.ipython/profile_default/startup/00-kedro-init.py`: `from kedro.context import KEDRO_ENV_VAR, load_context` -> `from kedro.framework.context import load_context`
  - Remove the `envvar=KEDRO_ENV_VAR` line from the click options in `run`, `jupyter_notebook` and `jupyter_lab` in `kedro_cli.py`
  - Replace `KEDRO_ENV_VAR` with `"KEDRO_ENV"` in `_build_jupyter_env`
  - Replace `context = load_context(path, env=os.getenv(KEDRO_ENV_VAR))` with `context = load_context(path)` in `.ipython/profile_default/startup/00-kedro-init.py`

 #### Migration for `kedro build-reqs`

 We have upgraded `pip-tools` which is used by `kedro build-reqs` to 5.x. This `pip-tools` version requires `pip>=20.0`. To upgrade `pip`, please refer to [their documentation](https://pip.pypa.io/en/stable/installing/#upgrading-pip).

## Thanks for supporting contributions
[@foolsgold](https://github.com/foolsgold), [Mani Sarkar](https://github.com/neomatrix369), [Priyanka Shanbhag](https://github.com/priyanka1414), [Luis Blanche](https://github.com/LuisBlanche), [Deepyaman Datta](https://github.com/deepyaman), [Antony Milne](https://github.com/AntonyMilneQB), [Panos Psimatikas](https://github.com/ppsimatikas), [Tam-Sanh Nguyen](https://github.com/tamsanh), [Tomasz Kaczmarczyk](https://github.com/TomaszKaczmarczyk), [Kody Fischer](https://github.com/Klio-Foxtrot187), [Waylon Walker](https://github.com/waylonwalker)

# 0.15.9

## Major features and improvements

## Bug fixes and other changes

* Pinned `fsspec>=0.5.1, <0.7.0` and `s3fs>=0.3.0, <0.4.1` to fix incompatibility issues with their latest release.

## Breaking changes to the API

## Thanks for supporting contributions

# 0.15.8

## Major features and improvements

## Bug fixes and other changes

* Added the additional libraries to our `requirements.txt` so `pandas.CSVDataSet` class works out of box with `pip install kedro`.
* Added `pandas` to our `extra_requires` in `setup.py`.
* Improved the error message when dependencies of a `DataSet` class are missing.

## Breaking changes to the API

## Thanks for supporting contributions

# 0.15.7

## Major features and improvements

* Added in documentation on how to contribute a custom `AbstractDataSet` implementation.

## Bug fixes and other changes

* Fixed the link to the Kedro banner image in the documentation.

## Breaking changes to the API

## Thanks for supporting contributions

# 0.15.6

## Major features and improvements
> _TL;DR_ We're launching [`kedro.extras`](https://github.com/kedro-org/kedro/tree/master/extras), the new home for our revamped series of datasets, decorators and dataset transformers. The datasets in [`kedro.extras.datasets`](https://github.com/kedro-org/kedro/tree/master/extras/datasets) use [`fsspec`](https://filesystem-spec.readthedocs.io/en/latest/) to access a variety of data stores including local file systems, network file systems, cloud object stores (including S3 and GCP), and Hadoop, read more about this [**here**](https://docs.kedro.org/en/0.15.6/04_user_guide/04_data_catalog.html#specifying-the-location-of-the-dataset). The change will allow [#178](https://github.com/kedro-org/kedro/issues/178) to happen in the next major release of Kedro.

An example of this new system can be seen below, loading the CSV `SparkDataSet` from S3:

```yaml
weather:
  type: spark.SparkDataSet  # Observe the specified type, this  affects all datasets
  filepath: s3a://your_bucket/data/01_raw/weather*  # filepath uses fsspec to indicate the file storage system
  credentials: dev_s3
  file_format: csv
```

You can also load data incrementally whenever it is dumped into a directory with the extension to [`PartionedDataSet`](https://docs.kedro.org/en/0.15.6/04_user_guide/08_advanced_io.html#partitioned-dataset), a feature that allows you to load a directory of files. The [`IncrementalDataSet`](https://docs.kedro.org/en/0.15.6/04_user_guide/08_advanced_io.html#incremental-loads-with-incrementaldataset) stores the information about the last processed partition in a `checkpoint`, read more about this feature [**here**](https://docs.kedro.org/en/0.15.6/04_user_guide/08_advanced_io.html#incremental-loads-with-incrementaldataset).

### New features

* Added `layer` attribute for datasets in `kedro.extras.datasets` to specify the name of a layer according to [data engineering convention](https://docs.kedro.org/en/0.15.6/06_resources/01_faq.html#what-is-data-engineering-convention), this feature will be passed to [`kedro-viz`](https://github.com/kedro-org/kedro-viz) in future releases.
* Enabled loading a particular version of a dataset in Jupyter Notebooks and iPython, using `catalog.load("dataset_name", version="<2019-12-13T15.08.09.255Z>")`.
* Added property `run_id` on `ProjectContext`, used for versioning using the [`Journal`](https://docs.kedro.org/en/0.15.6/04_user_guide/13_journal.html). To customise your journal `run_id` you can override the private method `_get_run_id()`.
* Added the ability to install all optional kedro dependencies via `pip install "kedro[all]"`.
* Modified the `DataCatalog`'s load order for datasets, loading order is the following:
  - `kedro.io`
  - `kedro.extras.datasets`
  - Import path, specified in `type`
* Added an optional `copy_mode` flag to `CachedDataSet` and `MemoryDataSet` to specify (`deepcopy`, `copy` or `assign`) the copy mode to use when loading and saving.

### New Datasets

| Type                             | Description                                                                                                                                      | Location                            |
| -------------------------------- | ------------------------------------------------------------------------------------------------------------------------------------------------ | ----------------------------------- |
| `dask.ParquetDataSet`            | Handles parquet datasets using Dask                                                                                                              | `kedro.extras.datasets.dask`        |
| `pickle.PickleDataSet`           | Work with Pickle files using [`fsspec`](https://filesystem-spec.readthedocs.io/en/latest/) to communicate with the underlying filesystem         | `kedro.extras.datasets.pickle`      |
| `pandas.CSVDataSet`              | Work with CSV files using [`fsspec`](https://filesystem-spec.readthedocs.io/en/latest/) to communicate with the underlying filesystem            | `kedro.extras.datasets.pandas`      |
| `pandas.TextDataSet`             | Work with text files using [`fsspec`](https://filesystem-spec.readthedocs.io/en/latest/) to communicate with the underlying filesystem           | `kedro.extras.datasets.pandas`      |
| `pandas.ExcelDataSet`            | Work with Excel files using [`fsspec`](https://filesystem-spec.readthedocs.io/en/latest/) to communicate with the underlying filesystem          | `kedro.extras.datasets.pandas`      |
| `pandas.HDFDataSet`              | Work with HDF using [`fsspec`](https://filesystem-spec.readthedocs.io/en/latest/) to communicate with the underlying filesystem                  | `kedro.extras.datasets.pandas`      |
| `yaml.YAMLDataSet`               | Work with YAML files using [`fsspec`](https://filesystem-spec.readthedocs.io/en/latest/) to communicate with the underlying filesystem           | `kedro.extras.datasets.yaml`        |
| `matplotlib.MatplotlibWriter`    | Save with Matplotlib images using [`fsspec`](https://filesystem-spec.readthedocs.io/en/latest/) to communicate with the underlying filesystem    | `kedro.extras.datasets.matplotlib`  |
| `networkx.NetworkXDataSet`       | Work with NetworkX files using [`fsspec`](https://filesystem-spec.readthedocs.io/en/latest/) to communicate with the underlying filesystem       | `kedro.extras.datasets.networkx`    |
| `biosequence.BioSequenceDataSet` | Work with bio-sequence objects using [`fsspec`](https://filesystem-spec.readthedocs.io/en/latest/) to communicate with the underlying filesystem | `kedro.extras.datasets.biosequence` |
| `pandas.GBQTableDataSet`         | Work with Google BigQuery                                                                                                                        | `kedro.extras.datasets.pandas`      |
| `pandas.FeatherDataSet`          | Work with feather files using [`fsspec`](https://filesystem-spec.readthedocs.io/en/latest/) to communicate with the underlying filesystem        | `kedro.extras.datasets.pandas`      |
| `IncrementalDataSet`             | Inherit from `PartitionedDataSet` and remembers the last processed partition                                                                     | `kedro.io`                          |

### Files with a new location

| Type                                                                 | New Location                                 |
| -------------------------------------------------------------------- | -------------------------------------------- |
| `JSONDataSet`                                                        | `kedro.extras.datasets.pandas`               |
| `CSVBlobDataSet`                                                     | `kedro.extras.datasets.pandas`               |
| `JSONBlobDataSet`                                                    | `kedro.extras.datasets.pandas`               |
| `SQLTableDataSet`                                                    | `kedro.extras.datasets.pandas`               |
| `SQLQueryDataSet`                                                    | `kedro.extras.datasets.pandas`               |
| `SparkDataSet`                                                       | `kedro.extras.datasets.spark`                |
| `SparkHiveDataSet`                                                   | `kedro.extras.datasets.spark`                |
| `SparkJDBCDataSet`                                                   | `kedro.extras.datasets.spark`                |
| `kedro/contrib/decorators/retry.py`                                  | `kedro/extras/decorators/retry_node.py`      |
| `kedro/contrib/decorators/memory_profiler.py`                        | `kedro/extras/decorators/memory_profiler.py` |
| `kedro/contrib/io/transformers/transformers.py`                      | `kedro/extras/transformers/time_profiler.py` |
| `kedro/contrib/colors/logging/color_logger.py`                       | `kedro/extras/logging/color_logger.py`       |
| `extras/ipython_loader.py`                                           | `tools/ipython/ipython_loader.py`            |
| `kedro/contrib/io/cached/cached_dataset.py`                          | `kedro/io/cached_dataset.py`                 |
| `kedro/contrib/io/catalog_with_default/data_catalog_with_default.py` | `kedro/io/data_catalog_with_default.py`      |
| `kedro/contrib/config/templated_config.py`                           | `kedro/config/templated_config.py`           |

## Upcoming deprecations

| Category                  | Type                                                           |
| ------------------------- | -------------------------------------------------------------- |
| **Datasets**              | `BioSequenceLocalDataSet`                                      |
|                           | `CSVGCSDataSet`                                                |
|                           | `CSVHTTPDataSet`                                               |
|                           | `CSVLocalDataSet`                                              |
|                           | `CSVS3DataSet`                                                 |
|                           | `ExcelLocalDataSet`                                            |
|                           | `FeatherLocalDataSet`                                          |
|                           | `JSONGCSDataSet`                                               |
|                           | `JSONLocalDataSet`                                             |
|                           | `HDFLocalDataSet`                                              |
|                           | `HDFS3DataSet`                                                 |
|                           | `kedro.contrib.io.cached.CachedDataSet`                        |
|                           | `kedro.contrib.io.catalog_with_default.DataCatalogWithDefault` |
|                           | `MatplotlibLocalWriter`                                        |
|                           | `MatplotlibS3Writer`                                           |
|                           | `NetworkXLocalDataSet`                                         |
|                           | `ParquetGCSDataSet`                                            |
|                           | `ParquetLocalDataSet`                                          |
|                           | `ParquetS3DataSet`                                             |
|                           | `PickleLocalDataSet`                                           |
|                           | `PickleS3DataSet`                                              |
|                           | `TextLocalDataSet`                                             |
|                           | `YAMLLocalDataSet`                                             |
| **Decorators**            | `kedro.contrib.decorators.memory_profiler`                     |
|                           | `kedro.contrib.decorators.retry`                               |
|                           | `kedro.contrib.decorators.pyspark.spark_to_pandas`             |
|                           | `kedro.contrib.decorators.pyspark.pandas_to_spark`             |
| **Transformers**          | `kedro.contrib.io.transformers.transformers`                   |
| **Configuration Loaders** | `kedro.contrib.config.TemplatedConfigLoader`                   |

## Bug fixes and other changes
* Added the option to set/overwrite params in `config.yaml` using YAML dict style instead of string CLI formatting only.
* Kedro CLI arguments `--node` and `--tag` support comma-separated values, alternative methods will be deprecated in future releases.
* Fixed a bug in the `invalidate_cache` method of `ParquetGCSDataSet` and `CSVGCSDataSet`.
* `--load-version` now won't break if version value contains a colon.
* Enabled running `node`s with duplicate inputs.
* Improved error message when empty credentials are passed into `SparkJDBCDataSet`.
* Fixed bug that caused an empty project to fail unexpectedly with ImportError in `template/.../pipeline.py`.
* Fixed bug related to saving dataframe with categorical variables in table mode using `HDFS3DataSet`.
* Fixed bug that caused unexpected behavior when using `from_nodes` and `to_nodes` in pipelines using transcoding.
* Credentials nested in the dataset config are now also resolved correctly.
* Bumped minimum required pandas version to 0.24.0 to make use of `pandas.DataFrame.to_numpy` (recommended alternative to `pandas.DataFrame.values`).
* Docs improvements.
* `Pipeline.transform` skips modifying node inputs/outputs containing `params:` or `parameters` keywords.
* Support for `dataset_credentials` key in the credentials for `PartitionedDataSet` is now deprecated. The dataset credentials should be specified explicitly inside the dataset config.
* Datasets can have a new `confirm` function which is called after a successful node function execution if the node contains `confirms` argument with such dataset name.
* Make the resume prompt on pipeline run failure use `--from-nodes` instead of `--from-inputs` to avoid unnecessarily re-running nodes that had already executed.
* When closed, Jupyter notebook kernels are automatically terminated after 30 seconds of inactivity by default. Use `--idle-timeout` option to update it.
* Added `kedro-viz` to the Kedro project template `requirements.txt` file.
* Removed the `results` and `references` folder from the project template.
* Updated contribution process in `CONTRIBUTING.md`.

## Breaking changes to the API
* Existing `MatplotlibWriter` dataset in `contrib` was renamed to `MatplotlibLocalWriter`.
* `kedro/contrib/io/matplotlib/matplotlib_writer.py` was renamed to `kedro/contrib/io/matplotlib/matplotlib_local_writer.py`.
* `kedro.contrib.io.bioinformatics.sequence_dataset.py` was renamed to `kedro.contrib.io.bioinformatics.biosequence_local_dataset.py`.

## Thanks for supporting contributions
[Andrii Ivaniuk](https://github.com/andrii-ivaniuk), [Jonas Kemper](https://github.com/jonasrk), [Yuhao Zhu](https://github.com/yhzqb), [Balazs Konig](https://github.com/BalazsKonigQB), [Pedro Abreu](https://github.com/PedroAbreuQB), [Tam-Sanh Nguyen](https://github.com/tamsanh), [Peter Zhao](https://github.com/zxpeter), [Deepyaman Datta](https://github.com/deepyaman), [Florian Roessler](https://github.com/fdroessler/), [Miguel Rodriguez Gutierrez](https://github.com/MigQ2)

# 0.15.5

## Major features and improvements
* New CLI commands and command flags:
  - Load multiple `kedro run` CLI flags from a configuration file with the `--config` flag (e.g. `kedro run --config run_config.yml`)
  - Run parametrised pipeline runs with the `--params` flag (e.g. `kedro run --params param1:value1,param2:value2`).
  - Lint your project code using the `kedro lint` command, your project is linted with [`black`](https://github.com/psf/black) (Python 3.6+), [`flake8`](https://gitlab.com/pycqa/flake8) and [`isort`](https://github.com/PyCQA/isort).
* Load specific environments with Jupyter notebooks using `KEDRO_ENV` which will globally set `run`, `jupyter notebook` and `jupyter lab` commands using environment variables.
* Added the following datasets:
  - `CSVGCSDataSet` dataset in `contrib` for working with CSV files in Google Cloud Storage.
  - `ParquetGCSDataSet` dataset in `contrib` for working with Parquet files in Google Cloud Storage.
  - `JSONGCSDataSet` dataset in `contrib` for working with JSON files in Google Cloud Storage.
  - `MatplotlibS3Writer` dataset in `contrib` for saving Matplotlib images to S3.
  - `PartitionedDataSet` for working with datasets split across multiple files.
  - `JSONDataSet` dataset for working with JSON files that uses [`fsspec`](https://filesystem-spec.readthedocs.io/en/latest/) to communicate with the underlying filesystem. It doesn't support `http(s)` protocol for now.
* Added `s3fs_args` to all S3 datasets.
* Pipelines can be deducted with `pipeline1 - pipeline2`.

## Bug fixes and other changes
* `ParallelRunner` now works with `SparkDataSet`.
* Allowed the use of nulls in `parameters.yml`.
* Fixed an issue where `%reload_kedro` wasn't reloading all user modules.
* Fixed `pandas_to_spark` and `spark_to_pandas` decorators to work with functions with kwargs.
* Fixed a bug where `kedro jupyter notebook` and `kedro jupyter lab` would run a different Jupyter installation to the one in the local environment.
* Implemented Databricks-compatible dataset versioning for `SparkDataSet`.
* Fixed a bug where `kedro package` would fail in certain situations where `kedro build-reqs` was used to generate `requirements.txt`.
* Made `bucket_name` argument optional for the following datasets: `CSVS3DataSet`, `HDFS3DataSet`, `PickleS3DataSet`, `contrib.io.parquet.ParquetS3DataSet`, `contrib.io.gcs.JSONGCSDataSet` - bucket name can now be included into the filepath along with the filesystem protocol (e.g. `s3://bucket-name/path/to/key.csv`).
* Documentation improvements and fixes.

## Breaking changes to the API
* Renamed entry point for running pip-installed projects to `run_package()` instead of `main()` in `src/<package>/run.py`.
* `bucket_name` key has been removed from the string representation of the following datasets: `CSVS3DataSet`, `HDFS3DataSet`, `PickleS3DataSet`, `contrib.io.parquet.ParquetS3DataSet`, `contrib.io.gcs.JSONGCSDataSet`.
* Moved the `mem_profiler` decorator to `contrib` and separated the `contrib` decorators so that dependencies are modular. You may need to update your import paths, for example the pyspark decorators should be imported as `from kedro.contrib.decorators.pyspark import <pyspark_decorator>` instead of `from kedro.contrib.decorators import <pyspark_decorator>`.

## Thanks for supporting contributions
[Sheldon Tsen](https://github.com/sheldontsen-qb), [@roumail](https://github.com/roumail), [Karlson Lee](https://github.com/i25959341), [Waylon Walker](https://github.com/WaylonWalker), [Deepyaman Datta](https://github.com/deepyaman), [Giovanni](https://github.com/plauto), [Zain Patel](https://github.com/mzjp2)

# 0.15.4

## Major features and improvements
* `kedro jupyter` now gives the default kernel a sensible name.
* `Pipeline.name` has been deprecated in favour of `Pipeline.tags`.
* Reuse pipelines within a Kedro project using `Pipeline.transform`, it simplifies dataset and node renaming.
* Added Jupyter Notebook line magic (`%run_viz`) to run `kedro viz` in a Notebook cell (requires [`kedro-viz`](https://github.com/kedro-org/kedro-viz) version 3.0.0 or later).
* Added the following datasets:
  - `NetworkXLocalDataSet` in `kedro.contrib.io.networkx` to load and save local graphs (JSON format) via NetworkX. (by [@josephhaaga](https://github.com/josephhaaga))
  - `SparkHiveDataSet` in `kedro.contrib.io.pyspark.SparkHiveDataSet` allowing usage of Spark and insert/upsert on non-transactional Hive tables.
* `kedro.contrib.config.TemplatedConfigLoader` now supports name/dict key templating and default values.

## Bug fixes and other changes
* `get_last_load_version()` method for versioned datasets now returns exact last load version if the dataset has been loaded at least once and `None` otherwise.
* Fixed a bug in `_exists` method for versioned `SparkDataSet`.
* Enabled the customisation of the ExcelWriter in `ExcelLocalDataSet` by specifying options under `writer` key in `save_args`.
* Fixed a bug in IPython startup script, attempting to load context from the incorrect location.
* Removed capping the length of a dataset's string representation.
* Fixed `kedro install` command failing on Windows if `src/requirements.txt` contains a different version of Kedro.
* Enabled passing a single tag into a node or a pipeline without having to wrap it in a list (i.e. `tags="my_tag"`).

## Breaking changes to the API
* Removed `_check_paths_consistency()` method from `AbstractVersionedDataSet`. Version consistency check is now done in `AbstractVersionedDataSet.save()`. Custom versioned datasets should modify `save()` method implementation accordingly.

## Thanks for supporting contributions
[Joseph Haaga](https://github.com/josephhaaga), [Deepyaman Datta](https://github.com/deepyaman), [Joost Duisters](https://github.com/JoostDuisters), [Zain Patel](https://github.com/mzjp2), [Tom Vigrass](https://github.com/tomvigrass)

# 0.15.3

## Bug Fixes and other changes
* Narrowed the requirements for `PyTables` so that we maintain support for Python 3.5.

# 0.15.2

## Major features and improvements
* Added `--load-version`, a `kedro run` argument that allows you run the pipeline with a particular load version of a dataset.
* Support for modular pipelines in `src/`, break the pipeline into isolated parts with reusability in mind.
* Support for multiple pipelines, an ability to have multiple entry point pipelines and choose one with `kedro run --pipeline NAME`.
* Added a `MatplotlibWriter` dataset in `contrib` for saving Matplotlib images.
* An ability to template/parameterize configuration files with `kedro.contrib.config.TemplatedConfigLoader`.
* Parameters are exposed as a context property for ease of access in iPython / Jupyter Notebooks with `context.params`.
* Added `max_workers` parameter for ``ParallelRunner``.

## Bug fixes and other changes
* Users will override the `_get_pipeline` abstract method in `ProjectContext(KedroContext)` in `run.py` rather than the `pipeline` abstract property. The `pipeline` property is not abstract anymore.
* Improved an error message when versioned local dataset is saved and unversioned path already exists.
* Added `catalog` global variable to `00-kedro-init.py`, allowing you to load datasets with `catalog.load()`.
* Enabled tuples to be returned from a node.
* Disallowed the ``ConfigLoader`` loading the same file more than once, and deduplicated the `conf_paths` passed in.
* Added a `--open` flag to `kedro build-docs` that opens the documentation on build.
* Updated the ``Pipeline`` representation to include name of the pipeline, also making it readable as a context property.
* `kedro.contrib.io.pyspark.SparkDataSet` and `kedro.contrib.io.azure.CSVBlobDataSet` now support versioning.

## Breaking changes to the API
* `KedroContext.run()` no longer accepts `catalog` and `pipeline` arguments.
* `node.inputs` now returns the node's inputs in the order required to bind them properly to the node's function.

## Thanks for supporting contributions
[Deepyaman Datta](https://github.com/deepyaman), [Luciano Issoe](https://github.com/Lucianois), [Joost Duisters](https://github.com/JoostDuisters), [Zain Patel](https://github.com/mzjp2), [William Ashford](https://github.com/williamashfordQB), [Karlson Lee](https://github.com/i25959341)

# 0.15.1

## Major features and improvements
* Extended `versioning` support to cover the tracking of environment setup, code and datasets.
* Added the following datasets:
  - `FeatherLocalDataSet` in `contrib` for usage with pandas. (by [@mdomarsaleem](https://github.com/mdomarsaleem))
* Added `get_last_load_version` and `get_last_save_version` to `AbstractVersionedDataSet`.
* Implemented `__call__` method on `Node` to allow for users to execute `my_node(input1=1, input2=2)` as an alternative to `my_node.run(dict(input1=1, input2=2))`.
* Added new `--from-inputs` run argument.

## Bug fixes and other changes
* Fixed a bug in `load_context()` not loading context in non-Kedro Jupyter Notebooks.
* Fixed a bug in `ConfigLoader.get()` not listing nested files for `**`-ending glob patterns.
* Fixed a logging config error in Jupyter Notebook.
* Updated documentation in `03_configuration` regarding how to modify the configuration path.
* Documented the architecture of Kedro showing how we think about library, project and framework components.
* `extras/kedro_project_loader.py` renamed to `extras/ipython_loader.py` and now runs any IPython startup scripts without relying on the Kedro project structure.
* Fixed TypeError when validating partial function's signature.
* After a node failure during a pipeline run, a resume command will be suggested in the logs. This command will not work if the required inputs are MemoryDataSets.

## Breaking changes to the API

## Thanks for supporting contributions
[Omar Saleem](https://github.com/mdomarsaleem), [Mariana Silva](https://github.com/marianansilva), [Anil Choudhary](https://github.com/aniryou), [Craig](https://github.com/cfranklin11)

# 0.15.0

## Major features and improvements
* Added `KedroContext` base class which holds the configuration and Kedro's main functionality (catalog, pipeline, config, runner).
* Added a new CLI command `kedro jupyter convert` to facilitate converting Jupyter Notebook cells into Kedro nodes.
* Added support for `pip-compile` and new Kedro command `kedro build-reqs` that generates `requirements.txt` based on `requirements.in`.
* Running `kedro install` will install packages to conda environment if `src/environment.yml` exists in your project.
* Added a new `--node` flag to `kedro run`, allowing users to run only the nodes with the specified names.
* Added new `--from-nodes` and `--to-nodes` run arguments, allowing users to run a range of nodes from the pipeline.
* Added prefix `params:` to the parameters specified in `parameters.yml` which allows users to differentiate between their different parameter node inputs and outputs.
* Jupyter Lab/Notebook now starts with only one kernel by default.
* Added the following datasets:
  -  `CSVHTTPDataSet` to load CSV using HTTP(s) links.
  - `JSONBlobDataSet` to load json (-delimited) files from Azure Blob Storage.
  - `ParquetS3DataSet` in `contrib` for usage with pandas. (by [@mmchougule](https://github.com/mmchougule))
  - `CachedDataSet` in `contrib` which will cache data in memory to avoid io/network operations. It will clear the cache once a dataset is no longer needed by a pipeline. (by [@tsanikgr](https://github.com/tsanikgr))
  - `YAMLLocalDataSet` in `contrib` to load and save local YAML files. (by [@Minyus](https://github.com/Minyus))

## Bug fixes and other changes
* Documentation improvements including instructions on how to initialise a Spark session using YAML configuration.
* `anyconfig` default log level changed from `INFO` to `WARNING`.
* Added information on installed plugins to `kedro info`.
* Added style sheets for project documentation, so the output of `kedro build-docs` will resemble the style of `kedro docs`.

## Breaking changes to the API
* Simplified the Kedro template in `run.py` with the introduction of `KedroContext` class.
* Merged `FilepathVersionMixIn` and `S3VersionMixIn` under one abstract class `AbstractVersionedDataSet` which extends`AbstractDataSet`.
* `name` changed to be a keyword-only argument for `Pipeline`.
* `CSVLocalDataSet` no longer supports URLs. `CSVHTTPDataSet` supports URLs.

### Migration guide from Kedro 0.14.* to Kedro 0.15.0
#### Migration for Kedro project template
This guide assumes that:
  * The framework specific code has not been altered significantly
  * Your project specific code is stored in the dedicated python package under `src/`.

The breaking changes were introduced in the following project template files:
- `<project-name>/.ipython/profile_default/startup/00-kedro-init.py`
- `<project-name>/kedro_cli.py`
- `<project-name>/src/tests/test_run.py`
- `<project-name>/src/<python_package>/run.py`
- `<project-name>/.kedro.yml` (new file)

The easiest way to migrate your project from Kedro 0.14.* to Kedro 0.15.0 is to create a new project (by using `kedro new`) and move code and files bit by bit as suggested in the detailed guide below:

1. Create a new project with the same name by running `kedro new`

2. Copy the following folders to the new project:
 - `results/`
 - `references/`
 - `notebooks/`
 - `logs/`
 - `data/`
 - `conf/`

3. If you customised your `src/<package>/run.py`, make sure you apply the same customisations to `src/<package>/run.py`
 - If you customised `get_config()`, you can override `config_loader` property in `ProjectContext` derived class
 - If you customised `create_catalog()`, you can override `catalog()` property in `ProjectContext` derived class
 - If you customised `run()`, you can override `run()` method in `ProjectContext` derived class
 - If you customised default `env`, you can override it in `ProjectContext` derived class or pass it at construction. By default, `env` is `local`.
 - If you customised default `root_conf`, you can override `CONF_ROOT` attribute in `ProjectContext` derived class. By default, `KedroContext` base class has `CONF_ROOT` attribute set to `conf`.

4. The following syntax changes are introduced in ipython or Jupyter notebook/labs:
 - `proj_dir` -> `context.project_path`
 - `proj_name` -> `context.project_name`
 - `conf` -> `context.config_loader`.
 - `io` -> `context.catalog` (e.g., `io.load()` -> `context.catalog.load()`)

5. If you customised your `kedro_cli.py`, you need to apply the same customisations to your `kedro_cli.py` in the new project.

6. Copy the contents of the old project's `src/requirements.txt` into the new project's `src/requirements.in` and, from the project root directory, run the `kedro build-reqs` command in your terminal window.

#### Migration for versioning custom dataset classes

If you defined any custom dataset classes which support versioning in your project, you need to apply the following changes:

1. Make sure your dataset inherits from `AbstractVersionedDataSet` only.
2. Call `super().__init__()` with the appropriate arguments in the dataset's `__init__`. If storing on local filesystem, providing the filepath and the version is enough. Otherwise, you should also pass in an `exists_function` and a `glob_function` that emulate `exists` and `glob` in a different filesystem (see `CSVS3DataSet` as an example).
3. Remove setting of the `_filepath` and `_version` attributes in the dataset's `__init__`, as this is taken care of in the base abstract class.
4. Any calls to `_get_load_path` and `_get_save_path` methods should take no arguments.
5. Ensure you convert the output of `_get_load_path` and `_get_save_path` appropriately, as these now return [`PurePath`s](https://docs.python.org/3/library/pathlib.html#pure-paths) instead of strings.
6. Make sure `_check_paths_consistency` is called with [`PurePath`s](https://docs.python.org/3/library/pathlib.html#pure-paths) as input arguments, instead of strings.

These steps should have brought your project to Kedro 0.15.0. There might be some more minor tweaks needed as every project is unique, but now you have a pretty solid base to work with. If you run into any problems, please consult the [Kedro documentation](https://docs.kedro.org).

## Thanks for supporting contributions
[Dmitry Vukolov](https://github.com/dvukolov), [Jo Stichbury](https://github.com/stichbury), [Angus Williams](https://github.com/awqb), [Deepyaman Datta](https://github.com/deepyaman), [Mayur Chougule](https://github.com/mmchougule), [Marat Kopytjuk](https://github.com/kopytjuk), [Evan Miller](https://github.com/evanmiller29), [Yusuke Minami](https://github.com/Minyus)

# 0.14.3

## Major features and improvements
* Tab completion for catalog datasets in `ipython` or `jupyter` sessions. (Thank you [@datajoely](https://github.com/datajoely) and [@WaylonWalker](https://github.com/WaylonWalker))
* Added support for transcoding, an ability to decouple loading/saving mechanisms of a dataset from its storage location, denoted by adding '@' to the dataset name.
* Datasets have a new `release` function that instructs them to free any cached data. The runners will call this when the dataset is no longer needed downstream.

## Bug fixes and other changes
* Add support for pipeline nodes made up from partial functions.
* Expand user home directory `~` for TextLocalDataSet (see issue #19).
* Add a `short_name` property to `Node`s for a display-friendly (but not necessarily unique) name.
* Add Kedro project loader for IPython: `extras/kedro_project_loader.py`.
* Fix source file encoding issues with Python 3.5 on Windows.
* Fix local project source not having priority over the same source installed as a package, leading to local updates not being recognised.

## Breaking changes to the API
* Remove the max_loads argument from the `MemoryDataSet` constructor and from the `AbstractRunner.create_default_data_set` method.

## Thanks for supporting contributions
[Joel Schwarzmann](https://github.com/datajoely), [Alex Kalmikov](https://github.com/kalexqb)

# 0.14.2

## Major features and improvements
* Added Data Set transformer support in the form of AbstractTransformer and DataCatalog.add_transformer.

## Breaking changes to the API
* Merged the `ExistsMixin` into `AbstractDataSet`.
* `Pipeline.node_dependencies` returns a dictionary keyed by node, with sets of parent nodes as values; `Pipeline` and `ParallelRunner` were refactored to make use of this for topological sort for node dependency resolution and running pipelines respectively.
* `Pipeline.grouped_nodes` returns a list of sets, rather than a list of lists.

## Thanks for supporting contributions

[Darren Gallagher](https://github.com/dazzag24), [Zain Patel](https://github.com/mzjp2)

# 0.14.1

## Major features and improvements
* New I/O module `HDFS3DataSet`.

## Bug fixes and other changes
* Improved API docs.
* Template `run.py` will throw a warning instead of error if `credentials.yml`
  is not present.

## Breaking changes to the API
None


# 0.14.0

The initial release of Kedro.


## Thanks for supporting contributions

Jo Stichbury, Aris Valtazanos, Fabian Peters, Guilherme Braccialli, Joel Schwarzmann, Miguel Beltre, Mohammed ElNabawy, Deepyaman Datta, Shubham Agrawal, Oleg Andreyev, Mayur Chougule, William Ashford, Ed Cannon, Nikhilesh Nukala, Sean Bailey, Vikram Tegginamath, Thomas Huijskens, Musa Bilal

We are also grateful to everyone who advised and supported us, filed issues or helped resolve them, asked and answered questions and were part of inspiring discussions.<|MERGE_RESOLUTION|>--- conflicted
+++ resolved
@@ -13,12 +13,9 @@
 ## Bug fixes and other changes
 * Added a new field `add-ons` to `pyproject.toml` when a project is created.
 * Reduced `spaceflights` data to minimise waiting times during tutorial execution.
-<<<<<<< HEAD
-* Accepted path-like filepaths more broadly for datasets.
-=======
 * Added validation to node tags to be consistent with node names.
 * Removed `pip-tools` as a dependency.
->>>>>>> 01e69297
+* Accepted path-like filepaths more broadly for datasets.
 
 ## Breaking changes to the API
 * Renamed the `data_sets` argument and the `_data_sets` attribute in `Catalog` and their references to `datasets` and `_datasets` respectively.
