--- conflicted
+++ resolved
@@ -24,22 +24,15 @@
 * Fixed broken versioning for Windows paths.
 * Fixed `DataSet` string representation for falsy values.
 * Improved the error message when duplicate nodes are passed to the `Pipeline` initializer.
-<<<<<<< HEAD
-* Added a `json` parameter to `APIDataSet` for the convenience of generating requests with JSON bodies.
-=======
 * Fixed a bug where `kedro docs` would fail because the built docs were located in a different directory.
 * Fixed a bug where `ParallelRunner` would fail on Windows machines whose reported CPU count exceeded 61.
 * Fixed an issue with saving TensorFlow model to `h5` file on Windows.
->>>>>>> 6a9201a5
-
-## Breaking changes to the API
-
-## Thanks for supporting contributions
-<<<<<<< HEAD
-[Deepyaman Datta](https://github.com/deepyaman), [DataEngineerOne](http://youtube.com/DataEngineerOne)
-=======
-[Deepyaman Datta](https://github.com/deepyaman), [Tam-Sanh Nguyen](https://github.com/tamsanh)
->>>>>>> 6a9201a5
+* Added a `json` parameter to `APIDataSet` for the convenience of generating requests with JSON bodies.
+
+## Breaking changes to the API
+
+## Thanks for supporting contributions
+[Deepyaman Datta](https://github.com/deepyaman), [Tam-Sanh Nguyen](https://github.com/tamsanh), [DataEngineerOne](http://youtube.com/DataEngineerOne)
 
 # Release 0.16.2
 
