--- conflicted
+++ resolved
@@ -33,11 +33,8 @@
 * The session store no longer fails if a username cannot be found with `getpass.getuser`.
 
 ## Minor breaking changes to the API
-<<<<<<< HEAD
-* The module `kedro.config.default_logger` no longer exists.
-=======
 * The module `kedro.config.default_logger` no longer exists; default logging configuration is now set automatically through `kedro.framework.project.LOGGING`. Unless you explicitly import `kedro.config.default_logger` you do not need to make any changes.
->>>>>>> bcd59a5d
+
 
 ## Upcoming deprecations for Kedro 0.19.0
 * `kedro.extras.ColorHandler` will be removed in 0.19.0.
