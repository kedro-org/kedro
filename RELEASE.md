--- conflicted
+++ resolved
@@ -16,10 +16,7 @@
 * Remove lowercase transformation in regex validation.
 * Moved `kedro-catalog` JSON schema to `kedro-datasets`.
 * Updated `Partitioned dataset lazy saving` docs page.
-<<<<<<< HEAD
-=======
 * Fixed `KedroDataCatalog` mutation after pipeline run.
->>>>>>> a098829a
 * Made `KedroDataCatalog._datasets` compatible with `DataCatalog._datasets`.
 
 ## Breaking changes to the API
