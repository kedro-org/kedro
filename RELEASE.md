# Release 0.15.0

## Major features and improvements
* Added a new CLI command `kedro jupyter convert` to facilitate converting Jupyter notebook cells into Kedro nodes.
* Added `KedroContext` base class which holds the configuration and Kedro's main functionality (catalog, pipeline, config).
<<<<<<< HEAD
* Added a new I/O module `ParquetS3DataSet` in `contrib` for usage with Pandas. (by [@mmchougule](https://github.com/mmchougule)) 
* Added a new I/O module `FeatherLocalDataSet` in `contrib` for usage with Pandas. (by [@mdomarsaleem](https://github.com/mdomarsaleem)) 
=======
* Added a new I/O module `ParquetS3DataSet` in `contrib` for usage with Pandas. (by [@mmchougule](https://github.com/mmchougule))
* Added a new `--node` flag to `kedro run`, allowing users to run only the nodes with the specified names.
>>>>>>> 95a0239f

## Bug fixes and other changes
* Documentation improvements.
* `anyconfig` default log level changed from `INFO` to `WARNING`.
* Added information on installed plugins to `kedro info`.
* Added style sheets for project documentation, so the output of `kedro build-docs` will resemble the style of `kedro docs`.

## Breaking changes to the API
* Simplified the Kedro template in `run.py` with the introduction of `KedroContext` class.
* Merged `FilepathVersionMixIn` and `S3VersionMixIn` under one abstract class `AbstractVersionedDataSet` which extends`AbstractDataSet`.
* `name` changed to be a keyword-only argument for `Pipeline`.

#### Migration guide from Kedro 0.14.* to Kedro 0.15.0
##### Migration for Kedro project template
This guide assumes that:
  * The framework specific code has not been altered significantly
  * Your project specific code is stored in the dedicated python package under `src/`.

The breaking changes were introduced in the following project template files:
- `<project-name>/.ipython/profile_default/startup/00-kedro-init.py`
- `<project-name>/kedro_cli.py`
- `<project-name>/src/tests/test_run.py`
- `<project-name>/src/<package-name>/run.py`

The easiest way to migrate your project from Kedro 0.14.* to Kedro 0.15.0 is to create a new project (by using `kedro new`) and move code and files bit by bit as suggested in the detailed guide below:

1. Create a new project with the same name by running `kedro new`

2. Copy the following folders to the new project:
 - `results/`
 - `references/`
 - `notebooks/`
 - `logs/`
 - `data/`
 - `conf/`

3. If you customised your `src/<package>/run.py`, make sure you apply the same customisations to `src/<package>/run.py`
 - If you customised `get_config()`, you can override `_create_config()` method in `ProjectContext` derived class
 - If you customised `create_catalog()`, you can override `_create_catalog()` method in `ProjectContext` derived class
 - If you customised `run()`, you can override `run()` method in `ProjectContext` derived class
 - If you customised default `env`, you can override it in `ProjectContext` derived class or pass it at construction. By default, `env` is `local`.
 - If you customised default `root_conf`, you can override `CONF_ROOT` attribute in `ProjectContext` derived class. By default, `KedroContext` base class has `CONF_ROOT` attribute set to `conf`.

4. The following syntax changes are introduced in ipython or Jupyter notebook/labs:
 - `proj_dir` -> `context.project_path`
 - `proj_name` -> `context.project_name`
 - `conf` -> `context.config_loader`.
 - `io` -> `context.catalog` (e.g., `io.load()` -> `context.catalog.load()`)

5. If you customised your `kedro_cli.py`, you need to apply the same customisations to your `kedro_cli.py` in the new project.

##### Migration for versioning custom dataset classes

If you defined any custom dataset classes which support versioning in your project, you need to apply the following changes:

1. Make sure your dataset inherits from `AbstractVersionedDataSet` only.
2. Call `super().__init__()` with the appropriate arguments in the dataset's `__init__`. If storing on local filesystem, providing the filepath and the version is enough. Otherwise, you should also pass in an `exists_function` and a `glob_function` that emulate `exists` and `glob` in a different filesystem (see `CSVS3DataSet` as an example).
3. Remove setting of the `_filepath` and `_version` attributes in the dataset's `__init__`, as this is taken care of in the base abstract class.
4. Any calls to `_get_load_path` and `_get_save_path` methods should take no arguments.
5. Ensure you convert the output of `_get_load_path` and `_get_save_path` appropriately, as these now return [`PurePath`s](https://docs.python.org/3/library/pathlib.html#pure-paths) instead of strings.
6. Make sure `_check_paths_consistency` is called with [`PurePath`s](https://docs.python.org/3/library/pathlib.html#pure-paths) as input arguments, instead of strings.

These steps should have brought your project to Kedro 0.15.0. There might be some more minor tweaks needed as every project is unique, but now you have a pretty solid base to work with. If you run into any problems, please consult the [Kedro documentation](https://kedro.readthedocs.io).

## Thanks for supporting contributions
[Dmitry Vukolov](https://github.com/dvukolov), [Jo Stichbury](https://github.com/stichbury), [Angus Williams](https://github.com/awqb), [Deepyaman Datta](https://github.com/deepyaman), [Mayur Chougule](https://github.com/mmchougule)

# Release 0.14.3

## Major features and improvements
* Tab completion for catalog datasets in `ipython` or `jupyter` sessions. (Thank you [@datajoely](https://github.com/datajoely) and [@WaylonWalker](https://github.com/WaylonWalker))
* Added support for transcoding, an ability to decouple loading/saving mechanisms of a dataset from its storage location, denoted by adding '@' to the dataset name.
* Datasets have a new `release` function that instructs them to free any cached data. The runners will call this when the dataset is no longer needed downstream.

## Bug fixes and other changes
* Add support for pipeline nodes made up from partial functions.
* Expand user home directory `~` for TextLocalDataSet (see issue #19).
* Add a `short_name` property to `Node`s for a display-friendly (but not necessarily unique) name.
* Add Kedro project loader for IPython: `extras/kedro_project_loader.py`.
* Fix source file encoding issues with Python 3.5 on Windows.
* Fix local project source not having priority over the same source installed as a package, leading to local updates not being recognised.

## Breaking changes to the API
* Remove the max_loads argument from the `MemoryDataSet` constructor and from the `AbstractRunner.create_default_data_set` method.

## Thanks for supporting contributions
[Joel Schwarzmann](https://github.com/datajoely), [Alex Kalmikov](https://github.com/kalexqb)

# Release 0.14.2

## Major features and improvements
* Added Data Set transformer support in the form of AbstractTransformer and DataCatalog.add_transformer.

## Breaking changes to the API
* Merged the `ExistsMixin` into `AbstractDataSet`.
* `Pipeline.node_dependencies` returns a dictionary keyed by node, with sets of parent nodes as values; `Pipeline` and `ParallelRunner` were refactored to make use of this for topological sort for node dependency resolution and running pipelines respectively.
* `Pipeline.grouped_nodes` returns a list of sets, rather than a list of lists.

## Thanks for supporting contributions

[Darren Gallagher](https://github.com/dazzag24), [Zain Patel](https://github.com/mzjp2)

# Release 0.14.1

## Major features and improvements
* New I/O module `HDFS3DataSet`.

## Bug fixes and other changes
* Improved API docs.
* Template `run.py` will throw a warning instead of error if `credentials.yml`
  is not present.

## Breaking changes to the API
None


# Release 0.14.0:

The initial release of Kedro.

## Thanks to our main contributors

[Nikolaos Tsaousis](https://github.com/tsanikgr), [Ivan Danov](https://github.com/idanov), [Dmitrii Deriabin](https://github.com/DmitryDeryabin), [Gordon Wrigley](https://github.com/tolomea), [Yetunde Dada](https://github.com/yetudada), [Nasef Khan](https://github.com/nakhan98), [Kiyohito Kunii](https://github.com/921kiyo), [Nikolaos Kaltsas](https://github.com/nikos-kal), [Meisam Emamjome](https://github.com/misamae), [Peteris Erins](https://github.com/Pet3ris), [Lorena Balan](https://github.com/lorenabalan), [Richard Westenra](https://github.com/richardwestenra)

## Thanks for supporting contributions

Jo Stichbury, Aris Valtazanos, Fabian Peters, Guilherme Braccialli, Joel Schwarzmann, Miguel Beltre, Mohammed ElNabawy, Deepyaman Datta, Shubham Agrawal, Oleg Andreyev, Mayur Chougule, William Ashford, Ed Cannon, Nikhilesh Nukala, Sean Bailey, Vikram Tegginamath, Thomas Huijskens, Musa Bilal

We are also grateful to everyone who advised and supported us, filed issues or helped resolve them, asked and answered questions and were part of inspiring discussions.<|MERGE_RESOLUTION|>--- conflicted
+++ resolved
@@ -3,13 +3,9 @@
 ## Major features and improvements
 * Added a new CLI command `kedro jupyter convert` to facilitate converting Jupyter notebook cells into Kedro nodes.
 * Added `KedroContext` base class which holds the configuration and Kedro's main functionality (catalog, pipeline, config).
-<<<<<<< HEAD
-* Added a new I/O module `ParquetS3DataSet` in `contrib` for usage with Pandas. (by [@mmchougule](https://github.com/mmchougule)) 
-* Added a new I/O module `FeatherLocalDataSet` in `contrib` for usage with Pandas. (by [@mdomarsaleem](https://github.com/mdomarsaleem)) 
-=======
 * Added a new I/O module `ParquetS3DataSet` in `contrib` for usage with Pandas. (by [@mmchougule](https://github.com/mmchougule))
 * Added a new `--node` flag to `kedro run`, allowing users to run only the nodes with the specified names.
->>>>>>> 95a0239f
+* Added a new I/O module `FeatherLocalDataSet` in `contrib` for usage with Pandas. (by [@mdomarsaleem](https://github.com/mdomarsaleem)) 
 
 ## Bug fixes and other changes
 * Documentation improvements.
