--- conflicted
+++ resolved
@@ -15,21 +15,14 @@
 ## Bug fixes and other changes
 * Removed `/src/nodes` directory from the project template and made `kedro jupyter convert` create it on the fly if necessary.
 * Fixed a bug in `MatplotlibWriter` which prevented saving lists and dictionaries of plots locally on Windows.
-<<<<<<< HEAD
-* Fixed the `kedro docs` cli command
-=======
 * Fixed `DataSet` string representation for falsy values.
 * Improved the error message when duplicate nodes are passed to the `Pipeline` initializer.
->>>>>>> b9aac374
-
-## Breaking changes to the API
-
-## Thanks for supporting contributions
-<<<<<<< HEAD
-[Tam-Sanh Nguyen](https://github.com/tamsanh)
-=======
-[Deepyaman Datta](https://github.com/deepyaman)
->>>>>>> b9aac374
+* Fixed the `kedro docs` cli command
+
+## Breaking changes to the API
+
+## Thanks for supporting contributions
+[Deepyaman Datta](https://github.com/deepyaman), [Tam-Sanh Nguyen](https://github.com/tamsanh)
 
 # Release 0.16.2
 
