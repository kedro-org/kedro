# Upcoming Release

## Major features and improvements
### CLI
* Added new CLI commands (only available for the projects created using Kedro 0.16.0 or later):
  - `kedro catalog list` to list datasets in your catalog
  - `kedro pipeline list` to list pipelines
  - `kedro pipeline describe` to describe a specific pipeline
  - `kedro pipeline create` to create a modular pipeline
* Improved the CLI speed by up to 50%.
* Improved error handling when making a typo on the CLI. We now suggest some of the possible commands you meant to type, in `git`-style.

### Framework
* All modules in `kedro.cli` and `kedro.context` have been moved into `kedro.framework.cli` and `kedro.framework.context` respectively. `kedro.cli` and `kedro.context` will be removed in future releases.
* Added `Hooks`, which is a new mechanism for extending Kedro.
* Fixed `load_context` changing user's current working directory.
* Allowed the source directory to be configurable in `.kedro.yml`.
* Added the ability to specify nested parameter values inside your node inputs, e.g. `node(func, "params:a.b", None)`
### DataSets
* Added the following new datasets.

| Type                       | Description                                 | Location                                         |
| -------------------------- | ------------------------------------------- | ------------------------------------------------ |
| `pillow.ImageDataSet`      | Work with image files using `Pillow`        | `kedro.extras.datasets.pillow`                   |
| `geopandas.GeoJSONDataSet` | Work with geospatial data using `GeoPandas` | `kedro.extras.datasets.geopandas.GeoJSONDataSet` |
| `api.APIDataSet`           | Work with data from HTTP(S) API requests    | `kedro.extras.datasets.api.APIDataSet`           |

* Added `joblib` backend support to `pickle.PickleDataSet`.
* Added versioning support to `MatplotlibWriter` dataset.
* Added the ability to install dependencies for a given dataset with more granularity, e.g. `pip install "kedro[pandas.ParquetDataSet]"`.
* Added the ability to specify extra arguments, e.g. `encoding` or `compression`, for `fsspec.spec.AbstractFileSystem.open()` calls when loading/saving a dataset. See Example 3 under [docs](https://kedro.readthedocs.io/en/stable/04_user_guide/04_data_catalog.html#using-the-data-catalog-with-the-yaml-api).

### Other
* Added `namespace` property on ``Node``, related to the modular pipeline where the node belongs.
* Added an option to enable asynchronous loading inputs and saving outputs in both `SequentialRunner(is_async=True)` and `ParallelRunner(is_async=True)` class.
* Added `MemoryProfiler` transformer.
* Removed the requirement to have all dependencies for a dataset module to use only a subset of the datasets within.
* Added support for `pandas>=1.0`.
* Enabled Python 3.8 compatibility. _Please note that a Spark workflow may be unreliable for this Python version as `pyspark` is not fully-compatible with 3.8 yet._
* Renamed "features" layer to "feature" layer to be consistent with (most) other layers and the [relevant FAQ](https://kedro.readthedocs.io/en/stable/06_resources/01_faq.html#what-is-data-engineering-convention).

## Bug fixes and other changes
* Fixed a bug where a new version created mid-run by an external system caused inconsistencies in the load versions used in the current run.
* Documentation improvements
  * Added instruction in the documentation on how to create a custom runner).
  * Updated contribution process in `CONTRIBUTING.md` - added Developer Workflow.
  * Documented installation of development version of Kedro in the [FAQ section](https://kedro.readthedocs.io/en/stable/06_resources/01_faq.html#how-can-i-use-development-version-of-kedro).
<<<<<<< HEAD
  * added [find-kedro](https://github.com/WaylonWalker/find-kedro) and [kedro-static-viz](https://github.com/WaylonWalker/kedro-static-viz) to the list of community plugins.
=======
  * Added missing `_exists` method to `MyOwnDataSet` example in 04_user_guide/08_advanced_io.
>>>>>>> fd8842dc
* Fixed a bug where `PartitionedDataSet` and `IncrementalDataSet` were not working with `s3a` or `s3n` protocol.
* Added ability to read partitioned parquet file from a directory in `pandas.ParquetDataSet`.
* Replaced `functools.lru_cache` with `cachetools.cachedmethod` in `PartitionedDataSet` and `IncrementalDataSet` for per-instance cache invalidation.
* Implemented custom glob function for `SparkDataSet` when running on Databricks.
* Fixed a bug in `SparkDataSet` not allowing for loading data from DBFS in a Windows machine using Databricks-connect.
* Improved the error message for `DataSetNotFoundError` to suggest possible dataset names user meant to type.
* Added the option for contributors to run Kedro tests locally without Spark installation with `make test-no-spark`.
* Added option to lint the project without applying the formatting changes (`kedro lint --check-only`).

## Breaking changes to the API
### Datasets
* Deleted obsolete datasets from `kedro.io`.
* Deleted `kedro.contrib` and `extras` folders.
* Deleted obsolete `CSVBlobDataSet` and `JSONBlobDataSet` dataset types.
* Made `invalidate_cache` method on datasets private.
* `get_last_load_version` and `get_last_save_version` methods are no longer available on `AbstractDataSet`.
* `get_last_load_version` and `get_last_save_version` have been renamed to `resolve_load_version` and `resolve_save_version` on ``AbstractVersionedDataSet``, the results of which are cached.
* The `release()` method on datasets extending ``AbstractVersionedDataSet`` clears the cached load and save version. All custom datasets must call `super()._release()` inside `_release()`.
* ``TextDataSet`` no longer has `load_args` and `save_args`. These can instead be specified under `open_args_load` or `open_args_save` in `fs_args`.
* `PartitionedDataSet` and `IncrementalDataSet` method `invalidate_cache` was made private: `_invalidate_caches`.

### Other
* Removed `KEDRO_ENV_VAR` from `kedro.context` to speed up the CLI run time.
* `Pipeline.name` has been removed in favour of `Pipeline.tag()`.
* Dropped `Pipeline.transform()` in favour of `kedro.pipeline.modular_pipeline.pipeline()` helper function.
* Made constant `PARAMETER_KEYWORDS` private, and moved it from `kedro.pipeline.pipeline` to `kedro.pipeline.modular_pipeline`.
* Layers are no longer part of the dataset object, as they've moved to the `DataCatalog`.
* Python 3.5 is no longer supported by the current and all future versions of Kedro.

### Migration guide from Kedro 0.15.* to Upcoming Release
#### Migration for datasets

Since all the datasets (from `kedro.io` and `kedro.contrib.io`) were moved to `kedro/extras/datasets` you must update the type of all datasets in `<project>/conf/base/catalog.yml` file.
Here how it should be changed: `type: <SomeDataSet>` -> `type: <subfolder of kedro/extras/datasets>.<SomeDataSet>` (e.g. `type: CSVDataSet` -> `type: pandas.CSVDataSet`).

In addition, all the specific datasets like `CSVLocalDataSet`, `CSVS3DataSet` etc. were deprecated. Instead, you must use generalized datasets like `CSVDataSet`.
E.g. `type: CSVS3DataSet` -> `type: pandas.CSVDataSet`.

> Note: No changes required if you are using your custom dataset.

#### Migration for Pipeline.transform()
`Pipeline.transform()` has been dropped in favour of the `pipeline()` constructor. The following changes apply:
- Remember to import `from kedro.pipeline import pipeline`
- The `prefix` argument has been renamed to `namespace`
- And `datasets` has been broken down into more granular arguments:
  - `inputs`: Independent inputs to the pipeline
  - `outputs`: Any output created in the pipeline, whether an intermediary dataset or a leaf output
  - `parameters`: `params:...` or `parameters`

As an example, code that used to look like this with the `Pipeline.transform()` constructor:
```python
result = my_pipeline.transform(
    datasets={"input": "new_input", "output": "new_output", "params:x": "params:y"},
    prefix="pre"
)
```

When used with the new `pipeline()` constructor, becomes:
```python
from kedro.pipeline import pipeline

result = pipeline(
    my_pipeline,
    inputs={"input": "new_input"},
    outputs={"output": "new_output"},
    parameters={"params:x": "params:y"},
    namespace="pre"
)
```

#### Migration for decorators, color logger, transformers etc.
Since some modules were moved to other locations you need to update import paths appropriately.
You can find the list of moved files in the [`0.15.6` release notes](https://github.com/quantumblacklabs/kedro/releases/tag/0.15.6) under the section titled `Files with a new location`.

#### Migration for kedro env environment variable
> Note: If you haven't made significant changes to your `kedro_cli.py`, it may be easier to simply copy the updated `kedro_cli.py` `.ipython/profile_default/startup/00-kedro-init.py` and from GitHub or a newly generated project into your old project.

* We've removed `KEDRO_ENV_VAR` from `kedro.context`. To get your existing project template working, you'll need to remove all instances of `KEDRO_ENV_VAR` from your project template:
  - From the imports in `kedro_cli.py` and `.ipython/profile_default/startup/00-kedro-init.py`: `from kedro.context import KEDRO_ENV_VAR, load_context` -> `from kedro.framework.context import load_context`
  - Remove the `envvar=KEDRO_ENV_VAR` line from the click options in `run`, `jupyter_notebook` and `jupyter_lab` in `kedro_cli.py`
  - Replace `KEDRO_ENV_VAR` with `"KEDRO_ENV"` in `_build_jupyter_env`
  - Replace `context = load_context(path, env=os.getenv(KEDRO_ENV_VAR))` with `context = load_context(path)` in `.ipython/profile_default/startup/00-kedro-init.py`

 #### Migration for `kedro build-reqs`

 We have upgraded `pip-tools` which is used by `kedro build-reqs` to 5.x. This `pip-tools` version requires `pip>=20.0`. To upgrade `pip`, please refer to [their documentation](https://pip.pypa.io/en/stable/installing/#upgrading-pip).

## Thanks for supporting contributions
[@foolsgold](https://github.com/foolsgold), [Mani Sarkar](https://github.com/neomatrix369), [Priyanka Shanbhag](https://github.com/priyanka1414), [Luis Blanche](https://github.com/LuisBlanche), [Deepyaman Datta](https://github.com/deepyaman), [Antony Milne](https://github.com/AntonyMilneQB), [Panos Psimatikas](https://github.com/ppsimatikas), [Tam-Sanh Nguyen](https://github.com/tamsanh), [Tomasz Kaczmarczyk](https://github.com/TomaszKaczmarczyk), [Kody Fischer](https://github.com/Klio-Foxtrot187), [Waylon Walker](https://github.com/waylonwalker)

# 0.15.9

## Major features and improvements

## Bug fixes and other changes

* Pinned `fsspec>=0.5.1, <0.7.0` and `s3fs>=0.3.0, <0.4.1` to fix incompatibility issues with their latest release.

## Breaking changes to the API

## Thanks for supporting contributions

# 0.15.8

## Major features and improvements

## Bug fixes and other changes

* Added the additional libraries to our `requirements.txt` so `pandas.CSVDataSet` class works out of box with `pip install kedro`.
* Added `pandas` to our `extra_requires` in `setup.py`.
* Improved the error message when dependencies of a `DataSet` class are missing.

## Breaking changes to the API

## Thanks for supporting contributions

# 0.15.7

## Major features and improvements

* Added in documentation on how to contribute a custom `AbstractDataSet` implementation.

## Bug fixes and other changes

* Fixed the link to the Kedro banner image in the documentation.

## Breaking changes to the API

## Thanks for supporting contributions

# 0.15.6

## Major features and improvements
> _TL;DR_ We're launching [`kedro.extras`](https://github.com/quantumblacklabs/kedro/tree/master/extras), the new home for our revamped series of datasets, decorators and dataset transformers. The datasets in [`kedro.extras.datasets`](https://github.com/quantumblacklabs/kedro/tree/master/extras/datasets) use [`fsspec`](https://filesystem-spec.readthedocs.io/en/latest/) to access a variety of data stores including local file systems, network file systems, cloud object stores (including S3 and GCP), and Hadoop, read more about this [**here**](https://kedro.readthedocs.io/en/latest/04_user_guide/04_data_catalog.html#specifying-the-location-of-the-dataset). The change will allow [#178](https://github.com/quantumblacklabs/kedro/issues/178) to happen in the next major release of Kedro.

An example of this new system can be seen below, loading the CSV `SparkDataSet` from S3:

```yaml
weather:
  type: spark.SparkDataSet  # Observe the specified type, this  affects all datasets
  filepath: s3a://your_bucket/data/01_raw/weather*  # filepath uses fsspec to indicate the file storage system
  credentials: dev_s3
  file_format: csv
```

You can also load data incrementally whenever it is dumped into a directory with the extension to [`PartionedDataSet`](https://kedro.readthedocs.io/en/latest/04_user_guide/08_advanced_io.html#partitioned-dataset), a feature that allows you to load a directory of files. The [`IncrementalDataSet`](https://kedro.readthedocs.io/en/stable/04_user_guide/08_advanced_io.html#incremental-loads-with-incrementaldataset) stores the information about the last processed partition in a `checkpoint`, read more about this feature [**here**](https://kedro.readthedocs.io/en/stable/04_user_guide/08_advanced_io.html#incremental-loads-with-incrementaldataset).

### New features

* Added `layer` attribute for datasets in `kedro.extras.datasets` to specify the name of a layer according to [data engineering convention](https://kedro.readthedocs.io/en/latest/06_resources/01_faq.html#what-is-data-engineering-convention), this feature will be passed to [`kedro-viz`](https://github.com/quantumblacklabs/kedro-viz) in future releases.
* Enabled loading a particular version of a dataset in Jupyter Notebooks and iPython, using `catalog.load("dataset_name", version="<2019-12-13T15.08.09.255Z>")`.
* Added property `run_id` on `ProjectContext`, used for versioning using the [`Journal`](https://kedro.readthedocs.io/en/stable/04_user_guide/13_journal.html). To customise your journal `run_id` you can override the private method `_get_run_id()`.
* Added the ability to install all optional kedro dependencies via `pip install "kedro[all]"`.
* Modified the `DataCatalog`'s load order for datasets, loading order is the following:
  - `kedro.io`
  - `kedro.extras.datasets`
  - Import path, specified in `type`
* Added an optional `copy_mode` flag to `CachedDataSet` and `MemoryDataSet` to specify (`deepcopy`, `copy` or `assign`) the copy mode to use when loading and saving.

### New Datasets

| Type                 | Description                                                                                                                                      | Location                            |
| -------------------- | ------------------------------------------------------------------------------------------------------------------------------------------------ | ----------------------------------- |
| `ParquetDataSet`     | Handles parquet datasets using Dask                                                                                                              | `kedro.extras.datasets.dask`        |
| `PickleDataSet`      | Work with Pickle files using [`fsspec`](https://filesystem-spec.readthedocs.io/en/latest/) to communicate with the underlying filesystem         | `kedro.extras.datasets.pickle`      |
| `CSVDataSet`         | Work with CSV files using [`fsspec`](https://filesystem-spec.readthedocs.io/en/latest/) to communicate with the underlying filesystem            | `kedro.extras.datasets.pandas`      |
| `TextDataSet`        | Work with text files using [`fsspec`](https://filesystem-spec.readthedocs.io/en/latest/) to communicate with the underlying filesystem           | `kedro.extras.datasets.pandas`      |
| `ExcelDataSet`       | Work with Excel files using [`fsspec`](https://filesystem-spec.readthedocs.io/en/latest/) to communicate with the underlying filesystem          | `kedro.extras.datasets.pandas`      |
| `HDFDataSet`         | Work with HDF using [`fsspec`](https://filesystem-spec.readthedocs.io/en/latest/) to communicate with the underlying filesystem                  | `kedro.extras.datasets.pandas`      |
| `YAMLDataSet`        | Work with YAML files using [`fsspec`](https://filesystem-spec.readthedocs.io/en/latest/) to communicate with the underlying filesystem           | `kedro.extras.datasets.yaml`        |
| `MatplotlibWriter`   | Save with Matplotlib images using [`fsspec`](https://filesystem-spec.readthedocs.io/en/latest/) to communicate with the underlying filesystem    | `kedro.extras.datasets.matplotlib`  |
| `NetworkXDataSet`    | Work with NetworkX files using [`fsspec`](https://filesystem-spec.readthedocs.io/en/latest/) to communicate with the underlying filesystem       | `kedro.extras.datasets.networkx`    |
| `BioSequenceDataSet` | Work with bio-sequence objects using [`fsspec`](https://filesystem-spec.readthedocs.io/en/latest/) to communicate with the underlying filesystem | `kedro.extras.datasets.biosequence` |
| `GBQTableDataSet`    | Work with Google BigQuery                                                                                                                        | `kedro.extras.datasets.pandas`      |
| `FeatherDataSet`     | Work with feather files using [`fsspec`](https://filesystem-spec.readthedocs.io/en/latest/) to communicate with the underlying filesystem        | `kedro.extras.datasets.pandas`      |
| `IncrementalDataSet` | Inherit from `PartitionedDataSet` and remembers the last processed partition                                                                     | `kedro.io`                          |

### Files with a new location

| Type                                                                 | New Location                                 |
| -------------------------------------------------------------------- | -------------------------------------------- |
| `JSONDataSet`                                                        | `kedro.extras.datasets.pandas`               |
| `CSVBlobDataSet`                                                     | `kedro.extras.datasets.pandas`               |
| `JSONBlobDataSet`                                                    | `kedro.extras.datasets.pandas`               |
| `SQLTableDataSet`                                                    | `kedro.extras.datasets.pandas`               |
| `SQLQueryDataSet`                                                    | `kedro.extras.datasets.pandas`               |
| `SparkDataSet`                                                       | `kedro.extras.datasets.spark`                |
| `SparkHiveDataSet`                                                   | `kedro.extras.datasets.spark`                |
| `SparkJDBCDataSet`                                                   | `kedro.extras.datasets.spark`                |
| `kedro/contrib/decorators/retry.py`                                  | `kedro/extras/decorators/retry_node.py`      |
| `kedro/contrib/decorators/memory_profiler.py`                        | `kedro/extras/decorators/memory_profiler.py` |
| `kedro/contrib/io/transformers/transformers.py`                      | `kedro/extras/transformers/time_profiler.py` |
| `kedro/contrib/colors/logging/color_logger.py`                       | `kedro/extras/logging/color_logger.py`       |
| `extras/ipython_loader.py`                                           | `tools/ipython/ipython_loader.py`            |
| `kedro/contrib/io/cached/cached_dataset.py`                          | `kedro/io/cached_dataset.py`                 |
| `kedro/contrib/io/catalog_with_default/data_catalog_with_default.py` | `kedro/io/data_catalog_with_default.py`      |
| `kedro/contrib/config/templated_config.py`                           | `kedro/config/templated_config.py`           |

## Upcoming deprecations

| Category                  | Type                                                           |
| ------------------------- | -------------------------------------------------------------- |
| **Datasets**              | `BioSequenceLocalDataSet`                                      |
|                           | `CSVGCSDataSet`                                                |
|                           | `CSVHTTPDataSet`                                               |
|                           | `CSVLocalDataSet`                                              |
|                           | `CSVS3DataSet`                                                 |
|                           | `ExcelLocalDataSet`                                            |
|                           | `FeatherLocalDataSet`                                          |
|                           | `JSONGCSDataSet`                                               |
|                           | `JSONLocalDataSet`                                             |
|                           | `HDFLocalDataSet`                                              |
|                           | `HDFS3DataSet`                                                 |
|                           | `kedro.contrib.io.cached.CachedDataSet`                        |
|                           | `kedro.contrib.io.catalog_with_default.DataCatalogWithDefault` |
|                           | `MatplotlibLocalWriter`                                        |
|                           | `MatplotlibS3Writer`                                           |
|                           | `NetworkXLocalDataSet`                                         |
|                           | `ParquetGCSDataSet`                                            |
|                           | `ParquetLocalDataSet`                                          |
|                           | `ParquetS3DataSet`                                             |
|                           | `PickleLocalDataSet`                                           |
|                           | `PickleS3DataSet`                                              |
|                           | `TextLocalDataSet`                                             |
|                           | `YAMLLocalDataSet`                                             |
| **Decorators**            | `kedro.contrib.decorators.memory_profiler`                     |
|                           | `kedro.contrib.decorators.retry`                               |
|                           | `kedro.contrib.decorators.pyspark.spark_to_pandas`             |
|                           | `kedro.contrib.decorators.pyspark.pandas_to_spark`             |
| **Transformers**          | `kedro.contrib.io.transformers.transformers`                   |
| **Configuration Loaders** | `kedro.contrib.config.TemplatedConfigLoader`                   |

## Bug fixes and other changes
* Added the option to set/overwrite params in `config.yaml` using YAML dict style instead of string CLI formatting only.
* Kedro CLI arguments `--node` and `--tag` support comma-separated values, alternative methods will be deprecated in future releases.
* Fixed a bug in the `invalidate_cache` method of `ParquetGCSDataSet` and `CSVGCSDataSet`.
* `--load-version` now won't break if version value contains a colon.
* Enabled running `node`s with duplicate inputs.
* Improved error message when empty credentials are passed into `SparkJDBCDataSet`.
* Fixed bug that caused an empty project to fail unexpectedly with ImportError in `template/.../pipeline.py`.
* Fixed bug related to saving dataframe with categorical variables in table mode using `HDFS3DataSet`.
* Fixed bug that caused unexpected behavior when using `from_nodes` and `to_nodes` in pipelines using transcoding.
* Credentials nested in the dataset config are now also resolved correctly.
* Bumped minimum required pandas version to 0.24.0 to make use of `pandas.DataFrame.to_numpy` (recommended alternative to `pandas.DataFrame.values`).
* Docs improvements.
* `Pipeline.transform` skips modifying node inputs/outputs containing `params:` or `parameters` keywords.
* Support for `dataset_credentials` key in the credentials for `PartitionedDataSet` is now deprecated. The dataset credentials should be specified explicitly inside the dataset config.
* Datasets can have a new `confirm` function which is called after a successful node function execution if the node contains `confirms` argument with such dataset name.
* Make the resume prompt on pipeline run failure use `--from-nodes` instead of `--from-inputs` to avoid unnecessarily re-running nodes that had already executed.
* When closed, Jupyter notebook kernels are automatically terminated after 30 seconds of inactivity by default. Use `--idle-timeout` option to update it.
* Added `kedro-viz` to the Kedro project template `requirements.txt` file.
* Removed the `results` and `references` folder from the project template.
* Updated contribution process in `CONTRIBUTING.md`.

## Breaking changes to the API
* Existing `MatplotlibWriter` dataset in `contrib` was renamed to `MatplotlibLocalWriter`.
* `kedro/contrib/io/matplotlib/matplotlib_writer.py` was renamed to `kedro/contrib/io/matplotlib/matplotlib_local_writer.py`.
* `kedro.contrib.io.bioinformatics.sequence_dataset.py` was renamed to `kedro.contrib.io.bioinformatics.biosequence_local_dataset.py`.

## Thanks for supporting contributions
[Andrii Ivaniuk](https://github.com/andrii-ivaniuk), [Jonas Kemper](https://github.com/jonasrk), [Yuhao Zhu](https://github.com/yhzqb), [Balazs Konig](https://github.com/BalazsKonigQB), [Pedro Abreu](https://github.com/PedroAbreuQB), [Tam-Sanh Nguyen](https://github.com/tamsanh), [Peter Zhao](https://github.com/zxpeter), [Deepyaman Datta](https://github.com/deepyaman), [Florian Roessler](https://github.com/fdroessler/), [Miguel Rodriguez Gutierrez](https://github.com/MigQ2)

# 0.15.5

## Major features and improvements
* New CLI commands and command flags:
  - Load multiple `kedro run` CLI flags from a configuration file with the `--config` flag (e.g. `kedro run --config run_config.yml`)
  - Run parametrised pipeline runs with the `--params` flag (e.g. `kedro run --params param1:value1,param2:value2`).
  - Lint your project code using the `kedro lint` command, your project is linted with [`black`](https://github.com/psf/black) (Python 3.6+), [`flake8`](https://gitlab.com/pycqa/flake8) and [`isort`](https://github.com/timothycrosley/isort).
* Load specific environments with Jupyter notebooks using `KEDRO_ENV` which will globally set `run`, `jupyter notebook` and `jupyter lab` commands using environment variables.
* Added the following datasets:
  - `CSVGCSDataSet` dataset in `contrib` for working with CSV files in Google Cloud Storage.
  - `ParquetGCSDataSet` dataset in `contrib` for working with Parquet files in Google Cloud Storage.
  - `JSONGCSDataSet` dataset in `contrib` for working with JSON files in Google Cloud Storage.
  - `MatplotlibS3Writer` dataset in `contrib` for saving Matplotlib images to S3.
  - `PartitionedDataSet` for working with datasets split across multiple files.
  - `JSONDataSet` dataset for working with JSON files that uses [`fsspec`](https://filesystem-spec.readthedocs.io/en/latest/) to communicate with the underlying filesystem. It doesn't support `http(s)` protocol for now.
* Added `s3fs_args` to all S3 datasets.
* Pipelines can be deducted with `pipeline1 - pipeline2`.

## Bug fixes and other changes
* `ParallelRunner` now works with `SparkDataSet`.
* Allowed the use of nulls in `parameters.yml`.
* Fixed an issue where `%reload_kedro` wasn't reloading all user modules.
* Fixed `pandas_to_spark` and `spark_to_pandas` decorators to work with functions with kwargs.
* Fixed a bug where `kedro jupyter notebook` and `kedro jupyter lab` would run a different Jupyter installation to the one in the local environment.
* Implemented Databricks-compatible dataset versioning for `SparkDataSet`.
* Fixed a bug where `kedro package` would fail in certain situations where `kedro build-reqs` was used to generate `requirements.txt`.
* Made `bucket_name` argument optional for the following datasets: `CSVS3DataSet`, `HDFS3DataSet`, `PickleS3DataSet`, `contrib.io.parquet.ParquetS3DataSet`, `contrib.io.gcs.JSONGCSDataSet` - bucket name can now be included into the filepath along with the filesystem protocol (e.g. `s3://bucket-name/path/to/key.csv`).
* Documentation improvements and fixes.

## Breaking changes to the API
* Renamed entry point for running pip-installed projects to `run_package()` instead of `main()` in `src/<package>/run.py`.
* `bucket_name` key has been removed from the string representation of the following datasets: `CSVS3DataSet`, `HDFS3DataSet`, `PickleS3DataSet`, `contrib.io.parquet.ParquetS3DataSet`, `contrib.io.gcs.JSONGCSDataSet`.
* Moved the `mem_profiler` decorator to `contrib` and separated the `contrib` decorators so that dependencies are modular. You may need to update your import paths, for example the pyspark decorators should be imported as `from kedro.contrib.decorators.pyspark import <pyspark_decorator>` instead of `from kedro.contrib.decorators import <pyspark_decorator>`.

## Thanks for supporting contributions
[Sheldon Tsen](https://github.com/sheldontsen-qb), [@roumail](https://github.com/roumail), [Karlson Lee](https://github.com/i25959341), [Waylon Walker](https://github.com/WaylonWalker), [Deepyaman Datta](https://github.com/deepyaman), [Giovanni](https://github.com/plauto), [Zain Patel](https://github.com/mzjp2)

# 0.15.4

## Major features and improvements
* `kedro jupyter` now gives the default kernel a sensible name.
* `Pipeline.name` has been deprecated in favour of `Pipeline.tags`.
* Reuse pipelines within a Kedro project using `Pipeline.transform`, it simplifies dataset and node renaming.
* Added Jupyter Notebook line magic (`%run_viz`) to run `kedro viz` in a Notebook cell (requires [`kedro-viz`](https://github.com/quantumblacklabs/kedro-viz) version 3.0.0 or later).
* Added the following datasets:
  - `NetworkXLocalDataSet` in `kedro.contrib.io.networkx` to load and save local graphs (JSON format) via NetworkX. (by [@josephhaaga](https://github.com/josephhaaga))
  - `SparkHiveDataSet` in `kedro.contrib.io.pyspark.SparkHiveDataSet` allowing usage of Spark and insert/upsert on non-transactional Hive tables.
* `kedro.contrib.config.TemplatedConfigLoader` now supports name/dict key templating and default values.

## Bug fixes and other changes
* `get_last_load_version()` method for versioned datasets now returns exact last load version if the dataset has been loaded at least once and `None` otherwise.
* Fixed a bug in `_exists` method for versioned `SparkDataSet`.
* Enabled the customisation of the ExcelWriter in `ExcelLocalDataSet` by specifying options under `writer` key in `save_args`.
* Fixed a bug in IPython startup script, attempting to load context from the incorrect location.
* Removed capping the length of a dataset's string representation.
* Fixed `kedro install` command failing on Windows if `src/requirements.txt` contains a different version of Kedro.
* Enabled passing a single tag into a node or a pipeline without having to wrap it in a list (i.e. `tags="my_tag"`).

## Breaking changes to the API
* Removed `_check_paths_consistency()` method from `AbstractVersionedDataSet`. Version consistency check is now done in `AbstractVersionedDataSet.save()`. Custom versioned datasets should modify `save()` method implementation accordingly.

## Thanks for supporting contributions
[Joseph Haaga](https://github.com/josephhaaga), [Deepyaman Datta](https://github.com/deepyaman), [Joost Duisters](https://github.com/JoostDuisters), [Zain Patel](https://github.com/mzjp2), [Tom Vigrass](https://github.com/tomvigrass)

# 0.15.3

## Bug Fixes and other changes
* Narrowed the requirements for `PyTables` so that we maintain support for Python 3.5.

# 0.15.2

## Major features and improvements
* Added `--load-version`, a `kedro run` argument that allows you run the pipeline with a particular load version of a dataset.
* Support for modular pipelines in `src/`, break the pipeline into isolated parts with reusability in mind.
* Support for multiple pipelines, an ability to have multiple entry point pipelines and choose one with `kedro run --pipeline NAME`.
* Added a `MatplotlibWriter` dataset in `contrib` for saving Matplotlib images.
* An ability to template/parameterize configuration files with `kedro.contrib.config.TemplatedConfigLoader`.
* Parameters are exposed as a context property for ease of access in iPython / Jupyter Notebooks with `context.params`.
* Added `max_workers` parameter for ``ParallelRunner``.

## Bug fixes and other changes
* Users will override the `_get_pipeline` abstract method in `ProjectContext(KedroContext)` in `run.py` rather than the `pipeline` abstract property. The `pipeline` property is not abstract anymore.
* Improved an error message when versioned local dataset is saved and unversioned path already exists.
* Added `catalog` global variable to `00-kedro-init.py`, allowing you to load datasets with `catalog.load()`.
* Enabled tuples to be returned from a node.
* Disallowed the ``ConfigLoader`` loading the same file more than once, and deduplicated the `conf_paths` passed in.
* Added a `--open` flag to `kedro build-docs` that opens the documentation on build.
* Updated the ``Pipeline`` representation to include name of the pipeline, also making it readable as a context property.
* `kedro.contrib.io.pyspark.SparkDataSet` and `kedro.contrib.io.azure.CSVBlobDataSet` now support versioning.

## Breaking changes to the API
* `KedroContext.run()` no longer accepts `catalog` and `pipeline` arguments.
* `node.inputs` now returns the node's inputs in the order required to bind them properly to the node's function.

## Thanks for supporting contributions
[Deepyaman Datta](https://github.com/deepyaman), [Luciano Issoe](https://github.com/Lucianois), [Joost Duisters](https://github.com/JoostDuisters), [Zain Patel](https://github.com/mzjp2), [William Ashford](https://github.com/williamashfordQB), [Karlson Lee](https://github.com/i25959341)

# 0.15.1

## Major features and improvements
* Extended `versioning` support to cover the tracking of environment setup, code and datasets.
* Added the following datasets:
  - `FeatherLocalDataSet` in `contrib` for usage with pandas. (by [@mdomarsaleem](https://github.com/mdomarsaleem))
* Added `get_last_load_version` and `get_last_save_version` to `AbstractVersionedDataSet`.
* Implemented `__call__` method on `Node` to allow for users to execute `my_node(input1=1, input2=2)` as an alternative to `my_node.run(dict(input1=1, input2=2))`.
* Added new `--from-inputs` run argument.

## Bug fixes and other changes
* Fixed a bug in `load_context()` not loading context in non-Kedro Jupyter Notebooks.
* Fixed a bug in `ConfigLoader.get()` not listing nested files for `**`-ending glob patterns.
* Fixed a logging config error in Jupyter Notebook.
* Updated documentation in `03_configuration` regarding how to modify the configuration path.
* Documented the architecture of Kedro showing how we think about library, project and framework components.
* `extras/kedro_project_loader.py` renamed to `extras/ipython_loader.py` and now runs any IPython startup scripts without relying on the Kedro project structure.
* Fixed TypeError when validating partial function's signature.
* After a node failure during a pipeline run, a resume command will be suggested in the logs. This command will not work if the required inputs are MemoryDataSets.

## Breaking changes to the API

## Thanks for supporting contributions
[Omar Saleem](https://github.com/mdomarsaleem), [Mariana Silva](https://github.com/marianansilva), [Anil Choudhary](https://github.com/aniryou), [Craig](https://github.com/cfranklin11)

# 0.15.0

## Major features and improvements
* Added `KedroContext` base class which holds the configuration and Kedro's main functionality (catalog, pipeline, config, runner).
* Added a new CLI command `kedro jupyter convert` to facilitate converting Jupyter Notebook cells into Kedro nodes.
* Added support for `pip-compile` and new Kedro command `kedro build-reqs` that generates `requirements.txt` based on `requirements.in`.
* Running `kedro install` will install packages to conda environment if `src/environment.yml` exists in your project.
* Added a new `--node` flag to `kedro run`, allowing users to run only the nodes with the specified names.
* Added new `--from-nodes` and `--to-nodes` run arguments, allowing users to run a range of nodes from the pipeline.
* Added prefix `params:` to the parameters specified in `parameters.yml` which allows users to differentiate between their different parameter node inputs and outputs.
* Jupyter Lab/Notebook now starts with only one kernel by default.
* Added the following datasets:
  -  `CSVHTTPDataSet` to load CSV using HTTP(s) links.
  - `JSONBlobDataSet` to load json (-delimited) files from Azure Blob Storage.
  - `ParquetS3DataSet` in `contrib` for usage with pandas. (by [@mmchougule](https://github.com/mmchougule))
  - `CachedDataSet` in `contrib` which will cache data in memory to avoid io/network operations. It will clear the cache once a dataset is no longer needed by a pipeline. (by [@tsanikgr](https://github.com/tsanikgr))
  - `YAMLLocalDataSet` in `contrib` to load and save local YAML files. (by [@Minyus](https://github.com/Minyus))

## Bug fixes and other changes
* Documentation improvements including instructions on how to initialise a Spark session using YAML configuration.
* `anyconfig` default log level changed from `INFO` to `WARNING`.
* Added information on installed plugins to `kedro info`.
* Added style sheets for project documentation, so the output of `kedro build-docs` will resemble the style of `kedro docs`.

## Breaking changes to the API
* Simplified the Kedro template in `run.py` with the introduction of `KedroContext` class.
* Merged `FilepathVersionMixIn` and `S3VersionMixIn` under one abstract class `AbstractVersionedDataSet` which extends`AbstractDataSet`.
* `name` changed to be a keyword-only argument for `Pipeline`.
* `CSVLocalDataSet` no longer supports URLs. `CSVHTTPDataSet` supports URLs.

### Migration guide from Kedro 0.14.* to Kedro 0.15.0
#### Migration for Kedro project template
This guide assumes that:
  * The framework specific code has not been altered significantly
  * Your project specific code is stored in the dedicated python package under `src/`.

The breaking changes were introduced in the following project template files:
- `<project-name>/.ipython/profile_default/startup/00-kedro-init.py`
- `<project-name>/kedro_cli.py`
- `<project-name>/src/tests/test_run.py`
- `<project-name>/src/<package-name>/run.py`
- `<project-name>/.kedro.yml` (new file)

The easiest way to migrate your project from Kedro 0.14.* to Kedro 0.15.0 is to create a new project (by using `kedro new`) and move code and files bit by bit as suggested in the detailed guide below:

1. Create a new project with the same name by running `kedro new`

2. Copy the following folders to the new project:
 - `results/`
 - `references/`
 - `notebooks/`
 - `logs/`
 - `data/`
 - `conf/`

3. If you customised your `src/<package>/run.py`, make sure you apply the same customisations to `src/<package>/run.py`
 - If you customised `get_config()`, you can override `config_loader` property in `ProjectContext` derived class
 - If you customised `create_catalog()`, you can override `catalog()` property in `ProjectContext` derived class
 - If you customised `run()`, you can override `run()` method in `ProjectContext` derived class
 - If you customised default `env`, you can override it in `ProjectContext` derived class or pass it at construction. By default, `env` is `local`.
 - If you customised default `root_conf`, you can override `CONF_ROOT` attribute in `ProjectContext` derived class. By default, `KedroContext` base class has `CONF_ROOT` attribute set to `conf`.

4. The following syntax changes are introduced in ipython or Jupyter notebook/labs:
 - `proj_dir` -> `context.project_path`
 - `proj_name` -> `context.project_name`
 - `conf` -> `context.config_loader`.
 - `io` -> `context.catalog` (e.g., `io.load()` -> `context.catalog.load()`)

5. If you customised your `kedro_cli.py`, you need to apply the same customisations to your `kedro_cli.py` in the new project.

6. Copy the contents of the old project's `src/requirements.txt` into the new project's `src/requirements.in` and, from the project root directory, run the `kedro build-reqs` command in your terminal window.

#### Migration for versioning custom dataset classes

If you defined any custom dataset classes which support versioning in your project, you need to apply the following changes:

1. Make sure your dataset inherits from `AbstractVersionedDataSet` only.
2. Call `super().__init__()` with the appropriate arguments in the dataset's `__init__`. If storing on local filesystem, providing the filepath and the version is enough. Otherwise, you should also pass in an `exists_function` and a `glob_function` that emulate `exists` and `glob` in a different filesystem (see `CSVS3DataSet` as an example).
3. Remove setting of the `_filepath` and `_version` attributes in the dataset's `__init__`, as this is taken care of in the base abstract class.
4. Any calls to `_get_load_path` and `_get_save_path` methods should take no arguments.
5. Ensure you convert the output of `_get_load_path` and `_get_save_path` appropriately, as these now return [`PurePath`s](https://docs.python.org/3/library/pathlib.html#pure-paths) instead of strings.
6. Make sure `_check_paths_consistency` is called with [`PurePath`s](https://docs.python.org/3/library/pathlib.html#pure-paths) as input arguments, instead of strings.

These steps should have brought your project to Kedro 0.15.0. There might be some more minor tweaks needed as every project is unique, but now you have a pretty solid base to work with. If you run into any problems, please consult the [Kedro documentation](https://kedro.readthedocs.io).

## Thanks for supporting contributions
[Dmitry Vukolov](https://github.com/dvukolov), [Jo Stichbury](https://github.com/stichbury), [Angus Williams](https://github.com/awqb), [Deepyaman Datta](https://github.com/deepyaman), [Mayur Chougule](https://github.com/mmchougule), [Marat Kopytjuk](https://github.com/kopytjuk), [Evan Miller](https://github.com/evanmiller29), [Yusuke Minami](https://github.com/Minyus)

# 0.14.3

## Major features and improvements
* Tab completion for catalog datasets in `ipython` or `jupyter` sessions. (Thank you [@datajoely](https://github.com/datajoely) and [@WaylonWalker](https://github.com/WaylonWalker))
* Added support for transcoding, an ability to decouple loading/saving mechanisms of a dataset from its storage location, denoted by adding '@' to the dataset name.
* Datasets have a new `release` function that instructs them to free any cached data. The runners will call this when the dataset is no longer needed downstream.

## Bug fixes and other changes
* Add support for pipeline nodes made up from partial functions.
* Expand user home directory `~` for TextLocalDataSet (see issue #19).
* Add a `short_name` property to `Node`s for a display-friendly (but not necessarily unique) name.
* Add Kedro project loader for IPython: `extras/kedro_project_loader.py`.
* Fix source file encoding issues with Python 3.5 on Windows.
* Fix local project source not having priority over the same source installed as a package, leading to local updates not being recognised.

## Breaking changes to the API
* Remove the max_loads argument from the `MemoryDataSet` constructor and from the `AbstractRunner.create_default_data_set` method.

## Thanks for supporting contributions
[Joel Schwarzmann](https://github.com/datajoely), [Alex Kalmikov](https://github.com/kalexqb)

# 0.14.2

## Major features and improvements
* Added Data Set transformer support in the form of AbstractTransformer and DataCatalog.add_transformer.

## Breaking changes to the API
* Merged the `ExistsMixin` into `AbstractDataSet`.
* `Pipeline.node_dependencies` returns a dictionary keyed by node, with sets of parent nodes as values; `Pipeline` and `ParallelRunner` were refactored to make use of this for topological sort for node dependency resolution and running pipelines respectively.
* `Pipeline.grouped_nodes` returns a list of sets, rather than a list of lists.

## Thanks for supporting contributions

[Darren Gallagher](https://github.com/dazzag24), [Zain Patel](https://github.com/mzjp2)

# 0.14.1

## Major features and improvements
* New I/O module `HDFS3DataSet`.

## Bug fixes and other changes
* Improved API docs.
* Template `run.py` will throw a warning instead of error if `credentials.yml`
  is not present.

## Breaking changes to the API
None


# 0.14.0

The initial release of Kedro.


## Thanks for supporting contributions

Jo Stichbury, Aris Valtazanos, Fabian Peters, Guilherme Braccialli, Joel Schwarzmann, Miguel Beltre, Mohammed ElNabawy, Deepyaman Datta, Shubham Agrawal, Oleg Andreyev, Mayur Chougule, William Ashford, Ed Cannon, Nikhilesh Nukala, Sean Bailey, Vikram Tegginamath, Thomas Huijskens, Musa Bilal

We are also grateful to everyone who advised and supported us, filed issues or helped resolve them, asked and answered questions and were part of inspiring discussions.<|MERGE_RESOLUTION|>--- conflicted
+++ resolved
@@ -45,11 +45,8 @@
   * Added instruction in the documentation on how to create a custom runner).
   * Updated contribution process in `CONTRIBUTING.md` - added Developer Workflow.
   * Documented installation of development version of Kedro in the [FAQ section](https://kedro.readthedocs.io/en/stable/06_resources/01_faq.html#how-can-i-use-development-version-of-kedro).
-<<<<<<< HEAD
   * added [find-kedro](https://github.com/WaylonWalker/find-kedro) and [kedro-static-viz](https://github.com/WaylonWalker/kedro-static-viz) to the list of community plugins.
-=======
   * Added missing `_exists` method to `MyOwnDataSet` example in 04_user_guide/08_advanced_io.
->>>>>>> fd8842dc
 * Fixed a bug where `PartitionedDataSet` and `IncrementalDataSet` were not working with `s3a` or `s3n` protocol.
 * Added ability to read partitioned parquet file from a directory in `pandas.ParquetDataSet`.
 * Replaced `functools.lru_cache` with `cachetools.cachedmethod` in `PartitionedDataSet` and `IncrementalDataSet` for per-instance cache invalidation.
