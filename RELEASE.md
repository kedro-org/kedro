# Upcoming Release 0.17.1

## Major features and improvements
* Added `env` and `extra_params` to `reload_kedro()` line magic.

## Bug fixes and other changes
* The version of a packaged modular pipeline now defaults to the version of the project package.
* Added fix to prevent new lines being added to pandas CSV datasets.
* Fixed issue with loading a versioned `SparkDataSet` in the interactive workflow.
* Kedro CLI now checks `pyproject.toml` for a `tool.kedro` section before treating the project as a Kedro project.
* Added fix to `DataCatalog::shallow_copy` now it should copy layers.
* `kedro pipeline pull` now uses `pip download` for protocols that are not supported by `fsspec`.
<<<<<<< HEAD
* Cleaned up documentation to fix broken links and rewrite permanently redirected ones
* Added a `jsonschema` schema definition for the Kedro 0.17 catalog.
=======
* Cleaned up documentation to fix broken links and rewrite permanently redirected ones.
>>>>>>> f2f32d02

## Breaking changes to the API


## Thanks for supporting contributions
[Mariana Silva](https://github.com/marianansilva),
[Kiyohito Kunii](https://github.com/921kiyo),
[noklam](https://github.com/noklam),
[Ivan Doroshenko](https://github.com/imdoroshenko),
[Zain Patel](https://github.com/mzjp2)

## Thanks for supporting contributions

# Release 0.17.0

## Major features and improvements

* In a significant change, [we have introduced `KedroSession`](https://kedro.readthedocs.io/en/stable/04_kedro_project_setup/03_session.html) which is responsible for managing the lifecycle of a Kedro run.
* Created a new Kedro Starter: `kedro new --starter=mini-kedro`. It is possible to [use the DataCatalog as a standalone component](https://github.com/quantumblacklabs/kedro-starters/tree/master/mini-kedro) in a Jupyter notebook and transition into the rest of the Kedro framework.
* Added `DatasetSpecs` with Hooks to run before and after datasets are loaded from/saved to the catalog.
* Added a command: `kedro catalog create`. For a registered pipeline, it creates a `<conf_root>/<env>/catalog/<pipeline_name>.yml` configuration file with `MemoryDataSet` datasets for each dataset that is missing from `DataCatalog`.
* Added `settings.py` and `pyproject.toml` (to replace `.kedro.yml`) for project configuration, in line with Python best practice.
* `ProjectContext` is no longer needed, unless for very complex customisations. `KedroContext`, `ProjectHooks` and `settings.py` together implement sensible default behaviour. As a result `context_path` is also now an _optional_ key in `pyproject.toml`.
* Removed `ProjectContext` from `src/<package_name>/run.py`.
* `TemplatedConfigLoader` now supports [Jinja2 template syntax](https://jinja.palletsprojects.com/en/2.11.x/templates/) alongside its original syntax.
* Made [registration Hooks](https://kedro.readthedocs.io/en/stable/07_extend_kedro/04_hooks.html#registration-hooks) mandatory, as the only way to customise the `ConfigLoader` or the `DataCatalog` used in a project. If no such Hook is provided in `src/<package_name>/hooks.py`, a `KedroContextError` is raised. There are sensible defaults defined in any project generated with Kedro >= 0.16.5.

## Bug fixes and other changes

* `ParallelRunner` no longer results in a run failure, when triggered from a notebook, if the run is started using `KedroSession` (`session.run()`).
* `before_node_run` can now overwrite node inputs by returning a dictionary with the corresponding updates.
* Added minimal, black-compatible flake8 configuration to the project template.
* Moved `isort` and `pytest` configuration from `<project_root>/setup.cfg` to `<project_root>/pyproject.toml`.
* Extra parameters are no longer incorrectly passed from `KedroSession` to `KedroContext`.
* Relaxed `pyspark` requirements to allow for installation of `pyspark` 3.0.
* Added a `--fs-args` option to the `kedro pipeline pull` command to specify configuration options for the `fsspec` filesystem arguments used when pulling modular pipelines from non-PyPI locations.
* Bumped maximum required `fsspec` version to 0.9.
* Bumped maximum supported `s3fs` version to 0.5 (`S3FileSystem` interface has changed since 0.4.1 version).

## Deprecations
* In Kedro 0.17.0 we have deleted the deprecated `kedro.cli` and `kedro.context` modules in favour of `kedro.framework.cli` and `kedro.framework.context` respectively.

## Other breaking changes to the API
* `kedro.io.DataCatalog.exists()` returns `False` when the dataset does not exist, as opposed to raising an exception.
* The pipeline-specific `catalog.yml` file is no longer automatically created for modular pipelines when running `kedro pipeline create`. Use `kedro catalog create` to replace this functionality.
* Removed `include_examples` prompt from `kedro new`. To generate boilerplate example code, you should use a Kedro starter.
* Changed the `--verbose` flag from a global command to a project-specific command flag (e.g `kedro --verbose new` becomes `kedro new --verbose`).
* Dropped support of the `dataset_credentials` key in credentials in `PartitionedDataSet`.
* `get_source_dir()` was removed from `kedro/framework/cli/utils.py`.
* Dropped support of `get_config`, `create_catalog`, `create_pipeline`, `template_version`, `project_name` and `project_path` keys by `get_project_context()` function (`kedro/framework/cli/cli.py`).
* `kedro new --starter` now defaults to fetching the starter template matching the installed Kedro version.
* Renamed `kedro_cli.py` to `cli.py` and moved it inside the Python package (`src/<package_name>/`), for a better packaging and deployment experience.
* Removed `.kedro.yml` from the project template and replaced it with `pyproject.toml`.
* Removed `KEDRO_CONFIGS` constant (previously residing in `kedro.framework.context.context`).
* Modified `kedro pipeline create` CLI command to add a boilerplate parameter config file in `conf/<env>/parameters/<pipeline_name>.yml` instead of `conf/<env>/pipelines/<pipeline_name>/parameters.yml`. CLI commands `kedro pipeline delete` / `package` / `pull` were updated accordingly.
* Removed `get_static_project_data` from `kedro.framework.context`.
* Removed `KedroContext.static_data`.
* The `KedroContext` constructor now takes `package_name` as first argument.
* Replaced `context` property on `KedroSession` with `load_context()` method.
* Renamed `_push_session` and `_pop_session` in `kedro.framework.session.session` to `_activate_session` and `_deactivate_session` respectively.
* Custom context class is set via `CONTEXT_CLASS` variable in `src/<your_project>/settings.py`.
* Removed `KedroContext.hooks` attribute. Instead, hooks should be registered in `src/<your_project>/settings.py` under the `HOOKS` key.
* Restricted names given to nodes to match the regex pattern `[\w\.-]+$`.
* Removed `KedroContext._create_config_loader()` and `KedroContext._create_data_catalog()`. They have been replaced by registration hooks, namely `register_config_loader()` and `register_catalog()` (see also [upcoming deprecations](#upcoming_deprecations_for_kedro_0.18.0)).


## Upcoming deprecations for Kedro 0.18.0

* `kedro.framework.context.load_context` will be removed in release 0.18.0.
* `kedro.framework.cli.get_project_context` will be removed in release 0.18.0.
* We've added a `DeprecationWarning` to the decorator API for both `node` and `pipeline`. These will be removed in release 0.18.0. Use Hooks to extend a node's behaviour instead.
* We've added a `DeprecationWarning` to the Transformers API when adding a transformer to the catalog. These will be removed in release 0.18.0. Use Hooks to customise the `load` and `save` methods.

## Thanks for supporting contributions
[Deepyaman Datta](https://github.com/deepyaman),
[Zach Schuster](https://github.com/zschuster)

## Migration guide from Kedro 0.16.* to 0.17.*

**Reminder:** Our documentation on [how to upgrade Kedro](https://kedro.readthedocs.io/en/stable/12_faq/01_faq.html#how-do-i-upgrade-kedro) covers a few key things to remember when updating any Kedro version.

The Kedro 0.17.0 release contains some breaking changes. If you update Kedro to 0.17.0 and then try to work with projects created against earlier versions of Kedro, you may encounter some issues when trying to run `kedro` commands in the terminal for that project. Here's a short guide to getting your projects running against the new version of Kedro.


>*Note*: As always, if you hit any problems, please check out our documentation:
>* [How can I find out more about Kedro?](https://kedro.readthedocs.io/en/stable/12_faq/01_faq.html#how-can-i-find-out-more-about-kedro)
>* [How can I get my questions answered?](https://kedro.readthedocs.io/en/stable/12_faq/01_faq.html#how-can-i-get-my-question-answered).

To get an existing Kedro project to work after you upgrade to Kedro 0.17.0, we recommend that you create a new project against Kedro 0.17.0 and move the code from your existing project into it. Let's go through the changes, but first, note that if you create a new Kedro project with Kedro 0.17.0 you will not be asked whether you want to include the boilerplate code for the Iris dataset example. We've removed this option (you should now use a Kedro starter if you want to create a project that is pre-populated with code).

To create a new, blank Kedro 0.17.0 project to drop your existing code into, you can create one, as always, with `kedro new`. We also recommend creating a new virtual environment for your new project, or you might run into conflicts with existing dependencies.

* **Update `pyproject.toml`**: Copy the following three keys from the `.kedro.yml` of your existing Kedro project into the `pyproject.toml` file of your new Kedro 0.17.0 project:


```toml
[tools.kedro]
package_name = "<package_name>"
project_name = "<project_name>"
project_version = "0.17.0"
```

Check your source directory. If you defined a different source directory (`source_dir`), make sure you also move that to `pyproject.toml`.


* **Copy files from your existing project**:

  + Copy subfolders of `project/src/project_name/pipelines` from existing to new project
  + Copy subfolders of `project/src/test/pipelines` from existing to new project
  + Copy the requirements your project needs into `requirements.txt` and/or `requirements.in`.
  + Copy your project configuration from the `conf` folder. Take note of the new locations needed for modular pipeline configuration (move it from `conf/<env>/pipeline_name/catalog.yml` to `conf/<env>/catalog/pipeline_name.yml` and likewise for `parameters.yml`).
  + Copy from the `data/` folder of your existing project, if needed, into the same location in your new project.
  + Copy any Hooks from `src/<package_name>/hooks.py`.

* **Update your new project's README and docs as necessary**.

* **Update `settings.py`**: For example, if you specified additional Hook implementations in `hooks`, or listed plugins under `disable_hooks_by_plugin` in your `.kedro.yml`, you will need to move them to `settings.py` accordingly:

```python
from <package_name>.hooks import MyCustomHooks, ProjectHooks


HOOKS = (ProjectHooks(), MyCustomHooks())

DISABLE_HOOKS_FOR_PLUGINS = ("my_plugin1",)
```

* **Migration for `node` names**. From 0.17.0 the only allowed characters for node names are letters, digits, hyphens, underscores and/or fullstops. If you have previously defined node names that have special characters, spaces or other characters that are no longer permitted, you will need to rename those nodes.

* **Copy changes to `kedro_cli.py`**. If you previously customised the `kedro run` command or added more CLI commands to your `kedro_cli.py`, you should move them into `<project_root>/src/<package_name>/cli.py`. Note, however, that the new way to run a Kedro pipeline is via a `KedroSession`, rather than using the `KedroContext`:

```python
with KedroSession.create(package_name=...) as session:
    session.run()
```

* **Copy changes made to `ConfigLoader`**. If you have defined a custom class, such as `TemplatedConfigLoader`, by overriding `ProjectContext._create_config_loader`, you should move the contents of the function in `src/<package_name>/hooks.py`, under `register_config_loader`.

* **Copy changes made to `DataCatalog`**. Likewise, if you have `DataCatalog` defined with `ProjectContext._create_catalog`, you should copy-paste the contents into `register_catalog`.

* **Optional**: If you have plugins such as [Kedro-Viz](https://github.com/quantumblacklabs/kedro-viz) installed, it's likely that Kedro 0.17.0 won't work with their older versions, so please either upgrade to the plugin's newest version or follow their migration guides.

# Release 0.16.6

## Major features and improvements

* Added documentation with a focus on single machine and distributed environment deployment; the series includes Docker, Argo, Prefect, Kubeflow, AWS Batch, AWS Sagemaker and extends our section on Databricks
* Added [kedro-starter-spaceflights](https://github.com/quantumblacklabs/kedro-starter-spaceflights/) alias for generating a project: `kedro new --starter spaceflights`.

## Bug fixes and other changes
* Fixed `TypeError` when converting dict inputs to a node made from a wrapped `partial` function.
* `PartitionedDataSet` improvements:
  - Supported passing arguments to the underlying filesystem.
* Improved handling of non-ASCII word characters in dataset names.
  - For example, a dataset named `jalapeño` will be accessible as `DataCatalog.datasets.jalapeño` rather than `DataCatalog.datasets.jalape__o`.
* Fixed `kedro install` for an Anaconda environment defined in `environment.yml`.
* Fixed backwards compatibility with templates generated with older Kedro versions <0.16.5. No longer need to update `.kedro.yml` to use `kedro lint` and `kedro jupyter notebook convert`.
* Improved documentation.
* Added documentation using MinIO with Kedro.
* Improved error messages for incorrect parameters passed into a node.
* Fixed issue with saving a `TensorFlowModelDataset` in the HDF5 format with versioning enabled.
* Added missing `run_result` argument in `after_pipeline_run` Hooks spec.
* Fixed a bug in IPython script that was causing context hooks to be registered twice. To apply this fix to a project generated with an older Kedro version, apply the same changes made in [this PR](https://github.com/quantumblacklabs/kedro-starter-pandas-iris/pull/16) to your `00-kedro-init.py` file.
* Improved documentation.

## Breaking changes to the API

## Thanks for supporting contributions
[Deepyaman Datta](https://github.com/deepyaman), [Bhavya Merchant](https://github.com/bnmerchant), [Lovkush Agarwal](https://github.com/Lovkush-A), [Varun Krishna S](https://github.com/vhawk19), [Sebastian Bertoli](https://github.com/sebastianbertoli), [noklam](https://github.com/noklam), [Daniel Petti](https://github.com/djpetti), [Waylon Walker](https://github.com/waylonwalker), [Saran Balaji C](https://github.com/csaranbalaji)

# Release 0.16.5

## Major features and improvements
* Added the following new datasets.

| Type                        | Description                                                                                             | Location                      |
| --------------------------- | ------------------------------------------------------------------------------------------------------- | ----------------------------- |
| `email.EmailMessageDataSet` | Manage email messages using [the Python standard library](https://docs.python.org/3/library/email.html) | `kedro.extras.datasets.email` |

* Added support for `pyproject.toml` to configure Kedro. `pyproject.toml` is used if `.kedro.yml` doesn't exist (Kedro configuration should be under `[tool.kedro]` section).
* Projects created with this version will have no `pipeline.py`, having been replaced by `hooks.py`.
* Added a set of registration hooks, as the new way of registering library components with a Kedro project:
    * `register_pipelines()`, to replace `_get_pipelines()`
    * `register_config_loader()`, to replace `_create_config_loader()`
    * `register_catalog()`, to replace `_create_catalog()`
These can be defined in `src/<package-name>/hooks.py` and added to `.kedro.yml` (or `pyproject.toml`). The order of execution is: plugin hooks, `.kedro.yml` hooks, hooks in `ProjectContext.hooks`.
* Added ability to disable auto-registered Hooks using `.kedro.yml` (or `pyproject.toml`) configuration file.

## Bug fixes and other changes
* Added option to run asynchronously via the Kedro CLI.
* Absorbed `.isort.cfg` settings into `setup.cfg`.
* Packaging a modular pipeline raises an error if the pipeline directory is empty or non-existent.

## Breaking changes to the API
* `project_name`, `project_version` and `package_name` now have to be defined in `.kedro.yml` for projects using Kedro 0.16.5+.

## Migration Guide
This release has accidentally broken the usage of `kedro lint` and `kedro jupyter notebook convert` on a project template generated with previous versions of Kedro (<=0.16.4). To amend this, please either upgrade to `kedro==0.16.6` or update `.kedro.yml` within your project root directory to include the following keys:

```yaml
project_name: "<your_project_name>"
project_version: "<kedro_version_of_the_project>"
package_name: "<your_package_name>"
```

## Thanks for supporting contributions
[Deepyaman Datta](https://github.com/deepyaman), [Bas Nijholt](https://github.com/basnijholt), [Sebastian Bertoli](https://github.com/sebastianbertoli)

# Release 0.16.4

## Major features and improvements
* Fixed a bug for using `ParallelRunner` on Windows.
* Enabled auto-discovery of hooks implementations coming from installed plugins.

## Bug fixes and other changes
* Fixed a bug for using `ParallelRunner` on Windows.
* Modified `GBQTableDataSet` to load customized results using customized queries from Google Big Query tables.
* Documentation improvements.

## Breaking changes to the API

## Thanks for supporting contributions
[Ajay Bisht](https://github.com/ajb7), [Vijay Sajjanar](https://github.com/vjkr), [Deepyaman Datta](https://github.com/deepyaman), [Sebastian Bertoli](https://github.com/sebastianbertoli), [Shahil Mawjee](https://github.com/s-mawjee), [Louis Guitton](https://github.com/louisguitton), [Emanuel Ferm](https://github.com/eferm)

# Release 0.16.3

## Major features and improvements
* Added the `kedro pipeline pull` CLI command to extract a packaged modular pipeline, and place the contents in a Kedro project.
* Added the `--version` option to `kedro pipeline package` to allow specifying alternative versions to package under.
* Added the `--starter` option to `kedro new` to create a new project from a local, remote or aliased starter template.
* Added the `kedro starter list` CLI command to list all starter templates that can be used to bootstrap a new Kedro project.
* Added the following new datasets.

| Type               | Description                                                                                           | Location                     |
| ------------------ | ----------------------------------------------------------------------------------------------------- | ---------------------------- |
| `json.JSONDataSet` | Work with JSON files using [the Python standard library](https://docs.python.org/3/library/json.html) | `kedro.extras.datasets.json` |

## Bug fixes and other changes
* Removed `/src/nodes` directory from the project template and made `kedro jupyter convert` create it on the fly if necessary.
* Fixed a bug in `MatplotlibWriter` which prevented saving lists and dictionaries of plots locally on Windows.
* Closed all pyplot windows after saving in `MatplotlibWriter`.
* Documentation improvements:
  - Added [kedro-wings](https://github.com/tamsanh/kedro-wings) and [kedro-great](https://github.com/tamsanh/kedro-great) to the list of community plugins.
* Fixed broken versioning for Windows paths.
* Fixed `DataSet` string representation for falsy values.
* Improved the error message when duplicate nodes are passed to the `Pipeline` initializer.
* Fixed a bug where `kedro docs` would fail because the built docs were located in a different directory.
* Fixed a bug where `ParallelRunner` would fail on Windows machines whose reported CPU count exceeded 61.
* Fixed an issue with saving TensorFlow model to `h5` file on Windows.
* Added a `json` parameter to `APIDataSet` for the convenience of generating requests with JSON bodies.
* Fixed dependencies for `SparkDataSet` to include spark.

## Breaking changes to the API

## Thanks for supporting contributions
[Deepyaman Datta](https://github.com/deepyaman), [Tam-Sanh Nguyen](https://github.com/tamsanh), [DataEngineerOne](http://youtube.com/DataEngineerOne)

# Release 0.16.2

## Major features and improvements
* Added the following new datasets.

| Type                                | Description                                                                                                          | Location                           |
| ----------------------------------- | -------------------------------------------------------------------------------------------------------------------- | ---------------------------------- |
| `pandas.AppendableExcelDataSet`     | Work with `Excel` files opened in append mode                                                                        | `kedro.extras.datasets.pandas`     |
| `tensorflow.TensorFlowModelDataset` | Work with `TensorFlow` models using [TensorFlow 2.X](https://www.tensorflow.org/api_docs/python/tf/keras/Model#save) | `kedro.extras.datasets.tensorflow` |
| `holoviews.HoloviewsWriter`         | Work with `Holoviews` objects (saves as image file)                                                                  | `kedro.extras.datasets.holoviews`  |

* `kedro install` will now compile project dependencies (by running `kedro build-reqs` behind the scenes) before the installation if the `src/requirements.in` file doesn't exist.
* Added `only_nodes_with_namespace` in `Pipeline` class to filter only nodes with a specified namespace.
* Added the `kedro pipeline delete` command to help delete unwanted or unused pipelines (it won't remove references to the pipeline in your `create_pipelines()` code).
* Added the `kedro pipeline package` command to help package up a modular pipeline. It will bundle up the pipeline source code, tests, and parameters configuration into a .whl file.

## Bug fixes and other changes
* `DataCatalog` improvements:
  - Introduced regex filtering to the `DataCatalog.list()` method.
  - Non-alphanumeric characters (except underscore) in dataset name are replaced with `__` in `DataCatalog.datasets`, for ease of access to transcoded datasets.
* Dataset improvements:
  - Improved initialization speed of `spark.SparkHiveDataSet`.
  - Improved S3 cache in `spark.SparkDataSet`.
  - Added support of options for building `pyarrow` table in `pandas.ParquetDataSet`.
* `kedro build-reqs` CLI command improvements:
  - `kedro build-reqs` is now called with `-q` option and will no longer print out compiled requirements to the console for security reasons.
  - All unrecognized CLI options in `kedro build-reqs` command are now passed to [pip-compile](https://github.com/jazzband/pip-tools#example-usage-for-pip-compile) call (e.g. `kedro build-reqs --generate-hashes`).
* `kedro jupyter` CLI command improvements:
  - Improved error message when running `kedro jupyter notebook`, `kedro jupyter lab` or `kedro ipython` with Jupyter/IPython dependencies not being installed.
  - Fixed `%run_viz` line magic for showing kedro viz inside a Jupyter notebook. For the fix to be applied on existing Kedro project, please see the migration guide.
  - Fixed the bug in IPython startup script ([issue 298](https://github.com/quantumblacklabs/kedro/issues/298)).
* Documentation improvements:
  - Updated community-generated content in FAQ.
  - Added [find-kedro](https://github.com/WaylonWalker/find-kedro) and [kedro-static-viz](https://github.com/WaylonWalker/kedro-static-viz) to the list of community plugins.
  - Add missing `pillow.ImageDataSet` entry to the documentation.

## Breaking changes to the API

### Migration guide from Kedro 0.16.1 to 0.16.2

#### Guide to apply the fix for `%run_viz` line magic in existing project

Even though this release ships a fix for project generated with `kedro==0.16.2`, after upgrading, you will still need to make a change in your existing project if it was generated with `kedro>=0.16.0,<=0.16.1` for the fix to take effect. Specifically, please change the content of your project's IPython init script located at `.ipython/profile_default/startup/00-kedro-init.py` with the content of [this file](https://github.com/quantumblacklabs/kedro/blob/0.16.2/kedro/templates/project/%7B%7B%20cookiecutter.repo_name%20%7D%7D/.ipython/profile_default/startup/00-kedro-init.py). You will also need `kedro-viz>=3.3.1`.

## Thanks for supporting contributions
[Miguel Rodriguez Gutierrez](https://github.com/MigQ2), [Joel Schwarzmann](https://github.com/datajoely), [w0rdsm1th](https://github.com/w0rdsm1th), [Deepyaman Datta](https://github.com/deepyaman), [Tam-Sanh Nguyen](https://github.com/tamsanh), [Marcus Gawronsky](https://github.com/marcusinthesky)

# 0.16.1

## Major features and improvements

## Bug fixes and other changes
* Fixed deprecation warnings from `kedro.cli` and `kedro.context` when running `kedro jupyter notebook`.
* Fixed a bug where `catalog` and `context` were not available in Jupyter Lab and Notebook.
* Fixed a bug where `kedro build-reqs` would fail if you didn't have your project dependencies installed.

## Breaking changes to the API

## Thanks for supporting contributions

# 0.16.0

## Major features and improvements
### CLI
* Added new CLI commands (only available for the projects created using Kedro 0.16.0 or later):
  - `kedro catalog list` to list datasets in your catalog
  - `kedro pipeline list` to list pipelines
  - `kedro pipeline describe` to describe a specific pipeline
  - `kedro pipeline create` to create a modular pipeline
* Improved the CLI speed by up to 50%.
* Improved error handling when making a typo on the CLI. We now suggest some of the possible commands you meant to type, in `git`-style.

### Framework
* All modules in `kedro.cli` and `kedro.context` have been moved into `kedro.framework.cli` and `kedro.framework.context` respectively. `kedro.cli` and `kedro.context` will be removed in future releases.
* Added `Hooks`, which is a new mechanism for extending Kedro.
* Fixed `load_context` changing user's current working directory.
* Allowed the source directory to be configurable in `.kedro.yml`.
* Added the ability to specify nested parameter values inside your node inputs, e.g. `node(func, "params:a.b", None)`
### DataSets
* Added the following new datasets.

| Type                       | Description                                 | Location                          |
| -------------------------- | ------------------------------------------- | --------------------------------- |
| `pillow.ImageDataSet`      | Work with image files using `Pillow`        | `kedro.extras.datasets.pillow`    |
| `geopandas.GeoJSONDataSet` | Work with geospatial data using `GeoPandas` | `kedro.extras.datasets.geopandas` |
| `api.APIDataSet`           | Work with data from HTTP(S) API requests    | `kedro.extras.datasets.api`       |

* Added `joblib` backend support to `pickle.PickleDataSet`.
* Added versioning support to `MatplotlibWriter` dataset.
* Added the ability to install dependencies for a given dataset with more granularity, e.g. `pip install "kedro[pandas.ParquetDataSet]"`.
* Added the ability to specify extra arguments, e.g. `encoding` or `compression`, for `fsspec.spec.AbstractFileSystem.open()` calls when loading/saving a dataset. See Example 3 under [docs](https://kedro.readthedocs.io/en/stable/04_user_guide/04_data_catalog.html#using-the-data-catalog-with-the-yaml-api).

### Other
* Added `namespace` property on ``Node``, related to the modular pipeline where the node belongs.
* Added an option to enable asynchronous loading inputs and saving outputs in both `SequentialRunner(is_async=True)` and `ParallelRunner(is_async=True)` class.
* Added `MemoryProfiler` transformer.
* Removed the requirement to have all dependencies for a dataset module to use only a subset of the datasets within.
* Added support for `pandas>=1.0`.
* Enabled Python 3.8 compatibility. _Please note that a Spark workflow may be unreliable for this Python version as `pyspark` is not fully-compatible with 3.8 yet._
* Renamed "features" layer to "feature" layer to be consistent with (most) other layers and the [relevant FAQ](https://kedro.readthedocs.io/en/stable/11_faq/01_faq.html#what-is-data-engineering-convention).

## Bug fixes and other changes
* Fixed a bug where a new version created mid-run by an external system caused inconsistencies in the load versions used in the current run.
* Documentation improvements
  * Added instruction in the documentation on how to create a custom runner).
  * Updated contribution process in `CONTRIBUTING.md` - added Developer Workflow.
  * Documented installation of development version of Kedro in the [FAQ section](https://kedro.readthedocs.io/en/stable/11_faq/01_faq.html#how-can-i-use-a-development-version-of-kedro).
  * Added missing `_exists` method to `MyOwnDataSet` example in 04_user_guide/08_advanced_io.
* Fixed a bug where `PartitionedDataSet` and `IncrementalDataSet` were not working with `s3a` or `s3n` protocol.
* Added ability to read partitioned parquet file from a directory in `pandas.ParquetDataSet`.
* Replaced `functools.lru_cache` with `cachetools.cachedmethod` in `PartitionedDataSet` and `IncrementalDataSet` for per-instance cache invalidation.
* Implemented custom glob function for `SparkDataSet` when running on Databricks.
* Fixed a bug in `SparkDataSet` not allowing for loading data from DBFS in a Windows machine using Databricks-connect.
* Improved the error message for `DataSetNotFoundError` to suggest possible dataset names user meant to type.
* Added the option for contributors to run Kedro tests locally without Spark installation with `make test-no-spark`.
* Added option to lint the project without applying the formatting changes (`kedro lint --check-only`).

## Breaking changes to the API
### Datasets
* Deleted obsolete datasets from `kedro.io`.
* Deleted `kedro.contrib` and `extras` folders.
* Deleted obsolete `CSVBlobDataSet` and `JSONBlobDataSet` dataset types.
* Made `invalidate_cache` method on datasets private.
* `get_last_load_version` and `get_last_save_version` methods are no longer available on `AbstractDataSet`.
* `get_last_load_version` and `get_last_save_version` have been renamed to `resolve_load_version` and `resolve_save_version` on ``AbstractVersionedDataSet``, the results of which are cached.
* The `release()` method on datasets extending ``AbstractVersionedDataSet`` clears the cached load and save version. All custom datasets must call `super()._release()` inside `_release()`.
* ``TextDataSet`` no longer has `load_args` and `save_args`. These can instead be specified under `open_args_load` or `open_args_save` in `fs_args`.
* `PartitionedDataSet` and `IncrementalDataSet` method `invalidate_cache` was made private: `_invalidate_caches`.

### Other
* Removed `KEDRO_ENV_VAR` from `kedro.context` to speed up the CLI run time.
* `Pipeline.name` has been removed in favour of `Pipeline.tag()`.
* Dropped `Pipeline.transform()` in favour of `kedro.pipeline.modular_pipeline.pipeline()` helper function.
* Made constant `PARAMETER_KEYWORDS` private, and moved it from `kedro.pipeline.pipeline` to `kedro.pipeline.modular_pipeline`.
* Layers are no longer part of the dataset object, as they've moved to the `DataCatalog`.
* Python 3.5 is no longer supported by the current and all future versions of Kedro.

### Migration guide from Kedro 0.15.* to 0.16.*

#### General Migration

**reminder** [How do I upgrade Kedro](https://kedro.readthedocs.io/en/stable/11_faq/01_faq.html#how-do-i-upgrade-kedro) covers a few key things to remember when updating any kedro version.

#### Migration for datasets

Since all the datasets (from `kedro.io` and `kedro.contrib.io`) were moved to `kedro/extras/datasets` you must update the type of all datasets in `<project>/conf/base/catalog.yml` file.
Here how it should be changed: `type: <SomeDataSet>` -> `type: <subfolder of kedro/extras/datasets>.<SomeDataSet>` (e.g. `type: CSVDataSet` -> `type: pandas.CSVDataSet`).

In addition, all the specific datasets like `CSVLocalDataSet`, `CSVS3DataSet` etc. were deprecated. Instead, you must use generalized datasets like `CSVDataSet`.
E.g. `type: CSVS3DataSet` -> `type: pandas.CSVDataSet`.

> Note: No changes required if you are using your custom dataset.

#### Migration for Pipeline.transform()
`Pipeline.transform()` has been dropped in favour of the `pipeline()` constructor. The following changes apply:
- Remember to import `from kedro.pipeline import pipeline`
- The `prefix` argument has been renamed to `namespace`
- And `datasets` has been broken down into more granular arguments:
  - `inputs`: Independent inputs to the pipeline
  - `outputs`: Any output created in the pipeline, whether an intermediary dataset or a leaf output
  - `parameters`: `params:...` or `parameters`

As an example, code that used to look like this with the `Pipeline.transform()` constructor:
```python
result = my_pipeline.transform(
    datasets={"input": "new_input", "output": "new_output", "params:x": "params:y"},
    prefix="pre"
)
```

When used with the new `pipeline()` constructor, becomes:
```python
from kedro.pipeline import pipeline

result = pipeline(
    my_pipeline,
    inputs={"input": "new_input"},
    outputs={"output": "new_output"},
    parameters={"params:x": "params:y"},
    namespace="pre"
)
```

#### Migration for decorators, color logger, transformers etc.
Since some modules were moved to other locations you need to update import paths appropriately.
You can find the list of moved files in the [`0.15.6` release notes](https://github.com/quantumblacklabs/kedro/releases/tag/0.15.6) under the section titled `Files with a new location`.

#### Migration for CLI and KEDRO_ENV environment variable
> Note: If you haven't made significant changes to your `kedro_cli.py`, it may be easier to simply copy the updated `kedro_cli.py` `.ipython/profile_default/startup/00-kedro-init.py` and from GitHub or a newly generated project into your old project.

* We've removed `KEDRO_ENV_VAR` from `kedro.context`. To get your existing project template working, you'll need to remove all instances of `KEDRO_ENV_VAR` from your project template:
  - From the imports in `kedro_cli.py` and `.ipython/profile_default/startup/00-kedro-init.py`: `from kedro.context import KEDRO_ENV_VAR, load_context` -> `from kedro.framework.context import load_context`
  - Remove the `envvar=KEDRO_ENV_VAR` line from the click options in `run`, `jupyter_notebook` and `jupyter_lab` in `kedro_cli.py`
  - Replace `KEDRO_ENV_VAR` with `"KEDRO_ENV"` in `_build_jupyter_env`
  - Replace `context = load_context(path, env=os.getenv(KEDRO_ENV_VAR))` with `context = load_context(path)` in `.ipython/profile_default/startup/00-kedro-init.py`

 #### Migration for `kedro build-reqs`

 We have upgraded `pip-tools` which is used by `kedro build-reqs` to 5.x. This `pip-tools` version requires `pip>=20.0`. To upgrade `pip`, please refer to [their documentation](https://pip.pypa.io/en/stable/installing/#upgrading-pip).

## Thanks for supporting contributions
[@foolsgold](https://github.com/foolsgold), [Mani Sarkar](https://github.com/neomatrix369), [Priyanka Shanbhag](https://github.com/priyanka1414), [Luis Blanche](https://github.com/LuisBlanche), [Deepyaman Datta](https://github.com/deepyaman), [Antony Milne](https://github.com/AntonyMilneQB), [Panos Psimatikas](https://github.com/ppsimatikas), [Tam-Sanh Nguyen](https://github.com/tamsanh), [Tomasz Kaczmarczyk](https://github.com/TomaszKaczmarczyk), [Kody Fischer](https://github.com/Klio-Foxtrot187), [Waylon Walker](https://github.com/waylonwalker)

# 0.15.9

## Major features and improvements

## Bug fixes and other changes

* Pinned `fsspec>=0.5.1, <0.7.0` and `s3fs>=0.3.0, <0.4.1` to fix incompatibility issues with their latest release.

## Breaking changes to the API

## Thanks for supporting contributions

# 0.15.8

## Major features and improvements

## Bug fixes and other changes

* Added the additional libraries to our `requirements.txt` so `pandas.CSVDataSet` class works out of box with `pip install kedro`.
* Added `pandas` to our `extra_requires` in `setup.py`.
* Improved the error message when dependencies of a `DataSet` class are missing.

## Breaking changes to the API

## Thanks for supporting contributions

# 0.15.7

## Major features and improvements

* Added in documentation on how to contribute a custom `AbstractDataSet` implementation.

## Bug fixes and other changes

* Fixed the link to the Kedro banner image in the documentation.

## Breaking changes to the API

## Thanks for supporting contributions

# 0.15.6

## Major features and improvements
> _TL;DR_ We're launching [`kedro.extras`](https://github.com/quantumblacklabs/kedro/tree/master/extras), the new home for our revamped series of datasets, decorators and dataset transformers. The datasets in [`kedro.extras.datasets`](https://github.com/quantumblacklabs/kedro/tree/master/extras/datasets) use [`fsspec`](https://filesystem-spec.readthedocs.io/en/latest/) to access a variety of data stores including local file systems, network file systems, cloud object stores (including S3 and GCP), and Hadoop, read more about this [**here**](https://kedro.readthedocs.io/en/latest/04_user_guide/04_data_catalog.html#specifying-the-location-of-the-dataset). The change will allow [#178](https://github.com/quantumblacklabs/kedro/issues/178) to happen in the next major release of Kedro.

An example of this new system can be seen below, loading the CSV `SparkDataSet` from S3:

```yaml
weather:
  type: spark.SparkDataSet  # Observe the specified type, this  affects all datasets
  filepath: s3a://your_bucket/data/01_raw/weather*  # filepath uses fsspec to indicate the file storage system
  credentials: dev_s3
  file_format: csv
```

You can also load data incrementally whenever it is dumped into a directory with the extension to [`PartionedDataSet`](https://kedro.readthedocs.io/en/latest/04_user_guide/08_advanced_io.html#partitioned-dataset), a feature that allows you to load a directory of files. The [`IncrementalDataSet`](https://kedro.readthedocs.io/en/stable/04_user_guide/08_advanced_io.html#incremental-loads-with-incrementaldataset) stores the information about the last processed partition in a `checkpoint`, read more about this feature [**here**](https://kedro.readthedocs.io/en/stable/04_user_guide/08_advanced_io.html#incremental-loads-with-incrementaldataset).

### New features

* Added `layer` attribute for datasets in `kedro.extras.datasets` to specify the name of a layer according to [data engineering convention](https://kedro.readthedocs.io/en/stable/11_faq/01_faq.html#what-is-data-engineering-convention), this feature will be passed to [`kedro-viz`](https://github.com/quantumblacklabs/kedro-viz) in future releases.
* Enabled loading a particular version of a dataset in Jupyter Notebooks and iPython, using `catalog.load("dataset_name", version="<2019-12-13T15.08.09.255Z>")`.
* Added property `run_id` on `ProjectContext`, used for versioning using the [`Journal`](https://kedro.readthedocs.io/en/stable/04_user_guide/13_journal.html). To customise your journal `run_id` you can override the private method `_get_run_id()`.
* Added the ability to install all optional kedro dependencies via `pip install "kedro[all]"`.
* Modified the `DataCatalog`'s load order for datasets, loading order is the following:
  - `kedro.io`
  - `kedro.extras.datasets`
  - Import path, specified in `type`
* Added an optional `copy_mode` flag to `CachedDataSet` and `MemoryDataSet` to specify (`deepcopy`, `copy` or `assign`) the copy mode to use when loading and saving.

### New Datasets

| Type                             | Description                                                                                                                                      | Location                            |
| -------------------------------- | ------------------------------------------------------------------------------------------------------------------------------------------------ | ----------------------------------- |
| `dask.ParquetDataSet`            | Handles parquet datasets using Dask                                                                                                              | `kedro.extras.datasets.dask`        |
| `pickle.PickleDataSet`           | Work with Pickle files using [`fsspec`](https://filesystem-spec.readthedocs.io/en/latest/) to communicate with the underlying filesystem         | `kedro.extras.datasets.pickle`      |
| `pandas.CSVDataSet`              | Work with CSV files using [`fsspec`](https://filesystem-spec.readthedocs.io/en/latest/) to communicate with the underlying filesystem            | `kedro.extras.datasets.pandas`      |
| `pandas.TextDataSet`             | Work with text files using [`fsspec`](https://filesystem-spec.readthedocs.io/en/latest/) to communicate with the underlying filesystem           | `kedro.extras.datasets.pandas`      |
| `pandas.ExcelDataSet`            | Work with Excel files using [`fsspec`](https://filesystem-spec.readthedocs.io/en/latest/) to communicate with the underlying filesystem          | `kedro.extras.datasets.pandas`      |
| `pandas.HDFDataSet`              | Work with HDF using [`fsspec`](https://filesystem-spec.readthedocs.io/en/latest/) to communicate with the underlying filesystem                  | `kedro.extras.datasets.pandas`      |
| `yaml.YAMLDataSet`               | Work with YAML files using [`fsspec`](https://filesystem-spec.readthedocs.io/en/latest/) to communicate with the underlying filesystem           | `kedro.extras.datasets.yaml`        |
| `matplotlib.MatplotlibWriter`    | Save with Matplotlib images using [`fsspec`](https://filesystem-spec.readthedocs.io/en/latest/) to communicate with the underlying filesystem    | `kedro.extras.datasets.matplotlib`  |
| `networkx.NetworkXDataSet`       | Work with NetworkX files using [`fsspec`](https://filesystem-spec.readthedocs.io/en/latest/) to communicate with the underlying filesystem       | `kedro.extras.datasets.networkx`    |
| `biosequence.BioSequenceDataSet` | Work with bio-sequence objects using [`fsspec`](https://filesystem-spec.readthedocs.io/en/latest/) to communicate with the underlying filesystem | `kedro.extras.datasets.biosequence` |
| `pandas.GBQTableDataSet`         | Work with Google BigQuery                                                                                                                        | `kedro.extras.datasets.pandas`      |
| `pandas.FeatherDataSet`          | Work with feather files using [`fsspec`](https://filesystem-spec.readthedocs.io/en/latest/) to communicate with the underlying filesystem        | `kedro.extras.datasets.pandas`      |
| `IncrementalDataSet`             | Inherit from `PartitionedDataSet` and remembers the last processed partition                                                                     | `kedro.io`                          |

### Files with a new location

| Type                                                                 | New Location                                 |
| -------------------------------------------------------------------- | -------------------------------------------- |
| `JSONDataSet`                                                        | `kedro.extras.datasets.pandas`               |
| `CSVBlobDataSet`                                                     | `kedro.extras.datasets.pandas`               |
| `JSONBlobDataSet`                                                    | `kedro.extras.datasets.pandas`               |
| `SQLTableDataSet`                                                    | `kedro.extras.datasets.pandas`               |
| `SQLQueryDataSet`                                                    | `kedro.extras.datasets.pandas`               |
| `SparkDataSet`                                                       | `kedro.extras.datasets.spark`                |
| `SparkHiveDataSet`                                                   | `kedro.extras.datasets.spark`                |
| `SparkJDBCDataSet`                                                   | `kedro.extras.datasets.spark`                |
| `kedro/contrib/decorators/retry.py`                                  | `kedro/extras/decorators/retry_node.py`      |
| `kedro/contrib/decorators/memory_profiler.py`                        | `kedro/extras/decorators/memory_profiler.py` |
| `kedro/contrib/io/transformers/transformers.py`                      | `kedro/extras/transformers/time_profiler.py` |
| `kedro/contrib/colors/logging/color_logger.py`                       | `kedro/extras/logging/color_logger.py`       |
| `extras/ipython_loader.py`                                           | `tools/ipython/ipython_loader.py`            |
| `kedro/contrib/io/cached/cached_dataset.py`                          | `kedro/io/cached_dataset.py`                 |
| `kedro/contrib/io/catalog_with_default/data_catalog_with_default.py` | `kedro/io/data_catalog_with_default.py`      |
| `kedro/contrib/config/templated_config.py`                           | `kedro/config/templated_config.py`           |

## Upcoming deprecations

| Category                  | Type                                                           |
| ------------------------- | -------------------------------------------------------------- |
| **Datasets**              | `BioSequenceLocalDataSet`                                      |
|                           | `CSVGCSDataSet`                                                |
|                           | `CSVHTTPDataSet`                                               |
|                           | `CSVLocalDataSet`                                              |
|                           | `CSVS3DataSet`                                                 |
|                           | `ExcelLocalDataSet`                                            |
|                           | `FeatherLocalDataSet`                                          |
|                           | `JSONGCSDataSet`                                               |
|                           | `JSONLocalDataSet`                                             |
|                           | `HDFLocalDataSet`                                              |
|                           | `HDFS3DataSet`                                                 |
|                           | `kedro.contrib.io.cached.CachedDataSet`                        |
|                           | `kedro.contrib.io.catalog_with_default.DataCatalogWithDefault` |
|                           | `MatplotlibLocalWriter`                                        |
|                           | `MatplotlibS3Writer`                                           |
|                           | `NetworkXLocalDataSet`                                         |
|                           | `ParquetGCSDataSet`                                            |
|                           | `ParquetLocalDataSet`                                          |
|                           | `ParquetS3DataSet`                                             |
|                           | `PickleLocalDataSet`                                           |
|                           | `PickleS3DataSet`                                              |
|                           | `TextLocalDataSet`                                             |
|                           | `YAMLLocalDataSet`                                             |
| **Decorators**            | `kedro.contrib.decorators.memory_profiler`                     |
|                           | `kedro.contrib.decorators.retry`                               |
|                           | `kedro.contrib.decorators.pyspark.spark_to_pandas`             |
|                           | `kedro.contrib.decorators.pyspark.pandas_to_spark`             |
| **Transformers**          | `kedro.contrib.io.transformers.transformers`                   |
| **Configuration Loaders** | `kedro.contrib.config.TemplatedConfigLoader`                   |

## Bug fixes and other changes
* Added the option to set/overwrite params in `config.yaml` using YAML dict style instead of string CLI formatting only.
* Kedro CLI arguments `--node` and `--tag` support comma-separated values, alternative methods will be deprecated in future releases.
* Fixed a bug in the `invalidate_cache` method of `ParquetGCSDataSet` and `CSVGCSDataSet`.
* `--load-version` now won't break if version value contains a colon.
* Enabled running `node`s with duplicate inputs.
* Improved error message when empty credentials are passed into `SparkJDBCDataSet`.
* Fixed bug that caused an empty project to fail unexpectedly with ImportError in `template/.../pipeline.py`.
* Fixed bug related to saving dataframe with categorical variables in table mode using `HDFS3DataSet`.
* Fixed bug that caused unexpected behavior when using `from_nodes` and `to_nodes` in pipelines using transcoding.
* Credentials nested in the dataset config are now also resolved correctly.
* Bumped minimum required pandas version to 0.24.0 to make use of `pandas.DataFrame.to_numpy` (recommended alternative to `pandas.DataFrame.values`).
* Docs improvements.
* `Pipeline.transform` skips modifying node inputs/outputs containing `params:` or `parameters` keywords.
* Support for `dataset_credentials` key in the credentials for `PartitionedDataSet` is now deprecated. The dataset credentials should be specified explicitly inside the dataset config.
* Datasets can have a new `confirm` function which is called after a successful node function execution if the node contains `confirms` argument with such dataset name.
* Make the resume prompt on pipeline run failure use `--from-nodes` instead of `--from-inputs` to avoid unnecessarily re-running nodes that had already executed.
* When closed, Jupyter notebook kernels are automatically terminated after 30 seconds of inactivity by default. Use `--idle-timeout` option to update it.
* Added `kedro-viz` to the Kedro project template `requirements.txt` file.
* Removed the `results` and `references` folder from the project template.
* Updated contribution process in `CONTRIBUTING.md`.

## Breaking changes to the API
* Existing `MatplotlibWriter` dataset in `contrib` was renamed to `MatplotlibLocalWriter`.
* `kedro/contrib/io/matplotlib/matplotlib_writer.py` was renamed to `kedro/contrib/io/matplotlib/matplotlib_local_writer.py`.
* `kedro.contrib.io.bioinformatics.sequence_dataset.py` was renamed to `kedro.contrib.io.bioinformatics.biosequence_local_dataset.py`.

## Thanks for supporting contributions
[Andrii Ivaniuk](https://github.com/andrii-ivaniuk), [Jonas Kemper](https://github.com/jonasrk), [Yuhao Zhu](https://github.com/yhzqb), [Balazs Konig](https://github.com/BalazsKonigQB), [Pedro Abreu](https://github.com/PedroAbreuQB), [Tam-Sanh Nguyen](https://github.com/tamsanh), [Peter Zhao](https://github.com/zxpeter), [Deepyaman Datta](https://github.com/deepyaman), [Florian Roessler](https://github.com/fdroessler/), [Miguel Rodriguez Gutierrez](https://github.com/MigQ2)

# 0.15.5

## Major features and improvements
* New CLI commands and command flags:
  - Load multiple `kedro run` CLI flags from a configuration file with the `--config` flag (e.g. `kedro run --config run_config.yml`)
  - Run parametrised pipeline runs with the `--params` flag (e.g. `kedro run --params param1:value1,param2:value2`).
  - Lint your project code using the `kedro lint` command, your project is linted with [`black`](https://github.com/psf/black) (Python 3.6+), [`flake8`](https://gitlab.com/pycqa/flake8) and [`isort`](https://github.com/PyCQA/isort).
* Load specific environments with Jupyter notebooks using `KEDRO_ENV` which will globally set `run`, `jupyter notebook` and `jupyter lab` commands using environment variables.
* Added the following datasets:
  - `CSVGCSDataSet` dataset in `contrib` for working with CSV files in Google Cloud Storage.
  - `ParquetGCSDataSet` dataset in `contrib` for working with Parquet files in Google Cloud Storage.
  - `JSONGCSDataSet` dataset in `contrib` for working with JSON files in Google Cloud Storage.
  - `MatplotlibS3Writer` dataset in `contrib` for saving Matplotlib images to S3.
  - `PartitionedDataSet` for working with datasets split across multiple files.
  - `JSONDataSet` dataset for working with JSON files that uses [`fsspec`](https://filesystem-spec.readthedocs.io/en/latest/) to communicate with the underlying filesystem. It doesn't support `http(s)` protocol for now.
* Added `s3fs_args` to all S3 datasets.
* Pipelines can be deducted with `pipeline1 - pipeline2`.

## Bug fixes and other changes
* `ParallelRunner` now works with `SparkDataSet`.
* Allowed the use of nulls in `parameters.yml`.
* Fixed an issue where `%reload_kedro` wasn't reloading all user modules.
* Fixed `pandas_to_spark` and `spark_to_pandas` decorators to work with functions with kwargs.
* Fixed a bug where `kedro jupyter notebook` and `kedro jupyter lab` would run a different Jupyter installation to the one in the local environment.
* Implemented Databricks-compatible dataset versioning for `SparkDataSet`.
* Fixed a bug where `kedro package` would fail in certain situations where `kedro build-reqs` was used to generate `requirements.txt`.
* Made `bucket_name` argument optional for the following datasets: `CSVS3DataSet`, `HDFS3DataSet`, `PickleS3DataSet`, `contrib.io.parquet.ParquetS3DataSet`, `contrib.io.gcs.JSONGCSDataSet` - bucket name can now be included into the filepath along with the filesystem protocol (e.g. `s3://bucket-name/path/to/key.csv`).
* Documentation improvements and fixes.

## Breaking changes to the API
* Renamed entry point for running pip-installed projects to `run_package()` instead of `main()` in `src/<package>/run.py`.
* `bucket_name` key has been removed from the string representation of the following datasets: `CSVS3DataSet`, `HDFS3DataSet`, `PickleS3DataSet`, `contrib.io.parquet.ParquetS3DataSet`, `contrib.io.gcs.JSONGCSDataSet`.
* Moved the `mem_profiler` decorator to `contrib` and separated the `contrib` decorators so that dependencies are modular. You may need to update your import paths, for example the pyspark decorators should be imported as `from kedro.contrib.decorators.pyspark import <pyspark_decorator>` instead of `from kedro.contrib.decorators import <pyspark_decorator>`.

## Thanks for supporting contributions
[Sheldon Tsen](https://github.com/sheldontsen-qb), [@roumail](https://github.com/roumail), [Karlson Lee](https://github.com/i25959341), [Waylon Walker](https://github.com/WaylonWalker), [Deepyaman Datta](https://github.com/deepyaman), [Giovanni](https://github.com/plauto), [Zain Patel](https://github.com/mzjp2)

# 0.15.4

## Major features and improvements
* `kedro jupyter` now gives the default kernel a sensible name.
* `Pipeline.name` has been deprecated in favour of `Pipeline.tags`.
* Reuse pipelines within a Kedro project using `Pipeline.transform`, it simplifies dataset and node renaming.
* Added Jupyter Notebook line magic (`%run_viz`) to run `kedro viz` in a Notebook cell (requires [`kedro-viz`](https://github.com/quantumblacklabs/kedro-viz) version 3.0.0 or later).
* Added the following datasets:
  - `NetworkXLocalDataSet` in `kedro.contrib.io.networkx` to load and save local graphs (JSON format) via NetworkX. (by [@josephhaaga](https://github.com/josephhaaga))
  - `SparkHiveDataSet` in `kedro.contrib.io.pyspark.SparkHiveDataSet` allowing usage of Spark and insert/upsert on non-transactional Hive tables.
* `kedro.contrib.config.TemplatedConfigLoader` now supports name/dict key templating and default values.

## Bug fixes and other changes
* `get_last_load_version()` method for versioned datasets now returns exact last load version if the dataset has been loaded at least once and `None` otherwise.
* Fixed a bug in `_exists` method for versioned `SparkDataSet`.
* Enabled the customisation of the ExcelWriter in `ExcelLocalDataSet` by specifying options under `writer` key in `save_args`.
* Fixed a bug in IPython startup script, attempting to load context from the incorrect location.
* Removed capping the length of a dataset's string representation.
* Fixed `kedro install` command failing on Windows if `src/requirements.txt` contains a different version of Kedro.
* Enabled passing a single tag into a node or a pipeline without having to wrap it in a list (i.e. `tags="my_tag"`).

## Breaking changes to the API
* Removed `_check_paths_consistency()` method from `AbstractVersionedDataSet`. Version consistency check is now done in `AbstractVersionedDataSet.save()`. Custom versioned datasets should modify `save()` method implementation accordingly.

## Thanks for supporting contributions
[Joseph Haaga](https://github.com/josephhaaga), [Deepyaman Datta](https://github.com/deepyaman), [Joost Duisters](https://github.com/JoostDuisters), [Zain Patel](https://github.com/mzjp2), [Tom Vigrass](https://github.com/tomvigrass)

# 0.15.3

## Bug Fixes and other changes
* Narrowed the requirements for `PyTables` so that we maintain support for Python 3.5.

# 0.15.2

## Major features and improvements
* Added `--load-version`, a `kedro run` argument that allows you run the pipeline with a particular load version of a dataset.
* Support for modular pipelines in `src/`, break the pipeline into isolated parts with reusability in mind.
* Support for multiple pipelines, an ability to have multiple entry point pipelines and choose one with `kedro run --pipeline NAME`.
* Added a `MatplotlibWriter` dataset in `contrib` for saving Matplotlib images.
* An ability to template/parameterize configuration files with `kedro.contrib.config.TemplatedConfigLoader`.
* Parameters are exposed as a context property for ease of access in iPython / Jupyter Notebooks with `context.params`.
* Added `max_workers` parameter for ``ParallelRunner``.

## Bug fixes and other changes
* Users will override the `_get_pipeline` abstract method in `ProjectContext(KedroContext)` in `run.py` rather than the `pipeline` abstract property. The `pipeline` property is not abstract anymore.
* Improved an error message when versioned local dataset is saved and unversioned path already exists.
* Added `catalog` global variable to `00-kedro-init.py`, allowing you to load datasets with `catalog.load()`.
* Enabled tuples to be returned from a node.
* Disallowed the ``ConfigLoader`` loading the same file more than once, and deduplicated the `conf_paths` passed in.
* Added a `--open` flag to `kedro build-docs` that opens the documentation on build.
* Updated the ``Pipeline`` representation to include name of the pipeline, also making it readable as a context property.
* `kedro.contrib.io.pyspark.SparkDataSet` and `kedro.contrib.io.azure.CSVBlobDataSet` now support versioning.

## Breaking changes to the API
* `KedroContext.run()` no longer accepts `catalog` and `pipeline` arguments.
* `node.inputs` now returns the node's inputs in the order required to bind them properly to the node's function.

## Thanks for supporting contributions
[Deepyaman Datta](https://github.com/deepyaman), [Luciano Issoe](https://github.com/Lucianois), [Joost Duisters](https://github.com/JoostDuisters), [Zain Patel](https://github.com/mzjp2), [William Ashford](https://github.com/williamashfordQB), [Karlson Lee](https://github.com/i25959341)

# 0.15.1

## Major features and improvements
* Extended `versioning` support to cover the tracking of environment setup, code and datasets.
* Added the following datasets:
  - `FeatherLocalDataSet` in `contrib` for usage with pandas. (by [@mdomarsaleem](https://github.com/mdomarsaleem))
* Added `get_last_load_version` and `get_last_save_version` to `AbstractVersionedDataSet`.
* Implemented `__call__` method on `Node` to allow for users to execute `my_node(input1=1, input2=2)` as an alternative to `my_node.run(dict(input1=1, input2=2))`.
* Added new `--from-inputs` run argument.

## Bug fixes and other changes
* Fixed a bug in `load_context()` not loading context in non-Kedro Jupyter Notebooks.
* Fixed a bug in `ConfigLoader.get()` not listing nested files for `**`-ending glob patterns.
* Fixed a logging config error in Jupyter Notebook.
* Updated documentation in `03_configuration` regarding how to modify the configuration path.
* Documented the architecture of Kedro showing how we think about library, project and framework components.
* `extras/kedro_project_loader.py` renamed to `extras/ipython_loader.py` and now runs any IPython startup scripts without relying on the Kedro project structure.
* Fixed TypeError when validating partial function's signature.
* After a node failure during a pipeline run, a resume command will be suggested in the logs. This command will not work if the required inputs are MemoryDataSets.

## Breaking changes to the API

## Thanks for supporting contributions
[Omar Saleem](https://github.com/mdomarsaleem), [Mariana Silva](https://github.com/marianansilva), [Anil Choudhary](https://github.com/aniryou), [Craig](https://github.com/cfranklin11)

# 0.15.0

## Major features and improvements
* Added `KedroContext` base class which holds the configuration and Kedro's main functionality (catalog, pipeline, config, runner).
* Added a new CLI command `kedro jupyter convert` to facilitate converting Jupyter Notebook cells into Kedro nodes.
* Added support for `pip-compile` and new Kedro command `kedro build-reqs` that generates `requirements.txt` based on `requirements.in`.
* Running `kedro install` will install packages to conda environment if `src/environment.yml` exists in your project.
* Added a new `--node` flag to `kedro run`, allowing users to run only the nodes with the specified names.
* Added new `--from-nodes` and `--to-nodes` run arguments, allowing users to run a range of nodes from the pipeline.
* Added prefix `params:` to the parameters specified in `parameters.yml` which allows users to differentiate between their different parameter node inputs and outputs.
* Jupyter Lab/Notebook now starts with only one kernel by default.
* Added the following datasets:
  -  `CSVHTTPDataSet` to load CSV using HTTP(s) links.
  - `JSONBlobDataSet` to load json (-delimited) files from Azure Blob Storage.
  - `ParquetS3DataSet` in `contrib` for usage with pandas. (by [@mmchougule](https://github.com/mmchougule))
  - `CachedDataSet` in `contrib` which will cache data in memory to avoid io/network operations. It will clear the cache once a dataset is no longer needed by a pipeline. (by [@tsanikgr](https://github.com/tsanikgr))
  - `YAMLLocalDataSet` in `contrib` to load and save local YAML files. (by [@Minyus](https://github.com/Minyus))

## Bug fixes and other changes
* Documentation improvements including instructions on how to initialise a Spark session using YAML configuration.
* `anyconfig` default log level changed from `INFO` to `WARNING`.
* Added information on installed plugins to `kedro info`.
* Added style sheets for project documentation, so the output of `kedro build-docs` will resemble the style of `kedro docs`.

## Breaking changes to the API
* Simplified the Kedro template in `run.py` with the introduction of `KedroContext` class.
* Merged `FilepathVersionMixIn` and `S3VersionMixIn` under one abstract class `AbstractVersionedDataSet` which extends`AbstractDataSet`.
* `name` changed to be a keyword-only argument for `Pipeline`.
* `CSVLocalDataSet` no longer supports URLs. `CSVHTTPDataSet` supports URLs.

### Migration guide from Kedro 0.14.* to Kedro 0.15.0
#### Migration for Kedro project template
This guide assumes that:
  * The framework specific code has not been altered significantly
  * Your project specific code is stored in the dedicated python package under `src/`.

The breaking changes were introduced in the following project template files:
- `<project-name>/.ipython/profile_default/startup/00-kedro-init.py`
- `<project-name>/kedro_cli.py`
- `<project-name>/src/tests/test_run.py`
- `<project-name>/src/<package-name>/run.py`
- `<project-name>/.kedro.yml` (new file)

The easiest way to migrate your project from Kedro 0.14.* to Kedro 0.15.0 is to create a new project (by using `kedro new`) and move code and files bit by bit as suggested in the detailed guide below:

1. Create a new project with the same name by running `kedro new`

2. Copy the following folders to the new project:
 - `results/`
 - `references/`
 - `notebooks/`
 - `logs/`
 - `data/`
 - `conf/`

3. If you customised your `src/<package>/run.py`, make sure you apply the same customisations to `src/<package>/run.py`
 - If you customised `get_config()`, you can override `config_loader` property in `ProjectContext` derived class
 - If you customised `create_catalog()`, you can override `catalog()` property in `ProjectContext` derived class
 - If you customised `run()`, you can override `run()` method in `ProjectContext` derived class
 - If you customised default `env`, you can override it in `ProjectContext` derived class or pass it at construction. By default, `env` is `local`.
 - If you customised default `root_conf`, you can override `CONF_ROOT` attribute in `ProjectContext` derived class. By default, `KedroContext` base class has `CONF_ROOT` attribute set to `conf`.

4. The following syntax changes are introduced in ipython or Jupyter notebook/labs:
 - `proj_dir` -> `context.project_path`
 - `proj_name` -> `context.project_name`
 - `conf` -> `context.config_loader`.
 - `io` -> `context.catalog` (e.g., `io.load()` -> `context.catalog.load()`)

5. If you customised your `kedro_cli.py`, you need to apply the same customisations to your `kedro_cli.py` in the new project.

6. Copy the contents of the old project's `src/requirements.txt` into the new project's `src/requirements.in` and, from the project root directory, run the `kedro build-reqs` command in your terminal window.

#### Migration for versioning custom dataset classes

If you defined any custom dataset classes which support versioning in your project, you need to apply the following changes:

1. Make sure your dataset inherits from `AbstractVersionedDataSet` only.
2. Call `super().__init__()` with the appropriate arguments in the dataset's `__init__`. If storing on local filesystem, providing the filepath and the version is enough. Otherwise, you should also pass in an `exists_function` and a `glob_function` that emulate `exists` and `glob` in a different filesystem (see `CSVS3DataSet` as an example).
3. Remove setting of the `_filepath` and `_version` attributes in the dataset's `__init__`, as this is taken care of in the base abstract class.
4. Any calls to `_get_load_path` and `_get_save_path` methods should take no arguments.
5. Ensure you convert the output of `_get_load_path` and `_get_save_path` appropriately, as these now return [`PurePath`s](https://docs.python.org/3/library/pathlib.html#pure-paths) instead of strings.
6. Make sure `_check_paths_consistency` is called with [`PurePath`s](https://docs.python.org/3/library/pathlib.html#pure-paths) as input arguments, instead of strings.

These steps should have brought your project to Kedro 0.15.0. There might be some more minor tweaks needed as every project is unique, but now you have a pretty solid base to work with. If you run into any problems, please consult the [Kedro documentation](https://kedro.readthedocs.io).

## Thanks for supporting contributions
[Dmitry Vukolov](https://github.com/dvukolov), [Jo Stichbury](https://github.com/stichbury), [Angus Williams](https://github.com/awqb), [Deepyaman Datta](https://github.com/deepyaman), [Mayur Chougule](https://github.com/mmchougule), [Marat Kopytjuk](https://github.com/kopytjuk), [Evan Miller](https://github.com/evanmiller29), [Yusuke Minami](https://github.com/Minyus)

# 0.14.3

## Major features and improvements
* Tab completion for catalog datasets in `ipython` or `jupyter` sessions. (Thank you [@datajoely](https://github.com/datajoely) and [@WaylonWalker](https://github.com/WaylonWalker))
* Added support for transcoding, an ability to decouple loading/saving mechanisms of a dataset from its storage location, denoted by adding '@' to the dataset name.
* Datasets have a new `release` function that instructs them to free any cached data. The runners will call this when the dataset is no longer needed downstream.

## Bug fixes and other changes
* Add support for pipeline nodes made up from partial functions.
* Expand user home directory `~` for TextLocalDataSet (see issue #19).
* Add a `short_name` property to `Node`s for a display-friendly (but not necessarily unique) name.
* Add Kedro project loader for IPython: `extras/kedro_project_loader.py`.
* Fix source file encoding issues with Python 3.5 on Windows.
* Fix local project source not having priority over the same source installed as a package, leading to local updates not being recognised.

## Breaking changes to the API
* Remove the max_loads argument from the `MemoryDataSet` constructor and from the `AbstractRunner.create_default_data_set` method.

## Thanks for supporting contributions
[Joel Schwarzmann](https://github.com/datajoely), [Alex Kalmikov](https://github.com/kalexqb)

# 0.14.2

## Major features and improvements
* Added Data Set transformer support in the form of AbstractTransformer and DataCatalog.add_transformer.

## Breaking changes to the API
* Merged the `ExistsMixin` into `AbstractDataSet`.
* `Pipeline.node_dependencies` returns a dictionary keyed by node, with sets of parent nodes as values; `Pipeline` and `ParallelRunner` were refactored to make use of this for topological sort for node dependency resolution and running pipelines respectively.
* `Pipeline.grouped_nodes` returns a list of sets, rather than a list of lists.

## Thanks for supporting contributions

[Darren Gallagher](https://github.com/dazzag24), [Zain Patel](https://github.com/mzjp2)

# 0.14.1

## Major features and improvements
* New I/O module `HDFS3DataSet`.

## Bug fixes and other changes
* Improved API docs.
* Template `run.py` will throw a warning instead of error if `credentials.yml`
  is not present.

## Breaking changes to the API
None


# 0.14.0

The initial release of Kedro.


## Thanks for supporting contributions

Jo Stichbury, Aris Valtazanos, Fabian Peters, Guilherme Braccialli, Joel Schwarzmann, Miguel Beltre, Mohammed ElNabawy, Deepyaman Datta, Shubham Agrawal, Oleg Andreyev, Mayur Chougule, William Ashford, Ed Cannon, Nikhilesh Nukala, Sean Bailey, Vikram Tegginamath, Thomas Huijskens, Musa Bilal

We are also grateful to everyone who advised and supported us, filed issues or helped resolve them, asked and answered questions and were part of inspiring discussions.<|MERGE_RESOLUTION|>--- conflicted
+++ resolved
@@ -10,12 +10,8 @@
 * Kedro CLI now checks `pyproject.toml` for a `tool.kedro` section before treating the project as a Kedro project.
 * Added fix to `DataCatalog::shallow_copy` now it should copy layers.
 * `kedro pipeline pull` now uses `pip download` for protocols that are not supported by `fsspec`.
-<<<<<<< HEAD
-* Cleaned up documentation to fix broken links and rewrite permanently redirected ones
+* Cleaned up documentation to fix broken links and rewrite permanently redirected ones.
 * Added a `jsonschema` schema definition for the Kedro 0.17 catalog.
-=======
-* Cleaned up documentation to fix broken links and rewrite permanently redirected ones.
->>>>>>> f2f32d02
 
 ## Breaking changes to the API
 
