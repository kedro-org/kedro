--- conflicted
+++ resolved
@@ -53,12 +53,9 @@
 * Improved the error message for `DataSetNotFoundError` to suggest possible dataset names user meant to type.
 * Added the option for contributors to run Kedro tests locally without Spark installation with `make test-no-spark`.
 * Added option to lint the project without applying the formatting changes (`kedro lint --check-only`).
-<<<<<<< HEAD
 * Improved the error message for `DataSetNotFoundError` to suggest possible dataset names user meant to type.
 * Replaced `functools.lru_cache` with `cachetools.cachedmethod` in `PartitionedDataSet` and `IncrementalDataSet` for per-instance cache invalidation.
 * Introduced regex filtering and `*DataSet` object access via arguments to the `DataCatalog.list` function.
-=======
->>>>>>> 674a79e1
 
 ## Breaking changes to the API
 ### Datasets
