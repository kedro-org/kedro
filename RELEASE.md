# Upcoming Release

## Major features and improvements
<<<<<<< HEAD
* Added the following datasets:
  - `ParquetDataSet` in `kedro.extras.datasets.dask` for handling parquet datasets using Dask dataframes.
  - `PickleDataSet` dataset in `kedro.extras.datasets.pickle` for working with Pickle files that uses [`fsspec`](https://filesystem-spec.readthedocs.io/en/latest/) to communicate with the underlying filesystem.
  - `CSVDataSet` dataset in `kedro.extras.datasets.pandas` for working with CSV files that uses [`fsspec`](https://filesystem-spec.readthedocs.io/en/latest/) to communicate with the underlying filesystem.
  - `ParquetDataSet` dataset in `kedro.extras.datasets.pandas` for working with Parquet files that uses [`fsspec`](https://filesystem-spec.readthedocs.io/en/latest/) to communicate with the underlying filesystem.
  - `TextDataSet` dataset in `kedro.extras.datasets.text` for working with text files that uses [`fsspec`](https://filesystem-spec.readthedocs.io/en/latest/) to communicate with the underlying filesystem.
  - `ExcelDataSet` dataset in `kedro.extras.datasets.pandas` for working with Excel files that uses [`fsspec`](https://filesystem-spec.readthedocs.io/en/latest/) to communicate with the underlying filesystem.
  - `HDFDataSet` dataset in `kedro.extras.datasets.pandas` for working with hdf files that uses [`fsspec`](https://filesystem-spec.readthedocs.io/en/latest/) to communicate with the underlying filesystem.
  - `YAMLDataSet` dataset in `kedro.extras.datasets.yaml` for working with yaml files that uses [`fsspec`](https://filesystem-spec.readthedocs.io/en/latest/) to communicate with the underlying filesystem.
  - `MatplotlibWriter` dataset in `kedro.extras.datasets.matplotlib` for saving matplotlib objects to image file(s) that uses [`fsspec`](https://filesystem-spec.readthedocs.io/en/latest/) to communicate with the underlying filesystem.
  - `NetworkXDataSet` dataset in `kedro.extras.datasets.networkx` for working with graphs (JSON format) via NetworkX that uses [`fsspec`](https://filesystem-spec.readthedocs.io/en/latest/) to communicate with the underlying filesystem.
  - `BioSequenceDataSet` dataset in `kedro.extras.datasets.biosequence` for working with bio-sequence objects that uses [`fsspec`](https://filesystem-spec.readthedocs.io/en/latest/) to communicate with the underlying filesystem.
  - `GBQTableDataSet` dataset in `kedro.extras.datasets.pandas` for working with Google BigQuery.
  - `FeatherDataSet` dataset in `kedro.extras.datasets.pandas` for working with feather files that uses [`fsspec`](https://filesystem-spec.readthedocs.io/en/latest/) to communicate with the underlying filesystem.
  - `IncrementalDataSet` dataset, which inherits from `PartitionedDataSet` and also remembers the last processed partition.
  - `GeoJSONDataSet`dataset in `kedro.extras.datasets.geojson` for working with geospatial data that uses [`fsspec`](https://filesystem-spec.readthedocs.io/en/latest/) to communicate with the underlying filesystem.

* Enabled loading a particular version of a dataset in Jupyter Notebooks and ipython, using `catalog.load("dataset_name", version="<2019-12-13T15.08.09.255Z>")`.
* Added http(s) protocol support for `JSONDataSet`.
=======

## Bug fixes and other changes
* Fixed a bug where a new version created mid-run by an external system caused inconsistencies in the load versions used in the current run.
* Documentation improvements.

## Breaking changes to the API
* Made `invalidate_cache` method on datasets private.
* `get_last_load_version` and `get_last_save_version` methods are no longer available on `AbstractDataSet`.
* `get_last_load_version` and `get_last_save_version` have been renamed to `resolve_load_version` and `resolve_save_version` on ``AbstractVersionedDataSet``, the results of which are cached.
* The `release()` method on datasets extending ``AbstractVersionedDataSet`` clears the cached load and save version. All custom datasets must call `super()._release()` inside `_release()`.

## Thanks for supporting contributions
[@foolsgold](https://github.com/foolsgold), [Priyanka Shanbhag](https://github.com/priyanka1414)

# 0.15.7

## Major features and improvements

* Added in documentation on how to contribute a custom `AbstractDataSet` implementation.

## Bug fixes and other changes

* Fixed the link to the Kedro banner image in the documentation.
* Updated contribution process in `CONTRIBUTING.md` - added Developer Workflow

## Breaking changes to the API

## Thanks for supporting contributions
[Mani Sarkar](https://github.com/neomatrix369)

# 0.15.6

## Major features and improvements
> _TL;DR_ We're launching [`kedro.extras`](https://github.com/quantumblacklabs/kedro/tree/master/extras), the new home for our revamped series of datasets, decorators and dataset transformers. The datasets in [`kedro.extras.datasets`](https://github.com/quantumblacklabs/kedro/tree/master/extras/datasets) use [`fsspec`](https://filesystem-spec.readthedocs.io/en/latest/) to access a variety of data stores including local file systems, network file systems, cloud object stores (including S3 and GCP), and Hadoop, read more about this [**here**](https://kedro.readthedocs.io/en/latest/04_user_guide/04_data_catalog.html#specifying-the-location-of-the-dataset). The change will allow [#178](https://github.com/quantumblacklabs/kedro/issues/178) to happen in the next major release of Kedro.

An example of this new system can be seen below, loading the CSV `SparkDataSet` from S3:

```yaml
weather:
  type: spark.SparkDataSet  # Observe the specified type, this  affects all datasets
  filepath: s3a://your_bucket/data/01_raw/weather*  # filepath uses fsspec to indicate the file storage system
  credentials: dev_s3
  file_format: csv
```

You can also load data incrementally whenever it is dumped into a directory with the extension to [`PartionedDataSet`](https://kedro.readthedocs.io/en/latest/04_user_guide/08_advanced_io.html#partitioned-dataset), a feature that allows you to load a directory of files. The [`IncrementalDataSet`](https://kedro.readthedocs.io/en/stable/04_user_guide/08_advanced_io.html#incremental-loads-with-incrementaldataset) stores the information about the last processed partition in a `checkpoint`, read more about this feature [**here**](https://kedro.readthedocs.io/en/stable/04_user_guide/08_advanced_io.html#incremental-loads-with-incrementaldataset).

### New features

* Added `layer` attribute for datasets in `kedro.extras.datasets` to specify the name of a layer according to [data engineering convention](https://kedro.readthedocs.io/en/latest/06_resources/01_faq.html#what-is-data-engineering-convention), this feature will be passed to [`kedro-viz`](https://github.com/quantumblacklabs/kedro-viz) in future releases.
* Enabled loading a particular version of a dataset in Jupyter Notebooks and iPython, using `catalog.load("dataset_name", version="<2019-12-13T15.08.09.255Z>")`.
>>>>>>> e56cb8bb
* Added property `run_id` on `ProjectContext`, used for versioning using the [`Journal`](https://kedro.readthedocs.io/en/stable/04_user_guide/13_journal.html). To customise your journal `run_id` you can override the private method `_get_run_id()`.
* Added the ability to install all optional kedro dependencies via `pip install "kedro[all]"`.
* Modified the `DataCatalog`'s load order for datasets, loading order is the following:
  - `kedro.io`
  - `kedro.extras.datasets`
  - Import path, specified in `type`
* Added an optional `copy_mode` flag to `CachedDataSet` and `MemoryDataSet` to specify (`deepcopy`, `copy` or `assign`) the copy mode to use when loading and saving.

### New Datasets

| Type                 | Description                                                                                                                                      | Location                            |
|----------------------|--------------------------------------------------------------------------------------------------------------------------------------------------|-------------------------------------|
| `ParquetDataSet`     | Handles parquet datasets using Dask                                                                                                              | `kedro.extras.datasets.dask`        |
| `PickleDataSet`      | Work with Pickle files using [`fsspec`](https://filesystem-spec.readthedocs.io/en/latest/) to communicate with the underlying filesystem         | `kedro.extras.datasets.pickle`      |
| `CSVDataSet`         | Work with CSV files using [`fsspec`](https://filesystem-spec.readthedocs.io/en/latest/) to communicate with the underlying filesystem            | `kedro.extras.datasets.pandas`      |
| `TextDataSet`        | Work with text files using [`fsspec`](https://filesystem-spec.readthedocs.io/en/latest/) to communicate with the underlying filesystem           | `kedro.extras.datasets.pandas`      |
| `ExcelDataSet`       | Work with Excel files using [`fsspec`](https://filesystem-spec.readthedocs.io/en/latest/) to communicate with the underlying filesystem          | `kedro.extras.datasets.pandas`      |
| `HDFDataSet`         | Work with HDF using [`fsspec`](https://filesystem-spec.readthedocs.io/en/latest/) to communicate with the underlying filesystem                  | `kedro.extras.datasets.pandas`      |
| `YAMLDataSet`        | Work with YAML files using [`fsspec`](https://filesystem-spec.readthedocs.io/en/latest/) to communicate with the underlying filesystem           | `kedro.extras.datasets.yaml`        |
| `MatplotlibWriter`   | Save with Matplotlib images using [`fsspec`](https://filesystem-spec.readthedocs.io/en/latest/) to communicate with the underlying filesystem    | `kedro.extras.datasets.matplotlib`  |
| `NetworkXDataSet`    | Work with NetworkX files using [`fsspec`](https://filesystem-spec.readthedocs.io/en/latest/) to communicate with the underlying filesystem       | `kedro.extras.datasets.networkx`    |
| `BioSequenceDataSet` | Work with bio-sequence objects using [`fsspec`](https://filesystem-spec.readthedocs.io/en/latest/) to communicate with the underlying filesystem | `kedro.extras.datasets.biosequence` |
| `GBQTableDataSet`    | Work with Google BigQuery                                                                                                                        | `kedro.extras.datasets.pandas`      |
| `FeatherDataSet`     | Work with feather files using [`fsspec`](https://filesystem-spec.readthedocs.io/en/latest/) to communicate with the underlying filesystem        | `kedro.extras.datasets.pandas`      |
| `IncrementalDataSet` | Inherit from `PartitionedDataSet` and remembers the last processed partition                                                                     | `kedro.io`                          |

### Files with a new location

| Type                                                                                             | New Location                                 |
|--------------------------------------------------------------------------------------------------|----------------------------------------------|
| `JSONDataSet`                                                                                    | `kedro.extras.datasets.pandas`               |
| `CSVBlobDataSet`                                                                                 | `kedro.extras.datasets.pandas`               |
| `JSONBlobDataSet`                                                                                | `kedro.extras.datasets.pandas`               |
| `SQLTableDataSet`                                                                                | `kedro.extras.datasets.pandas`               |
| `SQLQueryDataSet`                                                                                | `kedro.extras.datasets.pandas`               |
| `SparkDataSet`                                                                                   | `kedro.extras.datasets.spark`                |
| `SparkHiveDataSet`                                                                               | `kedro.extras.datasets.spark`                |
| `SparkJDBCDataSet`                                                                               | `kedro.extras.datasets.spark`                |
| `kedro/contrib/decorators/retry.py`                                                              | `kedro/extras/decorators/retry_node.py`      |
| `kedro/contrib/decorators/memory_profiler.py`                                                    | `kedro/extras/decorators/memory_profiler.py` |
| `kedro/contrib/io/transformers/transformers.py`                                                  | `kedro/extras/transformers/time_profiler.py` |
| `kedro/contrib/colors/logging/color_logger.py`                                                   | `kedro/extras/logging/color_logger.py`       |
| `extras/ipython_loader.py`                                                                       | `tools/ipython/ipython_loader.py`            |
| `kedro/contrib/io/cached/cached_dataset.py`                                                      | `kedro/io/cached_dataset.py`                 |
| `kedro/contrib/io/catalog_with_default/data_catalog_with_default.py`                             | `kedro/io/data_catalog_with_default.py`      |
| `kedro/contrib/config/templated_config.py`                                                       | `kedro/config/templated_config.py`           |

## Upcoming deprecations

| Category                  | Type                                                           |
|---------------------------|----------------------------------------------------------------|
| **Datasets**              | `BioSequenceLocalDataSet`                                      |
|                           | `CSVGCSDataSet`                                                |
|                           | `CSVHTTPDataSet`                                               |
|                           | `CSVLocalDataSet`                                              |
|                           | `CSVS3DataSet`                                                 |
|                           | `ExcelLocalDataSet`                                            |
|                           | `FeatherLocalDataSet`                                          |
|                           | `JSONGCSDataSet`                                               |
|                           | `JSONLocalDataSet`                                             |
|                           | `HDFLocalDataSet`                                              |
|                           | `HDFS3DataSet`                                                 |
|                           | `kedro.contrib.io.cached.CachedDataSet`                        |
|                           | `kedro.contrib.io.catalog_with_default.DataCatalogWithDefault` |
|                           | `MatplotlibLocalWriter`                                        |
|                           | `MatplotlibS3Writer`                                           |
|                           | `NetworkXLocalDataSet`                                         |
|                           | `ParquetGCSDataSet`                                            |
|                           | `ParquetLocalDataSet`                                          |
|                           | `ParquetS3DataSet`                                             |
|                           | `PickleLocalDataSet`                                           |
|                           | `PickleS3DataSet`                                              |
|                           | `TextLocalDataSet`                                             |
|                           | `YAMLLocalDataSet`                                             |
| **Decorators**            | `kedro.contrib.decorators.memory_profiler`                     |
|                           | `kedro.contrib.decorators.retry`                               |
|                           | `kedro.contrib.decorators.pyspark.spark_to_pandas`             |
|                           | `kedro.contrib.decorators.pyspark.pandas_to_spark`             |
| **Transformers**          | `kedro.contrib.io.transformers.transformers`                   |
| **Configuration Loaders** | `kedro.contrib.config.TemplatedConfigLoader`                   |

## Bug fixes and other changes
* Added the option to set/overwrite params in `config.yaml` using YAML dict style instead of string CLI formatting only.
* Kedro CLI arguments `--node` and `--tag` support comma-separated values, alternative methods will be deprecated in future releases.
* Fixed a bug in the `invalidate_cache` method of `ParquetGCSDataSet` and `CSVGCSDataSet`.
* `--load-version` now won't break if version value contains a colon.
* Enabled running `node`s with duplicate inputs.
* Improved error message when empty credentials are passed into `SparkJDBCDataSet`.
* Fixed bug that caused an empty project to fail unexpectedly with ImportError in `template/.../pipeline.py`.
* Fixed bug related to saving dataframe with categorical variables in table mode using `HDFS3DataSet`.
* Fixed bug that caused unexpected behavior when using `from_nodes` and `to_nodes` in pipelines using transcoding.
* Credentials nested in the dataset config are now also resolved correctly.
* Bumped minimum required pandas version to 0.24.0 to make use of `pandas.DataFrame.to_numpy` (recommended alternative to `pandas.DataFrame.values`).
* Docs improvements.
* `Pipeline.transform` skips modifying node inputs/outputs containing `params:` or `parameters` keywords.
* Support for `dataset_credentials` key in the credentials for `PartitionedDataSet` is now deprecated. The dataset credentials should be specified explicitly inside the dataset config.
* Datasets can have a new `confirm` function which is called after a successful node function execution if the node contains `confirms` argument with such dataset name.
* Make the resume prompt on pipeline run failure use `--from-nodes` instead of `--from-inputs` to avoid unnecessarily re-running nodes that had already executed.
* When closed, Jupyter notebook kernels are automatically terminated after 30 seconds of inactivity by default. Use `--idle-timeout` option to update it.
* Added `kedro-viz` to the Kedro project template `requirements.txt` file.
* Removed the `results` and `references` folder from the project template.
* Updated contribution process in `CONTRIBUTING.md`.

## Breaking changes to the API
* Existing `MatplotlibWriter` dataset in `contrib` was renamed to `MatplotlibLocalWriter`.
* `kedro/contrib/io/matplotlib/matplotlib_writer.py` was renamed to `kedro/contrib/io/matplotlib/matplotlib_local_writer.py`.
* `kedro.contrib.io.bioinformatics.sequence_dataset.py` was renamed to `kedro.contrib.io.bioinformatics.biosequence_local_dataset.py`.

## Thanks for supporting contributions
<<<<<<< HEAD
[Jonas Kemper](https://github.com/jonasrk), [Yuhao Zhu](https://github.com/yhzqb), [Balazs Konig](https://github.com/BalazsKonigQB), [Pedro Abreu](https://github.com/PedroAbreuQB), [Tam-Sanh Nguyen](https://github.com/tamsanh), [Peter Zhao](https://github.com/zxpeter), [Deepyaman Datta](https://github.com/deepyaman), [Florian Roessler](https://github.com/fdroessler/), [Luis Blanche](https://github.com/LuisBlanche)
=======
[Andrii Ivaniuk](https://github.com/andrii-ivaniuk), [Jonas Kemper](https://github.com/jonasrk), [Yuhao Zhu](https://github.com/yhzqb), [Balazs Konig](https://github.com/BalazsKonigQB), [Pedro Abreu](https://github.com/PedroAbreuQB), [Tam-Sanh Nguyen](https://github.com/tamsanh), [Peter Zhao](https://github.com/zxpeter), [Deepyaman Datta](https://github.com/deepyaman), [Florian Roessler](https://github.com/fdroessler/), [Miguel Rodriguez Gutierrez](https://github.com/MigQ2)
>>>>>>> e56cb8bb

# Release 0.15.5

## Major features and improvements
* New CLI commands and command flags:
  - Load multiple `kedro run` CLI flags from a configuration file with the `--config` flag (e.g. `kedro run --config run_config.yml`)
  - Run parametrised pipeline runs with the `--params` flag (e.g. `kedro run --params param1:value1,param2:value2`).
  - Lint your project code using the `kedro lint` command, your project is linted with [`black`](https://github.com/psf/black) (Python 3.6+), [`flake8`](https://gitlab.com/pycqa/flake8) and [`isort`](https://github.com/timothycrosley/isort).
* Load specific environments with Jupyter notebooks using `KEDRO_ENV` which will globally set `run`, `jupyter notebook` and `jupyter lab` commands using environment variables.
* Added the following datasets:
  - `CSVGCSDataSet` dataset in `contrib` for working with CSV files in Google Cloud Storage.
  - `ParquetGCSDataSet` dataset in `contrib` for working with Parquet files in Google Cloud Storage.
  - `JSONGCSDataSet` dataset in `contrib` for working with JSON files in Google Cloud Storage.
  - `MatplotlibS3Writer` dataset in `contrib` for saving Matplotlib images to S3.
  - `PartitionedDataSet` for working with datasets split across multiple files.
  - `JSONDataSet` dataset for working with JSON files that uses [`fsspec`](https://filesystem-spec.readthedocs.io/en/latest/) to communicate with the underlying filesystem. It doesn't support `http(s)` protocol for now.
* Added `s3fs_args` to all S3 datasets.
* Pipelines can be deducted with `pipeline1 - pipeline2`.

## Bug fixes and other changes
* `ParallelRunner` now works with `SparkDataSet`.
* Allowed the use of nulls in `parameters.yml`.
* Fixed an issue where `%reload_kedro` wasn't reloading all user modules.
* Fixed `pandas_to_spark` and `spark_to_pandas` decorators to work with functions with kwargs.
* Fixed a bug where `kedro jupyter notebook` and `kedro jupyter lab` would run a different Jupyter installation to the one in the local environment.
* Implemented Databricks-compatible dataset versioning for `SparkDataSet`.
* Fixed a bug where `kedro package` would fail in certain situations where `kedro build-reqs` was used to generate `requirements.txt`.
* Made `bucket_name` argument optional for the following datasets: `CSVS3DataSet`, `HDFS3DataSet`, `PickleS3DataSet`, `contrib.io.parquet.ParquetS3DataSet`, `contrib.io.gcs.JSONGCSDataSet` - bucket name can now be included into the filepath along with the filesystem protocol (e.g. `s3://bucket-name/path/to/key.csv`).
* Documentation improvements and fixes.

## Breaking changes to the API
* Renamed entry point for running pip-installed projects to `run_package()` instead of `main()` in `src/<package>/run.py`.
* `bucket_name` key has been removed from the string representation of the following datasets: `CSVS3DataSet`, `HDFS3DataSet`, `PickleS3DataSet`, `contrib.io.parquet.ParquetS3DataSet`, `contrib.io.gcs.JSONGCSDataSet`.
* Moved the `mem_profiler` decorator to `contrib` and separated the `contrib` decorators so that dependencies are modular. You may need to update your import paths, for example the pyspark decorators should be imported as `from kedro.contrib.decorators.pyspark import <pyspark_decorator>` instead of `from kedro.contrib.decorators import <pyspark_decorator>`.

## Thanks for supporting contributions
[Sheldon Tsen](https://github.com/sheldontsen-qb), [@roumail](https://github.com/roumail), [Karlson Lee](https://github.com/i25959341), [Waylon Walker](https://github.com/WaylonWalker), [Deepyaman Datta](https://github.com/deepyaman), [Giovanni](https://github.com/plauto), [Zain Patel](https://github.com/mzjp2)

# Release 0.15.4

## Major features and improvements
* `kedro jupyter` now gives the default kernel a sensible name.
* `Pipeline.name` has been deprecated in favour of `Pipeline.tags`.
* Reuse pipelines within a Kedro project using `Pipeline.transform`, it simplifies dataset and node renaming.
* Added Jupyter Notebook line magic (`%run_viz`) to run `kedro viz` in a Notebook cell (requires [`kedro-viz`](https://github.com/quantumblacklabs/kedro-viz) version 3.0.0 or later).
* Added the following datasets:
  - `NetworkXLocalDataSet` in `kedro.contrib.io.networkx` to load and save local graphs (JSON format) via NetworkX. (by [@josephhaaga](https://github.com/josephhaaga))
  - `SparkHiveDataSet` in `kedro.contrib.io.pyspark.SparkHiveDataSet` allowing usage of Spark and insert/upsert on non-transactional Hive tables.
* `kedro.contrib.config.TemplatedConfigLoader` now supports name/dict key templating and default values.

## Bug fixes and other changes
* `get_last_load_version()` method for versioned datasets now returns exact last load version if the dataset has been loaded at least once and `None` otherwise.
* Fixed a bug in `_exists` method for versioned `SparkDataSet`.
* Enabled the customisation of the ExcelWriter in `ExcelLocalDataSet` by specifying options under `writer` key in `save_args`.
* Fixed a bug in IPython startup script, attempting to load context from the incorrect location.
* Removed capping the length of a dataset's string representation.
* Fixed `kedro install` command failing on Windows if `src/requirements.txt` contains a different version of Kedro.
* Enabled passing a single tag into a node or a pipeline without having to wrap it in a list (i.e. `tags="my_tag"`).

## Breaking changes to the API
* Removed `_check_paths_consistency()` method from `AbstractVersionedDataSet`. Version consistency check is now done in `AbstractVersionedDataSet.save()`. Custom versioned datasets should modify `save()` method implementation accordingly.

## Thanks for supporting contributions
[Joseph Haaga](https://github.com/josephhaaga), [Deepyaman Datta](https://github.com/deepyaman), [Joost Duisters](https://github.com/JoostDuisters), [Zain Patel](https://github.com/mzjp2), [Tom Vigrass](https://github.com/tomvigrass)

# Release 0.15.3

## Bug Fixes and other changes
* Narrowed the requirements for `PyTables` so that we maintain support for Python 3.5.

# Release 0.15.2

## Major features and improvements
* Added `--load-version`, a `kedro run` argument that allows you run the pipeline with a particular load version of a dataset.
* Support for modular pipelines in `src/`, break the pipeline into isolated parts with reusability in mind.
* Support for multiple pipelines, an ability to have multiple entry point pipelines and choose one with `kedro run --pipeline NAME`.
* Added a `MatplotlibWriter` dataset in `contrib` for saving Matplotlib images.
* An ability to template/parameterize configuration files with `kedro.contrib.config.TemplatedConfigLoader`.
* Parameters are exposed as a context property for ease of access in iPython / Jupyter Notebooks with `context.params`.
* Added `max_workers` parameter for ``ParallelRunner``.

## Bug fixes and other changes
* Users will override the `_get_pipeline` abstract method in `ProjectContext(KedroContext)` in `run.py` rather than the `pipeline` abstract property. The `pipeline` property is not abstract anymore.
* Improved an error message when versioned local dataset is saved and unversioned path already exists.
* Added `catalog` global variable to `00-kedro-init.py`, allowing you to load datasets with `catalog.load()`.
* Enabled tuples to be returned from a node.
* Disallowed the ``ConfigLoader`` loading the same file more than once, and deduplicated the `conf_paths` passed in.
* Added a `--open` flag to `kedro build-docs` that opens the documentation on build.
* Updated the ``Pipeline`` representation to include name of the pipeline, also making it readable as a context property.
* `kedro.contrib.io.pyspark.SparkDataSet` and `kedro.contrib.io.azure.CSVBlobDataSet` now support versioning.

## Breaking changes to the API
* `KedroContext.run()` no longer accepts `catalog` and `pipeline` arguments.
* `node.inputs` now returns the node's inputs in the order required to bind them properly to the node's function.

## Thanks for supporting contributions
[Deepyaman Datta](https://github.com/deepyaman), [Luciano Issoe](https://github.com/Lucianois), [Joost Duisters](https://github.com/JoostDuisters), [Zain Patel](https://github.com/mzjp2), [William Ashford](https://github.com/williamashfordQB), [Karlson Lee](https://github.com/i25959341)

# Release 0.15.1

## Major features and improvements
* Extended `versioning` support to cover the tracking of environment setup, code and datasets.
* Added the following datasets:
  - `FeatherLocalDataSet` in `contrib` for usage with pandas. (by [@mdomarsaleem](https://github.com/mdomarsaleem))
* Added `get_last_load_version` and `get_last_save_version` to `AbstractVersionedDataSet`.
* Implemented `__call__` method on `Node` to allow for users to execute `my_node(input1=1, input2=2)` as an alternative to `my_node.run(dict(input1=1, input2=2))`.
* Added new `--from-inputs` run argument.

## Bug fixes and other changes
* Fixed a bug in `load_context()` not loading context in non-Kedro Jupyter Notebooks.
* Fixed a bug in `ConfigLoader.get()` not listing nested files for `**`-ending glob patterns.
* Fixed a logging config error in Jupyter Notebook.
* Updated documentation in `03_configuration` regarding how to modify the configuration path.
* Documented the architecture of Kedro showing how we think about library, project and framework components.
* `extras/kedro_project_loader.py` renamed to `extras/ipython_loader.py` and now runs any IPython startup scripts without relying on the Kedro project structure.
* Fixed TypeError when validating partial function's signature.
* After a node failure during a pipeline run, a resume command will be suggested in the logs. This command will not work if the required inputs are MemoryDataSets.

## Breaking changes to the API

## Thanks for supporting contributions
[Omar Saleem](https://github.com/mdomarsaleem), [Mariana Silva](https://github.com/marianansilva), [Anil Choudhary](https://github.com/aniryou), [Craig](https://github.com/cfranklin11)

# Release 0.15.0

## Major features and improvements
* Added `KedroContext` base class which holds the configuration and Kedro's main functionality (catalog, pipeline, config, runner).
* Added a new CLI command `kedro jupyter convert` to facilitate converting Jupyter Notebook cells into Kedro nodes.
* Added support for `pip-compile` and new Kedro command `kedro build-reqs` that generates `requirements.txt` based on `requirements.in`.
* Running `kedro install` will install packages to conda environment if `src/environment.yml` exists in your project.
* Added a new `--node` flag to `kedro run`, allowing users to run only the nodes with the specified names.
* Added new `--from-nodes` and `--to-nodes` run arguments, allowing users to run a range of nodes from the pipeline.
* Added prefix `params:` to the parameters specified in `parameters.yml` which allows users to differentiate between their different parameter node inputs and outputs.
* Jupyter Lab/Notebook now starts with only one kernel by default.
* Added the following datasets:
  -  `CSVHTTPDataSet` to load CSV using HTTP(s) links.
  - `JSONBlobDataSet` to load json (-delimited) files from Azure Blob Storage.
  - `ParquetS3DataSet` in `contrib` for usage with pandas. (by [@mmchougule](https://github.com/mmchougule))
  - `CachedDataSet` in `contrib` which will cache data in memory to avoid io/network operations. It will clear the cache once a dataset is no longer needed by a pipeline. (by [@tsanikgr](https://github.com/tsanikgr))
  - `YAMLLocalDataSet` in `contrib` to load and save local YAML files. (by [@Minyus](https://github.com/Minyus))

## Bug fixes and other changes
* Documentation improvements including instructions on how to initialise a Spark session using YAML configuration.
* `anyconfig` default log level changed from `INFO` to `WARNING`.
* Added information on installed plugins to `kedro info`.
* Added style sheets for project documentation, so the output of `kedro build-docs` will resemble the style of `kedro docs`.

## Breaking changes to the API
* Simplified the Kedro template in `run.py` with the introduction of `KedroContext` class.
* Merged `FilepathVersionMixIn` and `S3VersionMixIn` under one abstract class `AbstractVersionedDataSet` which extends`AbstractDataSet`.
* `name` changed to be a keyword-only argument for `Pipeline`.
* `CSVLocalDataSet` no longer supports URLs. `CSVHTTPDataSet` supports URLs.

### Migration guide from Kedro 0.14.* to Kedro 0.15.0
#### Migration for Kedro project template
This guide assumes that:
  * The framework specific code has not been altered significantly
  * Your project specific code is stored in the dedicated python package under `src/`.

The breaking changes were introduced in the following project template files:
- `<project-name>/.ipython/profile_default/startup/00-kedro-init.py`
- `<project-name>/kedro_cli.py`
- `<project-name>/src/tests/test_run.py`
- `<project-name>/src/<package-name>/run.py`
- `<project-name>/.kedro.yml` (new file)

The easiest way to migrate your project from Kedro 0.14.* to Kedro 0.15.0 is to create a new project (by using `kedro new`) and move code and files bit by bit as suggested in the detailed guide below:

1. Create a new project with the same name by running `kedro new`

2. Copy the following folders to the new project:
 - `results/`
 - `references/`
 - `notebooks/`
 - `logs/`
 - `data/`
 - `conf/`

3. If you customised your `src/<package>/run.py`, make sure you apply the same customisations to `src/<package>/run.py`
 - If you customised `get_config()`, you can override `config_loader` property in `ProjectContext` derived class
 - If you customised `create_catalog()`, you can override `catalog()` property in `ProjectContext` derived class
 - If you customised `run()`, you can override `run()` method in `ProjectContext` derived class
 - If you customised default `env`, you can override it in `ProjectContext` derived class or pass it at construction. By default, `env` is `local`.
 - If you customised default `root_conf`, you can override `CONF_ROOT` attribute in `ProjectContext` derived class. By default, `KedroContext` base class has `CONF_ROOT` attribute set to `conf`.

4. The following syntax changes are introduced in ipython or Jupyter notebook/labs:
 - `proj_dir` -> `context.project_path`
 - `proj_name` -> `context.project_name`
 - `conf` -> `context.config_loader`.
 - `io` -> `context.catalog` (e.g., `io.load()` -> `context.catalog.load()`)

5. If you customised your `kedro_cli.py`, you need to apply the same customisations to your `kedro_cli.py` in the new project.

6. Copy the contents of the old project's `src/requirements.txt` into the new project's `src/requirements.in` and, from the project root directory, run the `kedro build-reqs` command in your terminal window.

#### Migration for versioning custom dataset classes

If you defined any custom dataset classes which support versioning in your project, you need to apply the following changes:

1. Make sure your dataset inherits from `AbstractVersionedDataSet` only.
2. Call `super().__init__()` with the appropriate arguments in the dataset's `__init__`. If storing on local filesystem, providing the filepath and the version is enough. Otherwise, you should also pass in an `exists_function` and a `glob_function` that emulate `exists` and `glob` in a different filesystem (see `CSVS3DataSet` as an example).
3. Remove setting of the `_filepath` and `_version` attributes in the dataset's `__init__`, as this is taken care of in the base abstract class.
4. Any calls to `_get_load_path` and `_get_save_path` methods should take no arguments.
5. Ensure you convert the output of `_get_load_path` and `_get_save_path` appropriately, as these now return [`PurePath`s](https://docs.python.org/3/library/pathlib.html#pure-paths) instead of strings.
6. Make sure `_check_paths_consistency` is called with [`PurePath`s](https://docs.python.org/3/library/pathlib.html#pure-paths) as input arguments, instead of strings.

These steps should have brought your project to Kedro 0.15.0. There might be some more minor tweaks needed as every project is unique, but now you have a pretty solid base to work with. If you run into any problems, please consult the [Kedro documentation](https://kedro.readthedocs.io).

## Thanks for supporting contributions
[Dmitry Vukolov](https://github.com/dvukolov), [Jo Stichbury](https://github.com/stichbury), [Angus Williams](https://github.com/awqb), [Deepyaman Datta](https://github.com/deepyaman), [Mayur Chougule](https://github.com/mmchougule), [Marat Kopytjuk](https://github.com/kopytjuk), [Evan Miller](https://github.com/evanmiller29), [Yusuke Minami](https://github.com/Minyus)

# Release 0.14.3

## Major features and improvements
* Tab completion for catalog datasets in `ipython` or `jupyter` sessions. (Thank you [@datajoely](https://github.com/datajoely) and [@WaylonWalker](https://github.com/WaylonWalker))
* Added support for transcoding, an ability to decouple loading/saving mechanisms of a dataset from its storage location, denoted by adding '@' to the dataset name.
* Datasets have a new `release` function that instructs them to free any cached data. The runners will call this when the dataset is no longer needed downstream.

## Bug fixes and other changes
* Add support for pipeline nodes made up from partial functions.
* Expand user home directory `~` for TextLocalDataSet (see issue #19).
* Add a `short_name` property to `Node`s for a display-friendly (but not necessarily unique) name.
* Add Kedro project loader for IPython: `extras/kedro_project_loader.py`.
* Fix source file encoding issues with Python 3.5 on Windows.
* Fix local project source not having priority over the same source installed as a package, leading to local updates not being recognised.

## Breaking changes to the API
* Remove the max_loads argument from the `MemoryDataSet` constructor and from the `AbstractRunner.create_default_data_set` method.

## Thanks for supporting contributions
[Joel Schwarzmann](https://github.com/datajoely), [Alex Kalmikov](https://github.com/kalexqb)

# Release 0.14.2

## Major features and improvements
* Added Data Set transformer support in the form of AbstractTransformer and DataCatalog.add_transformer.

## Breaking changes to the API
* Merged the `ExistsMixin` into `AbstractDataSet`.
* `Pipeline.node_dependencies` returns a dictionary keyed by node, with sets of parent nodes as values; `Pipeline` and `ParallelRunner` were refactored to make use of this for topological sort for node dependency resolution and running pipelines respectively.
* `Pipeline.grouped_nodes` returns a list of sets, rather than a list of lists.

## Thanks for supporting contributions

[Darren Gallagher](https://github.com/dazzag24), [Zain Patel](https://github.com/mzjp2)

# Release 0.14.1

## Major features and improvements
* New I/O module `HDFS3DataSet`.

## Bug fixes and other changes
* Improved API docs.
* Template `run.py` will throw a warning instead of error if `credentials.yml`
  is not present.

## Breaking changes to the API
None


# Release 0.14.0:

The initial release of Kedro.


## Thanks for supporting contributions

Jo Stichbury, Aris Valtazanos, Fabian Peters, Guilherme Braccialli, Joel Schwarzmann, Miguel Beltre, Mohammed ElNabawy, Deepyaman Datta, Shubham Agrawal, Oleg Andreyev, Mayur Chougule, William Ashford, Ed Cannon, Nikhilesh Nukala, Sean Bailey, Vikram Tegginamath, Thomas Huijskens, Musa Bilal

We are also grateful to everyone who advised and supported us, filed issues or helped resolve them, asked and answered questions and were part of inspiring discussions.<|MERGE_RESOLUTION|>--- conflicted
+++ resolved
@@ -1,27 +1,4 @@
 # Upcoming Release
-
-## Major features and improvements
-<<<<<<< HEAD
-* Added the following datasets:
-  - `ParquetDataSet` in `kedro.extras.datasets.dask` for handling parquet datasets using Dask dataframes.
-  - `PickleDataSet` dataset in `kedro.extras.datasets.pickle` for working with Pickle files that uses [`fsspec`](https://filesystem-spec.readthedocs.io/en/latest/) to communicate with the underlying filesystem.
-  - `CSVDataSet` dataset in `kedro.extras.datasets.pandas` for working with CSV files that uses [`fsspec`](https://filesystem-spec.readthedocs.io/en/latest/) to communicate with the underlying filesystem.
-  - `ParquetDataSet` dataset in `kedro.extras.datasets.pandas` for working with Parquet files that uses [`fsspec`](https://filesystem-spec.readthedocs.io/en/latest/) to communicate with the underlying filesystem.
-  - `TextDataSet` dataset in `kedro.extras.datasets.text` for working with text files that uses [`fsspec`](https://filesystem-spec.readthedocs.io/en/latest/) to communicate with the underlying filesystem.
-  - `ExcelDataSet` dataset in `kedro.extras.datasets.pandas` for working with Excel files that uses [`fsspec`](https://filesystem-spec.readthedocs.io/en/latest/) to communicate with the underlying filesystem.
-  - `HDFDataSet` dataset in `kedro.extras.datasets.pandas` for working with hdf files that uses [`fsspec`](https://filesystem-spec.readthedocs.io/en/latest/) to communicate with the underlying filesystem.
-  - `YAMLDataSet` dataset in `kedro.extras.datasets.yaml` for working with yaml files that uses [`fsspec`](https://filesystem-spec.readthedocs.io/en/latest/) to communicate with the underlying filesystem.
-  - `MatplotlibWriter` dataset in `kedro.extras.datasets.matplotlib` for saving matplotlib objects to image file(s) that uses [`fsspec`](https://filesystem-spec.readthedocs.io/en/latest/) to communicate with the underlying filesystem.
-  - `NetworkXDataSet` dataset in `kedro.extras.datasets.networkx` for working with graphs (JSON format) via NetworkX that uses [`fsspec`](https://filesystem-spec.readthedocs.io/en/latest/) to communicate with the underlying filesystem.
-  - `BioSequenceDataSet` dataset in `kedro.extras.datasets.biosequence` for working with bio-sequence objects that uses [`fsspec`](https://filesystem-spec.readthedocs.io/en/latest/) to communicate with the underlying filesystem.
-  - `GBQTableDataSet` dataset in `kedro.extras.datasets.pandas` for working with Google BigQuery.
-  - `FeatherDataSet` dataset in `kedro.extras.datasets.pandas` for working with feather files that uses [`fsspec`](https://filesystem-spec.readthedocs.io/en/latest/) to communicate with the underlying filesystem.
-  - `IncrementalDataSet` dataset, which inherits from `PartitionedDataSet` and also remembers the last processed partition.
-  - `GeoJSONDataSet`dataset in `kedro.extras.datasets.geojson` for working with geospatial data that uses [`fsspec`](https://filesystem-spec.readthedocs.io/en/latest/) to communicate with the underlying filesystem.
-
-* Enabled loading a particular version of a dataset in Jupyter Notebooks and ipython, using `catalog.load("dataset_name", version="<2019-12-13T15.08.09.255Z>")`.
-* Added http(s) protocol support for `JSONDataSet`.
-=======
 
 ## Bug fixes and other changes
 * Fixed a bug where a new version created mid-run by an external system caused inconsistencies in the load versions used in the current run.
@@ -73,7 +50,6 @@
 
 * Added `layer` attribute for datasets in `kedro.extras.datasets` to specify the name of a layer according to [data engineering convention](https://kedro.readthedocs.io/en/latest/06_resources/01_faq.html#what-is-data-engineering-convention), this feature will be passed to [`kedro-viz`](https://github.com/quantumblacklabs/kedro-viz) in future releases.
 * Enabled loading a particular version of a dataset in Jupyter Notebooks and iPython, using `catalog.load("dataset_name", version="<2019-12-13T15.08.09.255Z>")`.
->>>>>>> e56cb8bb
 * Added property `run_id` on `ProjectContext`, used for versioning using the [`Journal`](https://kedro.readthedocs.io/en/stable/04_user_guide/13_journal.html). To customise your journal `run_id` you can override the private method `_get_run_id()`.
 * Added the ability to install all optional kedro dependencies via `pip install "kedro[all]"`.
 * Modified the `DataCatalog`'s load order for datasets, loading order is the following:
@@ -99,6 +75,7 @@
 | `GBQTableDataSet`    | Work with Google BigQuery                                                                                                                        | `kedro.extras.datasets.pandas`      |
 | `FeatherDataSet`     | Work with feather files using [`fsspec`](https://filesystem-spec.readthedocs.io/en/latest/) to communicate with the underlying filesystem        | `kedro.extras.datasets.pandas`      |
 | `IncrementalDataSet` | Inherit from `PartitionedDataSet` and remembers the last processed partition                                                                     | `kedro.io`                          |
+| `GeoJsonDataSet`     | Work with geospatial data that uses [`fsspec`](https://filesystem-spec.readthedocs.io/en/latest/) to communicate with the underlying filesystem. | `kedro.extras.datasets.geopandas`
 
 ### Files with a new location
 
@@ -183,11 +160,8 @@
 * `kedro.contrib.io.bioinformatics.sequence_dataset.py` was renamed to `kedro.contrib.io.bioinformatics.biosequence_local_dataset.py`.
 
 ## Thanks for supporting contributions
-<<<<<<< HEAD
-[Jonas Kemper](https://github.com/jonasrk), [Yuhao Zhu](https://github.com/yhzqb), [Balazs Konig](https://github.com/BalazsKonigQB), [Pedro Abreu](https://github.com/PedroAbreuQB), [Tam-Sanh Nguyen](https://github.com/tamsanh), [Peter Zhao](https://github.com/zxpeter), [Deepyaman Datta](https://github.com/deepyaman), [Florian Roessler](https://github.com/fdroessler/), [Luis Blanche](https://github.com/LuisBlanche)
-=======
-[Andrii Ivaniuk](https://github.com/andrii-ivaniuk), [Jonas Kemper](https://github.com/jonasrk), [Yuhao Zhu](https://github.com/yhzqb), [Balazs Konig](https://github.com/BalazsKonigQB), [Pedro Abreu](https://github.com/PedroAbreuQB), [Tam-Sanh Nguyen](https://github.com/tamsanh), [Peter Zhao](https://github.com/zxpeter), [Deepyaman Datta](https://github.com/deepyaman), [Florian Roessler](https://github.com/fdroessler/), [Miguel Rodriguez Gutierrez](https://github.com/MigQ2)
->>>>>>> e56cb8bb
+
+[Andrii Ivaniuk](https://github.com/andrii-ivaniuk), [Jonas Kemper](https://github.com/jonasrk), [Yuhao Zhu](https://github.com/yhzqb), [Balazs Konig](https://github.com/BalazsKonigQB), [Pedro Abreu](https://github.com/PedroAbreuQB), [Tam-Sanh Nguyen](https://github.com/tamsanh), [Peter Zhao](https://github.com/zxpeter), [Deepyaman Datta](https://github.com/deepyaman), [Florian Roessler](https://github.com/fdroessler/), [Miguel Rodriguez Gutierrez](https://github.com/MigQ2), , [Luis Blanche](https://github.com/LuisBlanche)
 
 # Release 0.15.5
 
