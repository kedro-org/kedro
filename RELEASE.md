--- conflicted
+++ resolved
@@ -14,15 +14,10 @@
 
 ## Bug fixes and other changes
 
-<<<<<<< HEAD
 ## Upcoming deprecations for Kedro 0.19.0
 
 * `kedro test` and `kedro lint` will be deprecated.
-=======
 * Fixed `format` in `save_args` for `SparkHiveDataSet`, previously it didn't allow you to save it as delta format.
-
-## Breaking changes to the API
->>>>>>> 6b690e3a
 
 # Release 0.18.3
 
