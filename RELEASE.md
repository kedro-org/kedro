--- conflicted
+++ resolved
@@ -47,11 +47,8 @@
 * The Kedro IPython extension now surfaces errors when it cannot load a Kedro project.
 * Relaxed `delta-spark` upper bound to allow compatibility with Spark 3.1.x and 3.2.x.
 * Added `gdrive` to list of cloud protocols, enabling Google Drive paths for datasets.
-<<<<<<< HEAD
-* Fix save format argument for `SparkHiveDataSet`.
-=======
 * Added svg logo resource for ipython kernel.
->>>>>>> 4db0ae3b
+* Fixed `format` in `save_args` for `SparkHiveDataSet`.
 
 ## Upcoming deprecations for Kedro 0.19.0
 * The Kedro IPython extension will no longer be available as `%load_ext kedro.extras.extensions.ipython`; use `%load_ext kedro.ipython` instead.
