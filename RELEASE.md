# Upcoming Release 0.19.2

## Major features and improvements

## Bug fixes and other changes
<<<<<<< HEAD
* Removed example pipeline requirements when examples are not selected in `tools`.

## Breaking changes to the API
=======
* Added logging about not using async mode in `SequentiallRunner` and `ParallelRunner`.
>>>>>>> 67cadc21

## Documentation changes

## Community contributions

# Release 0.19.1

## Bug fixes and other changes
* Loosened pin for `kedro-telemtry` to fix dependency issues in `0.19.0`.

# Release 0.19.0

## Major features and improvements
* Dropped Python 3.7 support.
* [Introduced project tools and example to the `kedro new` CLI flow](docs/source/get_started/new_project.md#project-tools).
* The new spaceflights starters, `spaceflights-pandas`, `spaceflights-pandas-viz`, `spaceflights-pyspark`, and `spaceflights-pyspark-viz` can be used with the `kedro new` command with the `--starter` flag.
* Added the `--conf-source` option to `%reload_kedro`, allowing users to specify a source for project configuration.
* [Added the functionality to choose a merging strategy for config files loaded with `OmegaConfigLoader`](docs/source/configuration/advanced_configuration.md#how-to-change-the-merge-strategy-used-by-omegaconfigloader).
* Modified the mechanism of importing datasets, raise more explicit error when dependencies are missing.
* Added validation for configuration file used to override run commands via the CLI.
* Moved the default environment `base` and `local` from config loader to `_ProjectSettings`. This enables the use of config loader as a standalone class without affecting existing Kedro Framework users.

## Bug fixes and other changes
* Added a new field `tools` to `pyproject.toml` when a project is created.
* Reduced `spaceflights` data to minimise waiting times during tutorial execution.
* Added validation to node tags to be consistent with node names.
* Removed `pip-tools` as a dependency.
* Accepted path-like filepaths more broadly for datasets.
* Removed support for defining the `layer` attribute at top-level within DataCatalog.
* Bumped `kedro-datasets` to latest `2.0.0`.

## Breaking changes to the API
* Renamed the `data_sets` argument and the `_data_sets` attribute in `Catalog` and their references to `datasets` and `_datasets` respectively.
* Renamed the `data_sets()` method in `Pipeline` and all references to it to `datasets()`.
* Renamed all other uses of `data_set` and `data_sets` in the codebase to `dataset` and `datasets` respectively.
* Remove deprecated `project_version` from `ProjectMetadata`.
* Removed `package_name` argument from `KedroSession.create`.
* Removed the `create_default_data_set()` method in the `Runner` in favour of using dataset factories to create default dataset instances.
* Removed `layer` argument from the DataCatalog.

### Datasets
* Removed `kedro.extras.datasets` and tests.
* Reduced constructor arguments for `APIDataset` by replacing most arguments with a single constructor argument `load_args`. This makes it more consistent with other Kedro DataSets and the underlying `requests` API, and automatically enables the full configuration domain: stream, certificates, proxies, and more.
* Removed `PartitionedDataset` and `IncrementalDataset` from `kedro.io`

### CLI
* Removed deprecated commands:
   * `kedro docs`
   * `kedro jupyter convert`
   * `kedro activate-nbstripout`
   * `kedro build-docs`
   * `kedro build-reqs`
   * `kedro lint`
   * `kedro test`
* Added the `--addons` flag to the `kedro new` command.
* Added the `--name` flag to the `kedro new` command.
* Removed `kedro run` flags `--node`, `--tag`, and `--load-version` in favour of `--nodes`, `--tags`, and `--load-versions`.

### ConfigLoader
* Made `OmegaConfigLoader` the default config loader.
* Removed `ConfigLoader` and `TemplatedConfigLoader`.
* `logging` is removed from `ConfigLoader` in favour of the environment variable `KEDRO_LOGGING_CONFIG`.

### Other
* Removed deprecated `kedro.extras.ColorHandler`.
* The Kedro IPython extension is no longer available as `%load_ext kedro.extras.extensions.ipython`; use `%load_ext kedro.ipython` instead.
* Anonymous nodes are given default names of the form `<function_name>([in1;in2;...]) -> [out1;out2;...]`, with the names of inputs and outputs separated by semicolons.
* The default project template now has one `pyproject.toml` at the root of the project (containing both the packaging metadata and the Kedro build config).
* The `requirements.txt` in the default project template moved to the root of the project as well (hence dependencies are now installed with `pip install -r requirements.txt` instead of `pip install -r src/requirements.txt`).
* The `spaceflights` starter has been renamed to `spaceflights-pandas`.
* The starters `pandas-iris`, `pyspark-iris`, `pyspark`, and `standalone-datacatalog` have been archived.

## Migration guide from Kedro 0.18.* to 0.19.*
* Removed the custom Kedro syntax for `--params`, use the OmegaConf syntax instead by replacing `:` with `=`.
* Removed the `create_default_data_set()` method in the `Runner`. To overwrite the default dataset creation, use the new `Runner` class argument `extra_dataset_patterns` instead.
* Removed `project_version` in `pyproject.toml` please use `kedro_init_version` instead.

### Datasets
* If you use `APIDataSet`, move all `requests` specific arguments (e.g. `params`, `headers`), except for `url` and `method`, to under `load_args`.
* Using the `layer` attribute at the top level is removed. Please move `layer` inside the `metadata` -> `kedro-viz` attributes.
* Renamed dataset and error classes, in accordance with the [Kedro lexicon](https://github.com/kedro-org/kedro/wiki/Kedro-documentation-style-guide#kedro-lexicon). Dataset classes ending with "DataSet" and error classes starting with "DataSet" are removed. Note that all of the below classes are also importable from `kedro.io`; only the module where they are defined is listed as the location.

| Type                        | Removed Alias               | Location                       |
| --------------------------- | --------------------------- | ------------------------------ |
| `AbstractDataset`           | `AbstractDataSet`           | `kedro.io.core`                |
| `AbstractVersionedDataset`  | `AbstractVersionedDataSet`  | `kedro.io.core`                |
| `CachedDataset`             | `CachedDataSet`             | `kedro.io.cached_dataset`      |
| `LambdaDataset`             | `LambdaDataSet`             | `kedro.io.lambda_dataset`      |
| `MemoryDataset`             | `MemoryDataSet`             | `kedro.io.memory_dataset`      |
| `DatasetError`              | `DataSetError`              | `kedro.io.core`                |
| `DatasetAlreadyExistsError` | `DataSetAlreadyExistsError` | `kedro.io.core`                |
| `DatasetNotFoundError`      | `DataSetNotFoundError`      | `kedro.io.core`                |
* All other dataset classes are removed from the core Kedro repository (`kedro.extras.datasets`). Install and import them from the [`kedro-datasets`](https://github.com/kedro-org/kedro-plugins/tree/main/kedro-datasets) package instead.

### Logging
`logging.yml` is now independent of Kedro's run environment and only used if `KEDRO_LOGGING_CONFIG` is set to point to it.

## Community contributors
We are grateful to every community member who made a PR to Kedro that's found its way into 0.19.0, and give particular thanks to those who contributed between 0.18.14 and this release, either as part of their ongoing Kedro community involvement or as part of Hacktoberfest 2023 🎃

* [Jeroldine Akuye Oakley](https://github.com/JayOaks) 🎃
* [Laíza Milena Scheid Parizotto](https://github.com/laizaparizotto) 🎃
* [Mustapha Abdullahi](https://github.com/mustious)
* [Adam Kells](https://github.com/adamkells)
* [Ajay Gonepuri](https://github.com/HKABIG)

# Release 0.18.14

## Major features and improvements
* Allowed using of custom cookiecutter templates for creating pipelines with `--template` flag for `kedro pipeline create` or via `template/pipeline` folder.
* Allowed overriding of configuration keys with runtime parameters using the `runtime_params` resolver with `OmegaConfigLoader`.

## Bug fixes and other changes
* Updated dataset factories to resolve nested catalog config properly.
* Updated `OmegaConfigLoader` to handle paths containing dots outside of `conf_source`.
* Made `settings.py` optional.

## Documentation changes
* Added documentation to clarify execution order of hooks.
* Added a notebook example for spaceflights to illustrate how to incrementally add Kedro features.
* Moved documentation for the `standalone-datacatalog` starter into its [README file](https://github.com/kedro-org/kedro-starters/tree/main/standalone-datacatalog).
* Added new documentation about deploying a Kedro project with Amazon EMR.
* Added new documentation about how to publish a Kedro-Viz project to make it shareable.
* New TSC members added to the page and the organisation of each member is also now listed.
* Plus some minor bug fixes and changes across the documentation.

## Upcoming deprecations for Kedro 0.19.0
* All dataset classes will be removed from the core Kedro repository (`kedro.extras.datasets`). Install and import them from the [`kedro-datasets`](https://github.com/kedro-org/kedro-plugins/tree/main/kedro-datasets) package instead.
* All dataset classes ending with `DataSet` are deprecated and will be removed in Kedro `0.19.0` and `kedro-datasets` `2.0.0`. Instead, use the updated class names ending with `Dataset`.
* The starters `pandas-iris`, `pyspark-iris`, `pyspark`, and `standalone-datacatalog` are deprecated and will be archived in Kedro 0.19.0.
* `PartitionedDataset` and `IncrementalDataset` have been moved to `kedro-datasets` and will be removed in Kedro `0.19.0`. Install and import them from the [`kedro-datasets`](https://github.com/kedro-org/kedro-plugins/tree/main/kedro-datasets) package instead.

## Community contributions
Many thanks to the following Kedroids for contributing PRs to this release:
* [Jason Hite](https://github.com/jasonmhite)
* [IngerMathilde](https://github.com/IngerMathilde)
* [Laíza Milena Scheid Parizotto](https://github.com/laizaparizotto)
* [Richard](https://github.com/CF-FHB-X)
* [flpvvvv](https://github.com/flpvvvv)
* [qheuristics](https://github.com/qheuristics)
* [Miguel Ortiz](https://github.com/miguel-ortiz-marin)
* [rxm7706](https://github.com/rxm7706)
* [Iñigo Hidalgo](https://github.com/inigohidalgo)
* [harmonys-qb](https://github.com/harmonys-qb)
* [Yi Kuang](https://github.com/lvxhnat)
* [Jens Lordén](https://github.com/Celsuss)

# Release 0.18.13

## Major features and improvements
* Added support for Python 3.11. This includes tackling challenges like dependency pinning and test adjustments to ensure a smooth experience. Detailed migration tips are provided below for further context.
* Added new `OmegaConfigLoader` features:
  * Allowed registering of custom resolvers to `OmegaConfigLoader` through `CONFIG_LOADER_ARGS`.
  * Added support for global variables to `OmegaConfigLoader`.
* Added `kedro catalog resolve` CLI command that resolves dataset factories in the catalog with any explicit entries in the project pipeline.
* Implemented a flat `conf/` structure for modular pipelines, and accordingly, updated the `kedro pipeline create` and `kedro catalog create` command.
* Updated new Kedro project template and Kedro starters:
  * Change Kedro starters and new Kedro projects to use `OmegaConfigLoader`.
  * Converted `setup.py` in new Kedro project template and Kedro starters to `pyproject.toml` and moved flake8 configuration
  to dedicated file `.flake8`.
  * Updated the spaceflights starter to use the new flat `conf/` structure.

## Bug fixes and other changes
* Updated `OmegaConfigLoader` to ignore config from hidden directories like `.ipynb_checkpoints`.

## Documentation changes
* Revised the `data` section to restructure beginner and advanced pages about the Data Catalog and datasets.
* Moved contributor documentation to the [GitHub wiki](https://github.com/kedro-org/kedro/wiki/Contribute-to-Kedro).
* Updated example of using generator functions in nodes.
* Added migration guide from the `ConfigLoader` and the `TemplatedConfigLoader` to the `OmegaConfigLoader`. The `ConfigLoader` and the `TemplatedConfigLoader` are deprecated and will be removed in the `0.19.0` release.

## Migration Tips for Python 3.11:
* PyTables on Windows: Users on Windows with Python >=3.8 should note we've pinned `pytables` to `3.8.0` due to compatibility issues.
* Spark Dependency: We've set an upper version limit for `pyspark` at <3.4 due to breaking changes in 3.4.
* Testing with Python 3.10: The latest `moto` version now supports parallel test execution for Python 3.10, resolving previous issues.

## Breaking changes to the API

## Upcoming deprecations for Kedro 0.19.0
* Renamed abstract dataset classes, in accordance with the [Kedro lexicon](https://github.com/kedro-org/kedro/wiki/Kedro-documentation-style-guide#kedro-lexicon). Dataset classes ending with "DataSet" are deprecated and will be removed in 0.19.0. Note that all of the below classes are also importable from `kedro.io`; only the module where they are defined is listed as the location.

| Type                       | Deprecated Alias           | Location        |
| -------------------------- | -------------------------- | --------------- |
| `AbstractDataset`          | `AbstractDataSet`          | `kedro.io.core` |
| `AbstractVersionedDataset` | `AbstractVersionedDataSet` | `kedro.io.core` |

* Using the `layer` attribute at the top level is deprecated; it will be removed in Kedro version 0.19.0. Please move `layer` inside the `metadata` -> `kedro-viz` attributes.

## Community contributions
Thanks to [Laíza Milena Scheid Parizotto](https://github.com/laizaparizotto) and [Jonathan Cohen](https://github.com/JonathanDCohen).

# Release 0.18.12

## Major features and improvements
* Added dataset factories feature which uses pattern matching to reduce the number of catalog entries.
* Activated all built-in resolvers by default for `OmegaConfigLoader` except for `oc.env`.
* Added `kedro catalog rank` CLI command that ranks dataset factories in the catalog by matching priority.

## Bug fixes and other changes
* Consolidated dependencies and optional dependencies in `pyproject.toml`.
* Made validation of unique node outputs much faster.
* Updated `kedro catalog list` to show datasets generated with factories.

## Documentation changes
* Recommended `ruff` as the linter and removed mentions of `pylint`, `isort`, `flake8`.

## Community contributions
Thanks to [Laíza Milena Scheid Parizotto](https://github.com/laizaparizotto) and [Chris Schopp](https://github.com/cschopp-simwell).

## Breaking changes to the API

## Upcoming deprecations for Kedro 0.19.0
* `ConfigLoader` and `TemplatedConfigLoader` will be deprecated. Please use `OmegaConfigLoader` instead.

# Release 0.18.11

## Major features and improvements
* Added `databricks-iris` as an official starter.

## Bug fixes and other changes
* Reworked micropackaging workflow to use standard Python packaging practices.
* Make `kedro micropkg package` accept `--verbose`.
* Compare for protocol and delimiter in `PartitionedDataSet` to be able to pass the protocol to partitions which paths starts with the same characters as the protocol (e.g. `s3://s3-my-bucket`).

## Documentation changes
* Significant improvements to the documentation that covers working with Databricks and Kedro, including a new page for workspace-only development, and a guide to choosing the best workflow for your use case.
* Updated documentation for deploying with Prefect for version 2.0.
* Added documentation for developing a Kedro project using a Databricks workspace.

## Breaking changes to the API
* Logging is decoupled from `ConfigLoader`, use `KEDRO_LOGGING_CONFIG` to configure logging.

## Upcoming deprecations for Kedro 0.19.0
* Renamed dataset and error classes, in accordance with the [Kedro lexicon](https://github.com/kedro-org/kedro/wiki/Kedro-documentation-style-guide#kedro-lexicon). Dataset classes ending with "DataSet" and error classes starting with "DataSet" are deprecated and will be removed in 0.19.0. Note that all of the below classes are also importable from `kedro.io`; only the module where they are defined is listed as the location.

| Type                        | Deprecated Alias            | Location                       |
| --------------------------- | --------------------------- | ------------------------------ |
| `CachedDataset`             | `CachedDataSet`             | `kedro.io.cached_dataset`      |
| `LambdaDataset`             | `LambdaDataSet`             | `kedro.io.lambda_dataset`      |
| `IncrementalDataset`        | `IncrementalDataSet`        | `kedro.io.partitioned_dataset` |
| `MemoryDataset`             | `MemoryDataSet`             | `kedro.io.memory_dataset`      |
| `PartitionedDataset`        | `PartitionedDataSet`        | `kedro.io.partitioned_dataset` |
| `DatasetError`              | `DataSetError`              | `kedro.io.core`                |
| `DatasetAlreadyExistsError` | `DataSetAlreadyExistsError` | `kedro.io.core`                |
| `DatasetNotFoundError`      | `DataSetNotFoundError`      | `kedro.io.core`                |

## Community contributions
Many thanks to the following Kedroids for contributing PRs to this release:

* [jmalovera10](https://github.com/jmalovera10)
* [debugger24](https://github.com/debugger24)
* [juliushetzel](https://github.com/juliushetzel)
* [jacobweiss2305](https://github.com/jacobweiss2305)
* [eduardoconto](https://github.com/eduardoconto)

# Release 0.18.10

## Major features and improvements
* Rebrand across all documentation and Kedro assets.
* Added support for variable interpolation in the catalog with the `OmegaConfigLoader`.

# Release 0.18.9

## Major features and improvements
* `kedro run --params` now updates interpolated parameters correctly when using `OmegaConfigLoader`.
* Added `metadata` attribute to `kedro.io` datasets. This is ignored by Kedro, but may be consumed by users or external plugins.
* Added `kedro.logging.RichHandler`. This replaces the default `rich.logging.RichHandler` and is more flexible, user can turn off the `rich` traceback if needed.

## Bug fixes and other changes
* `OmegaConfigLoader` will return a `dict` instead of `DictConfig`.
* `OmegaConfigLoader` does not show a `MissingConfigError` when the config files exist but are empty.

## Documentation changes
* Added documentation for collaborative experiment tracking within Kedro-Viz.
* Revised section on deployment to better organise content and reflect how recently docs have been updated.
* Minor improvements to fix typos and revise docs to align with engineering changes.

## Breaking changes to the API
* `kedro package` does not produce `.egg` files anymore, and now relies exclusively on `.whl` files.

## Community contributions
Many thanks to the following Kedroids for contributing PRs to this release:

* [tomasvanpottelbergh](https://github.com/tomasvanpottelbergh)
* [https://github.com/debugger24](https://github.com/debugger24)

# Release 0.18.8

## Major features and improvements
* Added `KEDRO_LOGGING_CONFIG` environment variable, which can be used to configure logging from the beginning of the `kedro` process.
* Removed logs folder from the kedro new project template. File-based logging will remain but just be level INFO and above and go to project root instead.


## Bug fixes and other changes
* Improvements to Jupyter E2E tests.
* Added full `kedro run` CLI command to session store to improve run reproducibility using `Kedro-Viz` experiment tracking.

### Documentation changes
* Improvements to documentation about configuration.
* Improvements to Sphinx toolchain including incrementing to use a newer version.
* Improvements to documentation on visualising Kedro projects on Databricks, and additional documentation about the development workflow for Kedro projects on Databricks.
* Updated Technical Steering Committee membership documentation.
* Revised documentation section about linting and formatting and extended to give details of `flake8` configuration.
* Updated table of contents for documentation to reduce scrolling.
* Expanded FAQ documentation.
* Added a 404 page to documentation.
* Added deprecation warnings about the removal of `kedro.extras.datasets`.

## Community contributions
Many thanks to the following Kedroids for contributing PRs to this release:

* [MaximeSteinmetz](https://github.com/MaximeSteinmetz)


# Release 0.18.7

## Major features and improvements
* Added new Kedro CLI `kedro jupyter setup` to setup Jupyter Kernel for Kedro.
* `kedro package` now includes the project configuration in a compressed `tar.gz` file.
* Added functionality to the `OmegaConfigLoader` to load configuration from compressed files of `zip` or `tar` format. This feature requires `fsspec>=2023.1.0`.
* Significant improvements to on-boarding documentation that covers setup for new Kedro users. Also some major changes to the spaceflights tutorial to make it faster to work through. We think it's a better read. Tell us if it's not.

## Bug fixes and other changes
* Added a guide and tooling for developing Kedro for Databricks.
* Implemented missing dict-like interface for `_ProjectPipeline`.


# Release 0.18.6

## Bug fixes and other changes
* Fixed bug that didn't allow to read or write datasets with `s3a` or `s3n` filepaths
* Fixed bug with overriding nested parameters using the `--params` flag
* Fixed bug that made session store incompatible with `Kedro-Viz` experiment tracking

## Migration guide from Kedro 0.18.5 to 0.18.6
A regression introduced in Kedro version `0.18.5` caused the `Kedro-Viz` console to fail to show experiment tracking correctly. If you experienced this issue, you will need to:
* upgrade to Kedro version `0.18.6`
* delete any erroneous session entries created with Kedro 0.18.5 from your session_store.db stored at `<project-path>/data/session_store.db`.

Thanks to Kedroids tomohiko kato, [tsanikgr](https://github.com/tsanikgr) and [maddataanalyst](https://github.com/maddataanalyst) for very detailed reports about the bug.


# Release 0.18.5

> This release introduced a bug that causes a failure in experiment tracking within the `Kedro-Viz` console. We recommend that you use Kedro version `0.18.6` in preference.

## Major features and improvements
* Added new `OmegaConfigLoader` which uses `OmegaConf` for loading and merging configuration.
* Added the `--conf-source` option to `kedro run`, allowing users to specify a source for project configuration for the run.
* Added `omegaconf` syntax as option for `--params`. Keys and values can now be separated by colons or equals signs.
* Added support for generator functions as nodes, i.e. using `yield` instead of return.
  * Enable chunk-wise processing in nodes with generator functions.
  * Save node outputs after every `yield` before proceeding with next chunk.
* Fixed incorrect parsing of Azure Data Lake Storage Gen2 URIs used in datasets.
* Added support for loading credentials from environment variables using `OmegaConfigLoader`.
* Added new `--namespace` flag to `kedro run` to enable filtering by node namespace.
* Added a new argument `node` for all four dataset hooks.
* Added the `kedro run` flags `--nodes`, `--tags`, and `--load-versions` to replace `--node`, `--tag`, and `--load-version`.

## Bug fixes and other changes
* Commas surrounded by square brackets (only possible for nodes with default names) will no longer split the arguments to `kedro run` options which take a list of nodes as inputs (`--from-nodes` and `--to-nodes`).
* Fixed bug where `micropkg` manifest section in `pyproject.toml` isn't recognised as allowed configuration.
* Fixed bug causing `load_ipython_extension` not to register the `%reload_kedro` line magic when called in a directory that does not contain a Kedro project.
* Added `anyconfig`'s `ac_context` parameter to `kedro.config.commons` module functions for more flexible `ConfigLoader` customizations.
* Change reference to `kedro.pipeline.Pipeline` object throughout test suite with `kedro.modular_pipeline.pipeline` factory.
* Fixed bug causing the `after_dataset_saved` hook only to be called for one output dataset when multiple are saved in a single node and async saving is in use.
* Log level for "Credentials not found in your Kedro project config" was changed from `WARNING` to `DEBUG`.
* Added safe extraction of tar files in `micropkg pull` to fix vulnerability caused by [CVE-2007-4559](https://github.com/advisories/GHSA-gw9q-c7gh-j9vm).
* Documentation improvements
    * Bug fix in table font size
    * Updated API docs links for datasets
    * Improved CLI docs for `kedro run`
    * Revised documentation for visualisation to build plots and for experiment tracking
    * Added example for loading external credentials to the Hooks documentation

## Breaking changes to the API

## Community contributions
Many thanks to the following Kedroids for contributing PRs to this release:

* [adamfrly](https://github.com/adamfrly)
* [corymaklin](https://github.com/corymaklin)
* [Emiliopb](https://github.com/Emiliopb)
* [grhaonan](https://github.com/grhaonan)
* [JStumpp](https://github.com/JStumpp)
* [michalbrys](https://github.com/michalbrys)
* [sbrugman](https://github.com/sbrugman)

## Upcoming deprecations for Kedro 0.19.0
* `project_version` will be deprecated in `pyproject.toml` please use `kedro_init_version` instead.
* Deprecated `kedro run` flags `--node`, `--tag`, and `--load-version` in favour of `--nodes`, `--tags`, and `--load-versions`.

# Release 0.18.4

## Major features and improvements
* Make Kedro instantiate datasets from `kedro_datasets` with higher priority than `kedro.extras.datasets`. `kedro_datasets` is the namespace for the new `kedro-datasets` python package.
* The config loader objects now implement `UserDict` and the configuration is accessed through `conf_loader['catalog']`.
* You can configure config file patterns through `settings.py` without creating a custom config loader.
* Added the following new datasets:

| Type                                 | Description                                                                | Location                         |
| ------------------------------------ | -------------------------------------------------------------------------- | -------------------------------- |
| `svmlight.SVMLightDataSet`           | Work with svmlight/libsvm files using scikit-learn library                 | `kedro.extras.datasets.svmlight` |
| `video.VideoDataSet`                 | Read and write video files from a filesystem                               | `kedro.extras.datasets.video`    |
| `video.video_dataset.SequenceVideo`  | Create a video object from an iterable sequence to use with `VideoDataSet` | `kedro.extras.datasets.video`    |
| `video.video_dataset.GeneratorVideo` | Create a video object from a generator to use with `VideoDataSet`          | `kedro.extras.datasets.video`    |
* Implemented support for a functional definition of schema in `dask.ParquetDataSet` to work with the `dask.to_parquet` API.

## Bug fixes and other changes
* Fixed `kedro micropkg pull` for packages on PyPI.
* Fixed `format` in `save_args` for `SparkHiveDataSet`, previously it didn't allow you to save it as delta format.
* Fixed save errors in `TensorFlowModelDataset` when used without versioning; previously, it wouldn't overwrite an existing model.
* Added support for `tf.device` in `TensorFlowModelDataset`.
* Updated error message for `VersionNotFoundError` to handle insufficient permission issues for cloud storage.
* Updated Experiment Tracking docs with working examples.
* Updated `MatplotlibWriter`, `text.TextDataSet`, `plotly.PlotlyDataSet` and `plotly.JSONDataSet` docs with working examples.
* Modified implementation of the Kedro IPython extension to use `local_ns` rather than a global variable.
* Refactored `ShelveStore` to its own module to ensure multiprocessing works with it.
* `kedro.extras.datasets.pandas.SQLQueryDataSet` now takes optional argument `execution_options`.
* Removed `attrs` upper bound to support newer versions of Airflow.
* Bumped the lower bound for the `setuptools` dependency to <=61.5.1.

## Minor breaking changes to the API

## Upcoming deprecations for Kedro 0.19.0
* `kedro test` and `kedro lint` will be deprecated.

## Documentation
* Revised the Introduction to shorten it
* Revised the Get Started section to remove unnecessary information and clarify the learning path
* Updated the spaceflights tutorial to simplify the later stages and clarify what the reader needed to do in each phase
* Moved some pages that covered advanced materials into more appropriate sections
* Moved visualisation into its own section
* Fixed a bug that degraded user experience: the table of contents is now sticky when you navigate between pages
* Added redirects where needed on ReadTheDocs for legacy links and bookmarks

## Contributions from the Kedroid community
We are grateful to the following for submitting PRs that contributed to this release: [jstammers](https://github.com/jstammers), [FlorianGD](https://github.com/FlorianGD), [yash6318](https://github.com/yash6318), [carlaprv](https://github.com/carlaprv), [dinotuku](https://github.com/dinotuku), [williamcaicedo](https://github.com/williamcaicedo), [avan-sh](https://github.com/avan-sh), [Kastakin](https://github.com/Kastakin), [amaralbf](https://github.com/amaralbf), [BSGalvan](https://github.com/BSGalvan), [levimjoseph](https://github.com/levimjoseph), [daniel-falk](https://github.com/daniel-falk), [clotildeguinard](https://github.com/clotildeguinard), [avsolatorio](https://github.com/avsolatorio), and [picklejuicedev](https://github.com/picklejuicedev) for comments and input to documentation changes

# Release 0.18.3

## Major features and improvements
* Implemented autodiscovery of project pipelines. A pipeline created with `kedro pipeline create <pipeline_name>` can now be accessed immediately without needing to explicitly register it in `src/<package_name>/pipeline_registry.py`, either individually by name (e.g. `kedro run --pipeline=<pipeline_name>`) or as part of the combined default pipeline (e.g. `kedro run`). By default, the simplified `register_pipelines()` function in `pipeline_registry.py` looks like:

    ```python
    def register_pipelines() -> Dict[str, Pipeline]:
        """Register the project's pipelines.

        Returns:
            A mapping from pipeline names to ``Pipeline`` objects.
        """
        pipelines = find_pipelines()
        pipelines["__default__"] = sum(pipelines.values())
        return pipelines
    ```

* The Kedro IPython extension should now be loaded with `%load_ext kedro.ipython`.
* The line magic `%reload_kedro` now accepts keywords arguments, e.g. `%reload_kedro --env=prod`.
* Improved resume pipeline suggestion for `SequentialRunner`, it will backtrack the closest persisted inputs to resume.

## Bug fixes and other changes

* Changed default `False` value for rich logging `show_locals`, to make sure credentials and other sensitive data isn't shown in logs.
* Rich traceback handling is disabled on Databricks so that exceptions now halt execution as expected. This is a workaround for a [bug in `rich`](https://github.com/Textualize/rich/issues/2455).
* When using `kedro run -n [some_node]`, if `some_node` is missing a namespace the resulting error message will suggest the correct node name.
* Updated documentation for `rich` logging.
* Updated Prefect deployment documentation to allow for reruns with saved versioned datasets.
* The Kedro IPython extension now surfaces errors when it cannot load a Kedro project.
* Relaxed `delta-spark` upper bound to allow compatibility with Spark 3.1.x and 3.2.x.
* Added `gdrive` to list of cloud protocols, enabling Google Drive paths for datasets.
* Added svg logo resource for ipython kernel.

## Upcoming deprecations for Kedro 0.19.0
* The Kedro IPython extension will no longer be available as `%load_ext kedro.extras.extensions.ipython`; use `%load_ext kedro.ipython` instead.
* `kedro jupyter convert`, `kedro build-docs`, `kedro build-reqs` and `kedro activate-nbstripout` will be deprecated.

# Release 0.18.2

## Major features and improvements
* Added `abfss` to list of cloud protocols, enabling abfss paths.
* Kedro now uses the [Rich](https://github.com/Textualize/rich) library to format terminal logs and tracebacks.
* The file `conf/base/logging.yml` is now optional. See [our documentation](https://docs.kedro.org/en/0.18.2/logging/logging.html) for details.
* Introduced a `kedro.starters` entry point. This enables plugins to create custom starter aliases used by `kedro starter list` and `kedro new`.
* Reduced the `kedro new` prompts to just one question asking for the project name.

## Bug fixes and other changes
* Bumped `pyyaml` upper bound to make Kedro compatible with the [pyodide](https://pyodide.org/en/stable/usage/loading-packages.html#micropip) stack.
* Updated project template's Sphinx configuration to use `myst_parser` instead of `recommonmark`.
* Reduced number of log lines by changing the logging level from `INFO` to `DEBUG` for low priority messages.
* Kedro's framework-side logging configuration no longer performs file-based logging. Hence superfluous `info.log`/`errors.log` files are no longer created in your project root, and running Kedro on read-only file systems such as Databricks Repos is now possible.
* The `root` logger is now set to the Python default level of `WARNING` rather than `INFO`. Kedro's logger is still set to emit `INFO` level messages.
* `SequentialRunner` now has consistent execution order across multiple runs with sorted nodes.
* Bumped the upper bound for the Flake8 dependency to <5.0.
* `kedro jupyter notebook/lab` no longer reuses a Jupyter kernel.
* Required `cookiecutter>=2.1.1` to address a [known command injection vulnerability](https://security.snyk.io/vuln/SNYK-PYTHON-COOKIECUTTER-2414281).
* The session store no longer fails if a username cannot be found with `getpass.getuser`.
* Added generic typing for `AbstractDataSet` and `AbstractVersionedDataSet` as well as typing to all datasets.
* Rendered the deployment guide flowchart as a Mermaid diagram, and added Dask.

## Minor breaking changes to the API
* The module `kedro.config.default_logger` no longer exists; default logging configuration is now set automatically through `kedro.framework.project.LOGGING`. Unless you explicitly import `kedro.config.default_logger` you do not need to make any changes.

## Upcoming deprecations for Kedro 0.19.0
* `kedro.extras.ColorHandler` will be removed in 0.19.0.

# Release 0.18.1

## Major features and improvements
* Added a new hook `after_context_created` that passes the `KedroContext` instance as `context`.
* Added a new CLI hook `after_command_run`.
* Added more detail to YAML `ParserError` exception error message.
* Added option to `SparkDataSet` to specify a `schema` load argument that allows for supplying a user-defined schema as opposed to relying on the schema inference of Spark.
* The Kedro package no longer contains a built version of the Kedro documentation significantly reducing the package size.

## Bug fixes and other changes
* Removed fatal error from being logged when a Kedro session is created in a directory without git.
* `KedroContext` is now a attr's dataclass, `config_loader` is available as public attribute.
* Fixed `CONFIG_LOADER_CLASS` validation so that `TemplatedConfigLoader` can be specified in settings.py. Any `CONFIG_LOADER_CLASS` must be a subclass of `AbstractConfigLoader`.
* Added runner name to the `run_params` dictionary used in pipeline hooks.
* Updated [Databricks documentation](https://docs.kedro.org/en/0.18.1/deployment/databricks.html) to include how to get it working with IPython extension and Kedro-Viz.
* Update sections on visualisation, namespacing, and experiment tracking in the spaceflight tutorial to correspond to the complete spaceflights starter.
* Fixed `Jinja2` syntax loading with `TemplatedConfigLoader` using `globals.yml`.
* Removed global `_active_session`, `_activate_session` and `_deactivate_session`. Plugins that need to access objects such as the config loader should now do so through `context` in the new `after_context_created` hook.
* `config_loader` is available as a public read-only attribute of `KedroContext`.
* Made `hook_manager` argument optional for `runner.run`.
* `kedro docs` now opens an online version of the Kedro documentation instead of a locally built version.

## Upcoming deprecations for Kedro 0.19.0
* `kedro docs` will be removed in 0.19.0.


# Release 0.18.0

## TL;DR ✨
Kedro 0.18.0 strives to reduce the complexity of the project template and get us closer to a stable release of the framework. We've introduced the full [micro-packaging workflow](https://docs.kedro.org/en/0.18.0/nodes_and_pipelines/micro_packaging.html) 📦, which allows you to import packages, utility functions and existing pipelines into your Kedro project. [Integration with IPython and Jupyter](https://docs.kedro.org/en/0.18.0/tools_integration/ipython.html) has been streamlined in preparation for enhancements to Kedro's interactive workflow. Additionally, the release comes with long-awaited Python 3.9 and 3.10 support 🐍.

## Major features and improvements

### Framework
* Added `kedro.config.abstract_config.AbstractConfigLoader` as an abstract base class for all `ConfigLoader` implementations. `ConfigLoader` and `TemplatedConfigLoader` now inherit directly from this base class.
* Streamlined the `ConfigLoader.get` and `TemplatedConfigLoader.get` API and delegated the actual `get` method functional implementation to the `kedro.config.common` module.
* The `hook_manager` is no longer a global singleton. The `hook_manager` lifecycle is now managed by the `KedroSession`, and a new `hook_manager` will be created every time a `session` is instantiated.
* Added support for specifying parameters mapping in `pipeline()` without the `params:` prefix.
* Added new API `Pipeline.filter()` (previously in `KedroContext._filter_pipeline()`) to filter parts of a pipeline.
* Added `username` to Session store for logging during Experiment Tracking.
* A packaged Kedro project can now be imported and run from another Python project as following:
```python
from my_package.__main__ import main

main(
    ["--pipleine", "my_pipeline"]
)  # or just main() if no parameters are needed for the run
```

### Project template
* Removed `cli.py` from the Kedro project template. By default, all CLI commands, including `kedro run`, are now defined on the Kedro framework side. You can still define custom CLI commands by creating your own `cli.py`.
* Removed `hooks.py` from the Kedro project template. Registration hooks have been removed in favour of `settings.py` configuration, but you can still define execution timeline hooks by creating your own `hooks.py`.
* Removed `.ipython` directory from the Kedro project template. The IPython/Jupyter workflow no longer uses IPython profiles; it now uses an IPython extension.
* The default `kedro` run configuration environment names can now be set in `settings.py` using the `CONFIG_LOADER_ARGS` variable. The relevant keyword arguments to supply are `base_env` and `default_run_env`, which are set to `base` and `local` respectively by default.

### DataSets
* Added the following new datasets:

| Type                      | Description                                                   | Location                         |
| ------------------------- | ------------------------------------------------------------- | -------------------------------- |
| `pandas.XMLDataSet`       | Read XML into Pandas DataFrame. Write Pandas DataFrame to XML | `kedro.extras.datasets.pandas`   |
| `networkx.GraphMLDataSet` | Work with NetworkX using GraphML files                        | `kedro.extras.datasets.networkx` |
| `networkx.GMLDataSet`     | Work with NetworkX using Graph Modelling Language files       | `kedro.extras.datasets.networkx` |
| `redis.PickleDataSet`     | loads/saves data from/to a Redis database                     | `kedro.extras.datasets.redis`    |

* Added `partitionBy` support and exposed `save_args` for `SparkHiveDataSet`.
* Exposed `open_args_save` in `fs_args` for `pandas.ParquetDataSet`.
* Refactored the `load` and `save` operations for `pandas` datasets in order to leverage `pandas` own API and delegate `fsspec` operations to them. This reduces the need to have our own `fsspec` wrappers.
* Merged `pandas.AppendableExcelDataSet` into `pandas.ExcelDataSet`.
* Added `save_args` to `feather.FeatherDataSet`.

### Jupyter and IPython integration
* The [only recommended way to work with Kedro in Jupyter or IPython is now the Kedro IPython extension](https://docs.kedro.org/en/0.18.0/tools_integration/ipython.html). Managed Jupyter instances should load this via `%load_ext kedro.ipython` and use the line magic `%reload_kedro`.
* `kedro ipython` launches an IPython session that preloads the Kedro IPython extension.
* `kedro jupyter notebook/lab` creates a custom Jupyter kernel that preloads the Kedro IPython extension and launches a notebook with that kernel selected. There is no longer a need to specify `--all-kernels` to show all available kernels.

### Dependencies
* Bumped the minimum version of `pandas` to 1.3. Any `storage_options` should continue to be specified under `fs_args` and/or `credentials`.
* Added support for Python 3.9 and 3.10, dropped support for Python 3.6.
* Updated `black` dependency in the project template to a non pre-release version.

### Other
* Documented distribution of Kedro pipelines with Dask.

## Breaking changes to the API

### Framework
* Removed `RegistrationSpecs` and its associated `register_config_loader` and `register_catalog` hook specifications in favour of `CONFIG_LOADER_CLASS`/`CONFIG_LOADER_ARGS` and `DATA_CATALOG_CLASS` in `settings.py`.
* Removed deprecated functions `load_context` and `get_project_context`.
* Removed deprecated `CONF_SOURCE`, `package_name`, `pipeline`, `pipelines`, `config_loader` and `io` attributes from `KedroContext` as well as the deprecated `KedroContext.run` method.
* Added the `PluginManager` `hook_manager` argument to `KedroContext` and the `Runner.run()` method, which will be provided by the `KedroSession`.
* Removed the public method `get_hook_manager()` and replaced its functionality by `_create_hook_manager()`.
* Enforced that only one run can be successfully executed as part of a `KedroSession`. `run_id` has been renamed to `session_id` as a result.

### Configuration loaders
* The `settings.py` setting `CONF_ROOT` has been renamed to `CONF_SOURCE`. Default value of `conf` remains unchanged.
* `ConfigLoader` and `TemplatedConfigLoader` argument `conf_root` has been renamed to `conf_source`.
* `extra_params` has been renamed to `runtime_params` in `kedro.config.config.ConfigLoader` and `kedro.config.templated_config.TemplatedConfigLoader`.
* The environment defaulting behaviour has been removed from `KedroContext` and is now implemented in a `ConfigLoader` class (or equivalent) with the `base_env` and `default_run_env` attributes.

### DataSets
* `pandas.ExcelDataSet` now uses `openpyxl` engine instead of `xlrd`.
* `pandas.ParquetDataSet` now calls `pd.to_parquet()` upon saving. Note that the argument `partition_cols` is not supported.
* `spark.SparkHiveDataSet` API has been updated to reflect `spark.SparkDataSet`. The `write_mode=insert` option has also been replaced with `write_mode=append` as per Spark styleguide. This change addresses [Issue 725](https://github.com/kedro-org/kedro/issues/725) and [Issue 745](https://github.com/kedro-org/kedro/issues/745). Additionally, `upsert` mode now leverages `checkpoint` functionality and requires a valid `checkpointDir` be set for current `SparkContext`.
* `yaml.YAMLDataSet` can no longer save a `pandas.DataFrame` directly, but it can save a dictionary. Use `pandas.DataFrame.to_dict()` to convert your `pandas.DataFrame` to a dictionary before you attempt to save it to YAML.
* Removed `open_args_load` and `open_args_save` from the following datasets:
  * `pandas.CSVDataSet`
  * `pandas.ExcelDataSet`
  * `pandas.FeatherDataSet`
  * `pandas.JSONDataSet`
  * `pandas.ParquetDataSet`
* `storage_options` are now dropped if they are specified under `load_args` or `save_args` for the following datasets:
  * `pandas.CSVDataSet`
  * `pandas.ExcelDataSet`
  * `pandas.FeatherDataSet`
  * `pandas.JSONDataSet`
  * `pandas.ParquetDataSet`
* Renamed `lambda_data_set`, `memory_data_set`, and `partitioned_data_set` to `lambda_dataset`, `memory_dataset`, and `partitioned_dataset`, respectively, in `kedro.io`.
* The dataset `networkx.NetworkXDataSet` has been renamed to `networkx.JSONDataSet`.

### CLI
* Removed `kedro install` in favour of `pip install -r src/requirements.txt` to install project dependencies.
* Removed `--parallel` flag from `kedro run` in favour of `--runner=ParallelRunner`. The `-p` flag is now an alias for `--pipeline`.
* `kedro pipeline package` has been replaced by `kedro micropkg package` and, in addition to the `--alias` flag used to rename the package, now accepts a module name and path to the pipeline or utility module to package, relative to `src/<package_name>/`. The `--version` CLI option has been removed in favour of setting a `__version__` variable in the micro-package's `__init__.py` file.
* `kedro pipeline pull` has been replaced by `kedro micropkg pull` and now also supports `--destination` to provide a location for pulling the package.
* Removed `kedro pipeline list` and `kedro pipeline describe` in favour of `kedro registry list` and `kedro registry describe`.
* `kedro package` and `kedro micropkg package` now save `egg` and `whl` or `tar` files in the `<project_root>/dist` folder (previously `<project_root>/src/dist`).
* Changed the behaviour of `kedro build-reqs` to compile requirements from `requirements.txt` instead of `requirements.in` and save them to `requirements.lock` instead of `requirements.txt`.
* `kedro jupyter notebook/lab` no longer accept `--all-kernels` or `--idle-timeout` flags. `--all-kernels` is now the default behaviour.
* `KedroSession.run` now raises `ValueError` rather than `KedroContextError` when the pipeline contains no nodes. The same `ValueError` is raised when there are no matching tags.
* `KedroSession.run` now raises `ValueError` rather than `KedroContextError` when the pipeline name doesn't exist in the pipeline registry.

### Other
* Added namespace to parameters in a modular pipeline, which addresses [Issue 399](https://github.com/kedro-org/kedro/issues/399).
* Switched from packaging pipelines as wheel files to tar archive files compressed with gzip (`.tar.gz`).
* Removed decorator API from `Node` and `Pipeline`, as well as the modules `kedro.extras.decorators` and `kedro.pipeline.decorators`.
* Removed transformer API from `DataCatalog`, as well as the modules `kedro.extras.transformers` and `kedro.io.transformers`.
* Removed the `Journal` and `DataCatalogWithDefault`.
* Removed `%init_kedro` IPython line magic, with its functionality incorporated into `%reload_kedro`. This means that if `%reload_kedro` is called with a filepath, that will be set as default for subsequent calls.

## Migration guide from Kedro 0.17.* to 0.18.*

### Hooks
* Remove any existing `hook_impl` of the `register_config_loader` and `register_catalog` methods from `ProjectHooks` in `hooks.py` (or custom alternatives).
* If you use `run_id` in the `after_catalog_created` hook, replace it with `save_version` instead.
* If you use `run_id` in any of the `before_node_run`, `after_node_run`, `on_node_error`, `before_pipeline_run`, `after_pipeline_run` or `on_pipeline_error` hooks, replace it with `session_id` instead.

### `settings.py` file
* If you use a custom config loader class such as `kedro.config.TemplatedConfigLoader`, alter `CONFIG_LOADER_CLASS` to specify the class and `CONFIG_LOADER_ARGS` to specify keyword arguments. If not set, these default to `kedro.config.ConfigLoader` and an empty dictionary respectively.
* If you use a custom data catalog class, alter `DATA_CATALOG_CLASS` to specify the class. If not set, this defaults to `kedro.io.DataCatalog`.
* If you have a custom config location (i.e. not `conf`), update `CONF_ROOT` to `CONF_SOURCE` and set it to a string with the expected configuration location. If not set, this defaults to `"conf"`.

### Modular pipelines
* If you use any modular pipelines with parameters, make sure they are declared with the correct namespace. See example below:

For a given pipeline:
```python
active_pipeline = pipeline(
    pipe=[
        node(
            func=some_func,
            inputs=["model_input_table", "params:model_options"],
            outputs=["**my_output"],
        ),
        ...,
    ],
    inputs="model_input_table",
    namespace="candidate_modelling_pipeline",
)
```

The parameters should look like this:

```diff
-model_options:
-    test_size: 0.2
-    random_state: 8
-    features:
-    - engines
-    - passenger_capacity
-    - crew
+candidate_modelling_pipeline:
+    model_options:
+      test_size: 0.2
+      random_state: 8
+      features:
+        - engines
+        - passenger_capacity
+        - crew

```
* Optional: You can now remove all `params:` prefix when supplying values to `parameters` argument in a `pipeline()` call.
* If you pull modular pipelines with `kedro pipeline pull my_pipeline --alias other_pipeline`, now use `kedro micropkg pull my_pipeline --alias pipelines.other_pipeline` instead.
* If you package modular pipelines with `kedro pipeline package my_pipeline`, now use `kedro micropkg package pipelines.my_pipeline` instead.
* Similarly, if you package any modular pipelines using `pyproject.toml`, you should modify the keys to include the full module path, and wrapped in double-quotes, e.g:

```diff
[tool.kedro.micropkg.package]
-data_engineering = {destination = "path/to/here"}
-data_science = {alias = "ds", env = "local"}
+"pipelines.data_engineering" = {destination = "path/to/here"}
+"pipelines.data_science" = {alias = "ds", env = "local"}

[tool.kedro.micropkg.pull]
-"s3://my_bucket/my_pipeline" = {alias = "aliased_pipeline"}
+"s3://my_bucket/my_pipeline" = {alias = "pipelines.aliased_pipeline"}
```

### DataSets
* If you use `pandas.ExcelDataSet`, make sure you have `openpyxl` installed in your environment. This is automatically installed if you specify `kedro[pandas.ExcelDataSet]==0.18.0` in your `requirements.txt`. You can uninstall `xlrd` if you were only using it for this dataset.
* If you use`pandas.ParquetDataSet`, pass pandas saving arguments directly to `save_args` instead of nested in `from_pandas` (e.g. `save_args = {"preserve_index": False}` instead of `save_args = {"from_pandas": {"preserve_index": False}}`).
* If you use `spark.SparkHiveDataSet` with `write_mode` option set to `insert`, change this to `append` in line with the Spark styleguide. If you use `spark.SparkHiveDataSet` with `write_mode` option set to `upsert`, make sure that your `SparkContext` has a valid `checkpointDir` set either by `SparkContext.setCheckpointDir` method or directly in the `conf` folder.
* If you use `pandas~=1.2.0` and pass `storage_options` through `load_args` or `savs_args`, specify them under `fs_args` or via `credentials` instead.
* If you import from `kedro.io.lambda_data_set`, `kedro.io.memory_data_set`, or `kedro.io.partitioned_data_set`, change the import to `kedro.io.lambda_dataset`, `kedro.io.memory_dataset`, or `kedro.io.partitioned_dataset`, respectively (or import the dataset directly from `kedro.io`).
* If you have any `pandas.AppendableExcelDataSet` entries in your catalog, replace them with `pandas.ExcelDataSet`.
* If you have any `networkx.NetworkXDataSet` entries in your catalog, replace them with `networkx.JSONDataSet`.

### Other
* Edit any scripts containing `kedro pipeline package --version` to use `kedro micropkg package` instead. If you wish to set a specific pipeline package version, set the `__version__` variable in the pipeline package's `__init__.py` file.
* To run a pipeline in parallel, use `kedro run --runner=ParallelRunner` rather than `--parallel` or `-p`.
* If you call `ConfigLoader` or `TemplatedConfigLoader` directly, update the keyword arguments `conf_root` to `conf_source` and `extra_params` to `runtime_params`.
* If you use `KedroContext` to access `ConfigLoader`, use `settings.CONFIG_LOADER_CLASS` to access the currently used `ConfigLoader` instead.
* The signature of `KedroContext` has changed and now needs `config_loader` and `hook_manager` as additional arguments of type `ConfigLoader` and `PluginManager` respectively.

# Release 0.17.7

## Major features and improvements
* `pipeline` now accepts `tags` and a collection of `Node`s and/or `Pipeline`s rather than just a single `Pipeline` object. `pipeline` should be used in preference to `Pipeline` when creating a Kedro pipeline.
* `pandas.SQLTableDataSet` and `pandas.SQLQueryDataSet` now only open one connection per database, at instantiation time (therefore at catalog creation time), rather than one per load/save operation.
* Added new command group, `micropkg`, to replace `kedro pipeline pull` and `kedro pipeline package` with `kedro micropkg pull` and `kedro micropkg package` for Kedro 0.18.0. `kedro micropkg package` saves packages to `project/dist` while `kedro pipeline package` saves packages to `project/src/dist`.

## Bug fixes and other changes
* Added tutorial documentation for [experiment tracking](https://docs.kedro.org/en/0.17.7/08_logging/02_experiment_tracking.html).
* Added [Plotly dataset documentation](https://docs.kedro.org/en/0.17.7/03_tutorial/05_visualise_pipeline.html#visualise-plotly-charts-in-kedro-viz).
* Added the upper limit `pandas<1.4` to maintain compatibility with `xlrd~=1.0`.
* Bumped the `Pillow` minimum version requirement to 9.0 (Python 3.7+ only) following [CVE-2022-22817](https://cve.mitre.org/cgi-bin/cvename.cgi?name=CVE-2022-22817).
* Fixed `PickleDataSet` to be copyable and hence work with the parallel runner.
* Upgraded `pip-tools`, which is used by `kedro build-reqs`, to 6.5 (Python 3.7+ only). This `pip-tools` version is compatible with `pip>=21.2`, including the most recent releases of `pip`. Python 3.6 users should continue to use `pip-tools` 6.4 and `pip<22`.
* Added `astro-iris` as alias for `astro-airlow-iris`, so that old tutorials can still be followed.
* Added details about [Kedro's Technical Steering Committee and governance model](https://docs.kedro.org/en/0.17.7/14_contribution/technical_steering_committee.html).

## Upcoming deprecations for Kedro 0.18.0
* `kedro pipeline pull` and `kedro pipeline package` will be deprecated. Please use `kedro micropkg` instead.


# Release 0.17.6

## Major features and improvements
* Added `pipelines` global variable to IPython extension, allowing you to access the project's pipelines in `kedro ipython` or `kedro jupyter notebook`.
* Enabled overriding nested parameters with `params` in CLI, i.e. `kedro run --params="model.model_tuning.booster:gbtree"` updates parameters to `{"model": {"model_tuning": {"booster": "gbtree"}}}`.
* Added option to `pandas.SQLQueryDataSet` to specify a `filepath` with a SQL query, in addition to the current method of supplying the query itself in the `sql` argument.
* Extended `ExcelDataSet` to support saving Excel files with multiple sheets.
* Added the following new datasets:

| Type                      | Description                                                                                                            | Location                       |
| ------------------------- | ---------------------------------------------------------------------------------------------------------------------- | ------------------------------ |
| `plotly.JSONDataSet`      | Works with plotly graph object Figures (saves as json file)                                                            | `kedro.extras.datasets.plotly` |
| `pandas.GenericDataSet`   | Provides a 'best effort' facility to read / write any format provided by the `pandas` library                          | `kedro.extras.datasets.pandas` |
| `pandas.GBQQueryDataSet`  | Loads data from a Google Bigquery table using provided SQL query                                                       | `kedro.extras.datasets.pandas` |
| `spark.DeltaTableDataSet` | Dataset designed to handle Delta Lake Tables and their CRUD-style operations, including `update`, `merge` and `delete` | `kedro.extras.datasets.spark`  |

## Bug fixes and other changes
* Fixed an issue where `kedro new --config config.yml` was ignoring the config file when `prompts.yml` didn't exist.
* Added documentation for `kedro viz --autoreload`.
* Added support for arbitrary backends (via importable module paths) that satisfy the `pickle` interface to `PickleDataSet`.
* Added support for `sum` syntax for connecting pipeline objects.
* Upgraded `pip-tools`, which is used by `kedro build-reqs`, to 6.4. This `pip-tools` version requires `pip>=21.2` while [adding support for `pip>=21.3`](https://github.com/jazzband/pip-tools/pull/1501). To upgrade `pip`, please refer to [their documentation](https://pip.pypa.io/en/stable/installing/#upgrading-pip).
* Relaxed the bounds on the `plotly` requirement for `plotly.PlotlyDataSet` and the `pyarrow` requirement for `pandas.ParquetDataSet`.
* `kedro pipeline package <pipeline>` now raises an error if the `<pipeline>` argument doesn't look like a valid Python module path (e.g. has `/` instead of `.`).
* Added new `overwrite` argument to `PartitionedDataSet` and `MatplotlibWriter` to enable deletion of existing partitions and plots on dataset `save`.
* `kedro pipeline pull` now works when the project requirements contains entries such as `-r`, `--extra-index-url` and local wheel files ([Issue #913](https://github.com/kedro-org/kedro/issues/913)).
* Fixed slow startup because of catalog processing by reducing the exponential growth of extra processing during `_FrozenDatasets` creations.
* Removed `.coveragerc` from the Kedro project template. `coverage` settings are now given in `pyproject.toml`.
* Fixed a bug where packaging or pulling a modular pipeline with the same name as the project's package name would throw an error (or silently pass without including the pipeline source code in the wheel file).
* Removed unintentional dependency on `git`.
* Fixed an issue where nested pipeline configuration was not included in the packaged pipeline.
* Deprecated the "Thanks for supporting contributions" section of release notes to simplify the contribution process; Kedro 0.17.6 is the last release that includes this. This process has been replaced with the [automatic GitHub feature](https://github.com/kedro-org/kedro/graphs/contributors).
* Fixed a bug where the version on the tracking datasets didn't match the session id and the versions of regular versioned datasets.
* Fixed an issue where datasets in `load_versions` that are not found in the data catalog would silently pass.
* Altered the string representation of nodes so that node inputs/outputs order is preserved rather than being alphabetically sorted.
* Update `APIDataSet` to accept `auth` through `credentials` and allow any iterable for `auth`.

## Upcoming deprecations for Kedro 0.18.0
* `kedro.extras.decorators` and `kedro.pipeline.decorators` are being deprecated in favour of Hooks.
* `kedro.extras.transformers` and `kedro.io.transformers` are being deprecated in favour of Hooks.
* The `--parallel` flag on `kedro run` is being removed in favour of `--runner=ParallelRunner`. The `-p` flag will change to be an alias for `--pipeline`.
* `kedro.io.DataCatalogWithDefault` is being deprecated, to be removed entirely in 0.18.0.

## Thanks for supporting contributions
[Deepyaman Datta](https://github.com/deepyaman),
[Brites](https://github.com/brites101),
[Manish Swami](https://github.com/ManishS6),
[Avaneesh Yembadi](https://github.com/avan-sh),
[Zain Patel](https://github.com/mzjp2),
[Simon Brugman](https://github.com/sbrugman),
[Kiyo Kunii](https://github.com/921kiyo),
[Benjamin Levy](https://github.com/BenjaminLevyQB),
[Louis de Charsonville](https://github.com/louisdecharson),
[Simon Picard](https://github.com/simonpicard)

# Release 0.17.5

## Major features and improvements
* Added new CLI group `registry`, with the associated commands `kedro registry list` and `kedro registry describe`, to replace `kedro pipeline list` and `kedro pipeline describe`.
* Added support for dependency management at a modular pipeline level. When a pipeline with `requirements.txt` is packaged, its dependencies are embedded in the modular pipeline wheel file. Upon pulling the pipeline, Kedro will append dependencies to the project's `requirements.in`. More information is available in [our documentation](https://docs.kedro.org/en/0.17.5/06_nodes_and_pipelines/03_modular_pipelines.html).
* Added support for bulk packaging/pulling modular pipelines using `kedro pipeline package/pull --all` and `pyproject.toml`.
* Removed `cli.py` from the Kedro project template. By default all CLI commands, including `kedro run`, are now defined on the Kedro framework side. These can be overridden in turn by a plugin or a `cli.py` file in your project. A packaged Kedro project will respect the same hierarchy when executed with `python -m my_package`.
* Removed `.ipython/profile_default/startup/` from the Kedro project template in favour of `.ipython/profile_default/ipython_config.py` and the `kedro.extras.extensions.ipython`.
* Added support for `dill` backend to `PickleDataSet`.
* Imports are now refactored at `kedro pipeline package` and `kedro pipeline pull` time, so that _aliasing_ a modular pipeline doesn't break it.
* Added the following new datasets to support basic Experiment Tracking:

| Type                      | Description                                              | Location                         |
| ------------------------- | -------------------------------------------------------- | -------------------------------- |
| `tracking.MetricsDataSet` | Dataset to track numeric metrics for experiment tracking | `kedro.extras.datasets.tracking` |
| `tracking.JSONDataSet`    | Dataset to track data for experiment tracking            | `kedro.extras.datasets.tracking` |

## Bug fixes and other changes
* Bumped minimum required `fsspec` version to 2021.04.
* Fixed the `kedro install` and `kedro build-reqs` flows when uninstalled dependencies are present in a project's `settings.py`, `context.py` or `hooks.py` ([Issue #829](https://github.com/kedro-org/kedro/issues/829)).
* Imports are now refactored at `kedro pipeline package` and `kedro pipeline pull` time, so that _aliasing_ a modular pipeline doesn't break it.

## Minor breaking changes to the API
* Pinned `dynaconf` to `<3.1.6` because the method signature for `_validate_items` changed which is used in Kedro.

## Upcoming deprecations for Kedro 0.18.0
* `kedro pipeline list` and `kedro pipeline describe` are being deprecated in favour of new commands `kedro registry list ` and `kedro registry describe`.
* `kedro install` is being deprecated in favour of using `pip install -r src/requirements.txt` to install project dependencies.

## Thanks for supporting contributions
[Moussa Taifi](https://github.com/moutai),
[Deepyaman Datta](https://github.com/deepyaman)

# Release 0.17.4

## Major features and improvements
* Added the following new datasets:

| Type                   | Description                                                 | Location                       |
| ---------------------- | ----------------------------------------------------------- | ------------------------------ |
| `plotly.PlotlyDataSet` | Works with plotly graph object Figures (saves as json file) | `kedro.extras.datasets.plotly` |

## Bug fixes and other changes
* Defined our set of Kedro Principles! Have a read through [our docs](https://docs.kedro.org/en/0.17.4/12_faq/03_kedro_principles.html).
* `ConfigLoader.get()` now raises a `BadConfigException`, with a more helpful error message, if a configuration file cannot be loaded (for instance due to wrong syntax or poor formatting).
* `run_id` now defaults to `save_version` when `after_catalog_created` is called, similarly to what happens during a `kedro run`.
* Fixed a bug where `kedro ipython` and `kedro jupyter notebook` didn't work if the `PYTHONPATH` was already set.
* Update the IPython extension to allow passing `env` and `extra_params` to `reload_kedro`  similar to how the IPython script works.
* `kedro info` now outputs if a plugin has any `hooks` or `cli_hooks` implemented.
* `PartitionedDataSet` now supports lazily materializing data on save.
* `kedro pipeline describe` now defaults to the `__default__` pipeline when no pipeline name is provided and also shows the namespace the nodes belong to.
* Fixed an issue where spark.SparkDataSet with enabled versioning would throw a VersionNotFoundError when using databricks-connect from a remote machine and saving to dbfs filesystem.
* `EmailMessageDataSet` added to doctree.
* When node inputs do not pass validation, the error message is now shown as the most recent exception in the traceback ([Issue #761](https://github.com/kedro-org/kedro/issues/761)).
* `kedro pipeline package` now only packages the parameter file that exactly matches the pipeline name specified and the parameter files in a directory with the pipeline name.
* Extended support to newer versions of third-party dependencies ([Issue #735](https://github.com/kedro-org/kedro/issues/735)).
* Ensured consistent references to `model input` tables in accordance with our Data Engineering convention.
* Changed behaviour where `kedro pipeline package` takes the pipeline package version, rather than the kedro package version. If the pipeline package version is not present, then the package version is used.
* Launched [GitHub Discussions](https://github.com/kedro-org/kedro/discussions/) and [Kedro Discord Server](https://discord.gg/akJDeVaxnB)
* Improved error message when versioning is enabled for a dataset previously saved as non-versioned ([Issue #625](https://github.com/kedro-org/kedro/issues/625)).

## Minor breaking changes to the API

## Upcoming deprecations for Kedro 0.18.0

## Thanks for supporting contributions
[Lou Kratz](https://github.com/lou-k),
[Lucas Jamar](https://github.com/lucasjamar)

# Release 0.17.3

## Major features and improvements
* Kedro plugins can now override built-in CLI commands.
* Added a `before_command_run` hook for plugins to add extra behaviour before Kedro CLI commands run.
* `pipelines` from `pipeline_registry.py` and `register_pipeline` hooks are now loaded lazily when they are first accessed, not on startup:

    ```python
    from kedro.framework.project import pipelines

    print(pipelines["__default__"])  # pipeline loading is only triggered here
    ```

## Bug fixes and other changes
* `TemplatedConfigLoader` now correctly inserts default values when no globals are supplied.
* Fixed a bug where the `KEDRO_ENV` environment variable had no effect on instantiating the `context` variable in an iPython session or a Jupyter notebook.
* Plugins with empty CLI groups are no longer displayed in the Kedro CLI help screen.
* Duplicate commands will no longer appear twice in the Kedro CLI help screen.
* CLI commands from sources with the same name will show under one list in the help screen.
* The setup of a Kedro project, including adding src to path and configuring settings, is now handled via the `bootstrap_project` method.
* `configure_project` is invoked if a `package_name` is supplied to `KedroSession.create`. This is added for backward-compatibility purpose to support a workflow that creates `Session` manually. It will be removed in `0.18.0`.
* Stopped swallowing up all `ModuleNotFoundError` if `register_pipelines` not found, so that a more helpful error message will appear when a dependency is missing, e.g. [Issue #722](https://github.com/kedro-org/kedro/issues/722).
* When `kedro new` is invoked using a configuration yaml file, `output_dir` is no longer a required key; by default the current working directory will be used.
* When `kedro new` is invoked using a configuration yaml file, the appropriate `prompts.yml` file is now used for validating the provided configuration. Previously, validation was always performed against the kedro project template `prompts.yml` file.
* When a relative path to a starter template is provided, `kedro new` now generates user prompts to obtain configuration rather than supplying empty configuration.
* Fixed error when using starters on Windows with Python 3.7 (Issue [#722](https://github.com/kedro-org/kedro/issues/722)).
* Fixed decoding error of config files that contain accented characters by opening them for reading in UTF-8.
* Fixed an issue where `after_dataset_loaded` run would finish before a dataset is actually loaded when using `--async` flag.

## Upcoming deprecations for Kedro 0.18.0

* `kedro.versioning.journal.Journal` will be removed.
* The following properties on `kedro.framework.context.KedroContext` will be removed:
  * `io` in favour of `KedroContext.catalog`
  * `pipeline` (equivalent to `pipelines["__default__"]`)
  * `pipelines` in favour of `kedro.framework.project.pipelines`

# Release 0.17.2

## Major features and improvements
* Added support for `compress_pickle` backend to `PickleDataSet`.
* Enabled loading pipelines without creating a `KedroContext` instance:

    ```python
    from kedro.framework.project import pipelines

    print(pipelines)
    ```

* Projects generated with kedro>=0.17.2:
  - should define pipelines in `pipeline_registry.py` rather than `hooks.py`.
  - when run as a package, will behave the same as `kedro run`

## Bug fixes and other changes
* If `settings.py` is not importable, the errors will be surfaced earlier in the process, rather than at runtime.

## Minor breaking changes to the API
* `kedro pipeline list` and `kedro pipeline describe` no longer accept redundant `--env` parameter.
* `from kedro.framework.cli.cli import cli` no longer includes the `new` and `starter` commands.

## Upcoming deprecations for Kedro 0.18.0

* `kedro.framework.context.KedroContext.run` will be removed in release 0.18.0.

## Thanks for supporting contributions
[Sasaki Takeru](https://github.com/takeru)

# Release 0.17.1

## Major features and improvements
* Added `env` and `extra_params` to `reload_kedro()` line magic.
* Extended the `pipeline()` API to allow strings and sets of strings as `inputs` and `outputs`, to specify when a dataset name remains the same (not namespaced).
* Added the ability to add custom prompts with regexp validator for starters by repurposing `default_config.yml` as `prompts.yml`.
* Added the `env` and `extra_params` arguments to `register_config_loader` hook.
* Refactored the way `settings` are loaded. You will now be able to run:

    ```python
    from kedro.framework.project import settings

    print(settings.CONF_ROOT)
    ```

* Added a check on `kedro.runner.parallel_runner.ParallelRunner` which checks datasets for the `_SINGLE_PROCESS` attribute in the `_validate_catalog` method. If this attribute is set to `True` in an instance of a dataset (e.g. `SparkDataSet`), the `ParallelRunner` will raise an `AttributeError`.
* Any user-defined dataset that should not be used with `ParallelRunner` may now have the `_SINGLE_PROCESS` attribute set to `True`.

## Bug fixes and other changes
* The version of a packaged modular pipeline now defaults to the version of the project package.
* Added fix to prevent new lines being added to pandas CSV datasets.
* Fixed issue with loading a versioned `SparkDataSet` in the interactive workflow.
* Kedro CLI now checks `pyproject.toml` for a `tool.kedro` section before treating the project as a Kedro project.
* Added fix to `DataCatalog::shallow_copy` now it should copy layers.
* `kedro pipeline pull` now uses `pip download` for protocols that are not supported by `fsspec`.
* Cleaned up documentation to fix broken links and rewrite permanently redirected ones.
* Added a `jsonschema` schema definition for the Kedro 0.17 catalog.
* `kedro install` now waits on Windows until all the requirements are installed.
* Exposed `--to-outputs` option in the CLI, throughout the codebase, and as part of hooks specifications.
* Fixed a bug where `ParquetDataSet` wasn't creating parent directories on the fly.
* Updated documentation.

## Breaking changes to the API
* This release has broken the `kedro ipython` and `kedro jupyter` workflows. To fix this, follow the instructions in the migration guide below.
* You will also need to upgrade `kedro-viz` to 3.10.1 if you use the `%run_viz` line magic in Jupyter Notebook.

> *Note:* If you're using the `ipython` [extension](https://docs.kedro.org/en/0.17.1/11_tools_integration/02_ipython.html#ipython-extension) instead, you will not encounter this problem.

## Migration guide
You will have to update the file `<your_project>/.ipython/profile_default/startup/00-kedro-init.py` in order to make `kedro ipython` and/or `kedro jupyter` work. Add the following line before the `KedroSession` is created:

```python
configure_project(metadata.package_name)  # to add

session = KedroSession.create(metadata.package_name, path)
```

Make sure that the associated import is provided in the same place as others in the file:

```python
from kedro.framework.project import configure_project  # to add
from kedro.framework.session import KedroSession
```

## Thanks for supporting contributions
[Mariana Silva](https://github.com/marianansilva),
[Kiyohito Kunii](https://github.com/921kiyo),
[noklam](https://github.com/noklam),
[Ivan Doroshenko](https://github.com/imdoroshenko),
[Zain Patel](https://github.com/mzjp2),
[Deepyaman Datta](https://github.com/deepyaman),
[Sam Hiscox](https://github.com/samhiscoxqb),
[Pascal Brokmeier](https://github.com/pascalwhoop)

# Release 0.17.0

## Major features and improvements

* In a significant change, [we have introduced `KedroSession`](https://docs.kedro.org/en/0.17.0/04_kedro_project_setup/03_session.html) which is responsible for managing the lifecycle of a Kedro run.
* Created a new Kedro Starter: `kedro new --starter=mini-kedro`. It is possible to [use the DataCatalog as a standalone component](https://github.com/kedro-org/kedro-starters/tree/master/mini-kedro) in a Jupyter notebook and transition into the rest of the Kedro framework.
* Added `DatasetSpecs` with Hooks to run before and after datasets are loaded from/saved to the catalog.
* Added a command: `kedro catalog create`. For a registered pipeline, it creates a `<conf_root>/<env>/catalog/<pipeline_name>.yml` configuration file with `MemoryDataSet` datasets for each dataset that is missing from `DataCatalog`.
* Added `settings.py` and `pyproject.toml` (to replace `.kedro.yml`) for project configuration, in line with Python best practice.
* `ProjectContext` is no longer needed, unless for very complex customisations. `KedroContext`, `ProjectHooks` and `settings.py` together implement sensible default behaviour. As a result `context_path` is also now an _optional_ key in `pyproject.toml`.
* Removed `ProjectContext` from `src/<package_name>/run.py`.
* `TemplatedConfigLoader` now supports [Jinja2 template syntax](https://jinja.palletsprojects.com/en/2.11.x/templates/) alongside its original syntax.
* Made [registration Hooks](https://docs.kedro.org/en/0.17.0/07_extend_kedro/02_hooks.html#registration-hooks) mandatory, as the only way to customise the `ConfigLoader` or the `DataCatalog` used in a project. If no such Hook is provided in `src/<package_name>/hooks.py`, a `KedroContextError` is raised. There are sensible defaults defined in any project generated with Kedro >= 0.16.5.

## Bug fixes and other changes

* `ParallelRunner` no longer results in a run failure, when triggered from a notebook, if the run is started using `KedroSession` (`session.run()`).
* `before_node_run` can now overwrite node inputs by returning a dictionary with the corresponding updates.
* Added minimal, black-compatible flake8 configuration to the project template.
* Moved `isort` and `pytest` configuration from `<project_root>/setup.cfg` to `<project_root>/pyproject.toml`.
* Extra parameters are no longer incorrectly passed from `KedroSession` to `KedroContext`.
* Relaxed `pyspark` requirements to allow for installation of `pyspark` 3.0.
* Added a `--fs-args` option to the `kedro pipeline pull` command to specify configuration options for the `fsspec` filesystem arguments used when pulling modular pipelines from non-PyPI locations.
* Bumped maximum required `fsspec` version to 0.9.
* Bumped maximum supported `s3fs` version to 0.5 (`S3FileSystem` interface has changed since 0.4.1 version).

## Deprecations
* In Kedro 0.17.0 we have deleted the deprecated `kedro.cli` and `kedro.context` modules in favour of `kedro.framework.cli` and `kedro.framework.context` respectively.

## Other breaking changes to the API
* `kedro.io.DataCatalog.exists()` returns `False` when the dataset does not exist, as opposed to raising an exception.
* The pipeline-specific `catalog.yml` file is no longer automatically created for modular pipelines when running `kedro pipeline create`. Use `kedro catalog create` to replace this functionality.
* Removed `include_examples` prompt from `kedro new`. To generate boilerplate example code, you should use a Kedro starter.
* Changed the `--verbose` flag from a global command to a project-specific command flag (e.g `kedro --verbose new` becomes `kedro new --verbose`).
* Dropped support of the `dataset_credentials` key in credentials in `PartitionedDataSet`.
* `get_source_dir()` was removed from `kedro/framework/cli/utils.py`.
* Dropped support of `get_config`, `create_catalog`, `create_pipeline`, `template_version`, `project_name` and `project_path` keys by `get_project_context()` function (`kedro/framework/cli/cli.py`).
* `kedro new --starter` now defaults to fetching the starter template matching the installed Kedro version.
* Renamed `kedro_cli.py` to `cli.py` and moved it inside the Python package (`src/<package_name>/`), for a better packaging and deployment experience.
* Removed `.kedro.yml` from the project template and replaced it with `pyproject.toml`.
* Removed `KEDRO_CONFIGS` constant (previously residing in `kedro.framework.context.context`).
* Modified `kedro pipeline create` CLI command to add a boilerplate parameter config file in `conf/<env>/parameters/<pipeline_name>.yml` instead of `conf/<env>/pipelines/<pipeline_name>/parameters.yml`. CLI commands `kedro pipeline delete` / `package` / `pull` were updated accordingly.
* Removed `get_static_project_data` from `kedro.framework.context`.
* Removed `KedroContext.static_data`.
* The `KedroContext` constructor now takes `package_name` as first argument.
* Replaced `context` property on `KedroSession` with `load_context()` method.
* Renamed `_push_session` and `_pop_session` in `kedro.framework.session.session` to `_activate_session` and `_deactivate_session` respectively.
* Custom context class is set via `CONTEXT_CLASS` variable in `src/<your_project>/settings.py`.
* Removed `KedroContext.hooks` attribute. Instead, hooks should be registered in `src/<your_project>/settings.py` under the `HOOKS` key.
* Restricted names given to nodes to match the regex pattern `[\w\.-]+$`.
* Removed `KedroContext._create_config_loader()` and `KedroContext._create_data_catalog()`. They have been replaced by registration hooks, namely `register_config_loader()` and `register_catalog()` (see also [upcoming deprecations](#upcoming_deprecations_for_kedro_0.18.0)).


## Upcoming deprecations for Kedro 0.18.0

* `kedro.framework.context.load_context` will be removed in release 0.18.0.
* `kedro.framework.cli.get_project_context` will be removed in release 0.18.0.
* We've added a `DeprecationWarning` to the decorator API for both `node` and `pipeline`. These will be removed in release 0.18.0. Use Hooks to extend a node's behaviour instead.
* We've added a `DeprecationWarning` to the Transformers API when adding a transformer to the catalog. These will be removed in release 0.18.0. Use Hooks to customise the `load` and `save` methods.

## Thanks for supporting contributions
[Deepyaman Datta](https://github.com/deepyaman),
[Zach Schuster](https://github.com/zschuster)

## Migration guide from Kedro 0.16.* to 0.17.*

**Reminder:** Our documentation on [how to upgrade Kedro](https://docs.kedro.org/en/0.17.0/12_faq/01_faq.html#how-do-i-upgrade-kedro) covers a few key things to remember when updating any Kedro version.

The Kedro 0.17.0 release contains some breaking changes. If you update Kedro to 0.17.0 and then try to work with projects created against earlier versions of Kedro, you may encounter some issues when trying to run `kedro` commands in the terminal for that project. Here's a short guide to getting your projects running against the new version of Kedro.


>*Note*: As always, if you hit any problems, please check out our documentation:
>* [How can I find out more about Kedro?](https://docs.kedro.org/en/0.17.0/12_faq/01_faq.html#how-can-i-find-out-more-about-kedro)
>* [How can I get my questions answered?](https://docs.kedro.org/en/0.17.0/12_faq/01_faq.html#how-can-i-get-my-question-answered).

To get an existing Kedro project to work after you upgrade to Kedro 0.17.0, we recommend that you create a new project against Kedro 0.17.0 and move the code from your existing project into it. Let's go through the changes, but first, note that if you create a new Kedro project with Kedro 0.17.0 you will not be asked whether you want to include the boilerplate code for the Iris dataset example. We've removed this option (you should now use a Kedro starter if you want to create a project that is pre-populated with code).

To create a new, blank Kedro 0.17.0 project to drop your existing code into, you can create one, as always, with `kedro new`. We also recommend creating a new virtual environment for your new project, or you might run into conflicts with existing dependencies.

* **Update `pyproject.toml`**: Copy the following three keys from the `.kedro.yml` of your existing Kedro project into the `pyproject.toml` file of your new Kedro 0.17.0 project:


    ```toml
    [tools.kedro]
    package_name = "<package_name>"
    project_name = "<project_name>"
    project_version = "0.17.0"
    ```

Check your source directory. If you defined a different source directory (`source_dir`), make sure you also move that to `pyproject.toml`.


* **Copy files from your existing project**:

  + Copy subfolders of `project/src/project_name/pipelines` from existing to new project
  + Copy subfolders of `project/src/test/pipelines` from existing to new project
  + Copy the requirements your project needs into `requirements.txt` and/or `requirements.in`.
  + Copy your project configuration from the `conf` folder. Take note of the new locations needed for modular pipeline configuration (move it from `conf/<env>/pipeline_name/catalog.yml` to `conf/<env>/catalog/pipeline_name.yml` and likewise for `parameters.yml`).
  + Copy from the `data/` folder of your existing project, if needed, into the same location in your new project.
  + Copy any Hooks from `src/<package_name>/hooks.py`.

* **Update your new project's README and docs as necessary**.

* **Update `settings.py`**: For example, if you specified additional Hook implementations in `hooks`, or listed plugins under `disable_hooks_by_plugin` in your `.kedro.yml`, you will need to move them to `settings.py` accordingly:

    ```python
    from <package_name>.hooks import MyCustomHooks, ProjectHooks

    HOOKS = (ProjectHooks(), MyCustomHooks())

    DISABLE_HOOKS_FOR_PLUGINS = ("my_plugin1",)
    ```

* **Migration for `node` names**. From 0.17.0 the only allowed characters for node names are letters, digits, hyphens, underscores and/or fullstops. If you have previously defined node names that have special characters, spaces or other characters that are no longer permitted, you will need to rename those nodes.

* **Copy changes to `kedro_cli.py`**. If you previously customised the `kedro run` command or added more CLI commands to your `kedro_cli.py`, you should move them into `<project_root>/src/<package_name>/cli.py`. Note, however, that the new way to run a Kedro pipeline is via a `KedroSession`, rather than using the `KedroContext`:

    ```python
    with KedroSession.create(package_name=...) as session:
        session.run()
    ```

* **Copy changes made to `ConfigLoader`**. If you have defined a custom class, such as `TemplatedConfigLoader`, by overriding `ProjectContext._create_config_loader`, you should move the contents of the function in `src/<package_name>/hooks.py`, under `register_config_loader`.

* **Copy changes made to `DataCatalog`**. Likewise, if you have `DataCatalog` defined with `ProjectContext._create_catalog`, you should copy-paste the contents into `register_catalog`.

* **Optional**: If you have plugins such as [Kedro-Viz](https://github.com/kedro-org/kedro-viz) installed, it's likely that Kedro 0.17.0 won't work with their older versions, so please either upgrade to the plugin's newest version or follow their migration guides.

# Release 0.16.6

## Major features and improvements

* Added documentation with a focus on single machine and distributed environment deployment; the series includes Docker, Argo, Prefect, Kubeflow, AWS Batch, AWS Sagemaker and extends our section on Databricks.
* Added [kedro-starter-spaceflights](https://github.com/kedro-org/kedro-starter-spaceflights/) alias for generating a project: `kedro new --starter spaceflights`.

## Bug fixes and other changes
* Fixed `TypeError` when converting dict inputs to a node made from a wrapped `partial` function.
* `PartitionedDataSet` improvements:
  - Supported passing arguments to the underlying filesystem.
* Improved handling of non-ASCII word characters in dataset names.
  - For example, a dataset named `jalapeño` will be accessible as `DataCatalog.datasets.jalapeño` rather than `DataCatalog.datasets.jalape__o`.
* Fixed `kedro install` for an Anaconda environment defined in `environment.yml`.
* Fixed backwards compatibility with templates generated with older Kedro versions <0.16.5. No longer need to update `.kedro.yml` to use `kedro lint` and `kedro jupyter notebook convert`.
* Improved documentation.
* Added documentation using MinIO with Kedro.
* Improved error messages for incorrect parameters passed into a node.
* Fixed issue with saving a `TensorFlowModelDataset` in the HDF5 format with versioning enabled.
* Added missing `run_result` argument in `after_pipeline_run` Hooks spec.
* Fixed a bug in IPython script that was causing context hooks to be registered twice. To apply this fix to a project generated with an older Kedro version, apply the same changes made in [this PR](https://github.com/kedro-org/kedro-starter-pandas-iris/pull/16) to your `00-kedro-init.py` file.
* Improved documentation.

## Breaking changes to the API

## Thanks for supporting contributions
[Deepyaman Datta](https://github.com/deepyaman), [Bhavya Merchant](https://github.com/bnmerchant), [Lovkush Agarwal](https://github.com/Lovkush-A), [Varun Krishna S](https://github.com/vhawk19), [Sebastian Bertoli](https://github.com/sebastianbertoli), [noklam](https://github.com/noklam), [Daniel Petti](https://github.com/djpetti), [Waylon Walker](https://github.com/waylonwalker), [Saran Balaji C](https://github.com/csaranbalaji)

# Release 0.16.5

## Major features and improvements
* Added the following new datasets.

| Type                        | Description                                                                                             | Location                      |
| --------------------------- | ------------------------------------------------------------------------------------------------------- | ----------------------------- |
| `email.EmailMessageDataSet` | Manage email messages using [the Python standard library](https://docs.python.org/3/library/email.html) | `kedro.extras.datasets.email` |

* Added support for `pyproject.toml` to configure Kedro. `pyproject.toml` is used if `.kedro.yml` doesn't exist (Kedro configuration should be under `[tool.kedro]` section).
* Projects created with this version will have no `pipeline.py`, having been replaced by `hooks.py`.
* Added a set of registration hooks, as the new way of registering library components with a Kedro project:
    * `register_pipelines()`, to replace `_get_pipelines()`
    * `register_config_loader()`, to replace `_create_config_loader()`
    * `register_catalog()`, to replace `_create_catalog()`
These can be defined in `src/<python_package>/hooks.py` and added to `.kedro.yml` (or `pyproject.toml`). The order of execution is: plugin hooks, `.kedro.yml` hooks, hooks in `ProjectContext.hooks`.
* Added ability to disable auto-registered Hooks using `.kedro.yml` (or `pyproject.toml`) configuration file.

## Bug fixes and other changes
* Added option to run asynchronously via the Kedro CLI.
* Absorbed `.isort.cfg` settings into `setup.cfg`.
* Packaging a modular pipeline raises an error if the pipeline directory is empty or non-existent.

## Breaking changes to the API
* `project_name`, `project_version` and `package_name` now have to be defined in `.kedro.yml` for projects using Kedro 0.16.5+.

## Migration Guide
This release has accidentally broken the usage of `kedro lint` and `kedro jupyter notebook convert` on a project template generated with previous versions of Kedro (<=0.16.4). To amend this, please either upgrade to `kedro==0.16.6` or update `.kedro.yml` within your project root directory to include the following keys:

```yaml
project_name: "<your_project_name>"
project_version: "<kedro_version_of_the_project>"
package_name: "<your_package_name>"
```

## Thanks for supporting contributions
[Deepyaman Datta](https://github.com/deepyaman), [Bas Nijholt](https://github.com/basnijholt), [Sebastian Bertoli](https://github.com/sebastianbertoli)

# Release 0.16.4

## Major features and improvements
* Fixed a bug for using `ParallelRunner` on Windows.
* Enabled auto-discovery of hooks implementations coming from installed plugins.

## Bug fixes and other changes
* Fixed a bug for using `ParallelRunner` on Windows.
* Modified `GBQTableDataSet` to load customized results using customized queries from Google Big Query tables.
* Documentation improvements.

## Breaking changes to the API

## Thanks for supporting contributions
[Ajay Bisht](https://github.com/ajb7), [Vijay Sajjanar](https://github.com/vjkr), [Deepyaman Datta](https://github.com/deepyaman), [Sebastian Bertoli](https://github.com/sebastianbertoli), [Shahil Mawjee](https://github.com/s-mawjee), [Louis Guitton](https://github.com/louisguitton), [Emanuel Ferm](https://github.com/eferm)

# Release 0.16.3

## Major features and improvements
* Added the `kedro pipeline pull` CLI command to extract a packaged modular pipeline, and place the contents in a Kedro project.
* Added the `--version` option to `kedro pipeline package` to allow specifying alternative versions to package under.
* Added the `--starter` option to `kedro new` to create a new project from a local, remote or aliased starter template.
* Added the `kedro starter list` CLI command to list all starter templates that can be used to bootstrap a new Kedro project.
* Added the following new datasets.

| Type               | Description                                                                                           | Location                     |
| ------------------ | ----------------------------------------------------------------------------------------------------- | ---------------------------- |
| `json.JSONDataSet` | Work with JSON files using [the Python standard library](https://docs.python.org/3/library/json.html) | `kedro.extras.datasets.json` |

## Bug fixes and other changes
* Removed `/src/nodes` directory from the project template and made `kedro jupyter convert` create it on the fly if necessary.
* Fixed a bug in `MatplotlibWriter` which prevented saving lists and dictionaries of plots locally on Windows.
* Closed all pyplot windows after saving in `MatplotlibWriter`.
* Documentation improvements:
  - Added [kedro-wings](https://github.com/tamsanh/kedro-wings) and [kedro-great](https://github.com/tamsanh/kedro-great) to the list of community plugins.
* Fixed broken versioning for Windows paths.
* Fixed `DataSet` string representation for falsy values.
* Improved the error message when duplicate nodes are passed to the `Pipeline` initializer.
* Fixed a bug where `kedro docs` would fail because the built docs were located in a different directory.
* Fixed a bug where `ParallelRunner` would fail on Windows machines whose reported CPU count exceeded 61.
* Fixed an issue with saving TensorFlow model to `h5` file on Windows.
* Added a `json` parameter to `APIDataSet` for the convenience of generating requests with JSON bodies.
* Fixed dependencies for `SparkDataSet` to include spark.

## Breaking changes to the API

## Thanks for supporting contributions
[Deepyaman Datta](https://github.com/deepyaman), [Tam-Sanh Nguyen](https://github.com/tamsanh), [DataEngineerOne](http://youtube.com/DataEngineerOne)

# Release 0.16.2

## Major features and improvements
* Added the following new datasets.

| Type                                | Description                                                                                                          | Location                           |
| ----------------------------------- | -------------------------------------------------------------------------------------------------------------------- | ---------------------------------- |
| `pandas.AppendableExcelDataSet`     | Work with `Excel` files opened in append mode                                                                        | `kedro.extras.datasets.pandas`     |
| `tensorflow.TensorFlowModelDataset` | Work with `TensorFlow` models using [TensorFlow 2.X](https://www.tensorflow.org/api_docs/python/tf/keras/Model#save) | `kedro.extras.datasets.tensorflow` |
| `holoviews.HoloviewsWriter`         | Work with `Holoviews` objects (saves as image file)                                                                  | `kedro.extras.datasets.holoviews`  |

* `kedro install` will now compile project dependencies (by running `kedro build-reqs` behind the scenes) before the installation if the `src/requirements.in` file doesn't exist.
* Added `only_nodes_with_namespace` in `Pipeline` class to filter only nodes with a specified namespace.
* Added the `kedro pipeline delete` command to help delete unwanted or unused pipelines (it won't remove references to the pipeline in your `create_pipelines()` code).
* Added the `kedro pipeline package` command to help package up a modular pipeline. It will bundle up the pipeline source code, tests, and parameters configuration into a .whl file.

## Bug fixes and other changes
* `DataCatalog` improvements:
  - Introduced regex filtering to the `DataCatalog.list()` method.
  - Non-alphanumeric characters (except underscore) in dataset name are replaced with `__` in `DataCatalog.datasets`, for ease of access to transcoded datasets.
* Dataset improvements:
  - Improved initialization speed of `spark.SparkHiveDataSet`.
  - Improved S3 cache in `spark.SparkDataSet`.
  - Added support of options for building `pyarrow` table in `pandas.ParquetDataSet`.
* `kedro build-reqs` CLI command improvements:
  - `kedro build-reqs` is now called with `-q` option and will no longer print out compiled requirements to the console for security reasons.
  - All unrecognized CLI options in `kedro build-reqs` command are now passed to [pip-compile](https://github.com/jazzband/pip-tools#example-usage-for-pip-compile) call (e.g. `kedro build-reqs --generate-hashes`).
* `kedro jupyter` CLI command improvements:
  - Improved error message when running `kedro jupyter notebook`, `kedro jupyter lab` or `kedro ipython` with Jupyter/IPython dependencies not being installed.
  - Fixed `%run_viz` line magic for showing kedro viz inside a Jupyter notebook. For the fix to be applied on existing Kedro project, please see the migration guide.
  - Fixed the bug in IPython startup script ([issue 298](https://github.com/kedro-org/kedro/issues/298)).
* Documentation improvements:
  - Updated community-generated content in FAQ.
  - Added [find-kedro](https://github.com/WaylonWalker/find-kedro) and [kedro-static-viz](https://github.com/WaylonWalker/kedro-static-viz) to the list of community plugins.
  - Add missing `pillow.ImageDataSet` entry to the documentation.

## Breaking changes to the API

### Migration guide from Kedro 0.16.1 to 0.16.2

#### Guide to apply the fix for `%run_viz` line magic in existing project

Even though this release ships a fix for project generated with `kedro==0.16.2`, after upgrading, you will still need to make a change in your existing project if it was generated with `kedro>=0.16.0,<=0.16.1` for the fix to take effect. Specifically, please change the content of your project's IPython init script located at `.ipython/profile_default/startup/00-kedro-init.py` with the content of [this file](https://github.com/kedro-org/kedro/blob/0.16.2/kedro/templates/project/%7B%7B%20cookiecutter.repo_name%20%7D%7D/.ipython/profile_default/startup/00-kedro-init.py). You will also need `kedro-viz>=3.3.1`.

## Thanks for supporting contributions
[Miguel Rodriguez Gutierrez](https://github.com/MigQ2), [Joel Schwarzmann](https://github.com/datajoely), [w0rdsm1th](https://github.com/w0rdsm1th), [Deepyaman Datta](https://github.com/deepyaman), [Tam-Sanh Nguyen](https://github.com/tamsanh), [Marcus Gawronsky](https://github.com/marcusinthesky)

# 0.16.1

## Major features and improvements

## Bug fixes and other changes
* Fixed deprecation warnings from `kedro.cli` and `kedro.context` when running `kedro jupyter notebook`.
* Fixed a bug where `catalog` and `context` were not available in Jupyter Lab and Notebook.
* Fixed a bug where `kedro build-reqs` would fail if you didn't have your project dependencies installed.

## Breaking changes to the API

## Thanks for supporting contributions

# 0.16.0

## Major features and improvements
### CLI
* Added new CLI commands (only available for the projects created using Kedro 0.16.0 or later):
  - `kedro catalog list` to list datasets in your catalog
  - `kedro pipeline list` to list pipelines
  - `kedro pipeline describe` to describe a specific pipeline
  - `kedro pipeline create` to create a modular pipeline
* Improved the CLI speed by up to 50%.
* Improved error handling when making a typo on the CLI. We now suggest some of the possible commands you meant to type, in `git`-style.

### Framework
* All modules in `kedro.cli` and `kedro.context` have been moved into `kedro.framework.cli` and `kedro.framework.context` respectively. `kedro.cli` and `kedro.context` will be removed in future releases.
* Added `Hooks`, which is a new mechanism for extending Kedro.
* Fixed `load_context` changing user's current working directory.
* Allowed the source directory to be configurable in `.kedro.yml`.
* Added the ability to specify nested parameter values inside your node inputs, e.g. `node(func, "params:a.b", None)`
### DataSets
* Added the following new datasets.

| Type                       | Description                                 | Location                          |
| -------------------------- | ------------------------------------------- | --------------------------------- |
| `pillow.ImageDataSet`      | Work with image files using `Pillow`        | `kedro.extras.datasets.pillow`    |
| `geopandas.GeoJSONDataSet` | Work with geospatial data using `GeoPandas` | `kedro.extras.datasets.geopandas` |
| `api.APIDataSet`           | Work with data from HTTP(S) API requests    | `kedro.extras.datasets.api`       |

* Added `joblib` backend support to `pickle.PickleDataSet`.
* Added versioning support to `MatplotlibWriter` dataset.
* Added the ability to install dependencies for a given dataset with more granularity, e.g. `pip install "kedro[pandas.ParquetDataSet]"`.
* Added the ability to specify extra arguments, e.g. `encoding` or `compression`, for `fsspec.spec.AbstractFileSystem.open()` calls when loading/saving a dataset. See Example 3 under [docs](https://docs.kedro.org/en/0.16.0/04_user_guide/04_data_catalog.html#use-the-data-catalog-with-the-yaml-api).

### Other
* Added `namespace` property on ``Node``, related to the modular pipeline where the node belongs.
* Added an option to enable asynchronous loading inputs and saving outputs in both `SequentialRunner(is_async=True)` and `ParallelRunner(is_async=True)` class.
* Added `MemoryProfiler` transformer.
* Removed the requirement to have all dependencies for a dataset module to use only a subset of the datasets within.
* Added support for `pandas>=1.0`.
* Enabled Python 3.8 compatibility. _Please note that a Spark workflow may be unreliable for this Python version as `pyspark` is not fully-compatible with 3.8 yet._
* Renamed "features" layer to "feature" layer to be consistent with (most) other layers and the [relevant FAQ](https://docs.kedro.org/en/0.16.0/06_resources/01_faq.html#what-is-data-engineering-convention).

## Bug fixes and other changes
* Fixed a bug where a new version created mid-run by an external system caused inconsistencies in the load versions used in the current run.
* Documentation improvements
  * Added instruction in the documentation on how to create a custom runner).
  * Updated contribution process in `CONTRIBUTING.md` - added Developer Workflow.
  * Documented installation of development version of Kedro in the [FAQ section](https://docs.kedro.org/en/0.16.0/06_resources/01_faq.html#how-can-i-use-development-version-of-kedro).
  * Added missing `_exists` method to `MyOwnDataSet` example in 04_user_guide/08_advanced_io.
* Fixed a bug where `PartitionedDataSet` and `IncrementalDataSet` were not working with `s3a` or `s3n` protocol.
* Added ability to read partitioned parquet file from a directory in `pandas.ParquetDataSet`.
* Replaced `functools.lru_cache` with `cachetools.cachedmethod` in `PartitionedDataSet` and `IncrementalDataSet` for per-instance cache invalidation.
* Implemented custom glob function for `SparkDataSet` when running on Databricks.
* Fixed a bug in `SparkDataSet` not allowing for loading data from DBFS in a Windows machine using Databricks-connect.
* Improved the error message for `DataSetNotFoundError` to suggest possible dataset names user meant to type.
* Added the option for contributors to run Kedro tests locally without Spark installation with `make test-no-spark`.
* Added option to lint the project without applying the formatting changes (`kedro lint --check-only`).

## Breaking changes to the API
### Datasets
* Deleted obsolete datasets from `kedro.io`.
* Deleted `kedro.contrib` and `extras` folders.
* Deleted obsolete `CSVBlobDataSet` and `JSONBlobDataSet` dataset types.
* Made `invalidate_cache` method on datasets private.
* `get_last_load_version` and `get_last_save_version` methods are no longer available on `AbstractDataSet`.
* `get_last_load_version` and `get_last_save_version` have been renamed to `resolve_load_version` and `resolve_save_version` on ``AbstractVersionedDataSet``, the results of which are cached.
* The `release()` method on datasets extending ``AbstractVersionedDataSet`` clears the cached load and save version. All custom datasets must call `super()._release()` inside `_release()`.
* ``TextDataSet`` no longer has `load_args` and `save_args`. These can instead be specified under `open_args_load` or `open_args_save` in `fs_args`.
* `PartitionedDataSet` and `IncrementalDataSet` method `invalidate_cache` was made private: `_invalidate_caches`.

### Other
* Removed `KEDRO_ENV_VAR` from `kedro.context` to speed up the CLI run time.
* `Pipeline.name` has been removed in favour of `Pipeline.tag()`.
* Dropped `Pipeline.transform()` in favour of `kedro.pipeline.modular_pipeline.pipeline()` helper function.
* Made constant `PARAMETER_KEYWORDS` private, and moved it from `kedro.pipeline.pipeline` to `kedro.pipeline.modular_pipeline`.
* Layers are no longer part of the dataset object, as they've moved to the `DataCatalog`.
* Python 3.5 is no longer supported by the current and all future versions of Kedro.

### Migration guide from Kedro 0.15.* to 0.16.*

#### General Migration

**reminder** [How do I upgrade Kedro](https://docs.kedro.org/en/0.16.0/06_resources/01_faq.html#how-do-i-upgrade-kedro) covers a few key things to remember when updating any kedro version.

#### Migration for datasets

Since all the datasets (from `kedro.io` and `kedro.contrib.io`) were moved to `kedro/extras/datasets` you must update the type of all datasets in `<project>/conf/base/catalog.yml` file.
Here how it should be changed: `type: <SomeDataSet>` -> `type: <subfolder of kedro/extras/datasets>.<SomeDataSet>` (e.g. `type: CSVDataSet` -> `type: pandas.CSVDataSet`).

In addition, all the specific datasets like `CSVLocalDataSet`, `CSVS3DataSet` etc. were deprecated. Instead, you must use generalized datasets like `CSVDataSet`.
E.g. `type: CSVS3DataSet` -> `type: pandas.CSVDataSet`.

> Note: No changes required if you are using your custom dataset.

#### Migration for Pipeline.transform()
`Pipeline.transform()` has been dropped in favour of the `pipeline()` constructor. The following changes apply:
- Remember to import `from kedro.pipeline import pipeline`
- The `prefix` argument has been renamed to `namespace`
- And `datasets` has been broken down into more granular arguments:
  - `inputs`: Independent inputs to the pipeline
  - `outputs`: Any output created in the pipeline, whether an intermediary dataset or a leaf output
  - `parameters`: `params:...` or `parameters`

As an example, code that used to look like this with the `Pipeline.transform()` constructor:
```python
result = my_pipeline.transform(
    datasets={"input": "new_input", "output": "new_output", "params:x": "params:y"},
    prefix="pre",
)
```

When used with the new `pipeline()` constructor, becomes:
```python
from kedro.pipeline import pipeline

result = pipeline(
    my_pipeline,
    inputs={"input": "new_input"},
    outputs={"output": "new_output"},
    parameters={"params:x": "params:y"},
    namespace="pre",
)
```

#### Migration for decorators, color logger, transformers etc.
Since some modules were moved to other locations you need to update import paths appropriately.
You can find the list of moved files in the [`0.15.6` release notes](https://github.com/kedro-org/kedro/releases/tag/0.15.6) under the section titled `Files with a new location`.

#### Migration for CLI and KEDRO_ENV environment variable
> Note: If you haven't made significant changes to your `kedro_cli.py`, it may be easier to simply copy the updated `kedro_cli.py` `.ipython/profile_default/startup/00-kedro-init.py` and from GitHub or a newly generated project into your old project.

* We've removed `KEDRO_ENV_VAR` from `kedro.context`. To get your existing project template working, you'll need to remove all instances of `KEDRO_ENV_VAR` from your project template:
  - From the imports in `kedro_cli.py` and `.ipython/profile_default/startup/00-kedro-init.py`: `from kedro.context import KEDRO_ENV_VAR, load_context` -> `from kedro.framework.context import load_context`
  - Remove the `envvar=KEDRO_ENV_VAR` line from the click options in `run`, `jupyter_notebook` and `jupyter_lab` in `kedro_cli.py`
  - Replace `KEDRO_ENV_VAR` with `"KEDRO_ENV"` in `_build_jupyter_env`
  - Replace `context = load_context(path, env=os.getenv(KEDRO_ENV_VAR))` with `context = load_context(path)` in `.ipython/profile_default/startup/00-kedro-init.py`

 #### Migration for `kedro build-reqs`

 We have upgraded `pip-tools` which is used by `kedro build-reqs` to 5.x. This `pip-tools` version requires `pip>=20.0`. To upgrade `pip`, please refer to [their documentation](https://pip.pypa.io/en/stable/installing/#upgrading-pip).

## Thanks for supporting contributions
[@foolsgold](https://github.com/foolsgold), [Mani Sarkar](https://github.com/neomatrix369), [Priyanka Shanbhag](https://github.com/priyanka1414), [Luis Blanche](https://github.com/LuisBlanche), [Deepyaman Datta](https://github.com/deepyaman), [Antony Milne](https://github.com/AntonyMilneQB), [Panos Psimatikas](https://github.com/ppsimatikas), [Tam-Sanh Nguyen](https://github.com/tamsanh), [Tomasz Kaczmarczyk](https://github.com/TomaszKaczmarczyk), [Kody Fischer](https://github.com/Klio-Foxtrot187), [Waylon Walker](https://github.com/waylonwalker)

# 0.15.9

## Major features and improvements

## Bug fixes and other changes

* Pinned `fsspec>=0.5.1, <0.7.0` and `s3fs>=0.3.0, <0.4.1` to fix incompatibility issues with their latest release.

## Breaking changes to the API

## Thanks for supporting contributions

# 0.15.8

## Major features and improvements

## Bug fixes and other changes

* Added the additional libraries to our `requirements.txt` so `pandas.CSVDataSet` class works out of box with `pip install kedro`.
* Added `pandas` to our `extra_requires` in `setup.py`.
* Improved the error message when dependencies of a `DataSet` class are missing.

## Breaking changes to the API

## Thanks for supporting contributions

# 0.15.7

## Major features and improvements

* Added in documentation on how to contribute a custom `AbstractDataSet` implementation.

## Bug fixes and other changes

* Fixed the link to the Kedro banner image in the documentation.

## Breaking changes to the API

## Thanks for supporting contributions

# 0.15.6

## Major features and improvements
> _TL;DR_ We're launching [`kedro.extras`](https://github.com/kedro-org/kedro/tree/master/extras), the new home for our revamped series of datasets, decorators and dataset transformers. The datasets in [`kedro.extras.datasets`](https://github.com/kedro-org/kedro/tree/master/extras/datasets) use [`fsspec`](https://filesystem-spec.readthedocs.io/en/latest/) to access a variety of data stores including local file systems, network file systems, cloud object stores (including S3 and GCP), and Hadoop, read more about this [**here**](https://docs.kedro.org/en/0.15.6/04_user_guide/04_data_catalog.html#specifying-the-location-of-the-dataset). The change will allow [#178](https://github.com/kedro-org/kedro/issues/178) to happen in the next major release of Kedro.

An example of this new system can be seen below, loading the CSV `SparkDataSet` from S3:

```yaml
weather:
  type: spark.SparkDataSet  # Observe the specified type, this  affects all datasets
  filepath: s3a://your_bucket/data/01_raw/weather*  # filepath uses fsspec to indicate the file storage system
  credentials: dev_s3
  file_format: csv
```

You can also load data incrementally whenever it is dumped into a directory with the extension to [`PartionedDataSet`](https://docs.kedro.org/en/0.15.6/04_user_guide/08_advanced_io.html#partitioned-dataset), a feature that allows you to load a directory of files. The [`IncrementalDataSet`](https://docs.kedro.org/en/0.15.6/04_user_guide/08_advanced_io.html#incremental-loads-with-incrementaldataset) stores the information about the last processed partition in a `checkpoint`, read more about this feature [**here**](https://docs.kedro.org/en/0.15.6/04_user_guide/08_advanced_io.html#incremental-loads-with-incrementaldataset).

### New features

* Added `layer` attribute for datasets in `kedro.extras.datasets` to specify the name of a layer according to [data engineering convention](https://docs.kedro.org/en/0.15.6/06_resources/01_faq.html#what-is-data-engineering-convention), this feature will be passed to [`kedro-viz`](https://github.com/kedro-org/kedro-viz) in future releases.
* Enabled loading a particular version of a dataset in Jupyter Notebooks and iPython, using `catalog.load("dataset_name", version="<2019-12-13T15.08.09.255Z>")`.
* Added property `run_id` on `ProjectContext`, used for versioning using the [`Journal`](https://docs.kedro.org/en/0.15.6/04_user_guide/13_journal.html). To customise your journal `run_id` you can override the private method `_get_run_id()`.
* Added the ability to install all optional kedro dependencies via `pip install "kedro[all]"`.
* Modified the `DataCatalog`'s load order for datasets, loading order is the following:
  - `kedro.io`
  - `kedro.extras.datasets`
  - Import path, specified in `type`
* Added an optional `copy_mode` flag to `CachedDataSet` and `MemoryDataSet` to specify (`deepcopy`, `copy` or `assign`) the copy mode to use when loading and saving.

### New Datasets

| Type                             | Description                                                                                                                                      | Location                            |
| -------------------------------- | ------------------------------------------------------------------------------------------------------------------------------------------------ | ----------------------------------- |
| `dask.ParquetDataSet`            | Handles parquet datasets using Dask                                                                                                              | `kedro.extras.datasets.dask`        |
| `pickle.PickleDataSet`           | Work with Pickle files using [`fsspec`](https://filesystem-spec.readthedocs.io/en/latest/) to communicate with the underlying filesystem         | `kedro.extras.datasets.pickle`      |
| `pandas.CSVDataSet`              | Work with CSV files using [`fsspec`](https://filesystem-spec.readthedocs.io/en/latest/) to communicate with the underlying filesystem            | `kedro.extras.datasets.pandas`      |
| `pandas.TextDataSet`             | Work with text files using [`fsspec`](https://filesystem-spec.readthedocs.io/en/latest/) to communicate with the underlying filesystem           | `kedro.extras.datasets.pandas`      |
| `pandas.ExcelDataSet`            | Work with Excel files using [`fsspec`](https://filesystem-spec.readthedocs.io/en/latest/) to communicate with the underlying filesystem          | `kedro.extras.datasets.pandas`      |
| `pandas.HDFDataSet`              | Work with HDF using [`fsspec`](https://filesystem-spec.readthedocs.io/en/latest/) to communicate with the underlying filesystem                  | `kedro.extras.datasets.pandas`      |
| `yaml.YAMLDataSet`               | Work with YAML files using [`fsspec`](https://filesystem-spec.readthedocs.io/en/latest/) to communicate with the underlying filesystem           | `kedro.extras.datasets.yaml`        |
| `matplotlib.MatplotlibWriter`    | Save with Matplotlib images using [`fsspec`](https://filesystem-spec.readthedocs.io/en/latest/) to communicate with the underlying filesystem    | `kedro.extras.datasets.matplotlib`  |
| `networkx.NetworkXDataSet`       | Work with NetworkX files using [`fsspec`](https://filesystem-spec.readthedocs.io/en/latest/) to communicate with the underlying filesystem       | `kedro.extras.datasets.networkx`    |
| `biosequence.BioSequenceDataSet` | Work with bio-sequence objects using [`fsspec`](https://filesystem-spec.readthedocs.io/en/latest/) to communicate with the underlying filesystem | `kedro.extras.datasets.biosequence` |
| `pandas.GBQTableDataSet`         | Work with Google BigQuery                                                                                                                        | `kedro.extras.datasets.pandas`      |
| `pandas.FeatherDataSet`          | Work with feather files using [`fsspec`](https://filesystem-spec.readthedocs.io/en/latest/) to communicate with the underlying filesystem        | `kedro.extras.datasets.pandas`      |
| `IncrementalDataSet`             | Inherit from `PartitionedDataSet` and remembers the last processed partition                                                                     | `kedro.io`                          |

### Files with a new location

| Type                                                                 | New Location                                 |
| -------------------------------------------------------------------- | -------------------------------------------- |
| `JSONDataSet`                                                        | `kedro.extras.datasets.pandas`               |
| `CSVBlobDataSet`                                                     | `kedro.extras.datasets.pandas`               |
| `JSONBlobDataSet`                                                    | `kedro.extras.datasets.pandas`               |
| `SQLTableDataSet`                                                    | `kedro.extras.datasets.pandas`               |
| `SQLQueryDataSet`                                                    | `kedro.extras.datasets.pandas`               |
| `SparkDataSet`                                                       | `kedro.extras.datasets.spark`                |
| `SparkHiveDataSet`                                                   | `kedro.extras.datasets.spark`                |
| `SparkJDBCDataSet`                                                   | `kedro.extras.datasets.spark`                |
| `kedro/contrib/decorators/retry.py`                                  | `kedro/extras/decorators/retry_node.py`      |
| `kedro/contrib/decorators/memory_profiler.py`                        | `kedro/extras/decorators/memory_profiler.py` |
| `kedro/contrib/io/transformers/transformers.py`                      | `kedro/extras/transformers/time_profiler.py` |
| `kedro/contrib/colors/logging/color_logger.py`                       | `kedro/extras/logging/color_logger.py`       |
| `extras/ipython_loader.py`                                           | `tools/ipython/ipython_loader.py`            |
| `kedro/contrib/io/cached/cached_dataset.py`                          | `kedro/io/cached_dataset.py`                 |
| `kedro/contrib/io/catalog_with_default/data_catalog_with_default.py` | `kedro/io/data_catalog_with_default.py`      |
| `kedro/contrib/config/templated_config.py`                           | `kedro/config/templated_config.py`           |

## Upcoming deprecations

| Category                  | Type                                                           |
| ------------------------- | -------------------------------------------------------------- |
| **Datasets**              | `BioSequenceLocalDataSet`                                      |
|                           | `CSVGCSDataSet`                                                |
|                           | `CSVHTTPDataSet`                                               |
|                           | `CSVLocalDataSet`                                              |
|                           | `CSVS3DataSet`                                                 |
|                           | `ExcelLocalDataSet`                                            |
|                           | `FeatherLocalDataSet`                                          |
|                           | `JSONGCSDataSet`                                               |
|                           | `JSONLocalDataSet`                                             |
|                           | `HDFLocalDataSet`                                              |
|                           | `HDFS3DataSet`                                                 |
|                           | `kedro.contrib.io.cached.CachedDataSet`                        |
|                           | `kedro.contrib.io.catalog_with_default.DataCatalogWithDefault` |
|                           | `MatplotlibLocalWriter`                                        |
|                           | `MatplotlibS3Writer`                                           |
|                           | `NetworkXLocalDataSet`                                         |
|                           | `ParquetGCSDataSet`                                            |
|                           | `ParquetLocalDataSet`                                          |
|                           | `ParquetS3DataSet`                                             |
|                           | `PickleLocalDataSet`                                           |
|                           | `PickleS3DataSet`                                              |
|                           | `TextLocalDataSet`                                             |
|                           | `YAMLLocalDataSet`                                             |
| **Decorators**            | `kedro.contrib.decorators.memory_profiler`                     |
|                           | `kedro.contrib.decorators.retry`                               |
|                           | `kedro.contrib.decorators.pyspark.spark_to_pandas`             |
|                           | `kedro.contrib.decorators.pyspark.pandas_to_spark`             |
| **Transformers**          | `kedro.contrib.io.transformers.transformers`                   |
| **Configuration Loaders** | `kedro.contrib.config.TemplatedConfigLoader`                   |

## Bug fixes and other changes
* Added the option to set/overwrite params in `config.yaml` using YAML dict style instead of string CLI formatting only.
* Kedro CLI arguments `--node` and `--tag` support comma-separated values, alternative methods will be deprecated in future releases.
* Fixed a bug in the `invalidate_cache` method of `ParquetGCSDataSet` and `CSVGCSDataSet`.
* `--load-version` now won't break if version value contains a colon.
* Enabled running `node`s with duplicate inputs.
* Improved error message when empty credentials are passed into `SparkJDBCDataSet`.
* Fixed bug that caused an empty project to fail unexpectedly with ImportError in `template/.../pipeline.py`.
* Fixed bug related to saving dataframe with categorical variables in table mode using `HDFS3DataSet`.
* Fixed bug that caused unexpected behavior when using `from_nodes` and `to_nodes` in pipelines using transcoding.
* Credentials nested in the dataset config are now also resolved correctly.
* Bumped minimum required pandas version to 0.24.0 to make use of `pandas.DataFrame.to_numpy` (recommended alternative to `pandas.DataFrame.values`).
* Docs improvements.
* `Pipeline.transform` skips modifying node inputs/outputs containing `params:` or `parameters` keywords.
* Support for `dataset_credentials` key in the credentials for `PartitionedDataSet` is now deprecated. The dataset credentials should be specified explicitly inside the dataset config.
* Datasets can have a new `confirm` function which is called after a successful node function execution if the node contains `confirms` argument with such dataset name.
* Make the resume prompt on pipeline run failure use `--from-nodes` instead of `--from-inputs` to avoid unnecessarily re-running nodes that had already executed.
* When closed, Jupyter notebook kernels are automatically terminated after 30 seconds of inactivity by default. Use `--idle-timeout` option to update it.
* Added `kedro-viz` to the Kedro project template `requirements.txt` file.
* Removed the `results` and `references` folder from the project template.
* Updated contribution process in `CONTRIBUTING.md`.

## Breaking changes to the API
* Existing `MatplotlibWriter` dataset in `contrib` was renamed to `MatplotlibLocalWriter`.
* `kedro/contrib/io/matplotlib/matplotlib_writer.py` was renamed to `kedro/contrib/io/matplotlib/matplotlib_local_writer.py`.
* `kedro.contrib.io.bioinformatics.sequence_dataset.py` was renamed to `kedro.contrib.io.bioinformatics.biosequence_local_dataset.py`.

## Thanks for supporting contributions
[Andrii Ivaniuk](https://github.com/andrii-ivaniuk), [Jonas Kemper](https://github.com/jonasrk), [Yuhao Zhu](https://github.com/yhzqb), [Balazs Konig](https://github.com/BalazsKonigQB), [Pedro Abreu](https://github.com/PedroAbreuQB), [Tam-Sanh Nguyen](https://github.com/tamsanh), [Peter Zhao](https://github.com/zxpeter), [Deepyaman Datta](https://github.com/deepyaman), [Florian Roessler](https://github.com/fdroessler/), [Miguel Rodriguez Gutierrez](https://github.com/MigQ2)

# 0.15.5

## Major features and improvements
* New CLI commands and command flags:
  - Load multiple `kedro run` CLI flags from a configuration file with the `--config` flag (e.g. `kedro run --config run_config.yml`)
  - Run parametrised pipeline runs with the `--params` flag (e.g. `kedro run --params param1:value1,param2:value2`).
  - Lint your project code using the `kedro lint` command, your project is linted with [`black`](https://github.com/psf/black) (Python 3.6+), [`flake8`](https://gitlab.com/pycqa/flake8) and [`isort`](https://github.com/PyCQA/isort).
* Load specific environments with Jupyter notebooks using `KEDRO_ENV` which will globally set `run`, `jupyter notebook` and `jupyter lab` commands using environment variables.
* Added the following datasets:
  - `CSVGCSDataSet` dataset in `contrib` for working with CSV files in Google Cloud Storage.
  - `ParquetGCSDataSet` dataset in `contrib` for working with Parquet files in Google Cloud Storage.
  - `JSONGCSDataSet` dataset in `contrib` for working with JSON files in Google Cloud Storage.
  - `MatplotlibS3Writer` dataset in `contrib` for saving Matplotlib images to S3.
  - `PartitionedDataSet` for working with datasets split across multiple files.
  - `JSONDataSet` dataset for working with JSON files that uses [`fsspec`](https://filesystem-spec.readthedocs.io/en/latest/) to communicate with the underlying filesystem. It doesn't support `http(s)` protocol for now.
* Added `s3fs_args` to all S3 datasets.
* Pipelines can be deducted with `pipeline1 - pipeline2`.

## Bug fixes and other changes
* `ParallelRunner` now works with `SparkDataSet`.
* Allowed the use of nulls in `parameters.yml`.
* Fixed an issue where `%reload_kedro` wasn't reloading all user modules.
* Fixed `pandas_to_spark` and `spark_to_pandas` decorators to work with functions with kwargs.
* Fixed a bug where `kedro jupyter notebook` and `kedro jupyter lab` would run a different Jupyter installation to the one in the local environment.
* Implemented Databricks-compatible dataset versioning for `SparkDataSet`.
* Fixed a bug where `kedro package` would fail in certain situations where `kedro build-reqs` was used to generate `requirements.txt`.
* Made `bucket_name` argument optional for the following datasets: `CSVS3DataSet`, `HDFS3DataSet`, `PickleS3DataSet`, `contrib.io.parquet.ParquetS3DataSet`, `contrib.io.gcs.JSONGCSDataSet` - bucket name can now be included into the filepath along with the filesystem protocol (e.g. `s3://bucket-name/path/to/key.csv`).
* Documentation improvements and fixes.

## Breaking changes to the API
* Renamed entry point for running pip-installed projects to `run_package()` instead of `main()` in `src/<package>/run.py`.
* `bucket_name` key has been removed from the string representation of the following datasets: `CSVS3DataSet`, `HDFS3DataSet`, `PickleS3DataSet`, `contrib.io.parquet.ParquetS3DataSet`, `contrib.io.gcs.JSONGCSDataSet`.
* Moved the `mem_profiler` decorator to `contrib` and separated the `contrib` decorators so that dependencies are modular. You may need to update your import paths, for example the pyspark decorators should be imported as `from kedro.contrib.decorators.pyspark import <pyspark_decorator>` instead of `from kedro.contrib.decorators import <pyspark_decorator>`.

## Thanks for supporting contributions
[Sheldon Tsen](https://github.com/sheldontsen-qb), [@roumail](https://github.com/roumail), [Karlson Lee](https://github.com/i25959341), [Waylon Walker](https://github.com/WaylonWalker), [Deepyaman Datta](https://github.com/deepyaman), [Giovanni](https://github.com/plauto), [Zain Patel](https://github.com/mzjp2)

# 0.15.4

## Major features and improvements
* `kedro jupyter` now gives the default kernel a sensible name.
* `Pipeline.name` has been deprecated in favour of `Pipeline.tags`.
* Reuse pipelines within a Kedro project using `Pipeline.transform`, it simplifies dataset and node renaming.
* Added Jupyter Notebook line magic (`%run_viz`) to run `kedro viz` in a Notebook cell (requires [`kedro-viz`](https://github.com/kedro-org/kedro-viz) version 3.0.0 or later).
* Added the following datasets:
  - `NetworkXLocalDataSet` in `kedro.contrib.io.networkx` to load and save local graphs (JSON format) via NetworkX. (by [@josephhaaga](https://github.com/josephhaaga))
  - `SparkHiveDataSet` in `kedro.contrib.io.pyspark.SparkHiveDataSet` allowing usage of Spark and insert/upsert on non-transactional Hive tables.
* `kedro.contrib.config.TemplatedConfigLoader` now supports name/dict key templating and default values.

## Bug fixes and other changes
* `get_last_load_version()` method for versioned datasets now returns exact last load version if the dataset has been loaded at least once and `None` otherwise.
* Fixed a bug in `_exists` method for versioned `SparkDataSet`.
* Enabled the customisation of the ExcelWriter in `ExcelLocalDataSet` by specifying options under `writer` key in `save_args`.
* Fixed a bug in IPython startup script, attempting to load context from the incorrect location.
* Removed capping the length of a dataset's string representation.
* Fixed `kedro install` command failing on Windows if `src/requirements.txt` contains a different version of Kedro.
* Enabled passing a single tag into a node or a pipeline without having to wrap it in a list (i.e. `tags="my_tag"`).

## Breaking changes to the API
* Removed `_check_paths_consistency()` method from `AbstractVersionedDataSet`. Version consistency check is now done in `AbstractVersionedDataSet.save()`. Custom versioned datasets should modify `save()` method implementation accordingly.

## Thanks for supporting contributions
[Joseph Haaga](https://github.com/josephhaaga), [Deepyaman Datta](https://github.com/deepyaman), [Joost Duisters](https://github.com/JoostDuisters), [Zain Patel](https://github.com/mzjp2), [Tom Vigrass](https://github.com/tomvigrass)

# 0.15.3

## Bug Fixes and other changes
* Narrowed the requirements for `PyTables` so that we maintain support for Python 3.5.

# 0.15.2

## Major features and improvements
* Added `--load-version`, a `kedro run` argument that allows you run the pipeline with a particular load version of a dataset.
* Support for modular pipelines in `src/`, break the pipeline into isolated parts with reusability in mind.
* Support for multiple pipelines, an ability to have multiple entry point pipelines and choose one with `kedro run --pipeline NAME`.
* Added a `MatplotlibWriter` dataset in `contrib` for saving Matplotlib images.
* An ability to template/parameterize configuration files with `kedro.contrib.config.TemplatedConfigLoader`.
* Parameters are exposed as a context property for ease of access in iPython / Jupyter Notebooks with `context.params`.
* Added `max_workers` parameter for ``ParallelRunner``.

## Bug fixes and other changes
* Users will override the `_get_pipeline` abstract method in `ProjectContext(KedroContext)` in `run.py` rather than the `pipeline` abstract property. The `pipeline` property is not abstract anymore.
* Improved an error message when versioned local dataset is saved and unversioned path already exists.
* Added `catalog` global variable to `00-kedro-init.py`, allowing you to load datasets with `catalog.load()`.
* Enabled tuples to be returned from a node.
* Disallowed the ``ConfigLoader`` loading the same file more than once, and deduplicated the `conf_paths` passed in.
* Added a `--open` flag to `kedro build-docs` that opens the documentation on build.
* Updated the ``Pipeline`` representation to include name of the pipeline, also making it readable as a context property.
* `kedro.contrib.io.pyspark.SparkDataSet` and `kedro.contrib.io.azure.CSVBlobDataSet` now support versioning.

## Breaking changes to the API
* `KedroContext.run()` no longer accepts `catalog` and `pipeline` arguments.
* `node.inputs` now returns the node's inputs in the order required to bind them properly to the node's function.

## Thanks for supporting contributions
[Deepyaman Datta](https://github.com/deepyaman), [Luciano Issoe](https://github.com/Lucianois), [Joost Duisters](https://github.com/JoostDuisters), [Zain Patel](https://github.com/mzjp2), [William Ashford](https://github.com/williamashfordQB), [Karlson Lee](https://github.com/i25959341)

# 0.15.1

## Major features and improvements
* Extended `versioning` support to cover the tracking of environment setup, code and datasets.
* Added the following datasets:
  - `FeatherLocalDataSet` in `contrib` for usage with pandas. (by [@mdomarsaleem](https://github.com/mdomarsaleem))
* Added `get_last_load_version` and `get_last_save_version` to `AbstractVersionedDataSet`.
* Implemented `__call__` method on `Node` to allow for users to execute `my_node(input1=1, input2=2)` as an alternative to `my_node.run(dict(input1=1, input2=2))`.
* Added new `--from-inputs` run argument.

## Bug fixes and other changes
* Fixed a bug in `load_context()` not loading context in non-Kedro Jupyter Notebooks.
* Fixed a bug in `ConfigLoader.get()` not listing nested files for `**`-ending glob patterns.
* Fixed a logging config error in Jupyter Notebook.
* Updated documentation in `03_configuration` regarding how to modify the configuration path.
* Documented the architecture of Kedro showing how we think about library, project and framework components.
* `extras/kedro_project_loader.py` renamed to `extras/ipython_loader.py` and now runs any IPython startup scripts without relying on the Kedro project structure.
* Fixed TypeError when validating partial function's signature.
* After a node failure during a pipeline run, a resume command will be suggested in the logs. This command will not work if the required inputs are MemoryDataSets.

## Breaking changes to the API

## Thanks for supporting contributions
[Omar Saleem](https://github.com/mdomarsaleem), [Mariana Silva](https://github.com/marianansilva), [Anil Choudhary](https://github.com/aniryou), [Craig](https://github.com/cfranklin11)

# 0.15.0

## Major features and improvements
* Added `KedroContext` base class which holds the configuration and Kedro's main functionality (catalog, pipeline, config, runner).
* Added a new CLI command `kedro jupyter convert` to facilitate converting Jupyter Notebook cells into Kedro nodes.
* Added support for `pip-compile` and new Kedro command `kedro build-reqs` that generates `requirements.txt` based on `requirements.in`.
* Running `kedro install` will install packages to conda environment if `src/environment.yml` exists in your project.
* Added a new `--node` flag to `kedro run`, allowing users to run only the nodes with the specified names.
* Added new `--from-nodes` and `--to-nodes` run arguments, allowing users to run a range of nodes from the pipeline.
* Added prefix `params:` to the parameters specified in `parameters.yml` which allows users to differentiate between their different parameter node inputs and outputs.
* Jupyter Lab/Notebook now starts with only one kernel by default.
* Added the following datasets:
  -  `CSVHTTPDataSet` to load CSV using HTTP(s) links.
  - `JSONBlobDataSet` to load json (-delimited) files from Azure Blob Storage.
  - `ParquetS3DataSet` in `contrib` for usage with pandas. (by [@mmchougule](https://github.com/mmchougule))
  - `CachedDataSet` in `contrib` which will cache data in memory to avoid io/network operations. It will clear the cache once a dataset is no longer needed by a pipeline. (by [@tsanikgr](https://github.com/tsanikgr))
  - `YAMLLocalDataSet` in `contrib` to load and save local YAML files. (by [@Minyus](https://github.com/Minyus))

## Bug fixes and other changes
* Documentation improvements including instructions on how to initialise a Spark session using YAML configuration.
* `anyconfig` default log level changed from `INFO` to `WARNING`.
* Added information on installed plugins to `kedro info`.
* Added style sheets for project documentation, so the output of `kedro build-docs` will resemble the style of `kedro docs`.

## Breaking changes to the API
* Simplified the Kedro template in `run.py` with the introduction of `KedroContext` class.
* Merged `FilepathVersionMixIn` and `S3VersionMixIn` under one abstract class `AbstractVersionedDataSet` which extends`AbstractDataSet`.
* `name` changed to be a keyword-only argument for `Pipeline`.
* `CSVLocalDataSet` no longer supports URLs. `CSVHTTPDataSet` supports URLs.

### Migration guide from Kedro 0.14.* to Kedro 0.15.0
#### Migration for Kedro project template
This guide assumes that:
  * The framework specific code has not been altered significantly
  * Your project specific code is stored in the dedicated python package under `src/`.

The breaking changes were introduced in the following project template files:
- `<project-name>/.ipython/profile_default/startup/00-kedro-init.py`
- `<project-name>/kedro_cli.py`
- `<project-name>/src/tests/test_run.py`
- `<project-name>/src/<python_package>/run.py`
- `<project-name>/.kedro.yml` (new file)

The easiest way to migrate your project from Kedro 0.14.* to Kedro 0.15.0 is to create a new project (by using `kedro new`) and move code and files bit by bit as suggested in the detailed guide below:

1. Create a new project with the same name by running `kedro new`

2. Copy the following folders to the new project:
 - `results/`
 - `references/`
 - `notebooks/`
 - `logs/`
 - `data/`
 - `conf/`

3. If you customised your `src/<package>/run.py`, make sure you apply the same customisations to `src/<package>/run.py`
 - If you customised `get_config()`, you can override `config_loader` property in `ProjectContext` derived class
 - If you customised `create_catalog()`, you can override `catalog()` property in `ProjectContext` derived class
 - If you customised `run()`, you can override `run()` method in `ProjectContext` derived class
 - If you customised default `env`, you can override it in `ProjectContext` derived class or pass it at construction. By default, `env` is `local`.
 - If you customised default `root_conf`, you can override `CONF_ROOT` attribute in `ProjectContext` derived class. By default, `KedroContext` base class has `CONF_ROOT` attribute set to `conf`.

4. The following syntax changes are introduced in ipython or Jupyter notebook/labs:
 - `proj_dir` -> `context.project_path`
 - `proj_name` -> `context.project_name`
 - `conf` -> `context.config_loader`.
 - `io` -> `context.catalog` (e.g., `io.load()` -> `context.catalog.load()`)

5. If you customised your `kedro_cli.py`, you need to apply the same customisations to your `kedro_cli.py` in the new project.

6. Copy the contents of the old project's `src/requirements.txt` into the new project's `src/requirements.in` and, from the project root directory, run the `kedro build-reqs` command in your terminal window.

#### Migration for versioning custom dataset classes

If you defined any custom dataset classes which support versioning in your project, you need to apply the following changes:

1. Make sure your dataset inherits from `AbstractVersionedDataSet` only.
2. Call `super().__init__()` with the appropriate arguments in the dataset's `__init__`. If storing on local filesystem, providing the filepath and the version is enough. Otherwise, you should also pass in an `exists_function` and a `glob_function` that emulate `exists` and `glob` in a different filesystem (see `CSVS3DataSet` as an example).
3. Remove setting of the `_filepath` and `_version` attributes in the dataset's `__init__`, as this is taken care of in the base abstract class.
4. Any calls to `_get_load_path` and `_get_save_path` methods should take no arguments.
5. Ensure you convert the output of `_get_load_path` and `_get_save_path` appropriately, as these now return [`PurePath`s](https://docs.python.org/3/library/pathlib.html#pure-paths) instead of strings.
6. Make sure `_check_paths_consistency` is called with [`PurePath`s](https://docs.python.org/3/library/pathlib.html#pure-paths) as input arguments, instead of strings.

These steps should have brought your project to Kedro 0.15.0. There might be some more minor tweaks needed as every project is unique, but now you have a pretty solid base to work with. If you run into any problems, please consult the [Kedro documentation](https://docs.kedro.org).

## Thanks for supporting contributions
[Dmitry Vukolov](https://github.com/dvukolov), [Jo Stichbury](https://github.com/stichbury), [Angus Williams](https://github.com/awqb), [Deepyaman Datta](https://github.com/deepyaman), [Mayur Chougule](https://github.com/mmchougule), [Marat Kopytjuk](https://github.com/kopytjuk), [Evan Miller](https://github.com/evanmiller29), [Yusuke Minami](https://github.com/Minyus)

# 0.14.3

## Major features and improvements
* Tab completion for catalog datasets in `ipython` or `jupyter` sessions. (Thank you [@datajoely](https://github.com/datajoely) and [@WaylonWalker](https://github.com/WaylonWalker))
* Added support for transcoding, an ability to decouple loading/saving mechanisms of a dataset from its storage location, denoted by adding '@' to the dataset name.
* Datasets have a new `release` function that instructs them to free any cached data. The runners will call this when the dataset is no longer needed downstream.

## Bug fixes and other changes
* Add support for pipeline nodes made up from partial functions.
* Expand user home directory `~` for TextLocalDataSet (see issue #19).
* Add a `short_name` property to `Node`s for a display-friendly (but not necessarily unique) name.
* Add Kedro project loader for IPython: `extras/kedro_project_loader.py`.
* Fix source file encoding issues with Python 3.5 on Windows.
* Fix local project source not having priority over the same source installed as a package, leading to local updates not being recognised.

## Breaking changes to the API
* Remove the max_loads argument from the `MemoryDataSet` constructor and from the `AbstractRunner.create_default_data_set` method.

## Thanks for supporting contributions
[Joel Schwarzmann](https://github.com/datajoely), [Alex Kalmikov](https://github.com/kalexqb)

# 0.14.2

## Major features and improvements
* Added Data Set transformer support in the form of AbstractTransformer and DataCatalog.add_transformer.

## Breaking changes to the API
* Merged the `ExistsMixin` into `AbstractDataSet`.
* `Pipeline.node_dependencies` returns a dictionary keyed by node, with sets of parent nodes as values; `Pipeline` and `ParallelRunner` were refactored to make use of this for topological sort for node dependency resolution and running pipelines respectively.
* `Pipeline.grouped_nodes` returns a list of sets, rather than a list of lists.

## Thanks for supporting contributions

[Darren Gallagher](https://github.com/dazzag24), [Zain Patel](https://github.com/mzjp2)

# 0.14.1

## Major features and improvements
* New I/O module `HDFS3DataSet`.

## Bug fixes and other changes
* Improved API docs.
* Template `run.py` will throw a warning instead of error if `credentials.yml`
  is not present.

## Breaking changes to the API
None


# 0.14.0

The initial release of Kedro.


## Thanks for supporting contributions

Jo Stichbury, Aris Valtazanos, Fabian Peters, Guilherme Braccialli, Joel Schwarzmann, Miguel Beltre, Mohammed ElNabawy, Deepyaman Datta, Shubham Agrawal, Oleg Andreyev, Mayur Chougule, William Ashford, Ed Cannon, Nikhilesh Nukala, Sean Bailey, Vikram Tegginamath, Thomas Huijskens, Musa Bilal

We are also grateful to everyone who advised and supported us, filed issues or helped resolve them, asked and answered questions and were part of inspiring discussions.<|MERGE_RESOLUTION|>--- conflicted
+++ resolved
@@ -3,13 +3,10 @@
 ## Major features and improvements
 
 ## Bug fixes and other changes
-<<<<<<< HEAD
 * Removed example pipeline requirements when examples are not selected in `tools`.
 
 ## Breaking changes to the API
-=======
 * Added logging about not using async mode in `SequentiallRunner` and `ParallelRunner`.
->>>>>>> 67cadc21
 
 ## Documentation changes
 
