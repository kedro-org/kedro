# Release 0.15.5

## Major features and improvements
<<<<<<< HEAD
* Added a `MatplotlibS3Writer` dataset in `contrib` for saving Matplotlib images to S3.
* Added a `JSONGCSDataSet` dataset in `contrib` for connecting to Google Cloud Storage.
* Pipelines can be deducted with `pipeline1 - pipeline2`.
=======
* Added the following datasets:
  - `MatplotlibS3Writer` dataset in `contrib` for saving Matplotlib images to S3.
  - `JSONGCSDataSet` dataset in `contrib` for connecting to Google Cloud Storage.
  - `PartitionedDataSet` for working with datasets split across multiple files.
* Pipelines can be deducted with `pipeline1 - pipeline2`
>>>>>>> b9b00ced
* Added the ability to load a specific environment with Jupyter notebooks and introduced `KEDRO_ENV` to set it globally for `run`, `jupyter notebook` and `jupyter lab` commands using environment variables.

## Bug fixes and other changes
* `ParallelRunner` now works with `SparkDataSet`.
* Allowed the use of nulls in `parameters.yml`.
* Fixed an issue where `%reload_kedro` wasn't reloading all user modules.
* Fixed `pandas_to_spark` and `spark_to_pandas` decorators to work with functions with kwargs.
* Fixed a bug where `kedro jupyter notebook` and `kedro jupyter lab` would run a different Jupyter installation to the one in the local environment.
* Implemented Databricks-compatible dataset versioning for `SparkDataSet`.
* Fixed a bug where `kedro package` would fail in certain situations where `kedro build-reqs` was used to generate `requirements.txt`.
* Made `bucket_name` argument optional for the following datasets: `CSVS3DataSet`, `HDFS3DataSet`, `PickleS3DataSet`, `contrib.io.parquet.ParquetS3DataSet`, `contrib.io.gcs.JSONGCSDataSet` - bucket name can now be included into the filepath along with the filesystem protocol (e.g. `s3://bucket-name/path/to/key.csv`).

## Breaking changes to the API
* Renamed entry point for running pip-installed projects to `run_package()` instead of `main()` in `src/<package>/run.py`.
* `bucket_name` key has been removed from the string representation of the following datasets: `CSVS3DataSet`, `HDFS3DataSet`, `PickleS3DataSet`, `contrib.io.parquet.ParquetS3DataSet`, `contrib.io.gcs.JSONGCSDataSet`.

## Thanks for supporting contributions
[Sheldon Tsen](https://github.com/sheldontsen-qb), [@roumail](https://github.com/roumail), [Karlson Lee](https://github.com/i25959341), [Waylon Walker](https://github.com/WaylonWalker), [Deepyaman Datta](https://github.com/deepyaman)

# Release 0.15.4

## Major features and improvements
* `kedro jupyter` now gives the default kernel a sensible name.
* `Pipeline.name` has been deprecated in favour of `Pipeline.tags`.
* Reuse pipelines within a Kedro project using `Pipeline.transform`, it simplifies dataset and node renaming.
* Added Jupyter Notebook line magic (`%run_viz`) to run `kedro viz` in a Notebook cell (requires [`kedro-viz`](https://github.com/quantumblacklabs/kedro-viz) version `3.0.0` or later).
* Added the following datasets:
  - `NetworkXLocalDataSet` in `kedro.contrib.io.networkx` to load and save local graphs (JSON format) via NetworkX. (by [@josephhaaga](https://github.com/josephhaaga))
  - `SparkHiveDataSet` in `kedro.contrib.io.pyspark.SparkHiveDataSet` allowing usage of Spark and insert/upsert on non-transactional Hive tables
* `kedro.contrib.config.TemplatedConfigLoader` now supports name/dict key templating and default values.


## Bug fixes and other changes
* `get_last_load_version()` method for versioned datasets now returns exact last load version if the dataset has been loaded at least once and `None` otherwise.
* Fixed a bug in `_exists` method for versioned `SparkDataSet`.
* Enabled the customisation of the ExcelWriter in `ExcelLocalDataSet` by specifying options under `writer` key in `save_args`.
* Fixed a bug in IPython startup script, attempting to load context from the incorrect location.
* Removed capping the length of a dataset's string representation.
* Fixed `kedro install` command failing on Windows if `src/requirements.txt` contains a different version of Kedro.
* Enabled passing a single tag into a node or a pipeline without having to wrap it in a list (i.e. `tags="my_tag"`).

## Breaking changes to the API
* Removed `_check_paths_consistency()` method from `AbstractVersionedDataSet`. Version consistency check is now done in `AbstractVersionedDataSet.save()`. Custom versioned datasets should modify `save()` method implementation accordingly.

## Thanks for supporting contributions
[Joseph Haaga](https://github.com/josephhaaga), [Deepyaman Datta](https://github.com/deepyaman), [Joost Duisters](https://github.com/JoostDuisters), [Zain Patel](https://github.com/mzjp2), [Tom Vigrass](https://github.com/tomvigrass)

# Release 0.15.3

## Bug Fixes and other changes
* Narrowed the requirements for `PyTables` so that we maintain support for Python 3.5.

# Release 0.15.2

## Major features and improvements
* Added `--load-version`, a `kedro run` argument that allows you run the pipeline with a particular load version of a dataset.
* Support for modular pipelines in `src/`, break the pipeline into isolated parts with reusability in mind.
* Support for multiple pipelines, an ability to have multiple entry point pipelines and choose one with `kedro run --pipeline NAME`.
* Added a `MatplotlibWriter` dataset in `contrib` for saving Matplotlib images.
* An ability to template/parameterize configuration files with `kedro.contrib.config.TemplatedConfigLoader`.
* Parameters are exposed as a context property for ease of access in iPython / Jupyter Notebooks with `context.params`.
* Added `max_workers` parameter for ``ParallelRunner``.

## Bug fixes and other changes
* Users will override the `_get_pipeline` abstract method in `ProjectContext(KedroContext)` in `run.py` rather than the `pipeline` abstract property. The `pipeline` property is not abstract anymore.
* Improved an error message when versioned local dataset is saved and unversioned path already exists.
* Added `catalog` global variable to `00-kedro-init.py`, allowing you to load datasets with `catalog.load()`.
* Enabled tuples to be returned from a node.
* Disallowed the ``ConfigLoader`` loading the same file more than once, and deduplicated the `conf_paths` passed in.
* Added a `--open` flag to `kedro build-docs` that opens the documentation on build.
* Updated the ``Pipeline`` representation to include name of the pipeline, also making it readable as a context property.
* `kedro.contrib.io.pyspark.SparkDataSet` and `kedro.contrib.io.azure.CSVBlobDataSet` now support versioning.

## Breaking changes to the API
* `KedroContext.run()` no longer accepts `catalog` and `pipeline` arguments.
* `node.inputs` now returns the node's inputs in the order required to bind them properly to the node's function.

## Thanks for supporting contributions
[Deepyaman Datta](https://github.com/deepyaman), [Luciano Issoe](https://github.com/Lucianois), [Joost Duisters](https://github.com/JoostDuisters), [Zain Patel](https://github.com/mzjp2), [William Ashford](https://github.com/williamashfordQB), [Karlson Lee](https://github.com/i25959341)

# Release 0.15.1

## Major features and improvements
* Extended `versioning` support to cover the tracking of environment setup, code and datasets.
* Added the following datasets:
  - `FeatherLocalDataSet` in `contrib` for usage with Pandas. (by [@mdomarsaleem](https://github.com/mdomarsaleem))
* Added `get_last_load_version` and `get_last_save_version` to `AbstractVersionedDataSet`.
* Implemented `__call__` method on `Node` to allow for users to execute `my_node(input1=1, input2=2)` as an alternative to `my_node.run(dict(input1=1, input2=2))`.
* Added new `--from-inputs` run argument.

## Bug fixes and other changes
* Fixed a bug in `load_context()` not loading context in non-Kedro Jupyter Notebooks.
* Fixed a bug in `ConfigLoader.get()` not listing nested files for `**`-ending glob patterns.
* Fixed a logging config error in Jupyter Notebook.
* Updated documentation in `03_configuration` regarding how to modify the configuration path.
* Documented the architecture of Kedro showing how we think about library, project and framework components.
* `extras/kedro_project_loader.py` renamed to `extras/ipython_loader.py` and now runs any IPython startup scripts without relying on the Kedro project structure.
* Fixed TypeError when validating partial function's signature.
* After a node failure during a pipeline run, a resume command will be suggested in the logs. This command will not work if the required inputs are MemoryDataSets.

## Breaking changes to the API

## Thanks for supporting contributions
[Omar Saleem](https://github.com/mdomarsaleem), [Mariana Silva](https://github.com/marianansilva), [Anil Choudhary](https://github.com/aniryou), [Craig](https://github.com/cfranklin11)

# Release 0.15.0

## Major features and improvements
* Added `KedroContext` base class which holds the configuration and Kedro's main functionality (catalog, pipeline, config, runner).
* Added a new CLI command `kedro jupyter convert` to facilitate converting Jupyter Notebook cells into Kedro nodes.
* Added support for `pip-compile` and new Kedro command `kedro build-reqs` that generates `requirements.txt` based on `requirements.in`.
* Running `kedro install` will install packages to conda environment if `src/environment.yml` exists in your project.
* Added a new `--node` flag to `kedro run`, allowing users to run only the nodes with the specified names.
* Added new `--from-nodes` and `--to-nodes` run arguments, allowing users to run a range of nodes from the pipeline.
* Added prefix `params:` to the parameters specified in `parameters.yml` which allows users to differentiate between their different parameter node inputs and outputs.
* Jupyter Lab/Notebook now starts with only one kernel by default.
* Added the following datasets:
  -  `CSVHTTPDataSet` to load CSV using HTTP(s) links.
  - `JSONBlobDataSet` to load json (-delimited) files from Azure Blob Storage.
  - `ParquetS3DataSet` in `contrib` for usage with Pandas. (by [@mmchougule](https://github.com/mmchougule))
  - `CachedDataSet` in `contrib` which will cache data in memory to avoid io/network operations. It will clear the cache once a dataset is no longer needed by a pipeline. (by [@tsanikgr](https://github.com/tsanikgr))
  - `YAMLLocalDataSet` in `contrib` to load and save local YAML files. (by [@Minyus](https://github.com/Minyus))

## Bug fixes and other changes
* Documentation improvements including instructions on how to initialise a Spark session using YAML configuration.
* `anyconfig` default log level changed from `INFO` to `WARNING`.
* Added information on installed plugins to `kedro info`.
* Added style sheets for project documentation, so the output of `kedro build-docs` will resemble the style of `kedro docs`.

## Breaking changes to the API
* Simplified the Kedro template in `run.py` with the introduction of `KedroContext` class.
* Merged `FilepathVersionMixIn` and `S3VersionMixIn` under one abstract class `AbstractVersionedDataSet` which extends`AbstractDataSet`.
* `name` changed to be a keyword-only argument for `Pipeline`.
* `CSVLocalDataSet` no longer supports URLs. `CSVHTTPDataSet` supports URLs.

### Migration guide from Kedro 0.14.* to Kedro 0.15.0
#### Migration for Kedro project template
This guide assumes that:
  * The framework specific code has not been altered significantly
  * Your project specific code is stored in the dedicated python package under `src/`.

The breaking changes were introduced in the following project template files:
- `<project-name>/.ipython/profile_default/startup/00-kedro-init.py`
- `<project-name>/kedro_cli.py`
- `<project-name>/src/tests/test_run.py`
- `<project-name>/src/<package-name>/run.py`
- `<project-name>/.kedro.yml` (new file)

The easiest way to migrate your project from Kedro 0.14.* to Kedro 0.15.0 is to create a new project (by using `kedro new`) and move code and files bit by bit as suggested in the detailed guide below:

1. Create a new project with the same name by running `kedro new`

2. Copy the following folders to the new project:
 - `results/`
 - `references/`
 - `notebooks/`
 - `logs/`
 - `data/`
 - `conf/`

3. If you customised your `src/<package>/run.py`, make sure you apply the same customisations to `src/<package>/run.py`
 - If you customised `get_config()`, you can override `config_loader` property in `ProjectContext` derived class
 - If you customised `create_catalog()`, you can override `catalog()` property in `ProjectContext` derived class
 - If you customised `run()`, you can override `run()` method in `ProjectContext` derived class
 - If you customised default `env`, you can override it in `ProjectContext` derived class or pass it at construction. By default, `env` is `local`.
 - If you customised default `root_conf`, you can override `CONF_ROOT` attribute in `ProjectContext` derived class. By default, `KedroContext` base class has `CONF_ROOT` attribute set to `conf`.

4. The following syntax changes are introduced in ipython or Jupyter notebook/labs:
 - `proj_dir` -> `context.project_path`
 - `proj_name` -> `context.project_name`
 - `conf` -> `context.config_loader`.
 - `io` -> `context.catalog` (e.g., `io.load()` -> `context.catalog.load()`)

5. If you customised your `kedro_cli.py`, you need to apply the same customisations to your `kedro_cli.py` in the new project.

6. Copy the contents of the old project's `src/requirements.txt` into the new project's `src/requirements.in` and, from the project root directory, run the `kedro build-reqs` command in your terminal window.

#### Migration for versioning custom dataset classes

If you defined any custom dataset classes which support versioning in your project, you need to apply the following changes:

1. Make sure your dataset inherits from `AbstractVersionedDataSet` only.
2. Call `super().__init__()` with the appropriate arguments in the dataset's `__init__`. If storing on local filesystem, providing the filepath and the version is enough. Otherwise, you should also pass in an `exists_function` and a `glob_function` that emulate `exists` and `glob` in a different filesystem (see `CSVS3DataSet` as an example).
3. Remove setting of the `_filepath` and `_version` attributes in the dataset's `__init__`, as this is taken care of in the base abstract class.
4. Any calls to `_get_load_path` and `_get_save_path` methods should take no arguments.
5. Ensure you convert the output of `_get_load_path` and `_get_save_path` appropriately, as these now return [`PurePath`s](https://docs.python.org/3/library/pathlib.html#pure-paths) instead of strings.
6. Make sure `_check_paths_consistency` is called with [`PurePath`s](https://docs.python.org/3/library/pathlib.html#pure-paths) as input arguments, instead of strings.

These steps should have brought your project to Kedro 0.15.0. There might be some more minor tweaks needed as every project is unique, but now you have a pretty solid base to work with. If you run into any problems, please consult the [Kedro documentation](https://kedro.readthedocs.io).

## Thanks for supporting contributions
[Dmitry Vukolov](https://github.com/dvukolov), [Jo Stichbury](https://github.com/stichbury), [Angus Williams](https://github.com/awqb), [Deepyaman Datta](https://github.com/deepyaman), [Mayur Chougule](https://github.com/mmchougule), [Marat Kopytjuk](https://github.com/kopytjuk), [Evan Miller](https://github.com/evanmiller29), [Yusuke Minami](https://github.com/Minyus)

# Release 0.14.3

## Major features and improvements
* Tab completion for catalog datasets in `ipython` or `jupyter` sessions. (Thank you [@datajoely](https://github.com/datajoely) and [@WaylonWalker](https://github.com/WaylonWalker))
* Added support for transcoding, an ability to decouple loading/saving mechanisms of a dataset from its storage location, denoted by adding '@' to the dataset name.
* Datasets have a new `release` function that instructs them to free any cached data. The runners will call this when the dataset is no longer needed downstream.

## Bug fixes and other changes
* Add support for pipeline nodes made up from partial functions.
* Expand user home directory `~` for TextLocalDataSet (see issue #19).
* Add a `short_name` property to `Node`s for a display-friendly (but not necessarily unique) name.
* Add Kedro project loader for IPython: `extras/kedro_project_loader.py`.
* Fix source file encoding issues with Python 3.5 on Windows.
* Fix local project source not having priority over the same source installed as a package, leading to local updates not being recognised.

## Breaking changes to the API
* Remove the max_loads argument from the `MemoryDataSet` constructor and from the `AbstractRunner.create_default_data_set` method.

## Thanks for supporting contributions
[Joel Schwarzmann](https://github.com/datajoely), [Alex Kalmikov](https://github.com/kalexqb)

# Release 0.14.2

## Major features and improvements
* Added Data Set transformer support in the form of AbstractTransformer and DataCatalog.add_transformer.

## Breaking changes to the API
* Merged the `ExistsMixin` into `AbstractDataSet`.
* `Pipeline.node_dependencies` returns a dictionary keyed by node, with sets of parent nodes as values; `Pipeline` and `ParallelRunner` were refactored to make use of this for topological sort for node dependency resolution and running pipelines respectively.
* `Pipeline.grouped_nodes` returns a list of sets, rather than a list of lists.

## Thanks for supporting contributions

[Darren Gallagher](https://github.com/dazzag24), [Zain Patel](https://github.com/mzjp2)

# Release 0.14.1

## Major features and improvements
* New I/O module `HDFS3DataSet`.

## Bug fixes and other changes
* Improved API docs.
* Template `run.py` will throw a warning instead of error if `credentials.yml`
  is not present.

## Breaking changes to the API
None


# Release 0.14.0:

The initial release of Kedro.


## Thanks for supporting contributions

Jo Stichbury, Aris Valtazanos, Fabian Peters, Guilherme Braccialli, Joel Schwarzmann, Miguel Beltre, Mohammed ElNabawy, Deepyaman Datta, Shubham Agrawal, Oleg Andreyev, Mayur Chougule, William Ashford, Ed Cannon, Nikhilesh Nukala, Sean Bailey, Vikram Tegginamath, Thomas Huijskens, Musa Bilal

We are also grateful to everyone who advised and supported us, filed issues or helped resolve them, asked and answered questions and were part of inspiring discussions.<|MERGE_RESOLUTION|>--- conflicted
+++ resolved
@@ -1,17 +1,11 @@
 # Release 0.15.5
 
 ## Major features and improvements
-<<<<<<< HEAD
-* Added a `MatplotlibS3Writer` dataset in `contrib` for saving Matplotlib images to S3.
-* Added a `JSONGCSDataSet` dataset in `contrib` for connecting to Google Cloud Storage.
-* Pipelines can be deducted with `pipeline1 - pipeline2`.
-=======
 * Added the following datasets:
   - `MatplotlibS3Writer` dataset in `contrib` for saving Matplotlib images to S3.
   - `JSONGCSDataSet` dataset in `contrib` for connecting to Google Cloud Storage.
   - `PartitionedDataSet` for working with datasets split across multiple files.
-* Pipelines can be deducted with `pipeline1 - pipeline2`
->>>>>>> b9b00ced
+* Pipelines can be deducted with `pipeline1 - pipeline2`.
 * Added the ability to load a specific environment with Jupyter notebooks and introduced `KEDRO_ENV` to set it globally for `run`, `jupyter notebook` and `jupyter lab` commands using environment variables.
 
 ## Bug fixes and other changes
@@ -40,7 +34,7 @@
 * Added Jupyter Notebook line magic (`%run_viz`) to run `kedro viz` in a Notebook cell (requires [`kedro-viz`](https://github.com/quantumblacklabs/kedro-viz) version `3.0.0` or later).
 * Added the following datasets:
   - `NetworkXLocalDataSet` in `kedro.contrib.io.networkx` to load and save local graphs (JSON format) via NetworkX. (by [@josephhaaga](https://github.com/josephhaaga))
-  - `SparkHiveDataSet` in `kedro.contrib.io.pyspark.SparkHiveDataSet` allowing usage of Spark and insert/upsert on non-transactional Hive tables
+  - `SparkHiveDataSet` in `kedro.contrib.io.pyspark.SparkHiveDataSet` allowing usage of Spark and insert/upsert on non-transactional Hive tables.
 * `kedro.contrib.config.TemplatedConfigLoader` now supports name/dict key templating and default values.
 
 
