# Upcoming Release 0.19.0

## Major features and improvements

## Bug fixes and other changes

## Breaking changes to the API

## Migration guide from Kedro 0.18.* to 0.19.*


# Upcoming Release 0.18.1

## Major features and improvements

<<<<<<< HEAD
* Added more detail to YAML ParserError error message.

## Bug fixes and other changes
* Removed fatal error from being logged when a Kedro session is created in a directory without git.
=======
* Added more detail to YAML ParserError error message

## Bug fixes and other changes
>>>>>>> 307783b7

## Upcoming deprecations for Kedro 0.19.0


# Release 0.18.0

## TL;DR ✨
Kedro 0.18.0 strives to reduce the complexity of the project template and get us closer to a stable release of the framework. We've introduced the full [micro-packaging workflow](https://kedro.readthedocs.io/en/0.18.0/nodes_and_pipelines/micro_packaging.html) 📦, which allows you to import packages, utility functions and existing pipelines into your Kedro project. [Integration with IPython and Jupyter](https://kedro.readthedocs.io/en/0.18.0/tools_integration/ipython.html) has been streamlined in preparation for enhancements to Kedro's interactive workflow. Additionally, the release comes with long-awaited Python 3.9 and 3.10 support 🐍.

## Major features and improvements

### Framework
* Added `kedro.config.abstract_config.AbstractConfigLoader` as an abstract base class for all `ConfigLoader` implementations. `ConfigLoader` and `TemplatedConfigLoader` now inherit directly from this base class.
* Streamlined the `ConfigLoader.get` and `TemplatedConfigLoader.get` API and delegated the actual `get` method functional implementation to the `kedro.config.common` module.
* The `hook_manager` is no longer a global singleton. The `hook_manager` lifecycle is now managed by the `KedroSession`, and a new `hook_manager` will be created every time a `session` is instantiated.
* Added support for specifying parameters mapping in `pipeline()` without the `params:` prefix.
* Added new API `Pipeline.filter()` (previously in `KedroContext._filter_pipeline()`) to filter parts of a pipeline.
* Added `username` to Session store for logging during Experiment Tracking.
* A packaged Kedro project can now be imported and run from another Python project as following:
```python
from my_package.__main__ import main

main(
    ["--pipleine", "my_pipeline"]
)  # or just main() if no parameters are needed for the run
```

### Project template
* Removed `cli.py` from the Kedro project template. By default, all CLI commands, including `kedro run`, are now defined on the Kedro framework side. You can still define custom CLI commands by creating your own `cli.py`.
* Removed `hooks.py` from the Kedro project template. Registration hooks have been removed in favour of `settings.py` configuration, but you can still define execution timeline hooks by creating your own `hooks.py`.
* Removed `.ipython` directory from the Kedro project template. The IPython/Jupyter workflow no longer uses IPython profiles; it now uses an IPython extension.
* The default `kedro` run configuration environment names can now be set in `settings.py` using the `CONFIG_LOADER_ARGS` variable. The relevant keyword arguments to supply are `base_env` and `default_run_env`, which are set to `base` and `local` respectively by default.

### DataSets
* Added the following new datasets:

| Type                      | Description                                                   | Location                         |
| ------------------------- | ------------------------------------------------------------- | -------------------------------- |
| `pandas.XMLDataSet`       | Read XML into Pandas DataFrame. Write Pandas DataFrame to XML | `kedro.extras.datasets.pandas`   |
| `networkx.GraphMLDataSet` | Work with NetworkX using GraphML files                        | `kedro.extras.datasets.networkx` |
| `networkx.GMLDataSet`     | Work with NetworkX using Graph Modelling Language files       | `kedro.extras.datasets.networkx` |
| `redis.PickleDataSet`     | loads/saves data from/to a Redis database                     | `kedro.extras.datasets.redis`    |

* Added `partitionBy` support and exposed `save_args` for `SparkHiveDataSet`.
* Exposed `open_args_save` in `fs_args` for `pandas.ParquetDataSet`.
* Refactored the `load` and `save` operations for `pandas` datasets in order to leverage `pandas` own API and delegate `fsspec` operations to them. This reduces the need to have our own `fsspec` wrappers.
* Merged `pandas.AppendableExcelDataSet` into `pandas.ExcelDataSet`.
* Added `save_args` to `feather.FeatherDataSet`.

### Jupyter and IPython integration
* The [only recommended way to work with Kedro in Jupyter or IPython is now the Kedro IPython extension](https://kedro.readthedocs.io/en/0.18.0/tools_integration/ipython.html). Managed Jupyter instances should load this via `%load_ext kedro.extras.extensions.ipython` and use the line magic `%reload_kedro`.
* `kedro ipython` launches an IPython session that preloads the Kedro IPython extension.
* `kedro jupyter notebook/lab` creates a custom Jupyter kernel that preloads the Kedro IPython extension and launches a notebook with that kernel selected. There is no longer a need to specify `--all-kernels` to show all available kernels.

### Dependencies
* Bumped the minimum version of `pandas` to 1.3. Any `storage_options` should continue to be specified under `fs_args` and/or `credentials`.
* Added support for Python 3.9 and 3.10, dropped support for Python 3.6.
* Updated `black` dependency in the project template to a non pre-release version.

### Other
* Documented distribution of Kedro pipelines with Dask.

## Breaking changes to the API

### Framework
* Removed `RegistrationSpecs` and its associated `register_config_loader` and `register_catalog` hook specifications in favour of `CONFIG_LOADER_CLASS`/`CONFIG_LOADER_ARGS` and `DATA_CATALOG_CLASS` in `settings.py`.
* Removed deprecated functions `load_context` and `get_project_context`.
* Removed deprecated `CONF_SOURCE`, `package_name`, `pipeline`, `pipelines`, `config_loader` and `io` attributes from `KedroContext` as well as the deprecated `KedroContext.run` method.
* Added the `PluginManager` `hook_manager` argument to `KedroContext` and the `Runner.run()` method, which will be provided by the `KedroSession`.
* Removed the public method `get_hook_manager()` and replaced its functionality by `_create_hook_manager()`.
* Enforced that only one run can be successfully executed as part of a `KedroSession`. `run_id` has been renamed to `session_id` as a result.

### Configuration loaders
* The `settings.py` setting `CONF_ROOT` has been renamed to `CONF_SOURCE`. Default value of `conf` remains unchanged.
* `ConfigLoader` and `TemplatedConfigLoader` argument `conf_root` has been renamed to `conf_source`.
* `extra_params` has been renamed to `runtime_params` in `kedro.config.config.ConfigLoader` and `kedro.config.templated_config.TemplatedConfigLoader`.
* The environment defaulting behaviour has been removed from `KedroContext` and is now implemented in a `ConfigLoader` class (or equivalent) with the `base_env` and `default_run_env` attributes.

### DataSets
* `pandas.ExcelDataSet` now uses `openpyxl` engine instead of `xlrd`.
* `pandas.ParquetDataSet` now calls `pd.to_parquet()` upon saving. Note that the argument `partition_cols` is not supported.
* `spark.SparkHiveDataSet` API has been updated to reflect `spark.SparkDataSet`. The `write_mode=insert` option has also been replaced with `write_mode=append` as per Spark styleguide. This change addresses [Issue 725](https://github.com/kedro-org/kedro/issues/725) and [Issue 745](https://github.com/kedro-org/kedro/issues/745). Additionally, `upsert` mode now leverages `checkpoint` functionality and requires a valid `checkpointDir` be set for current `SparkContext`.
* `yaml.YAMLDataSet` can no longer save a `pandas.DataFrame` directly, but it can save a dictionary. Use `pandas.DataFrame.to_dict()` to convert your `pandas.DataFrame` to a dictionary before you attempt to save it to YAML.
* Removed `open_args_load` and `open_args_save` from the following datasets:
  * `pandas.CSVDataSet`
  * `pandas.ExcelDataSet`
  * `pandas.FeatherDataSet`
  * `pandas.JSONDataSet`
  * `pandas.ParquetDataSet`
* `storage_options` are now dropped if they are specified under `load_args` or `save_args` for the following datasets:
  * `pandas.CSVDataSet`
  * `pandas.ExcelDataSet`
  * `pandas.FeatherDataSet`
  * `pandas.JSONDataSet`
  * `pandas.ParquetDataSet`
* Renamed `lambda_data_set`, `memory_data_set`, and `partitioned_data_set` to `lambda_dataset`, `memory_dataset`, and `partitioned_dataset`, respectively, in `kedro.io`.
* The dataset `networkx.NetworkXDataSet` has been renamed to `networkx.JSONDataSet`.

### CLI
* Removed `kedro install` in favour of `pip install -r src/requirements.txt` to install project dependencies.
* Removed `--parallel` flag from `kedro run` in favour of `--runner=ParallelRunner`. The `-p` flag is now an alias for `--pipeline`.
* `kedro pipeline package` has been replaced by `kedro micropkg package` and, in addition to the `--alias` flag used to rename the package, now accepts a module name and path to the pipeline or utility module to package, relative to `src/<package_name>/`. The `--version` CLI option has been removed in favour of setting a `__version__` variable in the micro-package's `__init__.py` file.
* `kedro pipeline pull` has been replaced by `kedro micropkg pull` and now also supports `--destination` to provide a location for pulling the package.
* Removed `kedro pipeline list` and `kedro pipeline describe` in favour of `kedro registry list` and `kedro registry describe`.
* `kedro package` and `kedro micropkg package` now save `egg` and `whl` or `tar` files in the `<project_root>/dist` folder (previously `<project_root>/src/dist`).
* Changed the behaviour of `kedro build-reqs` to compile requirements from `requirements.txt` instead of `requirements.in` and save them to `requirements.lock` instead of `requirements.txt`.
* `kedro jupyter notebook/lab` no longer accept `--all-kernels` or `--idle-timeout` flags. `--all-kernels` is now the default behaviour.
* `KedroSession.run` now raises `ValueError` rather than `KedroContextError` when the pipeline contains no nodes. The same `ValueError` is raised when there are no matching tags.
* `KedroSession.run` now raises `ValueError` rather than `KedroContextError` when the pipeline name doesn't exist in the pipeline registry.

### Other
* Added namespace to parameters in a modular pipeline, which addresses [Issue 399](https://github.com/kedro-org/kedro/issues/399).
* Switched from packaging pipelines as wheel files to tar archive files compressed with gzip (`.tar.gz`).
* Removed decorator API from `Node` and `Pipeline`, as well as the modules `kedro.extras.decorators` and `kedro.pipeline.decorators`.
* Removed transformer API from `DataCatalog`, as well as the modules `kedro.extras.transformers` and `kedro.io.transformers`.
* Removed the `Journal` and `DataCatalogWithDefault`.
* Removed `%init_kedro` IPython line magic, with its functionality incorporated into `%reload_kedro`. This means that if `%reload_kedro` is called with a filepath, that will be set as default for subsequent calls.

## Migration guide from Kedro 0.17.* to 0.18.*

### Hooks
* Remove any existing `hook_impl` of the `register_config_loader` and `register_catalog` methods from `ProjectHooks` in `hooks.py` (or custom alternatives).
* If you use `run_id` in the `after_catalog_created` hook, replace it with `save_version` instead.
* If you use `run_id` in any of the `before_node_run`, `after_node_run`, `on_node_error`, `before_pipeline_run`, `after_pipeline_run` or `on_pipeline_error` hooks, replace it with `session_id` instead.

### `settings.py` file
* If you use a custom config loader class such as `kedro.config.TemplatedConfigLoader`, alter `CONFIG_LOADER_CLASS` to specify the class and `CONFIG_LOADER_ARGS` to specify keyword arguments. If not set, these default to `kedro.config.ConfigLoader` and an empty dictionary respectively.
* If you use a custom data catalog class, alter `DATA_CATALOG_CLASS` to specify the class. If not set, this defaults to `kedro.io.DataCatalog`.
* If you have a custom config location (i.e. not `conf`), update `CONF_ROOT` to `CONF_SOURCE` and set it to a string with the expected configuration location. If not set, this defaults to `"conf"`.

### Modular pipelines
* If you use any modular pipelines with parameters, make sure they are declared with the correct namespace. See example below:

For a given pipeline:
```python
active_pipeline = pipeline(
    pipe=[
        node(
            func=some_func,
            inputs=["model_input_table", "params:model_options"],
            outputs=["**my_output"],
        ),
        ...,
    ],
    inputs="model_input_table",
    namespace="candidate_modelling_pipeline",
)
```

The parameters should look like this:

```diff
-model_options:
-    test_size: 0.2
-    random_state: 8
-    features:
-    - engines
-    - passenger_capacity
-    - crew
+candidate_modelling_pipeline:
+    model_options:
+      test_size: 0.2
+      random_state: 8
+      features:
+        - engines
+        - passenger_capacity
+        - crew

```
* Optional: You can now remove all `params:` prefix when supplying values to `parameters` argument in a `pipeline()` call.
* If you pull modular pipelines with `kedro pipeline pull my_pipeline --alias other_pipeline`, now use `kedro micropkg pull my_pipeline --alias pipelines.other_pipeline` instead.
* If you package modular pipelines with `kedro pipeline package my_pipeline`, now use `kedro micropkg package pipelines.my_pipeline` instead.
* Similarly, if you package any modular pipelines using `pyproject.toml`, you should modify the keys to include the full module path, and wrapped in double-quotes, e.g:

```diff
[tool.kedro.micropkg.package]
-data_engineering = {destination = "path/to/here"}
-data_science = {alias = "ds", env = "local"}
+"pipelines.data_engineering" = {destination = "path/to/here"}
+"pipelines.data_science" = {alias = "ds", env = "local"}

[tool.kedro.micropkg.pull]
-"s3://my_bucket/my_pipeline" = {alias = "aliased_pipeline"}
+"s3://my_bucket/my_pipeline" = {alias = "pipelines.aliased_pipeline"}
```

### DataSets
* If you use `pandas.ExcelDataSet`, make sure you have `openpyxl` installed in your environment. This is automatically installed if you specify `kedro[pandas.ExcelDataSet]==0.18.0` in your `requirements.txt`. You can uninstall `xlrd` if you were only using it for this dataset.
* If you use`pandas.ParquetDataSet`, pass pandas saving arguments directly to `save_args` instead of nested in `from_pandas` (e.g. `save_args = {"preserve_index": False}` instead of `save_args = {"from_pandas": {"preserve_index": False}}`).
* If you use `spark.SparkHiveDataSet` with `write_mode` option set to `insert`, change this to `append` in line with the Spark styleguide. If you use `spark.SparkHiveDataSet` with `write_mode` option set to `upsert`, make sure that your `SparkContext` has a valid `checkpointDir` set either by `SparkContext.setCheckpointDir` method or directly in the `conf` folder.
* If you use `pandas~=1.2.0` and pass `storage_options` through `load_args` or `savs_args`, specify them under `fs_args` or via `credentials` instead.
* If you import from `kedro.io.lambda_data_set`, `kedro.io.memory_data_set`, or `kedro.io.partitioned_data_set`, change the import to `kedro.io.lambda_dataset`, `kedro.io.memory_dataset`, or `kedro.io.partitioned_dataset`, respectively (or import the dataset directly from `kedro.io`).
* If you have any `pandas.AppendableExcelDataSet` entries in your catalog, replace them with `pandas.ExcelDataSet`.
* If you have any `networkx.NetworkXDataSet` entries in your catalog, replace them with `networkx.JSONDataSet`.

### Other
* Edit any scripts containing `kedro pipeline package --version` to use `kedro micropkg package` instead. If you wish to set a specific pipeline package version, set the `__version__` variable in the pipeline package's `__init__.py` file.
* To run a pipeline in parallel, use `kedro run --runner=ParallelRunner` rather than `--parallel` or `-p`.
* If you call `ConfigLoader` or `TemplatedConfigLoader` directly, update the keyword arguments `conf_root` to `conf_source` and `extra_params` to `runtime_params`.
* If you use `KedroContext` to access `ConfigLoader`, use `settings.CONFIG_LOADER_CLASS` to access the currently used `ConfigLoader` instead.

# Release 0.17.7

## Major features and improvements
* `pipeline` now accepts `tags` and a collection of `Node`s and/or `Pipeline`s rather than just a single `Pipeline` object. `pipeline` should be used in preference to `Pipeline` when creating a Kedro pipeline.
* `pandas.SQLTableDataSet` and `pandas.SQLQueryDataSet` now only open one connection per database, at instantiation time (therefore at catalog creation time), rather than one per load/save operation.
* Added new command group, `micropkg`, to replace `kedro pipeline pull` and `kedro pipeline package` with `kedro micropkg pull` and `kedro micropkg package` for Kedro 0.18.0. `kedro micropkg package` saves packages to `project/dist` while `kedro pipeline package` saves packages to `project/src/dist`.

## Bug fixes and other changes
* Added tutorial documentation for [experiment tracking](https://kedro.readthedocs.io/en/0.17.7/08_logging/02_experiment_tracking.html).
* Added [Plotly dataset documentation](https://kedro.readthedocs.io/en/0.17.7/03_tutorial/05_visualise_pipeline.html#visualise-plotly-charts-in-kedro-viz).
* Added the upper limit `pandas<1.4` to maintain compatibility with `xlrd~=1.0`.
* Bumped the `Pillow` minimum version requirement to 9.0 (Python 3.7+ only) following [CVE-2022-22817](https://cve.mitre.org/cgi-bin/cvename.cgi?name=CVE-2022-22817).
* Fixed `PickleDataSet` to be copyable and hence work with the parallel runner.
* Upgraded `pip-tools`, which is used by `kedro build-reqs`, to 6.5 (Python 3.7+ only). This `pip-tools` version is compatible with `pip>=21.2`, including the most recent releases of `pip`. Python 3.6 users should continue to use `pip-tools` 6.4 and `pip<22`.
* Added `astro-iris` as alias for `astro-airlow-iris`, so that old tutorials can still be followed.
* Added details about [Kedro's Technical Steering Committee and governance model](https://kedro.readthedocs.io/en/0.17.7/14_contribution/technical_steering_committee.html).

## Upcoming deprecations for Kedro 0.18.0
* `kedro pipeline pull` and `kedro pipeline package` will be deprecated. Please use `kedro micropkg` instead.


# Release 0.17.6

## Major features and improvements
* Added `pipelines` global variable to IPython extension, allowing you to access the project's pipelines in `kedro ipython` or `kedro jupyter notebook`.
* Enabled overriding nested parameters with `params` in CLI, i.e. `kedro run --params="model.model_tuning.booster:gbtree"` updates parameters to `{"model": {"model_tuning": {"booster": "gbtree"}}}`.
* Added option to `pandas.SQLQueryDataSet` to specify a `filepath` with a SQL query, in addition to the current method of supplying the query itself in the `sql` argument.
* Extended `ExcelDataSet` to support saving Excel files with multiple sheets.
* Added the following new datasets:

| Type                      | Description                                                                                                            | Location                       |
| ------------------------- | ---------------------------------------------------------------------------------------------------------------------- | ------------------------------ |
| `plotly.JSONDataSet`      | Works with plotly graph object Figures (saves as json file)                                                            | `kedro.extras.datasets.plotly` |
| `pandas.GenericDataSet`   | Provides a 'best effort' facility to read / write any format provided by the `pandas` library                          | `kedro.extras.datasets.pandas` |
| `pandas.GBQQueryDataSet`  | Loads data from a Google Bigquery table using provided SQL query                                                       | `kedro.extras.datasets.pandas` |
| `spark.DeltaTableDataSet` | Dataset designed to handle Delta Lake Tables and their CRUD-style operations, including `update`, `merge` and `delete` | `kedro.extras.datasets.spark`  |

## Bug fixes and other changes
* Fixed an issue where `kedro new --config config.yml` was ignoring the config file when `prompts.yml` didn't exist.
* Added documentation for `kedro viz --autoreload`.
* Added support for arbitrary backends (via importable module paths) that satisfy the `pickle` interface to `PickleDataSet`.
* Added support for `sum` syntax for connecting pipeline objects.
* Upgraded `pip-tools`, which is used by `kedro build-reqs`, to 6.4. This `pip-tools` version requires `pip>=21.2` while [adding support for `pip>=21.3`](https://github.com/jazzband/pip-tools/pull/1501). To upgrade `pip`, please refer to [their documentation](https://pip.pypa.io/en/stable/installing/#upgrading-pip).
* Relaxed the bounds on the `plotly` requirement for `plotly.PlotlyDataSet` and the `pyarrow` requirement for `pandas.ParquetDataSet`.
* `kedro pipeline package <pipeline>` now raises an error if the `<pipeline>` argument doesn't look like a valid Python module path (e.g. has `/` instead of `.`).
* Added new `overwrite` argument to `PartitionedDataSet` and `MatplotlibWriter` to enable deletion of existing partitions and plots on dataset `save`.
* `kedro pipeline pull` now works when the project requirements contains entries such as `-r`, `--extra-index-url` and local wheel files ([Issue #913](https://github.com/kedro-org/kedro/issues/913)).
* Fixed slow startup because of catalog processing by reducing the exponential growth of extra processing during `_FrozenDatasets` creations.
* Removed `.coveragerc` from the Kedro project template. `coverage` settings are now given in `pyproject.toml`.
* Fixed a bug where packaging or pulling a modular pipeline with the same name as the project's package name would throw an error (or silently pass without including the pipeline source code in the wheel file).
* Removed unintentional dependency on `git`.
* Fixed an issue where nested pipeline configuration was not included in the packaged pipeline.
* Deprecated the "Thanks for supporting contributions" section of release notes to simplify the contribution process; Kedro 0.17.6 is the last release that includes this. This process has been replaced with the [automatic GitHub feature](https://github.com/kedro-org/kedro/graphs/contributors).
* Fixed a bug where the version on the tracking datasets didn't match the session id and the versions of regular versioned datasets.
* Fixed an issue where datasets in `load_versions` that are not found in the data catalog would silently pass.
* Altered the string representation of nodes so that node inputs/outputs order is preserved rather than being alphabetically sorted.
* Update `APIDataSet` to accept `auth` through `credentials` and allow any iterable for `auth`.

## Upcoming deprecations for Kedro 0.18.0
* `kedro.extras.decorators` and `kedro.pipeline.decorators` are being deprecated in favour of Hooks.
* `kedro.extras.transformers` and `kedro.io.transformers` are being deprecated in favour of Hooks.
* The `--parallel` flag on `kedro run` is being removed in favour of `--runner=ParallelRunner`. The `-p` flag will change to be an alias for `--pipeline`.
* `kedro.io.DataCatalogWithDefault` is being deprecated, to be removed entirely in 0.18.0.

## Thanks for supporting contributions
[Deepyaman Datta](https://github.com/deepyaman),
[Brites](https://github.com/brites101),
[Manish Swami](https://github.com/ManishS6),
[Avaneesh Yembadi](https://github.com/avan-sh),
[Zain Patel](https://github.com/mzjp2),
[Simon Brugman](https://github.com/sbrugman),
[Kiyo Kunii](https://github.com/921kiyo),
[Benjamin Levy](https://github.com/BenjaminLevyQB),
[Louis de Charsonville](https://github.com/louisdecharson),
[Simon Picard](https://github.com/simonpicard)

# Release 0.17.5

## Major features and improvements
* Added new CLI group `registry`, with the associated commands `kedro registry list` and `kedro registry describe`, to replace `kedro pipeline list` and `kedro pipeline describe`.
* Added support for dependency management at a modular pipeline level. When a pipeline with `requirements.txt` is packaged, its dependencies are embedded in the modular pipeline wheel file. Upon pulling the pipeline, Kedro will append dependencies to the project's `requirements.in`. More information is available in [our documentation](https://kedro.readthedocs.io/en/0.17.5/06_nodes_and_pipelines/03_modular_pipelines.html).
* Added support for bulk packaging/pulling modular pipelines using `kedro pipeline package/pull --all` and `pyproject.toml`.
* Removed `cli.py` from the Kedro project template. By default all CLI commands, including `kedro run`, are now defined on the Kedro framework side. These can be overridden in turn by a plugin or a `cli.py` file in your project. A packaged Kedro project will respect the same hierarchy when executed with `python -m my_package`.
* Removed `.ipython/profile_default/startup/` from the Kedro project template in favour of `.ipython/profile_default/ipython_config.py` and the `kedro.extras.extensions.ipython`.
* Added support for `dill` backend to `PickleDataSet`.
* Imports are now refactored at `kedro pipeline package` and `kedro pipeline pull` time, so that _aliasing_ a modular pipeline doesn't break it.
* Added the following new datasets to support basic Experiment Tracking:

| Type                      | Description                                              | Location                         |
| ------------------------- | -------------------------------------------------------- | -------------------------------- |
| `tracking.MetricsDataSet` | Dataset to track numeric metrics for experiment tracking | `kedro.extras.datasets.tracking` |
| `tracking.JSONDataSet`    | Dataset to track data for experiment tracking            | `kedro.extras.datasets.tracking` |

## Bug fixes and other changes
* Bumped minimum required `fsspec` version to 2021.04.
* Fixed the `kedro install` and `kedro build-reqs` flows when uninstalled dependencies are present in a project's `settings.py`, `context.py` or `hooks.py` ([Issue #829](https://github.com/kedro-org/kedro/issues/829)).
* Imports are now refactored at `kedro pipeline package` and `kedro pipeline pull` time, so that _aliasing_ a modular pipeline doesn't break it.

## Minor breaking changes to the API
* Pinned `dynaconf` to `<3.1.6` because the method signature for `_validate_items` changed which is used in Kedro.

## Upcoming deprecations for Kedro 0.18.0
* `kedro pipeline list` and `kedro pipeline describe` are being deprecated in favour of new commands `kedro registry list ` and `kedro registry describe`.
* `kedro install` is being deprecated in favour of using `pip install -r src/requirements.txt` to install project dependencies.

## Thanks for supporting contributions
[Moussa Taifi](https://github.com/moutai),
[Deepyaman Datta](https://github.com/deepyaman)

# Release 0.17.4

## Major features and improvements
* Added the following new datasets:

| Type                   | Description                                                 | Location                       |
| ---------------------- | ----------------------------------------------------------- | ------------------------------ |
| `plotly.PlotlyDataSet` | Works with plotly graph object Figures (saves as json file) | `kedro.extras.datasets.plotly` |

## Bug fixes and other changes
* Defined our set of Kedro Principles! Have a read through [our docs](https://kedro.readthedocs.io/en/0.17.4/12_faq/03_kedro_principles.html).
* `ConfigLoader.get()` now raises a `BadConfigException`, with a more helpful error message, if a configuration file cannot be loaded (for instance due to wrong syntax or poor formatting).
* `run_id` now defaults to `save_version` when `after_catalog_created` is called, similarly to what happens during a `kedro run`.
* Fixed a bug where `kedro ipython` and `kedro jupyter notebook` didn't work if the `PYTHONPATH` was already set.
* Update the IPython extension to allow passing `env` and `extra_params` to `reload_kedro`  similar to how the IPython script works.
* `kedro info` now outputs if a plugin has any `hooks` or `cli_hooks` implemented.
* `PartitionedDataSet` now supports lazily materializing data on save.
* `kedro pipeline describe` now defaults to the `__default__` pipeline when no pipeline name is provided and also shows the namespace the nodes belong to.
* Fixed an issue where spark.SparkDataSet with enabled versioning would throw a VersionNotFoundError when using databricks-connect from a remote machine and saving to dbfs filesystem.
* `EmailMessageDataSet` added to doctree.
* When node inputs do not pass validation, the error message is now shown as the most recent exception in the traceback ([Issue #761](https://github.com/kedro-org/kedro/issues/761)).
* `kedro pipeline package` now only packages the parameter file that exactly matches the pipeline name specified and the parameter files in a directory with the pipeline name.
* Extended support to newer versions of third-party dependencies ([Issue #735](https://github.com/kedro-org/kedro/issues/735)).
* Ensured consistent references to `model input` tables in accordance with our Data Engineering convention.
* Changed behaviour where `kedro pipeline package` takes the pipeline package version, rather than the kedro package version. If the pipeline package version is not present, then the package version is used.
* Launched [GitHub Discussions](https://github.com/kedro-org/kedro/discussions/) and [Kedro Discord Server](https://discord.gg/akJDeVaxnB)
* Improved error message when versioning is enabled for a dataset previously saved as non-versioned ([Issue #625](https://github.com/kedro-org/kedro/issues/625)).

## Minor breaking changes to the API

## Upcoming deprecations for Kedro 0.18.0

## Thanks for supporting contributions
[Lou Kratz](https://github.com/lou-k),
[Lucas Jamar](https://github.com/lucasjamar)

# Release 0.17.3

## Major features and improvements
* Kedro plugins can now override built-in CLI commands.
* Added a `before_command_run` hook for plugins to add extra behaviour before Kedro CLI commands run.
* `pipelines` from `pipeline_registry.py` and `register_pipeline` hooks are now loaded lazily when they are first accessed, not on startup:

    ```python
    from kedro.framework.project import pipelines

    print(pipelines["__default__"])  # pipeline loading is only triggered here
    ```

## Bug fixes and other changes
* `TemplatedConfigLoader` now correctly inserts default values when no globals are supplied.
* Fixed a bug where the `KEDRO_ENV` environment variable had no effect on instantiating the `context` variable in an iPython session or a Jupyter notebook.
* Plugins with empty CLI groups are no longer displayed in the Kedro CLI help screen.
* Duplicate commands will no longer appear twice in the Kedro CLI help screen.
* CLI commands from sources with the same name will show under one list in the help screen.
* The setup of a Kedro project, including adding src to path and configuring settings, is now handled via the `bootstrap_project` method.
* `configure_project` is invoked if a `package_name` is supplied to `KedroSession.create`. This is added for backward-compatibility purpose to support a workflow that creates `Session` manually. It will be removed in `0.18.0`.
* Stopped swallowing up all `ModuleNotFoundError` if `register_pipelines` not found, so that a more helpful error message will appear when a dependency is missing, e.g. [Issue #722](https://github.com/kedro-org/kedro/issues/722).
* When `kedro new` is invoked using a configuration yaml file, `output_dir` is no longer a required key; by default the current working directory will be used.
* When `kedro new` is invoked using a configuration yaml file, the appropriate `prompts.yml` file is now used for validating the provided configuration. Previously, validation was always performed against the kedro project template `prompts.yml` file.
* When a relative path to a starter template is provided, `kedro new` now generates user prompts to obtain configuration rather than supplying empty configuration.
* Fixed error when using starters on Windows with Python 3.7 (Issue [#722](https://github.com/kedro-org/kedro/issues/722)).
* Fixed decoding error of config files that contain accented characters by opening them for reading in UTF-8.
* Fixed an issue where `after_dataset_loaded` run would finish before a dataset is actually loaded when using `--async` flag.

## Upcoming deprecations for Kedro 0.18.0

* `kedro.versioning.journal.Journal` will be removed.
* The following properties on `kedro.framework.context.KedroContext` will be removed:
  * `io` in favour of `KedroContext.catalog`
  * `pipeline` (equivalent to `pipelines["__default__"]`)
  * `pipelines` in favour of `kedro.framework.project.pipelines`

# Release 0.17.2

## Major features and improvements
* Added support for `compress_pickle` backend to `PickleDataSet`.
* Enabled loading pipelines without creating a `KedroContext` instance:

    ```python
    from kedro.framework.project import pipelines

    print(pipelines)
    ```

* Projects generated with kedro>=0.17.2:
  - should define pipelines in `pipeline_registry.py` rather than `hooks.py`.
  - when run as a package, will behave the same as `kedro run`

## Bug fixes and other changes
* If `settings.py` is not importable, the errors will be surfaced earlier in the process, rather than at runtime.

## Minor breaking changes to the API
* `kedro pipeline list` and `kedro pipeline describe` no longer accept redundant `--env` parameter.
* `from kedro.framework.cli.cli import cli` no longer includes the `new` and `starter` commands.

## Upcoming deprecations for Kedro 0.18.0

* `kedro.framework.context.KedroContext.run` will be removed in release 0.18.0.

## Thanks for supporting contributions
[Sasaki Takeru](https://github.com/takeru)

# Release 0.17.1

## Major features and improvements
* Added `env` and `extra_params` to `reload_kedro()` line magic.
* Extended the `pipeline()` API to allow strings and sets of strings as `inputs` and `outputs`, to specify when a dataset name remains the same (not namespaced).
* Added the ability to add custom prompts with regexp validator for starters by repurposing `default_config.yml` as `prompts.yml`.
* Added the `env` and `extra_params` arguments to `register_config_loader` hook.
* Refactored the way `settings` are loaded. You will now be able to run:

    ```python
    from kedro.framework.project import settings

    print(settings.CONF_ROOT)
    ```

* Added a check on `kedro.runner.parallel_runner.ParallelRunner` which checks datasets for the `_SINGLE_PROCESS` attribute in the `_validate_catalog` method. If this attribute is set to `True` in an instance of a dataset (e.g. `SparkDataSet`), the `ParallelRunner` will raise an `AttributeError`.
* Any user-defined dataset that should not be used with `ParallelRunner` may now have the `_SINGLE_PROCESS` attribute set to `True`.

## Bug fixes and other changes
* The version of a packaged modular pipeline now defaults to the version of the project package.
* Added fix to prevent new lines being added to pandas CSV datasets.
* Fixed issue with loading a versioned `SparkDataSet` in the interactive workflow.
* Kedro CLI now checks `pyproject.toml` for a `tool.kedro` section before treating the project as a Kedro project.
* Added fix to `DataCatalog::shallow_copy` now it should copy layers.
* `kedro pipeline pull` now uses `pip download` for protocols that are not supported by `fsspec`.
* Cleaned up documentation to fix broken links and rewrite permanently redirected ones.
* Added a `jsonschema` schema definition for the Kedro 0.17 catalog.
* `kedro install` now waits on Windows until all the requirements are installed.
* Exposed `--to-outputs` option in the CLI, throughout the codebase, and as part of hooks specifications.
* Fixed a bug where `ParquetDataSet` wasn't creating parent directories on the fly.
* Updated documentation.

## Breaking changes to the API
* This release has broken the `kedro ipython` and `kedro jupyter` workflows. To fix this, follow the instructions in the migration guide below.
* You will also need to upgrade `kedro-viz` to 3.10.1 if you use the `%run_viz` line magic in Jupyter Notebook.

> *Note:* If you're using the `ipython` [extension](https://kedro.readthedocs.io/en/0.17.1/11_tools_integration/02_ipython.html#ipython-extension) instead, you will not encounter this problem.

## Migration guide
You will have to update the file `<your_project>/.ipython/profile_default/startup/00-kedro-init.py` in order to make `kedro ipython` and/or `kedro jupyter` work. Add the following line before the `KedroSession` is created:

```python
configure_project(metadata.package_name)  # to add

session = KedroSession.create(metadata.package_name, path)
```

Make sure that the associated import is provided in the same place as others in the file:

```python
from kedro.framework.project import configure_project  # to add
from kedro.framework.session import KedroSession
```

## Thanks for supporting contributions
[Mariana Silva](https://github.com/marianansilva),
[Kiyohito Kunii](https://github.com/921kiyo),
[noklam](https://github.com/noklam),
[Ivan Doroshenko](https://github.com/imdoroshenko),
[Zain Patel](https://github.com/mzjp2),
[Deepyaman Datta](https://github.com/deepyaman),
[Sam Hiscox](https://github.com/samhiscoxqb),
[Pascal Brokmeier](https://github.com/pascalwhoop)

# Release 0.17.0

## Major features and improvements

* In a significant change, [we have introduced `KedroSession`](https://kedro.readthedocs.io/en/0.17.0/04_kedro_project_setup/03_session.html) which is responsible for managing the lifecycle of a Kedro run.
* Created a new Kedro Starter: `kedro new --starter=mini-kedro`. It is possible to [use the DataCatalog as a standalone component](https://github.com/kedro-org/kedro-starters/tree/master/mini-kedro) in a Jupyter notebook and transition into the rest of the Kedro framework.
* Added `DatasetSpecs` with Hooks to run before and after datasets are loaded from/saved to the catalog.
* Added a command: `kedro catalog create`. For a registered pipeline, it creates a `<conf_root>/<env>/catalog/<pipeline_name>.yml` configuration file with `MemoryDataSet` datasets for each dataset that is missing from `DataCatalog`.
* Added `settings.py` and `pyproject.toml` (to replace `.kedro.yml`) for project configuration, in line with Python best practice.
* `ProjectContext` is no longer needed, unless for very complex customisations. `KedroContext`, `ProjectHooks` and `settings.py` together implement sensible default behaviour. As a result `context_path` is also now an _optional_ key in `pyproject.toml`.
* Removed `ProjectContext` from `src/<package_name>/run.py`.
* `TemplatedConfigLoader` now supports [Jinja2 template syntax](https://jinja.palletsprojects.com/en/2.11.x/templates/) alongside its original syntax.
* Made [registration Hooks](https://kedro.readthedocs.io/en/0.17.0/07_extend_kedro/02_hooks.html#registration-hooks) mandatory, as the only way to customise the `ConfigLoader` or the `DataCatalog` used in a project. If no such Hook is provided in `src/<package_name>/hooks.py`, a `KedroContextError` is raised. There are sensible defaults defined in any project generated with Kedro >= 0.16.5.

## Bug fixes and other changes

* `ParallelRunner` no longer results in a run failure, when triggered from a notebook, if the run is started using `KedroSession` (`session.run()`).
* `before_node_run` can now overwrite node inputs by returning a dictionary with the corresponding updates.
* Added minimal, black-compatible flake8 configuration to the project template.
* Moved `isort` and `pytest` configuration from `<project_root>/setup.cfg` to `<project_root>/pyproject.toml`.
* Extra parameters are no longer incorrectly passed from `KedroSession` to `KedroContext`.
* Relaxed `pyspark` requirements to allow for installation of `pyspark` 3.0.
* Added a `--fs-args` option to the `kedro pipeline pull` command to specify configuration options for the `fsspec` filesystem arguments used when pulling modular pipelines from non-PyPI locations.
* Bumped maximum required `fsspec` version to 0.9.
* Bumped maximum supported `s3fs` version to 0.5 (`S3FileSystem` interface has changed since 0.4.1 version).

## Deprecations
* In Kedro 0.17.0 we have deleted the deprecated `kedro.cli` and `kedro.context` modules in favour of `kedro.framework.cli` and `kedro.framework.context` respectively.

## Other breaking changes to the API
* `kedro.io.DataCatalog.exists()` returns `False` when the dataset does not exist, as opposed to raising an exception.
* The pipeline-specific `catalog.yml` file is no longer automatically created for modular pipelines when running `kedro pipeline create`. Use `kedro catalog create` to replace this functionality.
* Removed `include_examples` prompt from `kedro new`. To generate boilerplate example code, you should use a Kedro starter.
* Changed the `--verbose` flag from a global command to a project-specific command flag (e.g `kedro --verbose new` becomes `kedro new --verbose`).
* Dropped support of the `dataset_credentials` key in credentials in `PartitionedDataSet`.
* `get_source_dir()` was removed from `kedro/framework/cli/utils.py`.
* Dropped support of `get_config`, `create_catalog`, `create_pipeline`, `template_version`, `project_name` and `project_path` keys by `get_project_context()` function (`kedro/framework/cli/cli.py`).
* `kedro new --starter` now defaults to fetching the starter template matching the installed Kedro version.
* Renamed `kedro_cli.py` to `cli.py` and moved it inside the Python package (`src/<package_name>/`), for a better packaging and deployment experience.
* Removed `.kedro.yml` from the project template and replaced it with `pyproject.toml`.
* Removed `KEDRO_CONFIGS` constant (previously residing in `kedro.framework.context.context`).
* Modified `kedro pipeline create` CLI command to add a boilerplate parameter config file in `conf/<env>/parameters/<pipeline_name>.yml` instead of `conf/<env>/pipelines/<pipeline_name>/parameters.yml`. CLI commands `kedro pipeline delete` / `package` / `pull` were updated accordingly.
* Removed `get_static_project_data` from `kedro.framework.context`.
* Removed `KedroContext.static_data`.
* The `KedroContext` constructor now takes `package_name` as first argument.
* Replaced `context` property on `KedroSession` with `load_context()` method.
* Renamed `_push_session` and `_pop_session` in `kedro.framework.session.session` to `_activate_session` and `_deactivate_session` respectively.
* Custom context class is set via `CONTEXT_CLASS` variable in `src/<your_project>/settings.py`.
* Removed `KedroContext.hooks` attribute. Instead, hooks should be registered in `src/<your_project>/settings.py` under the `HOOKS` key.
* Restricted names given to nodes to match the regex pattern `[\w\.-]+$`.
* Removed `KedroContext._create_config_loader()` and `KedroContext._create_data_catalog()`. They have been replaced by registration hooks, namely `register_config_loader()` and `register_catalog()` (see also [upcoming deprecations](#upcoming_deprecations_for_kedro_0.18.0)).


## Upcoming deprecations for Kedro 0.18.0

* `kedro.framework.context.load_context` will be removed in release 0.18.0.
* `kedro.framework.cli.get_project_context` will be removed in release 0.18.0.
* We've added a `DeprecationWarning` to the decorator API for both `node` and `pipeline`. These will be removed in release 0.18.0. Use Hooks to extend a node's behaviour instead.
* We've added a `DeprecationWarning` to the Transformers API when adding a transformer to the catalog. These will be removed in release 0.18.0. Use Hooks to customise the `load` and `save` methods.

## Thanks for supporting contributions
[Deepyaman Datta](https://github.com/deepyaman),
[Zach Schuster](https://github.com/zschuster)

## Migration guide from Kedro 0.16.* to 0.17.*

**Reminder:** Our documentation on [how to upgrade Kedro](https://kedro.readthedocs.io/en/0.17.0/12_faq/01_faq.html#how-do-i-upgrade-kedro) covers a few key things to remember when updating any Kedro version.

The Kedro 0.17.0 release contains some breaking changes. If you update Kedro to 0.17.0 and then try to work with projects created against earlier versions of Kedro, you may encounter some issues when trying to run `kedro` commands in the terminal for that project. Here's a short guide to getting your projects running against the new version of Kedro.


>*Note*: As always, if you hit any problems, please check out our documentation:
>* [How can I find out more about Kedro?](https://kedro.readthedocs.io/en/0.17.0/12_faq/01_faq.html#how-can-i-find-out-more-about-kedro)
>* [How can I get my questions answered?](https://kedro.readthedocs.io/en/0.17.0/12_faq/01_faq.html#how-can-i-get-my-question-answered).

To get an existing Kedro project to work after you upgrade to Kedro 0.17.0, we recommend that you create a new project against Kedro 0.17.0 and move the code from your existing project into it. Let's go through the changes, but first, note that if you create a new Kedro project with Kedro 0.17.0 you will not be asked whether you want to include the boilerplate code for the Iris dataset example. We've removed this option (you should now use a Kedro starter if you want to create a project that is pre-populated with code).

To create a new, blank Kedro 0.17.0 project to drop your existing code into, you can create one, as always, with `kedro new`. We also recommend creating a new virtual environment for your new project, or you might run into conflicts with existing dependencies.

* **Update `pyproject.toml`**: Copy the following three keys from the `.kedro.yml` of your existing Kedro project into the `pyproject.toml` file of your new Kedro 0.17.0 project:


    ```toml
    [tools.kedro]
    package_name = "<package_name>"
    project_name = "<project_name>"
    project_version = "0.17.0"
    ```

Check your source directory. If you defined a different source directory (`source_dir`), make sure you also move that to `pyproject.toml`.


* **Copy files from your existing project**:

  + Copy subfolders of `project/src/project_name/pipelines` from existing to new project
  + Copy subfolders of `project/src/test/pipelines` from existing to new project
  + Copy the requirements your project needs into `requirements.txt` and/or `requirements.in`.
  + Copy your project configuration from the `conf` folder. Take note of the new locations needed for modular pipeline configuration (move it from `conf/<env>/pipeline_name/catalog.yml` to `conf/<env>/catalog/pipeline_name.yml` and likewise for `parameters.yml`).
  + Copy from the `data/` folder of your existing project, if needed, into the same location in your new project.
  + Copy any Hooks from `src/<package_name>/hooks.py`.

* **Update your new project's README and docs as necessary**.

* **Update `settings.py`**: For example, if you specified additional Hook implementations in `hooks`, or listed plugins under `disable_hooks_by_plugin` in your `.kedro.yml`, you will need to move them to `settings.py` accordingly:

    ```python
    from <package_name>.hooks import MyCustomHooks, ProjectHooks

    HOOKS = (ProjectHooks(), MyCustomHooks())

    DISABLE_HOOKS_FOR_PLUGINS = ("my_plugin1",)
    ```

* **Migration for `node` names**. From 0.17.0 the only allowed characters for node names are letters, digits, hyphens, underscores and/or fullstops. If you have previously defined node names that have special characters, spaces or other characters that are no longer permitted, you will need to rename those nodes.

* **Copy changes to `kedro_cli.py`**. If you previously customised the `kedro run` command or added more CLI commands to your `kedro_cli.py`, you should move them into `<project_root>/src/<package_name>/cli.py`. Note, however, that the new way to run a Kedro pipeline is via a `KedroSession`, rather than using the `KedroContext`:

    ```python
    with KedroSession.create(package_name=...) as session:
        session.run()
    ```

* **Copy changes made to `ConfigLoader`**. If you have defined a custom class, such as `TemplatedConfigLoader`, by overriding `ProjectContext._create_config_loader`, you should move the contents of the function in `src/<package_name>/hooks.py`, under `register_config_loader`.

* **Copy changes made to `DataCatalog`**. Likewise, if you have `DataCatalog` defined with `ProjectContext._create_catalog`, you should copy-paste the contents into `register_catalog`.

* **Optional**: If you have plugins such as [Kedro-Viz](https://github.com/kedro-org/kedro-viz) installed, it's likely that Kedro 0.17.0 won't work with their older versions, so please either upgrade to the plugin's newest version or follow their migration guides.

# Release 0.16.6

## Major features and improvements

* Added documentation with a focus on single machine and distributed environment deployment; the series includes Docker, Argo, Prefect, Kubeflow, AWS Batch, AWS Sagemaker and extends our section on Databricks.
* Added [kedro-starter-spaceflights](https://github.com/kedro-org/kedro-starter-spaceflights/) alias for generating a project: `kedro new --starter spaceflights`.

## Bug fixes and other changes
* Fixed `TypeError` when converting dict inputs to a node made from a wrapped `partial` function.
* `PartitionedDataSet` improvements:
  - Supported passing arguments to the underlying filesystem.
* Improved handling of non-ASCII word characters in dataset names.
  - For example, a dataset named `jalapeño` will be accessible as `DataCatalog.datasets.jalapeño` rather than `DataCatalog.datasets.jalape__o`.
* Fixed `kedro install` for an Anaconda environment defined in `environment.yml`.
* Fixed backwards compatibility with templates generated with older Kedro versions <0.16.5. No longer need to update `.kedro.yml` to use `kedro lint` and `kedro jupyter notebook convert`.
* Improved documentation.
* Added documentation using MinIO with Kedro.
* Improved error messages for incorrect parameters passed into a node.
* Fixed issue with saving a `TensorFlowModelDataset` in the HDF5 format with versioning enabled.
* Added missing `run_result` argument in `after_pipeline_run` Hooks spec.
* Fixed a bug in IPython script that was causing context hooks to be registered twice. To apply this fix to a project generated with an older Kedro version, apply the same changes made in [this PR](https://github.com/kedro-org/kedro-starter-pandas-iris/pull/16) to your `00-kedro-init.py` file.
* Improved documentation.

## Breaking changes to the API

## Thanks for supporting contributions
[Deepyaman Datta](https://github.com/deepyaman), [Bhavya Merchant](https://github.com/bnmerchant), [Lovkush Agarwal](https://github.com/Lovkush-A), [Varun Krishna S](https://github.com/vhawk19), [Sebastian Bertoli](https://github.com/sebastianbertoli), [noklam](https://github.com/noklam), [Daniel Petti](https://github.com/djpetti), [Waylon Walker](https://github.com/waylonwalker), [Saran Balaji C](https://github.com/csaranbalaji)

# Release 0.16.5

## Major features and improvements
* Added the following new datasets.

| Type                        | Description                                                                                             | Location                      |
| --------------------------- | ------------------------------------------------------------------------------------------------------- | ----------------------------- |
| `email.EmailMessageDataSet` | Manage email messages using [the Python standard library](https://docs.python.org/3/library/email.html) | `kedro.extras.datasets.email` |

* Added support for `pyproject.toml` to configure Kedro. `pyproject.toml` is used if `.kedro.yml` doesn't exist (Kedro configuration should be under `[tool.kedro]` section).
* Projects created with this version will have no `pipeline.py`, having been replaced by `hooks.py`.
* Added a set of registration hooks, as the new way of registering library components with a Kedro project:
    * `register_pipelines()`, to replace `_get_pipelines()`
    * `register_config_loader()`, to replace `_create_config_loader()`
    * `register_catalog()`, to replace `_create_catalog()`
These can be defined in `src/<package-name>/hooks.py` and added to `.kedro.yml` (or `pyproject.toml`). The order of execution is: plugin hooks, `.kedro.yml` hooks, hooks in `ProjectContext.hooks`.
* Added ability to disable auto-registered Hooks using `.kedro.yml` (or `pyproject.toml`) configuration file.

## Bug fixes and other changes
* Added option to run asynchronously via the Kedro CLI.
* Absorbed `.isort.cfg` settings into `setup.cfg`.
* Packaging a modular pipeline raises an error if the pipeline directory is empty or non-existent.

## Breaking changes to the API
* `project_name`, `project_version` and `package_name` now have to be defined in `.kedro.yml` for projects using Kedro 0.16.5+.

## Migration Guide
This release has accidentally broken the usage of `kedro lint` and `kedro jupyter notebook convert` on a project template generated with previous versions of Kedro (<=0.16.4). To amend this, please either upgrade to `kedro==0.16.6` or update `.kedro.yml` within your project root directory to include the following keys:

```yaml
project_name: "<your_project_name>"
project_version: "<kedro_version_of_the_project>"
package_name: "<your_package_name>"
```

## Thanks for supporting contributions
[Deepyaman Datta](https://github.com/deepyaman), [Bas Nijholt](https://github.com/basnijholt), [Sebastian Bertoli](https://github.com/sebastianbertoli)

# Release 0.16.4

## Major features and improvements
* Fixed a bug for using `ParallelRunner` on Windows.
* Enabled auto-discovery of hooks implementations coming from installed plugins.

## Bug fixes and other changes
* Fixed a bug for using `ParallelRunner` on Windows.
* Modified `GBQTableDataSet` to load customized results using customized queries from Google Big Query tables.
* Documentation improvements.

## Breaking changes to the API

## Thanks for supporting contributions
[Ajay Bisht](https://github.com/ajb7), [Vijay Sajjanar](https://github.com/vjkr), [Deepyaman Datta](https://github.com/deepyaman), [Sebastian Bertoli](https://github.com/sebastianbertoli), [Shahil Mawjee](https://github.com/s-mawjee), [Louis Guitton](https://github.com/louisguitton), [Emanuel Ferm](https://github.com/eferm)

# Release 0.16.3

## Major features and improvements
* Added the `kedro pipeline pull` CLI command to extract a packaged modular pipeline, and place the contents in a Kedro project.
* Added the `--version` option to `kedro pipeline package` to allow specifying alternative versions to package under.
* Added the `--starter` option to `kedro new` to create a new project from a local, remote or aliased starter template.
* Added the `kedro starter list` CLI command to list all starter templates that can be used to bootstrap a new Kedro project.
* Added the following new datasets.

| Type               | Description                                                                                           | Location                     |
| ------------------ | ----------------------------------------------------------------------------------------------------- | ---------------------------- |
| `json.JSONDataSet` | Work with JSON files using [the Python standard library](https://docs.python.org/3/library/json.html) | `kedro.extras.datasets.json` |

## Bug fixes and other changes
* Removed `/src/nodes` directory from the project template and made `kedro jupyter convert` create it on the fly if necessary.
* Fixed a bug in `MatplotlibWriter` which prevented saving lists and dictionaries of plots locally on Windows.
* Closed all pyplot windows after saving in `MatplotlibWriter`.
* Documentation improvements:
  - Added [kedro-wings](https://github.com/tamsanh/kedro-wings) and [kedro-great](https://github.com/tamsanh/kedro-great) to the list of community plugins.
* Fixed broken versioning for Windows paths.
* Fixed `DataSet` string representation for falsy values.
* Improved the error message when duplicate nodes are passed to the `Pipeline` initializer.
* Fixed a bug where `kedro docs` would fail because the built docs were located in a different directory.
* Fixed a bug where `ParallelRunner` would fail on Windows machines whose reported CPU count exceeded 61.
* Fixed an issue with saving TensorFlow model to `h5` file on Windows.
* Added a `json` parameter to `APIDataSet` for the convenience of generating requests with JSON bodies.
* Fixed dependencies for `SparkDataSet` to include spark.

## Breaking changes to the API

## Thanks for supporting contributions
[Deepyaman Datta](https://github.com/deepyaman), [Tam-Sanh Nguyen](https://github.com/tamsanh), [DataEngineerOne](http://youtube.com/DataEngineerOne)

# Release 0.16.2

## Major features and improvements
* Added the following new datasets.

| Type                                | Description                                                                                                          | Location                           |
| ----------------------------------- | -------------------------------------------------------------------------------------------------------------------- | ---------------------------------- |
| `pandas.AppendableExcelDataSet`     | Work with `Excel` files opened in append mode                                                                        | `kedro.extras.datasets.pandas`     |
| `tensorflow.TensorFlowModelDataset` | Work with `TensorFlow` models using [TensorFlow 2.X](https://www.tensorflow.org/api_docs/python/tf/keras/Model#save) | `kedro.extras.datasets.tensorflow` |
| `holoviews.HoloviewsWriter`         | Work with `Holoviews` objects (saves as image file)                                                                  | `kedro.extras.datasets.holoviews`  |

* `kedro install` will now compile project dependencies (by running `kedro build-reqs` behind the scenes) before the installation if the `src/requirements.in` file doesn't exist.
* Added `only_nodes_with_namespace` in `Pipeline` class to filter only nodes with a specified namespace.
* Added the `kedro pipeline delete` command to help delete unwanted or unused pipelines (it won't remove references to the pipeline in your `create_pipelines()` code).
* Added the `kedro pipeline package` command to help package up a modular pipeline. It will bundle up the pipeline source code, tests, and parameters configuration into a .whl file.

## Bug fixes and other changes
* `DataCatalog` improvements:
  - Introduced regex filtering to the `DataCatalog.list()` method.
  - Non-alphanumeric characters (except underscore) in dataset name are replaced with `__` in `DataCatalog.datasets`, for ease of access to transcoded datasets.
* Dataset improvements:
  - Improved initialization speed of `spark.SparkHiveDataSet`.
  - Improved S3 cache in `spark.SparkDataSet`.
  - Added support of options for building `pyarrow` table in `pandas.ParquetDataSet`.
* `kedro build-reqs` CLI command improvements:
  - `kedro build-reqs` is now called with `-q` option and will no longer print out compiled requirements to the console for security reasons.
  - All unrecognized CLI options in `kedro build-reqs` command are now passed to [pip-compile](https://github.com/jazzband/pip-tools#example-usage-for-pip-compile) call (e.g. `kedro build-reqs --generate-hashes`).
* `kedro jupyter` CLI command improvements:
  - Improved error message when running `kedro jupyter notebook`, `kedro jupyter lab` or `kedro ipython` with Jupyter/IPython dependencies not being installed.
  - Fixed `%run_viz` line magic for showing kedro viz inside a Jupyter notebook. For the fix to be applied on existing Kedro project, please see the migration guide.
  - Fixed the bug in IPython startup script ([issue 298](https://github.com/kedro-org/kedro/issues/298)).
* Documentation improvements:
  - Updated community-generated content in FAQ.
  - Added [find-kedro](https://github.com/WaylonWalker/find-kedro) and [kedro-static-viz](https://github.com/WaylonWalker/kedro-static-viz) to the list of community plugins.
  - Add missing `pillow.ImageDataSet` entry to the documentation.

## Breaking changes to the API

### Migration guide from Kedro 0.16.1 to 0.16.2

#### Guide to apply the fix for `%run_viz` line magic in existing project

Even though this release ships a fix for project generated with `kedro==0.16.2`, after upgrading, you will still need to make a change in your existing project if it was generated with `kedro>=0.16.0,<=0.16.1` for the fix to take effect. Specifically, please change the content of your project's IPython init script located at `.ipython/profile_default/startup/00-kedro-init.py` with the content of [this file](https://github.com/kedro-org/kedro/blob/0.16.2/kedro/templates/project/%7B%7B%20cookiecutter.repo_name%20%7D%7D/.ipython/profile_default/startup/00-kedro-init.py). You will also need `kedro-viz>=3.3.1`.

## Thanks for supporting contributions
[Miguel Rodriguez Gutierrez](https://github.com/MigQ2), [Joel Schwarzmann](https://github.com/datajoely), [w0rdsm1th](https://github.com/w0rdsm1th), [Deepyaman Datta](https://github.com/deepyaman), [Tam-Sanh Nguyen](https://github.com/tamsanh), [Marcus Gawronsky](https://github.com/marcusinthesky)

# 0.16.1

## Major features and improvements

## Bug fixes and other changes
* Fixed deprecation warnings from `kedro.cli` and `kedro.context` when running `kedro jupyter notebook`.
* Fixed a bug where `catalog` and `context` were not available in Jupyter Lab and Notebook.
* Fixed a bug where `kedro build-reqs` would fail if you didn't have your project dependencies installed.

## Breaking changes to the API

## Thanks for supporting contributions

# 0.16.0

## Major features and improvements
### CLI
* Added new CLI commands (only available for the projects created using Kedro 0.16.0 or later):
  - `kedro catalog list` to list datasets in your catalog
  - `kedro pipeline list` to list pipelines
  - `kedro pipeline describe` to describe a specific pipeline
  - `kedro pipeline create` to create a modular pipeline
* Improved the CLI speed by up to 50%.
* Improved error handling when making a typo on the CLI. We now suggest some of the possible commands you meant to type, in `git`-style.

### Framework
* All modules in `kedro.cli` and `kedro.context` have been moved into `kedro.framework.cli` and `kedro.framework.context` respectively. `kedro.cli` and `kedro.context` will be removed in future releases.
* Added `Hooks`, which is a new mechanism for extending Kedro.
* Fixed `load_context` changing user's current working directory.
* Allowed the source directory to be configurable in `.kedro.yml`.
* Added the ability to specify nested parameter values inside your node inputs, e.g. `node(func, "params:a.b", None)`
### DataSets
* Added the following new datasets.

| Type                       | Description                                 | Location                          |
| -------------------------- | ------------------------------------------- | --------------------------------- |
| `pillow.ImageDataSet`      | Work with image files using `Pillow`        | `kedro.extras.datasets.pillow`    |
| `geopandas.GeoJSONDataSet` | Work with geospatial data using `GeoPandas` | `kedro.extras.datasets.geopandas` |
| `api.APIDataSet`           | Work with data from HTTP(S) API requests    | `kedro.extras.datasets.api`       |

* Added `joblib` backend support to `pickle.PickleDataSet`.
* Added versioning support to `MatplotlibWriter` dataset.
* Added the ability to install dependencies for a given dataset with more granularity, e.g. `pip install "kedro[pandas.ParquetDataSet]"`.
* Added the ability to specify extra arguments, e.g. `encoding` or `compression`, for `fsspec.spec.AbstractFileSystem.open()` calls when loading/saving a dataset. See Example 3 under [docs](https://kedro.readthedocs.io/en/0.16.0/04_user_guide/04_data_catalog.html#using-the-data-catalog-with-the-yaml-api).

### Other
* Added `namespace` property on ``Node``, related to the modular pipeline where the node belongs.
* Added an option to enable asynchronous loading inputs and saving outputs in both `SequentialRunner(is_async=True)` and `ParallelRunner(is_async=True)` class.
* Added `MemoryProfiler` transformer.
* Removed the requirement to have all dependencies for a dataset module to use only a subset of the datasets within.
* Added support for `pandas>=1.0`.
* Enabled Python 3.8 compatibility. _Please note that a Spark workflow may be unreliable for this Python version as `pyspark` is not fully-compatible with 3.8 yet._
* Renamed "features" layer to "feature" layer to be consistent with (most) other layers and the [relevant FAQ](https://kedro.readthedocs.io/en/0.16.0/06_resources/01_faq.html#what-is-data-engineering-convention).

## Bug fixes and other changes
* Fixed a bug where a new version created mid-run by an external system caused inconsistencies in the load versions used in the current run.
* Documentation improvements
  * Added instruction in the documentation on how to create a custom runner).
  * Updated contribution process in `CONTRIBUTING.md` - added Developer Workflow.
  * Documented installation of development version of Kedro in the [FAQ section](https://kedro.readthedocs.io/en/0.16.0/06_resources/01_faq.html#how-can-i-use-development-version-of-kedro).
  * Added missing `_exists` method to `MyOwnDataSet` example in 04_user_guide/08_advanced_io.
* Fixed a bug where `PartitionedDataSet` and `IncrementalDataSet` were not working with `s3a` or `s3n` protocol.
* Added ability to read partitioned parquet file from a directory in `pandas.ParquetDataSet`.
* Replaced `functools.lru_cache` with `cachetools.cachedmethod` in `PartitionedDataSet` and `IncrementalDataSet` for per-instance cache invalidation.
* Implemented custom glob function for `SparkDataSet` when running on Databricks.
* Fixed a bug in `SparkDataSet` not allowing for loading data from DBFS in a Windows machine using Databricks-connect.
* Improved the error message for `DataSetNotFoundError` to suggest possible dataset names user meant to type.
* Added the option for contributors to run Kedro tests locally without Spark installation with `make test-no-spark`.
* Added option to lint the project without applying the formatting changes (`kedro lint --check-only`).

## Breaking changes to the API
### Datasets
* Deleted obsolete datasets from `kedro.io`.
* Deleted `kedro.contrib` and `extras` folders.
* Deleted obsolete `CSVBlobDataSet` and `JSONBlobDataSet` dataset types.
* Made `invalidate_cache` method on datasets private.
* `get_last_load_version` and `get_last_save_version` methods are no longer available on `AbstractDataSet`.
* `get_last_load_version` and `get_last_save_version` have been renamed to `resolve_load_version` and `resolve_save_version` on ``AbstractVersionedDataSet``, the results of which are cached.
* The `release()` method on datasets extending ``AbstractVersionedDataSet`` clears the cached load and save version. All custom datasets must call `super()._release()` inside `_release()`.
* ``TextDataSet`` no longer has `load_args` and `save_args`. These can instead be specified under `open_args_load` or `open_args_save` in `fs_args`.
* `PartitionedDataSet` and `IncrementalDataSet` method `invalidate_cache` was made private: `_invalidate_caches`.

### Other
* Removed `KEDRO_ENV_VAR` from `kedro.context` to speed up the CLI run time.
* `Pipeline.name` has been removed in favour of `Pipeline.tag()`.
* Dropped `Pipeline.transform()` in favour of `kedro.pipeline.modular_pipeline.pipeline()` helper function.
* Made constant `PARAMETER_KEYWORDS` private, and moved it from `kedro.pipeline.pipeline` to `kedro.pipeline.modular_pipeline`.
* Layers are no longer part of the dataset object, as they've moved to the `DataCatalog`.
* Python 3.5 is no longer supported by the current and all future versions of Kedro.

### Migration guide from Kedro 0.15.* to 0.16.*

#### General Migration

**reminder** [How do I upgrade Kedro](https://kedro.readthedocs.io/en/0.16.0/06_resources/01_faq.html#how-do-i-upgrade-kedro) covers a few key things to remember when updating any kedro version.

#### Migration for datasets

Since all the datasets (from `kedro.io` and `kedro.contrib.io`) were moved to `kedro/extras/datasets` you must update the type of all datasets in `<project>/conf/base/catalog.yml` file.
Here how it should be changed: `type: <SomeDataSet>` -> `type: <subfolder of kedro/extras/datasets>.<SomeDataSet>` (e.g. `type: CSVDataSet` -> `type: pandas.CSVDataSet`).

In addition, all the specific datasets like `CSVLocalDataSet`, `CSVS3DataSet` etc. were deprecated. Instead, you must use generalized datasets like `CSVDataSet`.
E.g. `type: CSVS3DataSet` -> `type: pandas.CSVDataSet`.

> Note: No changes required if you are using your custom dataset.

#### Migration for Pipeline.transform()
`Pipeline.transform()` has been dropped in favour of the `pipeline()` constructor. The following changes apply:
- Remember to import `from kedro.pipeline import pipeline`
- The `prefix` argument has been renamed to `namespace`
- And `datasets` has been broken down into more granular arguments:
  - `inputs`: Independent inputs to the pipeline
  - `outputs`: Any output created in the pipeline, whether an intermediary dataset or a leaf output
  - `parameters`: `params:...` or `parameters`

As an example, code that used to look like this with the `Pipeline.transform()` constructor:
```python
result = my_pipeline.transform(
    datasets={"input": "new_input", "output": "new_output", "params:x": "params:y"},
    prefix="pre",
)
```

When used with the new `pipeline()` constructor, becomes:
```python
from kedro.pipeline import pipeline

result = pipeline(
    my_pipeline,
    inputs={"input": "new_input"},
    outputs={"output": "new_output"},
    parameters={"params:x": "params:y"},
    namespace="pre",
)
```

#### Migration for decorators, color logger, transformers etc.
Since some modules were moved to other locations you need to update import paths appropriately.
You can find the list of moved files in the [`0.15.6` release notes](https://github.com/kedro-org/kedro/releases/tag/0.15.6) under the section titled `Files with a new location`.

#### Migration for CLI and KEDRO_ENV environment variable
> Note: If you haven't made significant changes to your `kedro_cli.py`, it may be easier to simply copy the updated `kedro_cli.py` `.ipython/profile_default/startup/00-kedro-init.py` and from GitHub or a newly generated project into your old project.

* We've removed `KEDRO_ENV_VAR` from `kedro.context`. To get your existing project template working, you'll need to remove all instances of `KEDRO_ENV_VAR` from your project template:
  - From the imports in `kedro_cli.py` and `.ipython/profile_default/startup/00-kedro-init.py`: `from kedro.context import KEDRO_ENV_VAR, load_context` -> `from kedro.framework.context import load_context`
  - Remove the `envvar=KEDRO_ENV_VAR` line from the click options in `run`, `jupyter_notebook` and `jupyter_lab` in `kedro_cli.py`
  - Replace `KEDRO_ENV_VAR` with `"KEDRO_ENV"` in `_build_jupyter_env`
  - Replace `context = load_context(path, env=os.getenv(KEDRO_ENV_VAR))` with `context = load_context(path)` in `.ipython/profile_default/startup/00-kedro-init.py`

 #### Migration for `kedro build-reqs`

 We have upgraded `pip-tools` which is used by `kedro build-reqs` to 5.x. This `pip-tools` version requires `pip>=20.0`. To upgrade `pip`, please refer to [their documentation](https://pip.pypa.io/en/stable/installing/#upgrading-pip).

## Thanks for supporting contributions
[@foolsgold](https://github.com/foolsgold), [Mani Sarkar](https://github.com/neomatrix369), [Priyanka Shanbhag](https://github.com/priyanka1414), [Luis Blanche](https://github.com/LuisBlanche), [Deepyaman Datta](https://github.com/deepyaman), [Antony Milne](https://github.com/AntonyMilneQB), [Panos Psimatikas](https://github.com/ppsimatikas), [Tam-Sanh Nguyen](https://github.com/tamsanh), [Tomasz Kaczmarczyk](https://github.com/TomaszKaczmarczyk), [Kody Fischer](https://github.com/Klio-Foxtrot187), [Waylon Walker](https://github.com/waylonwalker)

# 0.15.9

## Major features and improvements

## Bug fixes and other changes

* Pinned `fsspec>=0.5.1, <0.7.0` and `s3fs>=0.3.0, <0.4.1` to fix incompatibility issues with their latest release.

## Breaking changes to the API

## Thanks for supporting contributions

# 0.15.8

## Major features and improvements

## Bug fixes and other changes

* Added the additional libraries to our `requirements.txt` so `pandas.CSVDataSet` class works out of box with `pip install kedro`.
* Added `pandas` to our `extra_requires` in `setup.py`.
* Improved the error message when dependencies of a `DataSet` class are missing.

## Breaking changes to the API

## Thanks for supporting contributions

# 0.15.7

## Major features and improvements

* Added in documentation on how to contribute a custom `AbstractDataSet` implementation.

## Bug fixes and other changes

* Fixed the link to the Kedro banner image in the documentation.

## Breaking changes to the API

## Thanks for supporting contributions

# 0.15.6

## Major features and improvements
> _TL;DR_ We're launching [`kedro.extras`](https://github.com/kedro-org/kedro/tree/master/extras), the new home for our revamped series of datasets, decorators and dataset transformers. The datasets in [`kedro.extras.datasets`](https://github.com/kedro-org/kedro/tree/master/extras/datasets) use [`fsspec`](https://filesystem-spec.readthedocs.io/en/latest/) to access a variety of data stores including local file systems, network file systems, cloud object stores (including S3 and GCP), and Hadoop, read more about this [**here**](https://kedro.readthedocs.io/en/0.15.6/04_user_guide/04_data_catalog.html#specifying-the-location-of-the-dataset). The change will allow [#178](https://github.com/kedro-org/kedro/issues/178) to happen in the next major release of Kedro.

An example of this new system can be seen below, loading the CSV `SparkDataSet` from S3:

```yaml
weather:
  type: spark.SparkDataSet  # Observe the specified type, this  affects all datasets
  filepath: s3a://your_bucket/data/01_raw/weather*  # filepath uses fsspec to indicate the file storage system
  credentials: dev_s3
  file_format: csv
```

You can also load data incrementally whenever it is dumped into a directory with the extension to [`PartionedDataSet`](https://kedro.readthedocs.io/en/0.15.6/04_user_guide/08_advanced_io.html#partitioned-dataset), a feature that allows you to load a directory of files. The [`IncrementalDataSet`](https://kedro.readthedocs.io/en/0.15.6/04_user_guide/08_advanced_io.html#incremental-loads-with-incrementaldataset) stores the information about the last processed partition in a `checkpoint`, read more about this feature [**here**](https://kedro.readthedocs.io/en/0.15.6/04_user_guide/08_advanced_io.html#incremental-loads-with-incrementaldataset).

### New features

* Added `layer` attribute for datasets in `kedro.extras.datasets` to specify the name of a layer according to [data engineering convention](https://kedro.readthedocs.io/en/0.15.6/06_resources/01_faq.html#what-is-data-engineering-convention), this feature will be passed to [`kedro-viz`](https://github.com/kedro-org/kedro-viz) in future releases.
* Enabled loading a particular version of a dataset in Jupyter Notebooks and iPython, using `catalog.load("dataset_name", version="<2019-12-13T15.08.09.255Z>")`.
* Added property `run_id` on `ProjectContext`, used for versioning using the [`Journal`](https://kedro.readthedocs.io/en/0.15.6/04_user_guide/13_journal.html). To customise your journal `run_id` you can override the private method `_get_run_id()`.
* Added the ability to install all optional kedro dependencies via `pip install "kedro[all]"`.
* Modified the `DataCatalog`'s load order for datasets, loading order is the following:
  - `kedro.io`
  - `kedro.extras.datasets`
  - Import path, specified in `type`
* Added an optional `copy_mode` flag to `CachedDataSet` and `MemoryDataSet` to specify (`deepcopy`, `copy` or `assign`) the copy mode to use when loading and saving.

### New Datasets

| Type                             | Description                                                                                                                                      | Location                            |
| -------------------------------- | ------------------------------------------------------------------------------------------------------------------------------------------------ | ----------------------------------- |
| `dask.ParquetDataSet`            | Handles parquet datasets using Dask                                                                                                              | `kedro.extras.datasets.dask`        |
| `pickle.PickleDataSet`           | Work with Pickle files using [`fsspec`](https://filesystem-spec.readthedocs.io/en/latest/) to communicate with the underlying filesystem         | `kedro.extras.datasets.pickle`      |
| `pandas.CSVDataSet`              | Work with CSV files using [`fsspec`](https://filesystem-spec.readthedocs.io/en/latest/) to communicate with the underlying filesystem            | `kedro.extras.datasets.pandas`      |
| `pandas.TextDataSet`             | Work with text files using [`fsspec`](https://filesystem-spec.readthedocs.io/en/latest/) to communicate with the underlying filesystem           | `kedro.extras.datasets.pandas`      |
| `pandas.ExcelDataSet`            | Work with Excel files using [`fsspec`](https://filesystem-spec.readthedocs.io/en/latest/) to communicate with the underlying filesystem          | `kedro.extras.datasets.pandas`      |
| `pandas.HDFDataSet`              | Work with HDF using [`fsspec`](https://filesystem-spec.readthedocs.io/en/latest/) to communicate with the underlying filesystem                  | `kedro.extras.datasets.pandas`      |
| `yaml.YAMLDataSet`               | Work with YAML files using [`fsspec`](https://filesystem-spec.readthedocs.io/en/latest/) to communicate with the underlying filesystem           | `kedro.extras.datasets.yaml`        |
| `matplotlib.MatplotlibWriter`    | Save with Matplotlib images using [`fsspec`](https://filesystem-spec.readthedocs.io/en/latest/) to communicate with the underlying filesystem    | `kedro.extras.datasets.matplotlib`  |
| `networkx.NetworkXDataSet`       | Work with NetworkX files using [`fsspec`](https://filesystem-spec.readthedocs.io/en/latest/) to communicate with the underlying filesystem       | `kedro.extras.datasets.networkx`    |
| `biosequence.BioSequenceDataSet` | Work with bio-sequence objects using [`fsspec`](https://filesystem-spec.readthedocs.io/en/latest/) to communicate with the underlying filesystem | `kedro.extras.datasets.biosequence` |
| `pandas.GBQTableDataSet`         | Work with Google BigQuery                                                                                                                        | `kedro.extras.datasets.pandas`      |
| `pandas.FeatherDataSet`          | Work with feather files using [`fsspec`](https://filesystem-spec.readthedocs.io/en/latest/) to communicate with the underlying filesystem        | `kedro.extras.datasets.pandas`      |
| `IncrementalDataSet`             | Inherit from `PartitionedDataSet` and remembers the last processed partition                                                                     | `kedro.io`                          |

### Files with a new location

| Type                                                                 | New Location                                 |
| -------------------------------------------------------------------- | -------------------------------------------- |
| `JSONDataSet`                                                        | `kedro.extras.datasets.pandas`               |
| `CSVBlobDataSet`                                                     | `kedro.extras.datasets.pandas`               |
| `JSONBlobDataSet`                                                    | `kedro.extras.datasets.pandas`               |
| `SQLTableDataSet`                                                    | `kedro.extras.datasets.pandas`               |
| `SQLQueryDataSet`                                                    | `kedro.extras.datasets.pandas`               |
| `SparkDataSet`                                                       | `kedro.extras.datasets.spark`                |
| `SparkHiveDataSet`                                                   | `kedro.extras.datasets.spark`                |
| `SparkJDBCDataSet`                                                   | `kedro.extras.datasets.spark`                |
| `kedro/contrib/decorators/retry.py`                                  | `kedro/extras/decorators/retry_node.py`      |
| `kedro/contrib/decorators/memory_profiler.py`                        | `kedro/extras/decorators/memory_profiler.py` |
| `kedro/contrib/io/transformers/transformers.py`                      | `kedro/extras/transformers/time_profiler.py` |
| `kedro/contrib/colors/logging/color_logger.py`                       | `kedro/extras/logging/color_logger.py`       |
| `extras/ipython_loader.py`                                           | `tools/ipython/ipython_loader.py`            |
| `kedro/contrib/io/cached/cached_dataset.py`                          | `kedro/io/cached_dataset.py`                 |
| `kedro/contrib/io/catalog_with_default/data_catalog_with_default.py` | `kedro/io/data_catalog_with_default.py`      |
| `kedro/contrib/config/templated_config.py`                           | `kedro/config/templated_config.py`           |

## Upcoming deprecations

| Category                  | Type                                                           |
| ------------------------- | -------------------------------------------------------------- |
| **Datasets**              | `BioSequenceLocalDataSet`                                      |
|                           | `CSVGCSDataSet`                                                |
|                           | `CSVHTTPDataSet`                                               |
|                           | `CSVLocalDataSet`                                              |
|                           | `CSVS3DataSet`                                                 |
|                           | `ExcelLocalDataSet`                                            |
|                           | `FeatherLocalDataSet`                                          |
|                           | `JSONGCSDataSet`                                               |
|                           | `JSONLocalDataSet`                                             |
|                           | `HDFLocalDataSet`                                              |
|                           | `HDFS3DataSet`                                                 |
|                           | `kedro.contrib.io.cached.CachedDataSet`                        |
|                           | `kedro.contrib.io.catalog_with_default.DataCatalogWithDefault` |
|                           | `MatplotlibLocalWriter`                                        |
|                           | `MatplotlibS3Writer`                                           |
|                           | `NetworkXLocalDataSet`                                         |
|                           | `ParquetGCSDataSet`                                            |
|                           | `ParquetLocalDataSet`                                          |
|                           | `ParquetS3DataSet`                                             |
|                           | `PickleLocalDataSet`                                           |
|                           | `PickleS3DataSet`                                              |
|                           | `TextLocalDataSet`                                             |
|                           | `YAMLLocalDataSet`                                             |
| **Decorators**            | `kedro.contrib.decorators.memory_profiler`                     |
|                           | `kedro.contrib.decorators.retry`                               |
|                           | `kedro.contrib.decorators.pyspark.spark_to_pandas`             |
|                           | `kedro.contrib.decorators.pyspark.pandas_to_spark`             |
| **Transformers**          | `kedro.contrib.io.transformers.transformers`                   |
| **Configuration Loaders** | `kedro.contrib.config.TemplatedConfigLoader`                   |

## Bug fixes and other changes
* Added the option to set/overwrite params in `config.yaml` using YAML dict style instead of string CLI formatting only.
* Kedro CLI arguments `--node` and `--tag` support comma-separated values, alternative methods will be deprecated in future releases.
* Fixed a bug in the `invalidate_cache` method of `ParquetGCSDataSet` and `CSVGCSDataSet`.
* `--load-version` now won't break if version value contains a colon.
* Enabled running `node`s with duplicate inputs.
* Improved error message when empty credentials are passed into `SparkJDBCDataSet`.
* Fixed bug that caused an empty project to fail unexpectedly with ImportError in `template/.../pipeline.py`.
* Fixed bug related to saving dataframe with categorical variables in table mode using `HDFS3DataSet`.
* Fixed bug that caused unexpected behavior when using `from_nodes` and `to_nodes` in pipelines using transcoding.
* Credentials nested in the dataset config are now also resolved correctly.
* Bumped minimum required pandas version to 0.24.0 to make use of `pandas.DataFrame.to_numpy` (recommended alternative to `pandas.DataFrame.values`).
* Docs improvements.
* `Pipeline.transform` skips modifying node inputs/outputs containing `params:` or `parameters` keywords.
* Support for `dataset_credentials` key in the credentials for `PartitionedDataSet` is now deprecated. The dataset credentials should be specified explicitly inside the dataset config.
* Datasets can have a new `confirm` function which is called after a successful node function execution if the node contains `confirms` argument with such dataset name.
* Make the resume prompt on pipeline run failure use `--from-nodes` instead of `--from-inputs` to avoid unnecessarily re-running nodes that had already executed.
* When closed, Jupyter notebook kernels are automatically terminated after 30 seconds of inactivity by default. Use `--idle-timeout` option to update it.
* Added `kedro-viz` to the Kedro project template `requirements.txt` file.
* Removed the `results` and `references` folder from the project template.
* Updated contribution process in `CONTRIBUTING.md`.

## Breaking changes to the API
* Existing `MatplotlibWriter` dataset in `contrib` was renamed to `MatplotlibLocalWriter`.
* `kedro/contrib/io/matplotlib/matplotlib_writer.py` was renamed to `kedro/contrib/io/matplotlib/matplotlib_local_writer.py`.
* `kedro.contrib.io.bioinformatics.sequence_dataset.py` was renamed to `kedro.contrib.io.bioinformatics.biosequence_local_dataset.py`.

## Thanks for supporting contributions
[Andrii Ivaniuk](https://github.com/andrii-ivaniuk), [Jonas Kemper](https://github.com/jonasrk), [Yuhao Zhu](https://github.com/yhzqb), [Balazs Konig](https://github.com/BalazsKonigQB), [Pedro Abreu](https://github.com/PedroAbreuQB), [Tam-Sanh Nguyen](https://github.com/tamsanh), [Peter Zhao](https://github.com/zxpeter), [Deepyaman Datta](https://github.com/deepyaman), [Florian Roessler](https://github.com/fdroessler/), [Miguel Rodriguez Gutierrez](https://github.com/MigQ2)

# 0.15.5

## Major features and improvements
* New CLI commands and command flags:
  - Load multiple `kedro run` CLI flags from a configuration file with the `--config` flag (e.g. `kedro run --config run_config.yml`)
  - Run parametrised pipeline runs with the `--params` flag (e.g. `kedro run --params param1:value1,param2:value2`).
  - Lint your project code using the `kedro lint` command, your project is linted with [`black`](https://github.com/psf/black) (Python 3.6+), [`flake8`](https://gitlab.com/pycqa/flake8) and [`isort`](https://github.com/PyCQA/isort).
* Load specific environments with Jupyter notebooks using `KEDRO_ENV` which will globally set `run`, `jupyter notebook` and `jupyter lab` commands using environment variables.
* Added the following datasets:
  - `CSVGCSDataSet` dataset in `contrib` for working with CSV files in Google Cloud Storage.
  - `ParquetGCSDataSet` dataset in `contrib` for working with Parquet files in Google Cloud Storage.
  - `JSONGCSDataSet` dataset in `contrib` for working with JSON files in Google Cloud Storage.
  - `MatplotlibS3Writer` dataset in `contrib` for saving Matplotlib images to S3.
  - `PartitionedDataSet` for working with datasets split across multiple files.
  - `JSONDataSet` dataset for working with JSON files that uses [`fsspec`](https://filesystem-spec.readthedocs.io/en/latest/) to communicate with the underlying filesystem. It doesn't support `http(s)` protocol for now.
* Added `s3fs_args` to all S3 datasets.
* Pipelines can be deducted with `pipeline1 - pipeline2`.

## Bug fixes and other changes
* `ParallelRunner` now works with `SparkDataSet`.
* Allowed the use of nulls in `parameters.yml`.
* Fixed an issue where `%reload_kedro` wasn't reloading all user modules.
* Fixed `pandas_to_spark` and `spark_to_pandas` decorators to work with functions with kwargs.
* Fixed a bug where `kedro jupyter notebook` and `kedro jupyter lab` would run a different Jupyter installation to the one in the local environment.
* Implemented Databricks-compatible dataset versioning for `SparkDataSet`.
* Fixed a bug where `kedro package` would fail in certain situations where `kedro build-reqs` was used to generate `requirements.txt`.
* Made `bucket_name` argument optional for the following datasets: `CSVS3DataSet`, `HDFS3DataSet`, `PickleS3DataSet`, `contrib.io.parquet.ParquetS3DataSet`, `contrib.io.gcs.JSONGCSDataSet` - bucket name can now be included into the filepath along with the filesystem protocol (e.g. `s3://bucket-name/path/to/key.csv`).
* Documentation improvements and fixes.

## Breaking changes to the API
* Renamed entry point for running pip-installed projects to `run_package()` instead of `main()` in `src/<package>/run.py`.
* `bucket_name` key has been removed from the string representation of the following datasets: `CSVS3DataSet`, `HDFS3DataSet`, `PickleS3DataSet`, `contrib.io.parquet.ParquetS3DataSet`, `contrib.io.gcs.JSONGCSDataSet`.
* Moved the `mem_profiler` decorator to `contrib` and separated the `contrib` decorators so that dependencies are modular. You may need to update your import paths, for example the pyspark decorators should be imported as `from kedro.contrib.decorators.pyspark import <pyspark_decorator>` instead of `from kedro.contrib.decorators import <pyspark_decorator>`.

## Thanks for supporting contributions
[Sheldon Tsen](https://github.com/sheldontsen-qb), [@roumail](https://github.com/roumail), [Karlson Lee](https://github.com/i25959341), [Waylon Walker](https://github.com/WaylonWalker), [Deepyaman Datta](https://github.com/deepyaman), [Giovanni](https://github.com/plauto), [Zain Patel](https://github.com/mzjp2)

# 0.15.4

## Major features and improvements
* `kedro jupyter` now gives the default kernel a sensible name.
* `Pipeline.name` has been deprecated in favour of `Pipeline.tags`.
* Reuse pipelines within a Kedro project using `Pipeline.transform`, it simplifies dataset and node renaming.
* Added Jupyter Notebook line magic (`%run_viz`) to run `kedro viz` in a Notebook cell (requires [`kedro-viz`](https://github.com/kedro-org/kedro-viz) version 3.0.0 or later).
* Added the following datasets:
  - `NetworkXLocalDataSet` in `kedro.contrib.io.networkx` to load and save local graphs (JSON format) via NetworkX. (by [@josephhaaga](https://github.com/josephhaaga))
  - `SparkHiveDataSet` in `kedro.contrib.io.pyspark.SparkHiveDataSet` allowing usage of Spark and insert/upsert on non-transactional Hive tables.
* `kedro.contrib.config.TemplatedConfigLoader` now supports name/dict key templating and default values.

## Bug fixes and other changes
* `get_last_load_version()` method for versioned datasets now returns exact last load version if the dataset has been loaded at least once and `None` otherwise.
* Fixed a bug in `_exists` method for versioned `SparkDataSet`.
* Enabled the customisation of the ExcelWriter in `ExcelLocalDataSet` by specifying options under `writer` key in `save_args`.
* Fixed a bug in IPython startup script, attempting to load context from the incorrect location.
* Removed capping the length of a dataset's string representation.
* Fixed `kedro install` command failing on Windows if `src/requirements.txt` contains a different version of Kedro.
* Enabled passing a single tag into a node or a pipeline without having to wrap it in a list (i.e. `tags="my_tag"`).

## Breaking changes to the API
* Removed `_check_paths_consistency()` method from `AbstractVersionedDataSet`. Version consistency check is now done in `AbstractVersionedDataSet.save()`. Custom versioned datasets should modify `save()` method implementation accordingly.

## Thanks for supporting contributions
[Joseph Haaga](https://github.com/josephhaaga), [Deepyaman Datta](https://github.com/deepyaman), [Joost Duisters](https://github.com/JoostDuisters), [Zain Patel](https://github.com/mzjp2), [Tom Vigrass](https://github.com/tomvigrass)

# 0.15.3

## Bug Fixes and other changes
* Narrowed the requirements for `PyTables` so that we maintain support for Python 3.5.

# 0.15.2

## Major features and improvements
* Added `--load-version`, a `kedro run` argument that allows you run the pipeline with a particular load version of a dataset.
* Support for modular pipelines in `src/`, break the pipeline into isolated parts with reusability in mind.
* Support for multiple pipelines, an ability to have multiple entry point pipelines and choose one with `kedro run --pipeline NAME`.
* Added a `MatplotlibWriter` dataset in `contrib` for saving Matplotlib images.
* An ability to template/parameterize configuration files with `kedro.contrib.config.TemplatedConfigLoader`.
* Parameters are exposed as a context property for ease of access in iPython / Jupyter Notebooks with `context.params`.
* Added `max_workers` parameter for ``ParallelRunner``.

## Bug fixes and other changes
* Users will override the `_get_pipeline` abstract method in `ProjectContext(KedroContext)` in `run.py` rather than the `pipeline` abstract property. The `pipeline` property is not abstract anymore.
* Improved an error message when versioned local dataset is saved and unversioned path already exists.
* Added `catalog` global variable to `00-kedro-init.py`, allowing you to load datasets with `catalog.load()`.
* Enabled tuples to be returned from a node.
* Disallowed the ``ConfigLoader`` loading the same file more than once, and deduplicated the `conf_paths` passed in.
* Added a `--open` flag to `kedro build-docs` that opens the documentation on build.
* Updated the ``Pipeline`` representation to include name of the pipeline, also making it readable as a context property.
* `kedro.contrib.io.pyspark.SparkDataSet` and `kedro.contrib.io.azure.CSVBlobDataSet` now support versioning.

## Breaking changes to the API
* `KedroContext.run()` no longer accepts `catalog` and `pipeline` arguments.
* `node.inputs` now returns the node's inputs in the order required to bind them properly to the node's function.

## Thanks for supporting contributions
[Deepyaman Datta](https://github.com/deepyaman), [Luciano Issoe](https://github.com/Lucianois), [Joost Duisters](https://github.com/JoostDuisters), [Zain Patel](https://github.com/mzjp2), [William Ashford](https://github.com/williamashfordQB), [Karlson Lee](https://github.com/i25959341)

# 0.15.1

## Major features and improvements
* Extended `versioning` support to cover the tracking of environment setup, code and datasets.
* Added the following datasets:
  - `FeatherLocalDataSet` in `contrib` for usage with pandas. (by [@mdomarsaleem](https://github.com/mdomarsaleem))
* Added `get_last_load_version` and `get_last_save_version` to `AbstractVersionedDataSet`.
* Implemented `__call__` method on `Node` to allow for users to execute `my_node(input1=1, input2=2)` as an alternative to `my_node.run(dict(input1=1, input2=2))`.
* Added new `--from-inputs` run argument.

## Bug fixes and other changes
* Fixed a bug in `load_context()` not loading context in non-Kedro Jupyter Notebooks.
* Fixed a bug in `ConfigLoader.get()` not listing nested files for `**`-ending glob patterns.
* Fixed a logging config error in Jupyter Notebook.
* Updated documentation in `03_configuration` regarding how to modify the configuration path.
* Documented the architecture of Kedro showing how we think about library, project and framework components.
* `extras/kedro_project_loader.py` renamed to `extras/ipython_loader.py` and now runs any IPython startup scripts without relying on the Kedro project structure.
* Fixed TypeError when validating partial function's signature.
* After a node failure during a pipeline run, a resume command will be suggested in the logs. This command will not work if the required inputs are MemoryDataSets.

## Breaking changes to the API

## Thanks for supporting contributions
[Omar Saleem](https://github.com/mdomarsaleem), [Mariana Silva](https://github.com/marianansilva), [Anil Choudhary](https://github.com/aniryou), [Craig](https://github.com/cfranklin11)

# 0.15.0

## Major features and improvements
* Added `KedroContext` base class which holds the configuration and Kedro's main functionality (catalog, pipeline, config, runner).
* Added a new CLI command `kedro jupyter convert` to facilitate converting Jupyter Notebook cells into Kedro nodes.
* Added support for `pip-compile` and new Kedro command `kedro build-reqs` that generates `requirements.txt` based on `requirements.in`.
* Running `kedro install` will install packages to conda environment if `src/environment.yml` exists in your project.
* Added a new `--node` flag to `kedro run`, allowing users to run only the nodes with the specified names.
* Added new `--from-nodes` and `--to-nodes` run arguments, allowing users to run a range of nodes from the pipeline.
* Added prefix `params:` to the parameters specified in `parameters.yml` which allows users to differentiate between their different parameter node inputs and outputs.
* Jupyter Lab/Notebook now starts with only one kernel by default.
* Added the following datasets:
  -  `CSVHTTPDataSet` to load CSV using HTTP(s) links.
  - `JSONBlobDataSet` to load json (-delimited) files from Azure Blob Storage.
  - `ParquetS3DataSet` in `contrib` for usage with pandas. (by [@mmchougule](https://github.com/mmchougule))
  - `CachedDataSet` in `contrib` which will cache data in memory to avoid io/network operations. It will clear the cache once a dataset is no longer needed by a pipeline. (by [@tsanikgr](https://github.com/tsanikgr))
  - `YAMLLocalDataSet` in `contrib` to load and save local YAML files. (by [@Minyus](https://github.com/Minyus))

## Bug fixes and other changes
* Documentation improvements including instructions on how to initialise a Spark session using YAML configuration.
* `anyconfig` default log level changed from `INFO` to `WARNING`.
* Added information on installed plugins to `kedro info`.
* Added style sheets for project documentation, so the output of `kedro build-docs` will resemble the style of `kedro docs`.

## Breaking changes to the API
* Simplified the Kedro template in `run.py` with the introduction of `KedroContext` class.
* Merged `FilepathVersionMixIn` and `S3VersionMixIn` under one abstract class `AbstractVersionedDataSet` which extends`AbstractDataSet`.
* `name` changed to be a keyword-only argument for `Pipeline`.
* `CSVLocalDataSet` no longer supports URLs. `CSVHTTPDataSet` supports URLs.

### Migration guide from Kedro 0.14.* to Kedro 0.15.0
#### Migration for Kedro project template
This guide assumes that:
  * The framework specific code has not been altered significantly
  * Your project specific code is stored in the dedicated python package under `src/`.

The breaking changes were introduced in the following project template files:
- `<project-name>/.ipython/profile_default/startup/00-kedro-init.py`
- `<project-name>/kedro_cli.py`
- `<project-name>/src/tests/test_run.py`
- `<project-name>/src/<package-name>/run.py`
- `<project-name>/.kedro.yml` (new file)

The easiest way to migrate your project from Kedro 0.14.* to Kedro 0.15.0 is to create a new project (by using `kedro new`) and move code and files bit by bit as suggested in the detailed guide below:

1. Create a new project with the same name by running `kedro new`

2. Copy the following folders to the new project:
 - `results/`
 - `references/`
 - `notebooks/`
 - `logs/`
 - `data/`
 - `conf/`

3. If you customised your `src/<package>/run.py`, make sure you apply the same customisations to `src/<package>/run.py`
 - If you customised `get_config()`, you can override `config_loader` property in `ProjectContext` derived class
 - If you customised `create_catalog()`, you can override `catalog()` property in `ProjectContext` derived class
 - If you customised `run()`, you can override `run()` method in `ProjectContext` derived class
 - If you customised default `env`, you can override it in `ProjectContext` derived class or pass it at construction. By default, `env` is `local`.
 - If you customised default `root_conf`, you can override `CONF_ROOT` attribute in `ProjectContext` derived class. By default, `KedroContext` base class has `CONF_ROOT` attribute set to `conf`.

4. The following syntax changes are introduced in ipython or Jupyter notebook/labs:
 - `proj_dir` -> `context.project_path`
 - `proj_name` -> `context.project_name`
 - `conf` -> `context.config_loader`.
 - `io` -> `context.catalog` (e.g., `io.load()` -> `context.catalog.load()`)

5. If you customised your `kedro_cli.py`, you need to apply the same customisations to your `kedro_cli.py` in the new project.

6. Copy the contents of the old project's `src/requirements.txt` into the new project's `src/requirements.in` and, from the project root directory, run the `kedro build-reqs` command in your terminal window.

#### Migration for versioning custom dataset classes

If you defined any custom dataset classes which support versioning in your project, you need to apply the following changes:

1. Make sure your dataset inherits from `AbstractVersionedDataSet` only.
2. Call `super().__init__()` with the appropriate arguments in the dataset's `__init__`. If storing on local filesystem, providing the filepath and the version is enough. Otherwise, you should also pass in an `exists_function` and a `glob_function` that emulate `exists` and `glob` in a different filesystem (see `CSVS3DataSet` as an example).
3. Remove setting of the `_filepath` and `_version` attributes in the dataset's `__init__`, as this is taken care of in the base abstract class.
4. Any calls to `_get_load_path` and `_get_save_path` methods should take no arguments.
5. Ensure you convert the output of `_get_load_path` and `_get_save_path` appropriately, as these now return [`PurePath`s](https://docs.python.org/3/library/pathlib.html#pure-paths) instead of strings.
6. Make sure `_check_paths_consistency` is called with [`PurePath`s](https://docs.python.org/3/library/pathlib.html#pure-paths) as input arguments, instead of strings.

These steps should have brought your project to Kedro 0.15.0. There might be some more minor tweaks needed as every project is unique, but now you have a pretty solid base to work with. If you run into any problems, please consult the [Kedro documentation](https://kedro.readthedocs.io).

## Thanks for supporting contributions
[Dmitry Vukolov](https://github.com/dvukolov), [Jo Stichbury](https://github.com/stichbury), [Angus Williams](https://github.com/awqb), [Deepyaman Datta](https://github.com/deepyaman), [Mayur Chougule](https://github.com/mmchougule), [Marat Kopytjuk](https://github.com/kopytjuk), [Evan Miller](https://github.com/evanmiller29), [Yusuke Minami](https://github.com/Minyus)

# 0.14.3

## Major features and improvements
* Tab completion for catalog datasets in `ipython` or `jupyter` sessions. (Thank you [@datajoely](https://github.com/datajoely) and [@WaylonWalker](https://github.com/WaylonWalker))
* Added support for transcoding, an ability to decouple loading/saving mechanisms of a dataset from its storage location, denoted by adding '@' to the dataset name.
* Datasets have a new `release` function that instructs them to free any cached data. The runners will call this when the dataset is no longer needed downstream.

## Bug fixes and other changes
* Add support for pipeline nodes made up from partial functions.
* Expand user home directory `~` for TextLocalDataSet (see issue #19).
* Add a `short_name` property to `Node`s for a display-friendly (but not necessarily unique) name.
* Add Kedro project loader for IPython: `extras/kedro_project_loader.py`.
* Fix source file encoding issues with Python 3.5 on Windows.
* Fix local project source not having priority over the same source installed as a package, leading to local updates not being recognised.

## Breaking changes to the API
* Remove the max_loads argument from the `MemoryDataSet` constructor and from the `AbstractRunner.create_default_data_set` method.

## Thanks for supporting contributions
[Joel Schwarzmann](https://github.com/datajoely), [Alex Kalmikov](https://github.com/kalexqb)

# 0.14.2

## Major features and improvements
* Added Data Set transformer support in the form of AbstractTransformer and DataCatalog.add_transformer.

## Breaking changes to the API
* Merged the `ExistsMixin` into `AbstractDataSet`.
* `Pipeline.node_dependencies` returns a dictionary keyed by node, with sets of parent nodes as values; `Pipeline` and `ParallelRunner` were refactored to make use of this for topological sort for node dependency resolution and running pipelines respectively.
* `Pipeline.grouped_nodes` returns a list of sets, rather than a list of lists.

## Thanks for supporting contributions

[Darren Gallagher](https://github.com/dazzag24), [Zain Patel](https://github.com/mzjp2)

# 0.14.1

## Major features and improvements
* New I/O module `HDFS3DataSet`.

## Bug fixes and other changes
* Improved API docs.
* Template `run.py` will throw a warning instead of error if `credentials.yml`
  is not present.

## Breaking changes to the API
None


# 0.14.0

The initial release of Kedro.


## Thanks for supporting contributions

Jo Stichbury, Aris Valtazanos, Fabian Peters, Guilherme Braccialli, Joel Schwarzmann, Miguel Beltre, Mohammed ElNabawy, Deepyaman Datta, Shubham Agrawal, Oleg Andreyev, Mayur Chougule, William Ashford, Ed Cannon, Nikhilesh Nukala, Sean Bailey, Vikram Tegginamath, Thomas Huijskens, Musa Bilal

We are also grateful to everyone who advised and supported us, filed issues or helped resolve them, asked and answered questions and were part of inspiring discussions.<|MERGE_RESOLUTION|>--- conflicted
+++ resolved
@@ -13,16 +13,11 @@
 
 ## Major features and improvements
 
-<<<<<<< HEAD
-* Added more detail to YAML ParserError error message.
 
 ## Bug fixes and other changes
 * Removed fatal error from being logged when a Kedro session is created in a directory without git.
-=======
 * Added more detail to YAML ParserError error message
-
-## Bug fixes and other changes
->>>>>>> 307783b7
+ 
 
 ## Upcoming deprecations for Kedro 0.19.0
 
