# Upcoming Release 0.19.0

## Major features and improvements

## Bug fixes and other changes

## Breaking changes to the API

## Migration guide from Kedro 0.18.* to 0.19.*


# Upcoming Release 0.18.1

## Major features and improvements

<<<<<<< HEAD
* Added option to `SparkDataSet` to specify a `schema` load argument that allows for supplying a user-defined schema as opposed to relying on the schema inference of Spark.
=======
* Added more detail to YAML ParserError error message
>>>>>>> deb94125

## Bug fixes and other changes

## Upcoming deprecations for Kedro 0.19.0


# Release 0.18.0

## TL;DR ✨
Kedro 0.18.0 strives to reduce the complexity of the project template and get us closer to a stable release of the framework. We've introduced the full [micro-packaging workflow](https://kedro.readthedocs.io/en/0.18.0/nodes_and_pipelines/micro_packaging.html) 📦, which allows you to import packages, utility functions and existing pipelines into your Kedro project. [Integration with IPython and Jupyter](https://kedro.readthedocs.io/en/0.18.0/tools_integration/ipython.html) has been streamlined in preparation for enhancements to Kedro's interactive workflow. Additionally, the release comes with long-awaited Python 3.9 and 3.10 support 🐍.

## Major features and improvements

### Framework
* Added `kedro.config.abstract_config.AbstractConfigLoader` as an abstract base class for all `ConfigLoader` implementations. `ConfigLoader` and `TemplatedConfigLoader` now inherit directly from this base class.
* Streamlined the `ConfigLoader.get` and `TemplatedConfigLoader.get` API and delegated the actual `get` method functional implementation to the `kedro.config.common` module.
* The `hook_manager` is no longer a global singleton. The `hook_manager` lifecycle is now managed by the `KedroSession`, and a new `hook_manager` will be created every time a `session` is instantiated.
* Added support for specifying parameters mapping in `pipeline()` without the `params:` prefix.
* Added new API `Pipeline.filter()` (previously in `KedroContext._filter_pipeline()`) to filter parts of a pipeline.
* Added `username` to Session store for logging during Experiment Tracking.
* A packaged Kedro project can now be imported and run from another Python project as following:
```python
from my_package.__main__ import main

main(
    ["--pipleine", "my_pipeline"]
)  # or just main() if no parameters are needed for the run
```

### Project template
* Removed `cli.py` from the Kedro project template. By default, all CLI commands, including `kedro run`, are now defined on the Kedro framework side. You can still define custom CLI commands by creating your own `cli.py`.
* Removed `hooks.py` from the Kedro project template. Registration hooks have been removed in favour of `settings.py` configuration, but you can still define execution timeline hooks by creating your own `hooks.py`.
* Removed `.ipython` directory from the Kedro project template. The IPython/Jupyter workflow no longer uses IPython profiles; it now uses an IPython extension.
* The default `kedro` run configuration environment names can now be set in `settings.py` using the `CONFIG_LOADER_ARGS` variable. The relevant keyword arguments to supply are `base_env` and `default_run_env`, which are set to `base` and `local` respectively by default.

### DataSets
* Added the following new datasets:

| Type                      | Description                                                   | Location                         |
| ------------------------- | ------------------------------------------------------------- | -------------------------------- |
| `pandas.XMLDataSet`       | Read XML into Pandas DataFrame. Write Pandas DataFrame to XML | `kedro.extras.datasets.pandas`   |
| `networkx.GraphMLDataSet` | Work with NetworkX using GraphML files                         | `kedro.extras.datasets.networkx` |
| `networkx.GMLDataSet`     | Work with NetworkX using Graph Modelling Language files        | `kedro.extras.datasets.networkx` |
| `redis.PickleDataSet`     | loads/saves data from/to a Redis database                      | `kedro.extras.datasets.redis`    |

* Added `partitionBy` support and exposed `save_args` for `SparkHiveDataSet`.
* Exposed `open_args_save` in `fs_args` for `pandas.ParquetDataSet`.
* Refactored the `load` and `save` operations for `pandas` datasets in order to leverage `pandas` own API and delegate `fsspec` operations to them. This reduces the need to have our own `fsspec` wrappers.
* Merged `pandas.AppendableExcelDataSet` into `pandas.ExcelDataSet`.
* Added `save_args` to `feather.FeatherDataSet`.

### Jupyter and IPython integration
* The [only recommended way to work with Kedro in Jupyter or IPython is now the Kedro IPython extension](https://kedro.readthedocs.io/en/0.18.0/tools_integration/ipython.html). Managed Jupyter instances should load this via `%load_ext kedro.extras.extensions.ipython` and use the line magic `%reload_kedro`.
* `kedro ipython` launches an IPython session that preloads the Kedro IPython extension.
* `kedro jupyter notebook/lab` creates a custom Jupyter kernel that preloads the Kedro IPython extension and launches a notebook with that kernel selected. There is no longer a need to specify `--all-kernels` to show all available kernels.

### Dependencies
* Bumped the minimum version of `pandas` to 1.3. Any `storage_options` should continue to be specified under `fs_args` and/or `credentials`.
* Added support for Python 3.9 and 3.10, dropped support for Python 3.6.
* Updated `black` dependency in the project template to a non pre-release version.

### Other
* Documented distribution of Kedro pipelines with Dask.

## Breaking changes to the API

### Framework
* Removed `RegistrationSpecs` and its associated `register_config_loader` and `register_catalog` hook specifications in favour of `CONFIG_LOADER_CLASS`/`CONFIG_LOADER_ARGS` and `DATA_CATALOG_CLASS` in `settings.py`.
* Removed deprecated functions `load_context` and `get_project_context`.
* Removed deprecated `CONF_SOURCE`, `package_name`, `pipeline`, `pipelines`, `config_loader` and `io` attributes from `KedroContext` as well as the deprecated `KedroContext.run` method.
* Added the `PluginManager` `hook_manager` argument to `KedroContext` and the `Runner.run()` method, which will be provided by the `KedroSession`.
* Removed the public method `get_hook_manager()` and replaced its functionality by `_create_hook_manager()`.
* Enforced that only one run can be successfully executed as part of a `KedroSession`. `run_id` has been renamed to `session_id` as a result.

### Configuration loaders
* The `settings.py` setting `CONF_ROOT` has been renamed to `CONF_SOURCE`. Default value of `conf` remains unchanged.
* `ConfigLoader` and `TemplatedConfigLoader` argument `conf_root` has been renamed to `conf_source`.
* `extra_params` has been renamed to `runtime_params` in `kedro.config.config.ConfigLoader` and `kedro.config.templated_config.TemplatedConfigLoader`.
* The environment defaulting behaviour has been removed from `KedroContext` and is now implemented in a `ConfigLoader` class (or equivalent) with the `base_env` and `default_run_env` attributes.

### DataSets
* `pandas.ExcelDataSet` now uses `openpyxl` engine instead of `xlrd`.
* `pandas.ParquetDataSet` now calls `pd.to_parquet()` upon saving. Note that the argument `partition_cols` is not supported.
* `spark.SparkHiveDataSet` API has been updated to reflect `spark.SparkDataSet`. The `write_mode=insert` option has also been replaced with `write_mode=append` as per Spark styleguide. This change addresses [Issue 725](https://github.com/kedro-org/kedro/issues/725) and [Issue 745](https://github.com/kedro-org/kedro/issues/745). Additionally, `upsert` mode now leverages `checkpoint` functionality and requires a valid `checkpointDir` be set for current `SparkContext`.
* `yaml.YAMLDataSet` can no longer save a `pandas.DataFrame` directly, but it can save a dictionary. Use `pandas.DataFrame.to_dict()` to convert your `pandas.DataFrame` to a dictionary before you attempt to save it to YAML.
* Removed `open_args_load` and `open_args_save` from the following datasets:
  * `pandas.CSVDataSet`
  * `pandas.ExcelDataSet`
  * `pandas.FeatherDataSet`
  * `pandas.JSONDataSet`
  * `pandas.ParquetDataSet`
* `storage_options` are now dropped if they are specified under `load_args` or `save_args` for the following datasets:
  * `pandas.CSVDataSet`
  * `pandas.ExcelDataSet`
  * `pandas.FeatherDataSet`
  * `pandas.JSONDataSet`
  * `pandas.ParquetDataSet`
* Renamed `lambda_data_set`, `memory_data_set`, and `partitioned_data_set` to `lambda_dataset`, `memory_dataset`, and `partitioned_dataset`, respectively, in `kedro.io`.
* The dataset `networkx.NetworkXDataSet` has been renamed to `networkx.JSONDataSet`.

### CLI
* Removed `kedro install` in favour of `pip install -r src/requirements.txt` to install project dependencies.
* Removed `--parallel` flag from `kedro run` in favour of `--runner=ParallelRunner`. The `-p` flag is now an alias for `--pipeline`.
* `kedro pipeline package` has been replaced by `kedro micropkg package` and, in addition to the `--alias` flag used to rename the package, now accepts a module name and path to the pipeline or utility module to package, relative to `src/<package_name>/`. The `--version` CLI option has been removed in favour of setting a `__version__` variable in the micro-package's `__init__.py` file.
* `kedro pipeline pull` has been replaced by `kedro micropkg pull` and now also supports `--destination` to provide a location for pulling the package.
* Removed `kedro pipeline list` and `kedro pipeline describe` in favour of `kedro registry list` and `kedro registry describe`.
* `kedro package` and `kedro micropkg package` now save `egg` and `whl` or `tar` files in the `<project_root>/dist` folder (previously `<project_root>/src/dist`).
* Changed the behaviour of `kedro build-reqs` to compile requirements from `requirements.txt` instead of `requirements.in` and save them to `requirements.lock` instead of `requirements.txt`.
* `kedro jupyter notebook/lab` no longer accept `--all-kernels` or `--idle-timeout` flags. `--all-kernels` is now the default behaviour.
* `KedroSession.run` now raises `ValueError` rather than `KedroContextError` when the pipeline contains no nodes. The same `ValueError` is raised when there are no matching tags.
* `KedroSession.run` now raises `ValueError` rather than `KedroContextError` when the pipeline name doesn't exist in the pipeline registry.

### Other
* Added namespace to parameters in a modular pipeline, which addresses [Issue 399](https://github.com/kedro-org/kedro/issues/399).
* Switched from packaging pipelines as wheel files to tar archive files compressed with gzip (`.tar.gz`).
* Removed decorator API from `Node` and `Pipeline`, as well as the modules `kedro.extras.decorators` and `kedro.pipeline.decorators`.
* Removed transformer API from `DataCatalog`, as well as the modules `kedro.extras.transformers` and `kedro.io.transformers`.
* Removed the `Journal` and `DataCatalogWithDefault`.
* Removed `%init_kedro` IPython line magic, with its functionality incorporated into `%reload_kedro`. This means that if `%reload_kedro` is called with a filepath, that will be set as default for subsequent calls.

## Migration guide from Kedro 0.17.* to 0.18.*

### Hooks
* Remove any existing `hook_impl` of the `register_config_loader` and `register_catalog` methods from `ProjectHooks` in `hooks.py` (or custom alternatives).
* If you use `run_id` in the `after_catalog_created` hook, replace it with `save_version` instead.
* If you use `run_id` in any of the `before_node_run`, `after_node_run`, `on_node_error`, `before_pipeline_run`, `after_pipeline_run` or `on_pipeline_error` hooks, replace it with `session_id` instead.

### `settings.py` file
* If you use a custom config loader class such as `kedro.config.TemplatedConfigLoader`, alter `CONFIG_LOADER_CLASS` to specify the class and `CONFIG_LOADER_ARGS` to specify keyword arguments. If not set, these default to `kedro.config.ConfigLoader` and an empty dictionary respectively.
* If you use a custom data catalog class, alter `DATA_CATALOG_CLASS` to specify the class. If not set, this defaults to `kedro.io.DataCatalog`.
* If you have a custom config location (i.e. not `conf`), update `CONF_ROOT` to `CONF_SOURCE` and set it to a string with the expected configuration location. If not set, this defaults to `"conf"`.

### Modular pipelines
* If you use any modular pipelines with parameters, make sure they are declared with the correct namespace. See example below:

For a given pipeline:
```python
active_pipeline = pipeline(
    pipe=[
        node(
            func=some_func,
            inputs=["model_input_table", "params:model_options"],
            outputs=["**my_output"],
        ),
        ...,
    ],
    inputs="model_input_table",
    namespace="candidate_modelling_pipeline",
)
```

The parameters should look like this:

```diff
-model_options:
-    test_size: 0.2
-    random_state: 8
-    features:
-    - engines
-    - passenger_capacity
-    - crew
+candidate_modelling_pipeline:
+    model_options:
+      test_size: 0.2
+      random_state: 8
+      features:
+        - engines
+        - passenger_capacity
+        - crew

```
* Optional: You can now remove all `params:` prefix when supplying values to `parameters` argument in a `pipeline()` call.
* If you pull modular pipelines with `kedro pipeline pull my_pipeline --alias other_pipeline`, now use `kedro micropkg pull my_pipeline --alias pipelines.other_pipeline` instead.
* If you package modular pipelines with `kedro pipeline package my_pipeline`, now use `kedro micropkg package pipelines.my_pipeline` instead.
* Similarly, if you package any modular pipelines using `pyproject.toml`, you should modify the keys to include the full module path, and wrapped in double-quotes, e.g:

```diff
[tool.kedro.micropkg.package]
-data_engineering = {destination = "path/to/here"}
-data_science = {alias = "ds", env = "local"}
+"pipelines.data_engineering" = {destination = "path/to/here"}
+"pipelines.data_science" = {alias = "ds", env = "local"}

[tool.kedro.micropkg.pull]
-"s3://my_bucket/my_pipeline" = {alias = "aliased_pipeline"}
+"s3://my_bucket/my_pipeline" = {alias = "pipelines.aliased_pipeline"}
```

### DataSets
* If you use `pandas.ExcelDataSet`, make sure you have `openpyxl` installed in your environment. This is automatically installed if you specify `kedro[pandas.ExcelDataSet]==0.18.0` in your `requirements.txt`. You can uninstall `xlrd` if you were only using it for this dataset.
* If you use`pandas.ParquetDataSet`, pass pandas saving arguments directly to `save_args` instead of nested in `from_pandas` (e.g. `save_args = {"preserve_index": False}` instead of `save_args = {"from_pandas": {"preserve_index": False}}`).
* If you use `spark.SparkHiveDataSet` with `write_mode` option set to `insert`, change this to `append` in line with the Spark styleguide. If you use `spark.SparkHiveDataSet` with `write_mode` option set to `upsert`, make sure that your `SparkContext` has a valid `checkpointDir` set either by `SparkContext.setCheckpointDir` method or directly in the `conf` folder.
* If you use `pandas~=1.2.0` and pass `storage_options` through `load_args` or `savs_args`, specify them under `fs_args` or via `credentials` instead.
* If you import from `kedro.io.lambda_data_set`, `kedro.io.memory_data_set`, or `kedro.io.partitioned_data_set`, change the import to `kedro.io.lambda_dataset`, `kedro.io.memory_dataset`, or `kedro.io.partitioned_dataset`, respectively (or import the dataset directly from `kedro.io`).
* If you have any `pandas.AppendableExcelDataSet` entries in your catalog, replace them with `pandas.ExcelDataSet`.
* If you have any `networkx.NetworkXDataSet` entries in your catalog, replace them with `networkx.JSONDataSet`.

### Other
* Edit any scripts containing `kedro pipeline package --version` to use `kedro micropkg package` instead. If you wish to set a specific pipeline package version, set the `__version__` variable in the pipeline package's `__init__.py` file.
* To run a pipeline in parallel, use `kedro run --runner=ParallelRunner` rather than `--parallel` or `-p`.
* If you call `ConfigLoader` or `TemplatedConfigLoader` directly, update the keyword arguments `conf_root` to `conf_source` and `extra_params` to `runtime_params`.
* If you use `KedroContext` to access `ConfigLoader`, use `settings.CONFIG_LOADER_CLASS` to access the currently used `ConfigLoader` instead.

# Release 0.17.7

## Major features and improvements
* `pipeline` now accepts `tags` and a collection of `Node`s and/or `Pipeline`s rather than just a single `Pipeline` object. `pipeline` should be used in preference to `Pipeline` when creating a Kedro pipeline.
* `pandas.SQLTableDataSet` and `pandas.SQLQueryDataSet` now only open one connection per database, at instantiation time (therefore at catalog creation time), rather than one per load/save operation.
* Added new command group, `micropkg`, to replace `kedro pipeline pull` and `kedro pipeline package` with `kedro micropkg pull` and `kedro micropkg package` for Kedro 0.18.0. `kedro micropkg package` saves packages to `project/dist` while `kedro pipeline package` saves packages to `project/src/dist`.

## Bug fixes and other changes
* Added tutorial documentation for [experiment tracking](https://kedro.readthedocs.io/en/0.17.7/08_logging/02_experiment_tracking.html).
* Added [Plotly dataset documentation](https://kedro.readthedocs.io/en/0.17.7/03_tutorial/05_visualise_pipeline.html#visualise-plotly-charts-in-kedro-viz).
* Added the upper limit `pandas<1.4` to maintain compatibility with `xlrd~=1.0`.
* Bumped the `Pillow` minimum version requirement to 9.0 (Python 3.7+ only) following [CVE-2022-22817](https://cve.mitre.org/cgi-bin/cvename.cgi?name=CVE-2022-22817).
* Fixed `PickleDataSet` to be copyable and hence work with the parallel runner.
* Upgraded `pip-tools`, which is used by `kedro build-reqs`, to 6.5 (Python 3.7+ only). This `pip-tools` version is compatible with `pip>=21.2`, including the most recent releases of `pip`. Python 3.6 users should continue to use `pip-tools` 6.4 and `pip<22`.
* Added `astro-iris` as alias for `astro-airlow-iris`, so that old tutorials can still be followed.
* Added details about [Kedro's Technical Steering Committee and governance model](https://kedro.readthedocs.io/en/0.17.7/14_contribution/technical_steering_committee.html).

## Upcoming deprecations for Kedro 0.18.0
* `kedro pipeline pull` and `kedro pipeline package` will be deprecated. Please use `kedro micropkg` instead.


# Release 0.17.6

## Major features and improvements
* Added `pipelines` global variable to IPython extension, allowing you to access the project's pipelines in `kedro ipython` or `kedro jupyter notebook`.
* Enabled overriding nested parameters with `params` in CLI, i.e. `kedro run --params="model.model_tuning.booster:gbtree"` updates parameters to `{"model": {"model_tuning": {"booster": "gbtree"}}}`.
* Added option to `pandas.SQLQueryDataSet` to specify a `filepath` with a SQL query, in addition to the current method of supplying the query itself in the `sql` argument.
* Extended `ExcelDataSet` to support saving Excel files with multiple sheets.
* Added the following new datasets:

| Type                      | Description                                                                                                            | Location                       |
| ------------------------- | ---------------------------------------------------------------------------------------------------------------------- | ------------------------------ |
| `plotly.JSONDataSet`      | Works with plotly graph object Figures (saves as json file)                                                            | `kedro.extras.datasets.plotly` |
| `pandas.GenericDataSet`   | Provides a 'best effort' facility to read / write any format provided by the `pandas` library                          | `kedro.extras.datasets.pandas` |
| `pandas.GBQQueryDataSet`  | Loads data from a Google Bigquery table using provided SQL query                                                       | `kedro.extras.datasets.pandas` |
| `spark.DeltaTableDataSet` | Dataset designed to handle Delta Lake Tables and their CRUD-style operations, including `update`, `merge` and `delete` | `kedro.extras.datasets.spark`  |

## Bug fixes and other changes
* Fixed an issue where `kedro new --config config.yml` was ignoring the config file when `prompts.yml` didn't exist.
* Added documentation for `kedro viz --autoreload`.
* Added support for arbitrary backends (via importable module paths) that satisfy the `pickle` interface to `PickleDataSet`.
* Added support for `sum` syntax for connecting pipeline objects.
* Upgraded `pip-tools`, which is used by `kedro build-reqs`, to 6.4. This `pip-tools` version requires `pip>=21.2` while [adding support for `pip>=21.3`](https://github.com/jazzband/pip-tools/pull/1501). To upgrade `pip`, please refer to [their documentation](https://pip.pypa.io/en/stable/installing/#upgrading-pip).
* Relaxed the bounds on the `plotly` requirement for `plotly.PlotlyDataSet` and the `pyarrow` requirement for `pandas.ParquetDataSet`.
* `kedro pipeline package <pipeline>` now raises an error if the `<pipeline>` argument doesn't look like a valid Python module path (e.g. has `/` instead of `.`).
* Added new `overwrite` argument to `PartitionedDataSet` and `MatplotlibWriter` to enable deletion of existing partitions and plots on dataset `save`.
* `kedro pipeline pull` now works when the project requirements contains entries such as `-r`, `--extra-index-url` and local wheel files ([Issue #913](https://github.com/kedro-org/kedro/issues/913)).
* Fixed slow startup because of catalog processing by reducing the exponential growth of extra processing during `_FrozenDatasets` creations.
* Removed `.coveragerc` from the Kedro project template. `coverage` settings are now given in `pyproject.toml`.
* Fixed a bug where packaging or pulling a modular pipeline with the same name as the project's package name would throw an error (or silently pass without including the pipeline source code in the wheel file).
* Removed unintentional dependency on `git`.
* Fixed an issue where nested pipeline configuration was not included in the packaged pipeline.
* Deprecated the "Thanks for supporting contributions" section of release notes to simplify the contribution process; Kedro 0.17.6 is the last release that includes this. This process has been replaced with the [automatic GitHub feature](https://github.com/kedro-org/kedro/graphs/contributors).
* Fixed a bug where the version on the tracking datasets didn't match the session id and the versions of regular versioned datasets.
* Fixed an issue where datasets in `load_versions` that are not found in the data catalog would silently pass.
* Altered the string representation of nodes so that node inputs/outputs order is preserved rather than being alphabetically sorted.
* Update `APIDataSet` to accept `auth` through `credentials` and allow any iterable for `auth`.

## Upcoming deprecations for Kedro 0.18.0
* `kedro.extras.decorators` and `kedro.pipeline.decorators` are being deprecated in favour of Hooks.
* `kedro.extras.transformers` and `kedro.io.transformers` are being deprecated in favour of Hooks.
* The `--parallel` flag on `kedro run` is being removed in favour of `--runner=ParallelRunner`. The `-p` flag will change to be an alias for `--pipeline`.
* `kedro.io.DataCatalogWithDefault` is being deprecated, to be removed entirely in 0.18.0.

## Thanks for supporting contributions
[Deepyaman Datta](https://github.com/deepyaman),
[Brites](https://github.com/brites101),
[Manish Swami](https://github.com/ManishS6),
[Avaneesh Yembadi](https://github.com/avan-sh),
[Zain Patel](https://github.com/mzjp2),
[Simon Brugman](https://github.com/sbrugman),
[Kiyo Kunii](https://github.com/921kiyo),
[Benjamin Levy](https://github.com/BenjaminLevyQB),
[Louis de Charsonville](https://github.com/louisdecharson),
[Simon Picard](https://github.com/simonpicard)

# Release 0.17.5

## Major features and improvements
* Added new CLI group `registry`, with the associated commands `kedro registry list` and `kedro registry describe`, to replace `kedro pipeline list` and `kedro pipeline describe`.
* Added support for dependency management at a modular pipeline level. When a pipeline with `requirements.txt` is packaged, its dependencies are embedded in the modular pipeline wheel file. Upon pulling the pipeline, Kedro will append dependencies to the project's `requirements.in`. More information is available in [our documentation](https://kedro.readthedocs.io/en/0.17.5/06_nodes_and_pipelines/03_modular_pipelines.html).
* Added support for bulk packaging/pulling modular pipelines using `kedro pipeline package/pull --all` and `pyproject.toml`.
* Removed `cli.py` from the Kedro project template. By default all CLI commands, including `kedro run`, are now defined on the Kedro framework side. These can be overridden in turn by a plugin or a `cli.py` file in your project. A packaged Kedro project will respect the same hierarchy when executed with `python -m my_package`.
* Removed `.ipython/profile_default/startup/` from the Kedro project template in favour of `.ipython/profile_default/ipython_config.py` and the `kedro.extras.extensions.ipython`.
* Added support for `dill` backend to `PickleDataSet`.
* Imports are now refactored at `kedro pipeline package` and `kedro pipeline pull` time, so that _aliasing_ a modular pipeline doesn't break it.
* Added the following new datasets to support basic Experiment Tracking:

| Type                      | Description                                              | Location                         |
| ------------------------- | -------------------------------------------------------- | -------------------------------- |
| `tracking.MetricsDataSet` | Dataset to track numeric metrics for experiment tracking | `kedro.extras.datasets.tracking` |
| `tracking.JSONDataSet`    | Dataset to track data for experiment tracking            | `kedro.extras.datasets.tracking` |

## Bug fixes and other changes
* Bumped minimum required `fsspec` version to 2021.04.
* Fixed the `kedro install` and `kedro build-reqs` flows when uninstalled dependencies are present in a project's `settings.py`, `context.py` or `hooks.py` ([Issue #829](https://github.com/kedro-org/kedro/issues/829)).
* Imports are now refactored at `kedro pipeline package` and `kedro pipeline pull` time, so that _aliasing_ a modular pipeline doesn't break it.

## Minor breaking changes to the API
* Pinned `dynaconf` to `<3.1.6` because the method signature for `_validate_items` changed which is used in Kedro.

## Upcoming deprecations for Kedro 0.18.0
* `kedro pipeline list` and `kedro pipeline describe` are being deprecated in favour of new commands `kedro registry list ` and `kedro registry describe`.
* `kedro install` is being deprecated in favour of using `pip install -r src/requirements.txt` to install project dependencies.

## Thanks for supporting contributions
[Moussa Taifi](https://github.com/moutai),
[Deepyaman Datta](https://github.com/deepyaman)

# Release 0.17.4

## Major features and improvements
* Added the following new datasets:

| Type                   | Description                                                 | Location                       |
| ---------------------- | ----------------------------------------------------------- | ------------------------------ |
| `plotly.PlotlyDataSet` | Works with plotly graph object Figures (saves as json file) | `kedro.extras.datasets.plotly` |

## Bug fixes and other changes
* Defined our set of Kedro Principles! Have a read through [our docs](https://kedro.readthedocs.io/en/0.17.4/12_faq/03_kedro_principles.html).
* `ConfigLoader.get()` now raises a `BadConfigException`, with a more helpful error message, if a configuration file cannot be loaded (for instance due to wrong syntax or poor formatting).
* `run_id` now defaults to `save_version` when `after_catalog_created` is called, similarly to what happens during a `kedro run`.
* Fixed a bug where `kedro ipython` and `kedro jupyter notebook` didn't work if the `PYTHONPATH` was already set.
* Update the IPython extension to allow passing `env` and `extra_params` to `reload_kedro`  similar to how the IPython script works.
* `kedro info` now outputs if a plugin has any `hooks` or `cli_hooks` implemented.
* `PartitionedDataSet` now supports lazily materializing data on save.
* `kedro pipeline describe` now defaults to the `__default__` pipeline when no pipeline name is provided and also shows the namespace the nodes belong to.
* Fixed an issue where spark.SparkDataSet with enabled versioning would throw a VersionNotFoundError when using databricks-connect from a remote machine and saving to dbfs filesystem.
* `EmailMessageDataSet` added to doctree.
* When node inputs do not pass validation, the error message is now shown as the most recent exception in the traceback ([Issue #761](https://github.com/kedro-org/kedro/issues/761)).
* `kedro pipeline package` now only packages the parameter file that exactly matches the pipeline name specified and the parameter files in a directory with the pipeline name.
* Extended support to newer versions of third-party dependencies ([Issue #735](https://github.com/kedro-org/kedro/issues/735)).
* Ensured consistent references to `model input` tables in accordance with our Data Engineering convention.
* Changed behaviour where `kedro pipeline package` takes the pipeline package version, rather than the kedro package version. If the pipeline package version is not present, then the package version is used.
* Launched [GitHub Discussions](https://github.com/kedro-org/kedro/discussions/) and [Kedro Discord Server](https://discord.gg/akJDeVaxnB)
* Improved error message when versioning is enabled for a dataset previously saved as non-versioned ([Issue #625](https://github.com/kedro-org/kedro/issues/625)).

## Minor breaking changes to the API

## Upcoming deprecations for Kedro 0.18.0

## Thanks for supporting contributions
[Lou Kratz](https://github.com/lou-k),
[Lucas Jamar](https://github.com/lucasjamar)

# Release 0.17.3

## Major features and improvements
* Kedro plugins can now override built-in CLI commands.
* Added a `before_command_run` hook for plugins to add extra behaviour before Kedro CLI commands run.
* `pipelines` from `pipeline_registry.py` and `register_pipeline` hooks are now loaded lazily when they are first accessed, not on startup:

    ```python
    from kedro.framework.project import pipelines

    print(pipelines["__default__"])  # pipeline loading is only triggered here
    ```

## Bug fixes and other changes
* `TemplatedConfigLoader` now correctly inserts default values when no globals are supplied.
* Fixed a bug where the `KEDRO_ENV` environment variable had no effect on instantiating the `context` variable in an iPython session or a Jupyter notebook.
* Plugins with empty CLI groups are no longer displayed in the Kedro CLI help screen.
* Duplicate commands will no longer appear twice in the Kedro CLI help screen.
* CLI commands from sources with the same name will show under one list in the help screen.
* The setup of a Kedro project, including adding src to path and configuring settings, is now handled via the `bootstrap_project` method.
* `configure_project` is invoked if a `package_name` is supplied to `KedroSession.create`. This is added for backward-compatibility purpose to support a workflow that creates `Session` manually. It will be removed in `0.18.0`.
* Stopped swallowing up all `ModuleNotFoundError` if `register_pipelines` not found, so that a more helpful error message will appear when a dependency is missing, e.g. [Issue #722](https://github.com/kedro-org/kedro/issues/722).
* When `kedro new` is invoked using a configuration yaml file, `output_dir` is no longer a required key; by default the current working directory will be used.
* When `kedro new` is invoked using a configuration yaml file, the appropriate `prompts.yml` file is now used for validating the provided configuration. Previously, validation was always performed against the kedro project template `prompts.yml` file.
* When a relative path to a starter template is provided, `kedro new` now generates user prompts to obtain configuration rather than supplying empty configuration.
* Fixed error when using starters on Windows with Python 3.7 (Issue [#722](https://github.com/kedro-org/kedro/issues/722)).
* Fixed decoding error of config files that contain accented characters by opening them for reading in UTF-8.
* Fixed an issue where `after_dataset_loaded` run would finish before a dataset is actually loaded when using `--async` flag.

## Upcoming deprecations for Kedro 0.18.0

* `kedro.versioning.journal.Journal` will be removed.
* The following properties on `kedro.framework.context.KedroContext` will be removed:
  * `io` in favour of `KedroContext.catalog`
  * `pipeline` (equivalent to `pipelines["__default__"]`)
  * `pipelines` in favour of `kedro.framework.project.pipelines`

# Release 0.17.2

## Major features and improvements
* Added support for `compress_pickle` backend to `PickleDataSet`.
* Enabled loading pipelines without creating a `KedroContext` instance:

    ```python
    from kedro.framework.project import pipelines

    print(pipelines)
    ```

* Projects generated with kedro>=0.17.2:
  - should define pipelines in `pipeline_registry.py` rather than `hooks.py`.
  - when run as a package, will behave the same as `kedro run`

## Bug fixes and other changes
* If `settings.py` is not importable, the errors will be surfaced earlier in the process, rather than at runtime.

## Minor breaking changes to the API
* `kedro pipeline list` and `kedro pipeline describe` no longer accept redundant `--env` parameter.
* `from kedro.framework.cli.cli import cli` no longer includes the `new` and `starter` commands.

## Upcoming deprecations for Kedro 0.18.0

* `kedro.framework.context.KedroContext.run` will be removed in release 0.18.0.

## Thanks for supporting contributions
[Sasaki Takeru](https://github.com/takeru)

# Release 0.17.1

## Major features and improvements
* Added `env` and `extra_params` to `reload_kedro()` line magic.
* Extended the `pipeline()` API to allow strings and sets of strings as `inputs` and `outputs`, to specify when a dataset name remains the same (not namespaced).
* Added the ability to add custom prompts with regexp validator for starters by repurposing `default_config.yml` as `prompts.yml`.
* Added the `env` and `extra_params` arguments to `register_config_loader` hook.
* Refactored the way `settings` are loaded. You will now be able to run:

    ```python
    from kedro.framework.project import settings

    print(settings.CONF_ROOT)
    ```

* Added a check on `kedro.runner.parallel_runner.ParallelRunner` which checks datasets for the `_SINGLE_PROCESS` attribute in the `_validate_catalog` method. If this attribute is set to `True` in an instance of a dataset (e.g. `SparkDataSet`), the `ParallelRunner` will raise an `AttributeError`.
* Any user-defined dataset that should not be used with `ParallelRunner` may now have the `_SINGLE_PROCESS` attribute set to `True`.

## Bug fixes and other changes
* The version of a packaged modular pipeline now defaults to the version of the project package.
* Added fix to prevent new lines being added to pandas CSV datasets.
* Fixed issue with loading a versioned `SparkDataSet` in the interactive workflow.
* Kedro CLI now checks `pyproject.toml` for a `tool.kedro` section before treating the project as a Kedro project.
* Added fix to `DataCatalog::shallow_copy` now it should copy layers.
* `kedro pipeline pull` now uses `pip download` for protocols that are not supported by `fsspec`.
* Cleaned up documentation to fix broken links and rewrite permanently redirected ones.
* Added a `jsonschema` schema definition for the Kedro 0.17 catalog.
* `kedro install` now waits on Windows until all the requirements are installed.
* Exposed `--to-outputs` option in the CLI, throughout the codebase, and as part of hooks specifications.
* Fixed a bug where `ParquetDataSet` wasn't creating parent directories on the fly.
* Updated documentation.

## Breaking changes to the API
* This release has broken the `kedro ipython` and `kedro jupyter` workflows. To fix this, follow the instructions in the migration guide below.
* You will also need to upgrade `kedro-viz` to 3.10.1 if you use the `%run_viz` line magic in Jupyter Notebook.

> *Note:* If you're using the `ipython` [extension](https://kedro.readthedocs.io/en/0.17.1/11_tools_integration/02_ipython.html#ipython-extension) instead, you will not encounter this problem.

## Migration guide
You will have to update the file `<your_project>/.ipython/profile_default/startup/00-kedro-init.py` in order to make `kedro ipython` and/or `kedro jupyter` work. Add the following line before the `KedroSession` is created:

```python
configure_project(metadata.package_name)  # to add

session = KedroSession.create(metadata.package_name, path)
```

Make sure that the associated import is provided in the same place as others in the file:

```python
from kedro.framework.project import configure_project  # to add
from kedro.framework.session import KedroSession
```

## Thanks for supporting contributions
[Mariana Silva](https://github.com/marianansilva),
[Kiyohito Kunii](https://github.com/921kiyo),
[noklam](https://github.com/noklam),
[Ivan Doroshenko](https://github.com/imdoroshenko),
[Zain Patel](https://github.com/mzjp2),
[Deepyaman Datta](https://github.com/deepyaman),
[Sam Hiscox](https://github.com/samhiscoxqb),
[Pascal Brokmeier](https://github.com/pascalwhoop)

# Release 0.17.0

## Major features and improvements

* In a significant change, [we have introduced `KedroSession`](https://kedro.readthedocs.io/en/0.17.0/04_kedro_project_setup/03_session.html) which is responsible for managing the lifecycle of a Kedro run.
* Created a new Kedro Starter: `kedro new --starter=mini-kedro`. It is possible to [use the DataCatalog as a standalone component](https://github.com/kedro-org/kedro-starters/tree/master/mini-kedro) in a Jupyter notebook and transition into the rest of the Kedro framework.
* Added `DatasetSpecs` with Hooks to run before and after datasets are loaded from/saved to the catalog.
* Added a command: `kedro catalog create`. For a registered pipeline, it creates a `<conf_root>/<env>/catalog/<pipeline_name>.yml` configuration file with `MemoryDataSet` datasets for each dataset that is missing from `DataCatalog`.
* Added `settings.py` and `pyproject.toml` (to replace `.kedro.yml`) for project configuration, in line with Python best practice.
* `ProjectContext` is no longer needed, unless for very complex customisations. `KedroContext`, `ProjectHooks` and `settings.py` together implement sensible default behaviour. As a result `context_path` is also now an _optional_ key in `pyproject.toml`.
* Removed `ProjectContext` from `src/<package_name>/run.py`.
* `TemplatedConfigLoader` now supports [Jinja2 template syntax](https://jinja.palletsprojects.com/en/2.11.x/templates/) alongside its original syntax.
* Made [registration Hooks](https://kedro.readthedocs.io/en/0.17.0/07_extend_kedro/02_hooks.html#registration-hooks) mandatory, as the only way to customise the `ConfigLoader` or the `DataCatalog` used in a project. If no such Hook is provided in `src/<package_name>/hooks.py`, a `KedroContextError` is raised. There are sensible defaults defined in any project generated with Kedro >= 0.16.5.

## Bug fixes and other changes

* `ParallelRunner` no longer results in a run failure, when triggered from a notebook, if the run is started using `KedroSession` (`session.run()`).
* `before_node_run` can now overwrite node inputs by returning a dictionary with the corresponding updates.
* Added minimal, black-compatible flake8 configuration to the project template.
* Moved `isort` and `pytest` configuration from `<project_root>/setup.cfg` to `<project_root>/pyproject.toml`.
* Extra parameters are no longer incorrectly passed from `KedroSession` to `KedroContext`.
* Relaxed `pyspark` requirements to allow for installation of `pyspark` 3.0.
* Added a `--fs-args` option to the `kedro pipeline pull` command to specify configuration options for the `fsspec` filesystem arguments used when pulling modular pipelines from non-PyPI locations.
* Bumped maximum required `fsspec` version to 0.9.
* Bumped maximum supported `s3fs` version to 0.5 (`S3FileSystem` interface has changed since 0.4.1 version).

## Deprecations
* In Kedro 0.17.0 we have deleted the deprecated `kedro.cli` and `kedro.context` modules in favour of `kedro.framework.cli` and `kedro.framework.context` respectively.

## Other breaking changes to the API
* `kedro.io.DataCatalog.exists()` returns `False` when the dataset does not exist, as opposed to raising an exception.
* The pipeline-specific `catalog.yml` file is no longer automatically created for modular pipelines when running `kedro pipeline create`. Use `kedro catalog create` to replace this functionality.
* Removed `include_examples` prompt from `kedro new`. To generate boilerplate example code, you should use a Kedro starter.
* Changed the `--verbose` flag from a global command to a project-specific command flag (e.g `kedro --verbose new` becomes `kedro new --verbose`).
* Dropped support of the `dataset_credentials` key in credentials in `PartitionedDataSet`.
* `get_source_dir()` was removed from `kedro/framework/cli/utils.py`.
* Dropped support of `get_config`, `create_catalog`, `create_pipeline`, `template_version`, `project_name` and `project_path` keys by `get_project_context()` function (`kedro/framework/cli/cli.py`).
* `kedro new --starter` now defaults to fetching the starter template matching the installed Kedro version.
* Renamed `kedro_cli.py` to `cli.py` and moved it inside the Python package (`src/<package_name>/`), for a better packaging and deployment experience.
* Removed `.kedro.yml` from the project template and replaced it with `pyproject.toml`.
* Removed `KEDRO_CONFIGS` constant (previously residing in `kedro.framework.context.context`).
* Modified `kedro pipeline create` CLI command to add a boilerplate parameter config file in `conf/<env>/parameters/<pipeline_name>.yml` instead of `conf/<env>/pipelines/<pipeline_name>/parameters.yml`. CLI commands `kedro pipeline delete` / `package` / `pull` were updated accordingly.
* Removed `get_static_project_data` from `kedro.framework.context`.
* Removed `KedroContext.static_data`.
* The `KedroContext` constructor now takes `package_name` as first argument.
* Replaced `context` property on `KedroSession` with `load_context()` method.
* Renamed `_push_session` and `_pop_session` in `kedro.framework.session.session` to `_activate_session` and `_deactivate_session` respectively.
* Custom context class is set via `CONTEXT_CLASS` variable in `src/<your_project>/settings.py`.
* Removed `KedroContext.hooks` attribute. Instead, hooks should be registered in `src/<your_project>/settings.py` under the `HOOKS` key.
* Restricted names given to nodes to match the regex pattern `[\w\.-]+$`.
* Removed `KedroContext._create_config_loader()` and `KedroContext._create_data_catalog()`. They have been replaced by registration hooks, namely `register_config_loader()` and `register_catalog()` (see also [upcoming deprecations](#upcoming_deprecations_for_kedro_0.18.0)).


## Upcoming deprecations for Kedro 0.18.0

* `kedro.framework.context.load_context` will be removed in release 0.18.0.
* `kedro.framework.cli.get_project_context` will be removed in release 0.18.0.
* We've added a `DeprecationWarning` to the decorator API for both `node` and `pipeline`. These will be removed in release 0.18.0. Use Hooks to extend a node's behaviour instead.
* We've added a `DeprecationWarning` to the Transformers API when adding a transformer to the catalog. These will be removed in release 0.18.0. Use Hooks to customise the `load` and `save` methods.

## Thanks for supporting contributions
[Deepyaman Datta](https://github.com/deepyaman),
[Zach Schuster](https://github.com/zschuster)

## Migration guide from Kedro 0.16.* to 0.17.*

**Reminder:** Our documentation on [how to upgrade Kedro](https://kedro.readthedocs.io/en/0.17.0/12_faq/01_faq.html#how-do-i-upgrade-kedro) covers a few key things to remember when updating any Kedro version.

The Kedro 0.17.0 release contains some breaking changes. If you update Kedro to 0.17.0 and then try to work with projects created against earlier versions of Kedro, you may encounter some issues when trying to run `kedro` commands in the terminal for that project. Here's a short guide to getting your projects running against the new version of Kedro.


>*Note*: As always, if you hit any problems, please check out our documentation:
>* [How can I find out more about Kedro?](https://kedro.readthedocs.io/en/0.17.0/12_faq/01_faq.html#how-can-i-find-out-more-about-kedro)
>* [How can I get my questions answered?](https://kedro.readthedocs.io/en/0.17.0/12_faq/01_faq.html#how-can-i-get-my-question-answered).

To get an existing Kedro project to work after you upgrade to Kedro 0.17.0, we recommend that you create a new project against Kedro 0.17.0 and move the code from your existing project into it. Let's go through the changes, but first, note that if you create a new Kedro project with Kedro 0.17.0 you will not be asked whether you want to include the boilerplate code for the Iris dataset example. We've removed this option (you should now use a Kedro starter if you want to create a project that is pre-populated with code).

To create a new, blank Kedro 0.17.0 project to drop your existing code into, you can create one, as always, with `kedro new`. We also recommend creating a new virtual environment for your new project, or you might run into conflicts with existing dependencies.

* **Update `pyproject.toml`**: Copy the following three keys from the `.kedro.yml` of your existing Kedro project into the `pyproject.toml` file of your new Kedro 0.17.0 project:


    ```toml
    [tools.kedro]
    package_name = "<package_name>"
    project_name = "<project_name>"
    project_version = "0.17.0"
    ```

Check your source directory. If you defined a different source directory (`source_dir`), make sure you also move that to `pyproject.toml`.


* **Copy files from your existing project**:

  + Copy subfolders of `project/src/project_name/pipelines` from existing to new project
  + Copy subfolders of `project/src/test/pipelines` from existing to new project
  + Copy the requirements your project needs into `requirements.txt` and/or `requirements.in`.
  + Copy your project configuration from the `conf` folder. Take note of the new locations needed for modular pipeline configuration (move it from `conf/<env>/pipeline_name/catalog.yml` to `conf/<env>/catalog/pipeline_name.yml` and likewise for `parameters.yml`).
  + Copy from the `data/` folder of your existing project, if needed, into the same location in your new project.
  + Copy any Hooks from `src/<package_name>/hooks.py`.

* **Update your new project's README and docs as necessary**.

* **Update `settings.py`**: For example, if you specified additional Hook implementations in `hooks`, or listed plugins under `disable_hooks_by_plugin` in your `.kedro.yml`, you will need to move them to `settings.py` accordingly:

    ```python
    from <package_name>.hooks import MyCustomHooks, ProjectHooks

    HOOKS = (ProjectHooks(), MyCustomHooks())

    DISABLE_HOOKS_FOR_PLUGINS = ("my_plugin1",)
    ```

* **Migration for `node` names**. From 0.17.0 the only allowed characters for node names are letters, digits, hyphens, underscores and/or fullstops. If you have previously defined node names that have special characters, spaces or other characters that are no longer permitted, you will need to rename those nodes.

* **Copy changes to `kedro_cli.py`**. If you previously customised the `kedro run` command or added more CLI commands to your `kedro_cli.py`, you should move them into `<project_root>/src/<package_name>/cli.py`. Note, however, that the new way to run a Kedro pipeline is via a `KedroSession`, rather than using the `KedroContext`:

    ```python
    with KedroSession.create(package_name=...) as session:
        session.run()
    ```

* **Copy changes made to `ConfigLoader`**. If you have defined a custom class, such as `TemplatedConfigLoader`, by overriding `ProjectContext._create_config_loader`, you should move the contents of the function in `src/<package_name>/hooks.py`, under `register_config_loader`.

* **Copy changes made to `DataCatalog`**. Likewise, if you have `DataCatalog` defined with `ProjectContext._create_catalog`, you should copy-paste the contents into `register_catalog`.

* **Optional**: If you have plugins such as [Kedro-Viz](https://github.com/kedro-org/kedro-viz) installed, it's likely that Kedro 0.17.0 won't work with their older versions, so please either upgrade to the plugin's newest version or follow their migration guides.

# Release 0.16.6

## Major features and improvements

* Added documentation with a focus on single machine and distributed environment deployment; the series includes Docker, Argo, Prefect, Kubeflow, AWS Batch, AWS Sagemaker and extends our section on Databricks.
* Added [kedro-starter-spaceflights](https://github.com/kedro-org/kedro-starter-spaceflights/) alias for generating a project: `kedro new --starter spaceflights`.

## Bug fixes and other changes
* Fixed `TypeError` when converting dict inputs to a node made from a wrapped `partial` function.
* `PartitionedDataSet` improvements:
  - Supported passing arguments to the underlying filesystem.
* Improved handling of non-ASCII word characters in dataset names.
  - For example, a dataset named `jalapeño` will be accessible as `DataCatalog.datasets.jalapeño` rather than `DataCatalog.datasets.jalape__o`.
* Fixed `kedro install` for an Anaconda environment defined in `environment.yml`.
* Fixed backwards compatibility with templates generated with older Kedro versions <0.16.5. No longer need to update `.kedro.yml` to use `kedro lint` and `kedro jupyter notebook convert`.
* Improved documentation.
* Added documentation using MinIO with Kedro.
* Improved error messages for incorrect parameters passed into a node.
* Fixed issue with saving a `TensorFlowModelDataset` in the HDF5 format with versioning enabled.
* Added missing `run_result` argument in `after_pipeline_run` Hooks spec.
* Fixed a bug in IPython script that was causing context hooks to be registered twice. To apply this fix to a project generated with an older Kedro version, apply the same changes made in [this PR](https://github.com/kedro-org/kedro-starter-pandas-iris/pull/16) to your `00-kedro-init.py` file.
* Improved documentation.

## Breaking changes to the API

## Thanks for supporting contributions
[Deepyaman Datta](https://github.com/deepyaman), [Bhavya Merchant](https://github.com/bnmerchant), [Lovkush Agarwal](https://github.com/Lovkush-A), [Varun Krishna S](https://github.com/vhawk19), [Sebastian Bertoli](https://github.com/sebastianbertoli), [noklam](https://github.com/noklam), [Daniel Petti](https://github.com/djpetti), [Waylon Walker](https://github.com/waylonwalker), [Saran Balaji C](https://github.com/csaranbalaji)

# Release 0.16.5

## Major features and improvements
* Added the following new datasets.

| Type                        | Description                                                                                             | Location                      |
| --------------------------- | ------------------------------------------------------------------------------------------------------- | ----------------------------- |
| `email.EmailMessageDataSet` | Manage email messages using [the Python standard library](https://docs.python.org/3/library/email.html) | `kedro.extras.datasets.email` |

* Added support for `pyproject.toml` to configure Kedro. `pyproject.toml` is used if `.kedro.yml` doesn't exist (Kedro configuration should be under `[tool.kedro]` section).
* Projects created with this version will have no `pipeline.py`, having been replaced by `hooks.py`.
* Added a set of registration hooks, as the new way of registering library components with a Kedro project:
    * `register_pipelines()`, to replace `_get_pipelines()`
    * `register_config_loader()`, to replace `_create_config_loader()`
    * `register_catalog()`, to replace `_create_catalog()`
These can be defined in `src/<package-name>/hooks.py` and added to `.kedro.yml` (or `pyproject.toml`). The order of execution is: plugin hooks, `.kedro.yml` hooks, hooks in `ProjectContext.hooks`.
* Added ability to disable auto-registered Hooks using `.kedro.yml` (or `pyproject.toml`) configuration file.

## Bug fixes and other changes
* Added option to run asynchronously via the Kedro CLI.
* Absorbed `.isort.cfg` settings into `setup.cfg`.
* Packaging a modular pipeline raises an error if the pipeline directory is empty or non-existent.

## Breaking changes to the API
* `project_name`, `project_version` and `package_name` now have to be defined in `.kedro.yml` for projects using Kedro 0.16.5+.

## Migration Guide
This release has accidentally broken the usage of `kedro lint` and `kedro jupyter notebook convert` on a project template generated with previous versions of Kedro (<=0.16.4). To amend this, please either upgrade to `kedro==0.16.6` or update `.kedro.yml` within your project root directory to include the following keys:

```yaml
project_name: "<your_project_name>"
project_version: "<kedro_version_of_the_project>"
package_name: "<your_package_name>"
```

## Thanks for supporting contributions
[Deepyaman Datta](https://github.com/deepyaman), [Bas Nijholt](https://github.com/basnijholt), [Sebastian Bertoli](https://github.com/sebastianbertoli)

# Release 0.16.4

## Major features and improvements
* Fixed a bug for using `ParallelRunner` on Windows.
* Enabled auto-discovery of hooks implementations coming from installed plugins.

## Bug fixes and other changes
* Fixed a bug for using `ParallelRunner` on Windows.
* Modified `GBQTableDataSet` to load customized results using customized queries from Google Big Query tables.
* Documentation improvements.

## Breaking changes to the API

## Thanks for supporting contributions
[Ajay Bisht](https://github.com/ajb7), [Vijay Sajjanar](https://github.com/vjkr), [Deepyaman Datta](https://github.com/deepyaman), [Sebastian Bertoli](https://github.com/sebastianbertoli), [Shahil Mawjee](https://github.com/s-mawjee), [Louis Guitton](https://github.com/louisguitton), [Emanuel Ferm](https://github.com/eferm)

# Release 0.16.3

## Major features and improvements
* Added the `kedro pipeline pull` CLI command to extract a packaged modular pipeline, and place the contents in a Kedro project.
* Added the `--version` option to `kedro pipeline package` to allow specifying alternative versions to package under.
* Added the `--starter` option to `kedro new` to create a new project from a local, remote or aliased starter template.
* Added the `kedro starter list` CLI command to list all starter templates that can be used to bootstrap a new Kedro project.
* Added the following new datasets.

| Type               | Description                                                                                           | Location                     |
| ------------------ | ----------------------------------------------------------------------------------------------------- | ---------------------------- |
| `json.JSONDataSet` | Work with JSON files using [the Python standard library](https://docs.python.org/3/library/json.html) | `kedro.extras.datasets.json` |

## Bug fixes and other changes
* Removed `/src/nodes` directory from the project template and made `kedro jupyter convert` create it on the fly if necessary.
* Fixed a bug in `MatplotlibWriter` which prevented saving lists and dictionaries of plots locally on Windows.
* Closed all pyplot windows after saving in `MatplotlibWriter`.
* Documentation improvements:
  - Added [kedro-wings](https://github.com/tamsanh/kedro-wings) and [kedro-great](https://github.com/tamsanh/kedro-great) to the list of community plugins.
* Fixed broken versioning for Windows paths.
* Fixed `DataSet` string representation for falsy values.
* Improved the error message when duplicate nodes are passed to the `Pipeline` initializer.
* Fixed a bug where `kedro docs` would fail because the built docs were located in a different directory.
* Fixed a bug where `ParallelRunner` would fail on Windows machines whose reported CPU count exceeded 61.
* Fixed an issue with saving TensorFlow model to `h5` file on Windows.
* Added a `json` parameter to `APIDataSet` for the convenience of generating requests with JSON bodies.
* Fixed dependencies for `SparkDataSet` to include spark.

## Breaking changes to the API

## Thanks for supporting contributions
[Deepyaman Datta](https://github.com/deepyaman), [Tam-Sanh Nguyen](https://github.com/tamsanh), [DataEngineerOne](http://youtube.com/DataEngineerOne)

# Release 0.16.2

## Major features and improvements
* Added the following new datasets.

| Type                                | Description                                                                                                          | Location                           |
| ----------------------------------- | -------------------------------------------------------------------------------------------------------------------- | ---------------------------------- |
| `pandas.AppendableExcelDataSet`     | Work with `Excel` files opened in append mode                                                                        | `kedro.extras.datasets.pandas`     |
| `tensorflow.TensorFlowModelDataset` | Work with `TensorFlow` models using [TensorFlow 2.X](https://www.tensorflow.org/api_docs/python/tf/keras/Model#save) | `kedro.extras.datasets.tensorflow` |
| `holoviews.HoloviewsWriter`         | Work with `Holoviews` objects (saves as image file)                                                                  | `kedro.extras.datasets.holoviews`  |

* `kedro install` will now compile project dependencies (by running `kedro build-reqs` behind the scenes) before the installation if the `src/requirements.in` file doesn't exist.
* Added `only_nodes_with_namespace` in `Pipeline` class to filter only nodes with a specified namespace.
* Added the `kedro pipeline delete` command to help delete unwanted or unused pipelines (it won't remove references to the pipeline in your `create_pipelines()` code).
* Added the `kedro pipeline package` command to help package up a modular pipeline. It will bundle up the pipeline source code, tests, and parameters configuration into a .whl file.

## Bug fixes and other changes
* `DataCatalog` improvements:
  - Introduced regex filtering to the `DataCatalog.list()` method.
  - Non-alphanumeric characters (except underscore) in dataset name are replaced with `__` in `DataCatalog.datasets`, for ease of access to transcoded datasets.
* Dataset improvements:
  - Improved initialization speed of `spark.SparkHiveDataSet`.
  - Improved S3 cache in `spark.SparkDataSet`.
  - Added support of options for building `pyarrow` table in `pandas.ParquetDataSet`.
* `kedro build-reqs` CLI command improvements:
  - `kedro build-reqs` is now called with `-q` option and will no longer print out compiled requirements to the console for security reasons.
  - All unrecognized CLI options in `kedro build-reqs` command are now passed to [pip-compile](https://github.com/jazzband/pip-tools#example-usage-for-pip-compile) call (e.g. `kedro build-reqs --generate-hashes`).
* `kedro jupyter` CLI command improvements:
  - Improved error message when running `kedro jupyter notebook`, `kedro jupyter lab` or `kedro ipython` with Jupyter/IPython dependencies not being installed.
  - Fixed `%run_viz` line magic for showing kedro viz inside a Jupyter notebook. For the fix to be applied on existing Kedro project, please see the migration guide.
  - Fixed the bug in IPython startup script ([issue 298](https://github.com/kedro-org/kedro/issues/298)).
* Documentation improvements:
  - Updated community-generated content in FAQ.
  - Added [find-kedro](https://github.com/WaylonWalker/find-kedro) and [kedro-static-viz](https://github.com/WaylonWalker/kedro-static-viz) to the list of community plugins.
  - Add missing `pillow.ImageDataSet` entry to the documentation.

## Breaking changes to the API

### Migration guide from Kedro 0.16.1 to 0.16.2

#### Guide to apply the fix for `%run_viz` line magic in existing project

Even though this release ships a fix for project generated with `kedro==0.16.2`, after upgrading, you will still need to make a change in your existing project if it was generated with `kedro>=0.16.0,<=0.16.1` for the fix to take effect. Specifically, please change the content of your project's IPython init script located at `.ipython/profile_default/startup/00-kedro-init.py` with the content of [this file](https://github.com/kedro-org/kedro/blob/0.16.2/kedro/templates/project/%7B%7B%20cookiecutter.repo_name%20%7D%7D/.ipython/profile_default/startup/00-kedro-init.py). You will also need `kedro-viz>=3.3.1`.

## Thanks for supporting contributions
[Miguel Rodriguez Gutierrez](https://github.com/MigQ2), [Joel Schwarzmann](https://github.com/datajoely), [w0rdsm1th](https://github.com/w0rdsm1th), [Deepyaman Datta](https://github.com/deepyaman), [Tam-Sanh Nguyen](https://github.com/tamsanh), [Marcus Gawronsky](https://github.com/marcusinthesky)

# 0.16.1

## Major features and improvements

## Bug fixes and other changes
* Fixed deprecation warnings from `kedro.cli` and `kedro.context` when running `kedro jupyter notebook`.
* Fixed a bug where `catalog` and `context` were not available in Jupyter Lab and Notebook.
* Fixed a bug where `kedro build-reqs` would fail if you didn't have your project dependencies installed.

## Breaking changes to the API

## Thanks for supporting contributions

# 0.16.0

## Major features and improvements
### CLI
* Added new CLI commands (only available for the projects created using Kedro 0.16.0 or later):
  - `kedro catalog list` to list datasets in your catalog
  - `kedro pipeline list` to list pipelines
  - `kedro pipeline describe` to describe a specific pipeline
  - `kedro pipeline create` to create a modular pipeline
* Improved the CLI speed by up to 50%.
* Improved error handling when making a typo on the CLI. We now suggest some of the possible commands you meant to type, in `git`-style.

### Framework
* All modules in `kedro.cli` and `kedro.context` have been moved into `kedro.framework.cli` and `kedro.framework.context` respectively. `kedro.cli` and `kedro.context` will be removed in future releases.
* Added `Hooks`, which is a new mechanism for extending Kedro.
* Fixed `load_context` changing user's current working directory.
* Allowed the source directory to be configurable in `.kedro.yml`.
* Added the ability to specify nested parameter values inside your node inputs, e.g. `node(func, "params:a.b", None)`
### DataSets
* Added the following new datasets.

| Type                       | Description                                 | Location                          |
| -------------------------- | ------------------------------------------- | --------------------------------- |
| `pillow.ImageDataSet`      | Work with image files using `Pillow`        | `kedro.extras.datasets.pillow`    |
| `geopandas.GeoJSONDataSet` | Work with geospatial data using `GeoPandas` | `kedro.extras.datasets.geopandas` |
| `api.APIDataSet`           | Work with data from HTTP(S) API requests    | `kedro.extras.datasets.api`       |

* Added `joblib` backend support to `pickle.PickleDataSet`.
* Added versioning support to `MatplotlibWriter` dataset.
* Added the ability to install dependencies for a given dataset with more granularity, e.g. `pip install "kedro[pandas.ParquetDataSet]"`.
* Added the ability to specify extra arguments, e.g. `encoding` or `compression`, for `fsspec.spec.AbstractFileSystem.open()` calls when loading/saving a dataset. See Example 3 under [docs](https://kedro.readthedocs.io/en/0.16.0/04_user_guide/04_data_catalog.html#using-the-data-catalog-with-the-yaml-api).

### Other
* Added `namespace` property on ``Node``, related to the modular pipeline where the node belongs.
* Added an option to enable asynchronous loading inputs and saving outputs in both `SequentialRunner(is_async=True)` and `ParallelRunner(is_async=True)` class.
* Added `MemoryProfiler` transformer.
* Removed the requirement to have all dependencies for a dataset module to use only a subset of the datasets within.
* Added support for `pandas>=1.0`.
* Enabled Python 3.8 compatibility. _Please note that a Spark workflow may be unreliable for this Python version as `pyspark` is not fully-compatible with 3.8 yet._
* Renamed "features" layer to "feature" layer to be consistent with (most) other layers and the [relevant FAQ](https://kedro.readthedocs.io/en/0.16.0/06_resources/01_faq.html#what-is-data-engineering-convention).

## Bug fixes and other changes
* Fixed a bug where a new version created mid-run by an external system caused inconsistencies in the load versions used in the current run.
* Documentation improvements
  * Added instruction in the documentation on how to create a custom runner).
  * Updated contribution process in `CONTRIBUTING.md` - added Developer Workflow.
  * Documented installation of development version of Kedro in the [FAQ section](https://kedro.readthedocs.io/en/0.16.0/06_resources/01_faq.html#how-can-i-use-development-version-of-kedro).
  * Added missing `_exists` method to `MyOwnDataSet` example in 04_user_guide/08_advanced_io.
* Fixed a bug where `PartitionedDataSet` and `IncrementalDataSet` were not working with `s3a` or `s3n` protocol.
* Added ability to read partitioned parquet file from a directory in `pandas.ParquetDataSet`.
* Replaced `functools.lru_cache` with `cachetools.cachedmethod` in `PartitionedDataSet` and `IncrementalDataSet` for per-instance cache invalidation.
* Implemented custom glob function for `SparkDataSet` when running on Databricks.
* Fixed a bug in `SparkDataSet` not allowing for loading data from DBFS in a Windows machine using Databricks-connect.
* Improved the error message for `DataSetNotFoundError` to suggest possible dataset names user meant to type.
* Added the option for contributors to run Kedro tests locally without Spark installation with `make test-no-spark`.
* Added option to lint the project without applying the formatting changes (`kedro lint --check-only`).

## Breaking changes to the API
### Datasets
* Deleted obsolete datasets from `kedro.io`.
* Deleted `kedro.contrib` and `extras` folders.
* Deleted obsolete `CSVBlobDataSet` and `JSONBlobDataSet` dataset types.
* Made `invalidate_cache` method on datasets private.
* `get_last_load_version` and `get_last_save_version` methods are no longer available on `AbstractDataSet`.
* `get_last_load_version` and `get_last_save_version` have been renamed to `resolve_load_version` and `resolve_save_version` on ``AbstractVersionedDataSet``, the results of which are cached.
* The `release()` method on datasets extending ``AbstractVersionedDataSet`` clears the cached load and save version. All custom datasets must call `super()._release()` inside `_release()`.
* ``TextDataSet`` no longer has `load_args` and `save_args`. These can instead be specified under `open_args_load` or `open_args_save` in `fs_args`.
* `PartitionedDataSet` and `IncrementalDataSet` method `invalidate_cache` was made private: `_invalidate_caches`.

### Other
* Removed `KEDRO_ENV_VAR` from `kedro.context` to speed up the CLI run time.
* `Pipeline.name` has been removed in favour of `Pipeline.tag()`.
* Dropped `Pipeline.transform()` in favour of `kedro.pipeline.modular_pipeline.pipeline()` helper function.
* Made constant `PARAMETER_KEYWORDS` private, and moved it from `kedro.pipeline.pipeline` to `kedro.pipeline.modular_pipeline`.
* Layers are no longer part of the dataset object, as they've moved to the `DataCatalog`.
* Python 3.5 is no longer supported by the current and all future versions of Kedro.

### Migration guide from Kedro 0.15.* to 0.16.*

#### General Migration

**reminder** [How do I upgrade Kedro](https://kedro.readthedocs.io/en/0.16.0/06_resources/01_faq.html#how-do-i-upgrade-kedro) covers a few key things to remember when updating any kedro version.

#### Migration for datasets

Since all the datasets (from `kedro.io` and `kedro.contrib.io`) were moved to `kedro/extras/datasets` you must update the type of all datasets in `<project>/conf/base/catalog.yml` file.
Here how it should be changed: `type: <SomeDataSet>` -> `type: <subfolder of kedro/extras/datasets>.<SomeDataSet>` (e.g. `type: CSVDataSet` -> `type: pandas.CSVDataSet`).

In addition, all the specific datasets like `CSVLocalDataSet`, `CSVS3DataSet` etc. were deprecated. Instead, you must use generalized datasets like `CSVDataSet`.
E.g. `type: CSVS3DataSet` -> `type: pandas.CSVDataSet`.

> Note: No changes required if you are using your custom dataset.

#### Migration for Pipeline.transform()
`Pipeline.transform()` has been dropped in favour of the `pipeline()` constructor. The following changes apply:
- Remember to import `from kedro.pipeline import pipeline`
- The `prefix` argument has been renamed to `namespace`
- And `datasets` has been broken down into more granular arguments:
  - `inputs`: Independent inputs to the pipeline
  - `outputs`: Any output created in the pipeline, whether an intermediary dataset or a leaf output
  - `parameters`: `params:...` or `parameters`

As an example, code that used to look like this with the `Pipeline.transform()` constructor:
```python
result = my_pipeline.transform(
    datasets={"input": "new_input", "output": "new_output", "params:x": "params:y"},
    prefix="pre",
)
```

When used with the new `pipeline()` constructor, becomes:
```python
from kedro.pipeline import pipeline

result = pipeline(
    my_pipeline,
    inputs={"input": "new_input"},
    outputs={"output": "new_output"},
    parameters={"params:x": "params:y"},
    namespace="pre",
)
```

#### Migration for decorators, color logger, transformers etc.
Since some modules were moved to other locations you need to update import paths appropriately.
You can find the list of moved files in the [`0.15.6` release notes](https://github.com/kedro-org/kedro/releases/tag/0.15.6) under the section titled `Files with a new location`.

#### Migration for CLI and KEDRO_ENV environment variable
> Note: If you haven't made significant changes to your `kedro_cli.py`, it may be easier to simply copy the updated `kedro_cli.py` `.ipython/profile_default/startup/00-kedro-init.py` and from GitHub or a newly generated project into your old project.

* We've removed `KEDRO_ENV_VAR` from `kedro.context`. To get your existing project template working, you'll need to remove all instances of `KEDRO_ENV_VAR` from your project template:
  - From the imports in `kedro_cli.py` and `.ipython/profile_default/startup/00-kedro-init.py`: `from kedro.context import KEDRO_ENV_VAR, load_context` -> `from kedro.framework.context import load_context`
  - Remove the `envvar=KEDRO_ENV_VAR` line from the click options in `run`, `jupyter_notebook` and `jupyter_lab` in `kedro_cli.py`
  - Replace `KEDRO_ENV_VAR` with `"KEDRO_ENV"` in `_build_jupyter_env`
  - Replace `context = load_context(path, env=os.getenv(KEDRO_ENV_VAR))` with `context = load_context(path)` in `.ipython/profile_default/startup/00-kedro-init.py`

 #### Migration for `kedro build-reqs`

 We have upgraded `pip-tools` which is used by `kedro build-reqs` to 5.x. This `pip-tools` version requires `pip>=20.0`. To upgrade `pip`, please refer to [their documentation](https://pip.pypa.io/en/stable/installing/#upgrading-pip).

## Thanks for supporting contributions
[@foolsgold](https://github.com/foolsgold), [Mani Sarkar](https://github.com/neomatrix369), [Priyanka Shanbhag](https://github.com/priyanka1414), [Luis Blanche](https://github.com/LuisBlanche), [Deepyaman Datta](https://github.com/deepyaman), [Antony Milne](https://github.com/AntonyMilneQB), [Panos Psimatikas](https://github.com/ppsimatikas), [Tam-Sanh Nguyen](https://github.com/tamsanh), [Tomasz Kaczmarczyk](https://github.com/TomaszKaczmarczyk), [Kody Fischer](https://github.com/Klio-Foxtrot187), [Waylon Walker](https://github.com/waylonwalker)

# 0.15.9

## Major features and improvements

## Bug fixes and other changes

* Pinned `fsspec>=0.5.1, <0.7.0` and `s3fs>=0.3.0, <0.4.1` to fix incompatibility issues with their latest release.

## Breaking changes to the API

## Thanks for supporting contributions

# 0.15.8

## Major features and improvements

## Bug fixes and other changes

* Added the additional libraries to our `requirements.txt` so `pandas.CSVDataSet` class works out of box with `pip install kedro`.
* Added `pandas` to our `extra_requires` in `setup.py`.
* Improved the error message when dependencies of a `DataSet` class are missing.

## Breaking changes to the API

## Thanks for supporting contributions

# 0.15.7

## Major features and improvements

* Added in documentation on how to contribute a custom `AbstractDataSet` implementation.

## Bug fixes and other changes

* Fixed the link to the Kedro banner image in the documentation.

## Breaking changes to the API

## Thanks for supporting contributions

# 0.15.6

## Major features and improvements
> _TL;DR_ We're launching [`kedro.extras`](https://github.com/kedro-org/kedro/tree/master/extras), the new home for our revamped series of datasets, decorators and dataset transformers. The datasets in [`kedro.extras.datasets`](https://github.com/kedro-org/kedro/tree/master/extras/datasets) use [`fsspec`](https://filesystem-spec.readthedocs.io/en/latest/) to access a variety of data stores including local file systems, network file systems, cloud object stores (including S3 and GCP), and Hadoop, read more about this [**here**](https://kedro.readthedocs.io/en/0.15.6/04_user_guide/04_data_catalog.html#specifying-the-location-of-the-dataset). The change will allow [#178](https://github.com/kedro-org/kedro/issues/178) to happen in the next major release of Kedro.

An example of this new system can be seen below, loading the CSV `SparkDataSet` from S3:

```yaml
weather:
  type: spark.SparkDataSet  # Observe the specified type, this  affects all datasets
  filepath: s3a://your_bucket/data/01_raw/weather*  # filepath uses fsspec to indicate the file storage system
  credentials: dev_s3
  file_format: csv
```

You can also load data incrementally whenever it is dumped into a directory with the extension to [`PartionedDataSet`](https://kedro.readthedocs.io/en/0.15.6/04_user_guide/08_advanced_io.html#partitioned-dataset), a feature that allows you to load a directory of files. The [`IncrementalDataSet`](https://kedro.readthedocs.io/en/0.15.6/04_user_guide/08_advanced_io.html#incremental-loads-with-incrementaldataset) stores the information about the last processed partition in a `checkpoint`, read more about this feature [**here**](https://kedro.readthedocs.io/en/0.15.6/04_user_guide/08_advanced_io.html#incremental-loads-with-incrementaldataset).

### New features

* Added `layer` attribute for datasets in `kedro.extras.datasets` to specify the name of a layer according to [data engineering convention](https://kedro.readthedocs.io/en/0.15.6/06_resources/01_faq.html#what-is-data-engineering-convention), this feature will be passed to [`kedro-viz`](https://github.com/kedro-org/kedro-viz) in future releases.
* Enabled loading a particular version of a dataset in Jupyter Notebooks and iPython, using `catalog.load("dataset_name", version="<2019-12-13T15.08.09.255Z>")`.
* Added property `run_id` on `ProjectContext`, used for versioning using the [`Journal`](https://kedro.readthedocs.io/en/0.15.6/04_user_guide/13_journal.html). To customise your journal `run_id` you can override the private method `_get_run_id()`.
* Added the ability to install all optional kedro dependencies via `pip install "kedro[all]"`.
* Modified the `DataCatalog`'s load order for datasets, loading order is the following:
  - `kedro.io`
  - `kedro.extras.datasets`
  - Import path, specified in `type`
* Added an optional `copy_mode` flag to `CachedDataSet` and `MemoryDataSet` to specify (`deepcopy`, `copy` or `assign`) the copy mode to use when loading and saving.

### New Datasets

| Type                             | Description                                                                                                                                      | Location                            |
| -------------------------------- | ------------------------------------------------------------------------------------------------------------------------------------------------ | ----------------------------------- |
| `dask.ParquetDataSet`            | Handles parquet datasets using Dask                                                                                                              | `kedro.extras.datasets.dask`        |
| `pickle.PickleDataSet`           | Work with Pickle files using [`fsspec`](https://filesystem-spec.readthedocs.io/en/latest/) to communicate with the underlying filesystem         | `kedro.extras.datasets.pickle`      |
| `pandas.CSVDataSet`              | Work with CSV files using [`fsspec`](https://filesystem-spec.readthedocs.io/en/latest/) to communicate with the underlying filesystem            | `kedro.extras.datasets.pandas`      |
| `pandas.TextDataSet`             | Work with text files using [`fsspec`](https://filesystem-spec.readthedocs.io/en/latest/) to communicate with the underlying filesystem           | `kedro.extras.datasets.pandas`      |
| `pandas.ExcelDataSet`            | Work with Excel files using [`fsspec`](https://filesystem-spec.readthedocs.io/en/latest/) to communicate with the underlying filesystem          | `kedro.extras.datasets.pandas`      |
| `pandas.HDFDataSet`              | Work with HDF using [`fsspec`](https://filesystem-spec.readthedocs.io/en/latest/) to communicate with the underlying filesystem                  | `kedro.extras.datasets.pandas`      |
| `yaml.YAMLDataSet`               | Work with YAML files using [`fsspec`](https://filesystem-spec.readthedocs.io/en/latest/) to communicate with the underlying filesystem           | `kedro.extras.datasets.yaml`        |
| `matplotlib.MatplotlibWriter`    | Save with Matplotlib images using [`fsspec`](https://filesystem-spec.readthedocs.io/en/latest/) to communicate with the underlying filesystem    | `kedro.extras.datasets.matplotlib`  |
| `networkx.NetworkXDataSet`       | Work with NetworkX files using [`fsspec`](https://filesystem-spec.readthedocs.io/en/latest/) to communicate with the underlying filesystem       | `kedro.extras.datasets.networkx`    |
| `biosequence.BioSequenceDataSet` | Work with bio-sequence objects using [`fsspec`](https://filesystem-spec.readthedocs.io/en/latest/) to communicate with the underlying filesystem | `kedro.extras.datasets.biosequence` |
| `pandas.GBQTableDataSet`         | Work with Google BigQuery                                                                                                                        | `kedro.extras.datasets.pandas`      |
| `pandas.FeatherDataSet`          | Work with feather files using [`fsspec`](https://filesystem-spec.readthedocs.io/en/latest/) to communicate with the underlying filesystem        | `kedro.extras.datasets.pandas`      |
| `IncrementalDataSet`             | Inherit from `PartitionedDataSet` and remembers the last processed partition                                                                     | `kedro.io`                          |

### Files with a new location

| Type                                                                 | New Location                                 |
| -------------------------------------------------------------------- | -------------------------------------------- |
| `JSONDataSet`                                                        | `kedro.extras.datasets.pandas`               |
| `CSVBlobDataSet`                                                     | `kedro.extras.datasets.pandas`               |
| `JSONBlobDataSet`                                                    | `kedro.extras.datasets.pandas`               |
| `SQLTableDataSet`                                                    | `kedro.extras.datasets.pandas`               |
| `SQLQueryDataSet`                                                    | `kedro.extras.datasets.pandas`               |
| `SparkDataSet`                                                       | `kedro.extras.datasets.spark`                |
| `SparkHiveDataSet`                                                   | `kedro.extras.datasets.spark`                |
| `SparkJDBCDataSet`                                                   | `kedro.extras.datasets.spark`                |
| `kedro/contrib/decorators/retry.py`                                  | `kedro/extras/decorators/retry_node.py`      |
| `kedro/contrib/decorators/memory_profiler.py`                        | `kedro/extras/decorators/memory_profiler.py` |
| `kedro/contrib/io/transformers/transformers.py`                      | `kedro/extras/transformers/time_profiler.py` |
| `kedro/contrib/colors/logging/color_logger.py`                       | `kedro/extras/logging/color_logger.py`       |
| `extras/ipython_loader.py`                                           | `tools/ipython/ipython_loader.py`            |
| `kedro/contrib/io/cached/cached_dataset.py`                          | `kedro/io/cached_dataset.py`                 |
| `kedro/contrib/io/catalog_with_default/data_catalog_with_default.py` | `kedro/io/data_catalog_with_default.py`      |
| `kedro/contrib/config/templated_config.py`                           | `kedro/config/templated_config.py`           |

## Upcoming deprecations

| Category                  | Type                                                           |
| ------------------------- | -------------------------------------------------------------- |
| **Datasets**              | `BioSequenceLocalDataSet`                                      |
|                           | `CSVGCSDataSet`                                                |
|                           | `CSVHTTPDataSet`                                               |
|                           | `CSVLocalDataSet`                                              |
|                           | `CSVS3DataSet`                                                 |
|                           | `ExcelLocalDataSet`                                            |
|                           | `FeatherLocalDataSet`                                          |
|                           | `JSONGCSDataSet`                                               |
|                           | `JSONLocalDataSet`                                             |
|                           | `HDFLocalDataSet`                                              |
|                           | `HDFS3DataSet`                                                 |
|                           | `kedro.contrib.io.cached.CachedDataSet`                        |
|                           | `kedro.contrib.io.catalog_with_default.DataCatalogWithDefault` |
|                           | `MatplotlibLocalWriter`                                        |
|                           | `MatplotlibS3Writer`                                           |
|                           | `NetworkXLocalDataSet`                                         |
|                           | `ParquetGCSDataSet`                                            |
|                           | `ParquetLocalDataSet`                                          |
|                           | `ParquetS3DataSet`                                             |
|                           | `PickleLocalDataSet`                                           |
|                           | `PickleS3DataSet`                                              |
|                           | `TextLocalDataSet`                                             |
|                           | `YAMLLocalDataSet`                                             |
| **Decorators**            | `kedro.contrib.decorators.memory_profiler`                     |
|                           | `kedro.contrib.decorators.retry`                               |
|                           | `kedro.contrib.decorators.pyspark.spark_to_pandas`             |
|                           | `kedro.contrib.decorators.pyspark.pandas_to_spark`             |
| **Transformers**          | `kedro.contrib.io.transformers.transformers`                   |
| **Configuration Loaders** | `kedro.contrib.config.TemplatedConfigLoader`                   |

## Bug fixes and other changes
* Added the option to set/overwrite params in `config.yaml` using YAML dict style instead of string CLI formatting only.
* Kedro CLI arguments `--node` and `--tag` support comma-separated values, alternative methods will be deprecated in future releases.
* Fixed a bug in the `invalidate_cache` method of `ParquetGCSDataSet` and `CSVGCSDataSet`.
* `--load-version` now won't break if version value contains a colon.
* Enabled running `node`s with duplicate inputs.
* Improved error message when empty credentials are passed into `SparkJDBCDataSet`.
* Fixed bug that caused an empty project to fail unexpectedly with ImportError in `template/.../pipeline.py`.
* Fixed bug related to saving dataframe with categorical variables in table mode using `HDFS3DataSet`.
* Fixed bug that caused unexpected behavior when using `from_nodes` and `to_nodes` in pipelines using transcoding.
* Credentials nested in the dataset config are now also resolved correctly.
* Bumped minimum required pandas version to 0.24.0 to make use of `pandas.DataFrame.to_numpy` (recommended alternative to `pandas.DataFrame.values`).
* Docs improvements.
* `Pipeline.transform` skips modifying node inputs/outputs containing `params:` or `parameters` keywords.
* Support for `dataset_credentials` key in the credentials for `PartitionedDataSet` is now deprecated. The dataset credentials should be specified explicitly inside the dataset config.
* Datasets can have a new `confirm` function which is called after a successful node function execution if the node contains `confirms` argument with such dataset name.
* Make the resume prompt on pipeline run failure use `--from-nodes` instead of `--from-inputs` to avoid unnecessarily re-running nodes that had already executed.
* When closed, Jupyter notebook kernels are automatically terminated after 30 seconds of inactivity by default. Use `--idle-timeout` option to update it.
* Added `kedro-viz` to the Kedro project template `requirements.txt` file.
* Removed the `results` and `references` folder from the project template.
* Updated contribution process in `CONTRIBUTING.md`.

## Breaking changes to the API
* Existing `MatplotlibWriter` dataset in `contrib` was renamed to `MatplotlibLocalWriter`.
* `kedro/contrib/io/matplotlib/matplotlib_writer.py` was renamed to `kedro/contrib/io/matplotlib/matplotlib_local_writer.py`.
* `kedro.contrib.io.bioinformatics.sequence_dataset.py` was renamed to `kedro.contrib.io.bioinformatics.biosequence_local_dataset.py`.

## Thanks for supporting contributions
[Andrii Ivaniuk](https://github.com/andrii-ivaniuk), [Jonas Kemper](https://github.com/jonasrk), [Yuhao Zhu](https://github.com/yhzqb), [Balazs Konig](https://github.com/BalazsKonigQB), [Pedro Abreu](https://github.com/PedroAbreuQB), [Tam-Sanh Nguyen](https://github.com/tamsanh), [Peter Zhao](https://github.com/zxpeter), [Deepyaman Datta](https://github.com/deepyaman), [Florian Roessler](https://github.com/fdroessler/), [Miguel Rodriguez Gutierrez](https://github.com/MigQ2)

# 0.15.5

## Major features and improvements
* New CLI commands and command flags:
  - Load multiple `kedro run` CLI flags from a configuration file with the `--config` flag (e.g. `kedro run --config run_config.yml`)
  - Run parametrised pipeline runs with the `--params` flag (e.g. `kedro run --params param1:value1,param2:value2`).
  - Lint your project code using the `kedro lint` command, your project is linted with [`black`](https://github.com/psf/black) (Python 3.6+), [`flake8`](https://gitlab.com/pycqa/flake8) and [`isort`](https://github.com/PyCQA/isort).
* Load specific environments with Jupyter notebooks using `KEDRO_ENV` which will globally set `run`, `jupyter notebook` and `jupyter lab` commands using environment variables.
* Added the following datasets:
  - `CSVGCSDataSet` dataset in `contrib` for working with CSV files in Google Cloud Storage.
  - `ParquetGCSDataSet` dataset in `contrib` for working with Parquet files in Google Cloud Storage.
  - `JSONGCSDataSet` dataset in `contrib` for working with JSON files in Google Cloud Storage.
  - `MatplotlibS3Writer` dataset in `contrib` for saving Matplotlib images to S3.
  - `PartitionedDataSet` for working with datasets split across multiple files.
  - `JSONDataSet` dataset for working with JSON files that uses [`fsspec`](https://filesystem-spec.readthedocs.io/en/latest/) to communicate with the underlying filesystem. It doesn't support `http(s)` protocol for now.
* Added `s3fs_args` to all S3 datasets.
* Pipelines can be deducted with `pipeline1 - pipeline2`.

## Bug fixes and other changes
* `ParallelRunner` now works with `SparkDataSet`.
* Allowed the use of nulls in `parameters.yml`.
* Fixed an issue where `%reload_kedro` wasn't reloading all user modules.
* Fixed `pandas_to_spark` and `spark_to_pandas` decorators to work with functions with kwargs.
* Fixed a bug where `kedro jupyter notebook` and `kedro jupyter lab` would run a different Jupyter installation to the one in the local environment.
* Implemented Databricks-compatible dataset versioning for `SparkDataSet`.
* Fixed a bug where `kedro package` would fail in certain situations where `kedro build-reqs` was used to generate `requirements.txt`.
* Made `bucket_name` argument optional for the following datasets: `CSVS3DataSet`, `HDFS3DataSet`, `PickleS3DataSet`, `contrib.io.parquet.ParquetS3DataSet`, `contrib.io.gcs.JSONGCSDataSet` - bucket name can now be included into the filepath along with the filesystem protocol (e.g. `s3://bucket-name/path/to/key.csv`).
* Documentation improvements and fixes.

## Breaking changes to the API
* Renamed entry point for running pip-installed projects to `run_package()` instead of `main()` in `src/<package>/run.py`.
* `bucket_name` key has been removed from the string representation of the following datasets: `CSVS3DataSet`, `HDFS3DataSet`, `PickleS3DataSet`, `contrib.io.parquet.ParquetS3DataSet`, `contrib.io.gcs.JSONGCSDataSet`.
* Moved the `mem_profiler` decorator to `contrib` and separated the `contrib` decorators so that dependencies are modular. You may need to update your import paths, for example the pyspark decorators should be imported as `from kedro.contrib.decorators.pyspark import <pyspark_decorator>` instead of `from kedro.contrib.decorators import <pyspark_decorator>`.

## Thanks for supporting contributions
[Sheldon Tsen](https://github.com/sheldontsen-qb), [@roumail](https://github.com/roumail), [Karlson Lee](https://github.com/i25959341), [Waylon Walker](https://github.com/WaylonWalker), [Deepyaman Datta](https://github.com/deepyaman), [Giovanni](https://github.com/plauto), [Zain Patel](https://github.com/mzjp2)

# 0.15.4

## Major features and improvements
* `kedro jupyter` now gives the default kernel a sensible name.
* `Pipeline.name` has been deprecated in favour of `Pipeline.tags`.
* Reuse pipelines within a Kedro project using `Pipeline.transform`, it simplifies dataset and node renaming.
* Added Jupyter Notebook line magic (`%run_viz`) to run `kedro viz` in a Notebook cell (requires [`kedro-viz`](https://github.com/kedro-org/kedro-viz) version 3.0.0 or later).
* Added the following datasets:
  - `NetworkXLocalDataSet` in `kedro.contrib.io.networkx` to load and save local graphs (JSON format) via NetworkX. (by [@josephhaaga](https://github.com/josephhaaga))
  - `SparkHiveDataSet` in `kedro.contrib.io.pyspark.SparkHiveDataSet` allowing usage of Spark and insert/upsert on non-transactional Hive tables.
* `kedro.contrib.config.TemplatedConfigLoader` now supports name/dict key templating and default values.

## Bug fixes and other changes
* `get_last_load_version()` method for versioned datasets now returns exact last load version if the dataset has been loaded at least once and `None` otherwise.
* Fixed a bug in `_exists` method for versioned `SparkDataSet`.
* Enabled the customisation of the ExcelWriter in `ExcelLocalDataSet` by specifying options under `writer` key in `save_args`.
* Fixed a bug in IPython startup script, attempting to load context from the incorrect location.
* Removed capping the length of a dataset's string representation.
* Fixed `kedro install` command failing on Windows if `src/requirements.txt` contains a different version of Kedro.
* Enabled passing a single tag into a node or a pipeline without having to wrap it in a list (i.e. `tags="my_tag"`).

## Breaking changes to the API
* Removed `_check_paths_consistency()` method from `AbstractVersionedDataSet`. Version consistency check is now done in `AbstractVersionedDataSet.save()`. Custom versioned datasets should modify `save()` method implementation accordingly.

## Thanks for supporting contributions
[Joseph Haaga](https://github.com/josephhaaga), [Deepyaman Datta](https://github.com/deepyaman), [Joost Duisters](https://github.com/JoostDuisters), [Zain Patel](https://github.com/mzjp2), [Tom Vigrass](https://github.com/tomvigrass)

# 0.15.3

## Bug Fixes and other changes
* Narrowed the requirements for `PyTables` so that we maintain support for Python 3.5.

# 0.15.2

## Major features and improvements
* Added `--load-version`, a `kedro run` argument that allows you run the pipeline with a particular load version of a dataset.
* Support for modular pipelines in `src/`, break the pipeline into isolated parts with reusability in mind.
* Support for multiple pipelines, an ability to have multiple entry point pipelines and choose one with `kedro run --pipeline NAME`.
* Added a `MatplotlibWriter` dataset in `contrib` for saving Matplotlib images.
* An ability to template/parameterize configuration files with `kedro.contrib.config.TemplatedConfigLoader`.
* Parameters are exposed as a context property for ease of access in iPython / Jupyter Notebooks with `context.params`.
* Added `max_workers` parameter for ``ParallelRunner``.

## Bug fixes and other changes
* Users will override the `_get_pipeline` abstract method in `ProjectContext(KedroContext)` in `run.py` rather than the `pipeline` abstract property. The `pipeline` property is not abstract anymore.
* Improved an error message when versioned local dataset is saved and unversioned path already exists.
* Added `catalog` global variable to `00-kedro-init.py`, allowing you to load datasets with `catalog.load()`.
* Enabled tuples to be returned from a node.
* Disallowed the ``ConfigLoader`` loading the same file more than once, and deduplicated the `conf_paths` passed in.
* Added a `--open` flag to `kedro build-docs` that opens the documentation on build.
* Updated the ``Pipeline`` representation to include name of the pipeline, also making it readable as a context property.
* `kedro.contrib.io.pyspark.SparkDataSet` and `kedro.contrib.io.azure.CSVBlobDataSet` now support versioning.

## Breaking changes to the API
* `KedroContext.run()` no longer accepts `catalog` and `pipeline` arguments.
* `node.inputs` now returns the node's inputs in the order required to bind them properly to the node's function.

## Thanks for supporting contributions
[Deepyaman Datta](https://github.com/deepyaman), [Luciano Issoe](https://github.com/Lucianois), [Joost Duisters](https://github.com/JoostDuisters), [Zain Patel](https://github.com/mzjp2), [William Ashford](https://github.com/williamashfordQB), [Karlson Lee](https://github.com/i25959341)

# 0.15.1

## Major features and improvements
* Extended `versioning` support to cover the tracking of environment setup, code and datasets.
* Added the following datasets:
  - `FeatherLocalDataSet` in `contrib` for usage with pandas. (by [@mdomarsaleem](https://github.com/mdomarsaleem))
* Added `get_last_load_version` and `get_last_save_version` to `AbstractVersionedDataSet`.
* Implemented `__call__` method on `Node` to allow for users to execute `my_node(input1=1, input2=2)` as an alternative to `my_node.run(dict(input1=1, input2=2))`.
* Added new `--from-inputs` run argument.

## Bug fixes and other changes
* Fixed a bug in `load_context()` not loading context in non-Kedro Jupyter Notebooks.
* Fixed a bug in `ConfigLoader.get()` not listing nested files for `**`-ending glob patterns.
* Fixed a logging config error in Jupyter Notebook.
* Updated documentation in `03_configuration` regarding how to modify the configuration path.
* Documented the architecture of Kedro showing how we think about library, project and framework components.
* `extras/kedro_project_loader.py` renamed to `extras/ipython_loader.py` and now runs any IPython startup scripts without relying on the Kedro project structure.
* Fixed TypeError when validating partial function's signature.
* After a node failure during a pipeline run, a resume command will be suggested in the logs. This command will not work if the required inputs are MemoryDataSets.

## Breaking changes to the API

## Thanks for supporting contributions
[Omar Saleem](https://github.com/mdomarsaleem), [Mariana Silva](https://github.com/marianansilva), [Anil Choudhary](https://github.com/aniryou), [Craig](https://github.com/cfranklin11)

# 0.15.0

## Major features and improvements
* Added `KedroContext` base class which holds the configuration and Kedro's main functionality (catalog, pipeline, config, runner).
* Added a new CLI command `kedro jupyter convert` to facilitate converting Jupyter Notebook cells into Kedro nodes.
* Added support for `pip-compile` and new Kedro command `kedro build-reqs` that generates `requirements.txt` based on `requirements.in`.
* Running `kedro install` will install packages to conda environment if `src/environment.yml` exists in your project.
* Added a new `--node` flag to `kedro run`, allowing users to run only the nodes with the specified names.
* Added new `--from-nodes` and `--to-nodes` run arguments, allowing users to run a range of nodes from the pipeline.
* Added prefix `params:` to the parameters specified in `parameters.yml` which allows users to differentiate between their different parameter node inputs and outputs.
* Jupyter Lab/Notebook now starts with only one kernel by default.
* Added the following datasets:
  -  `CSVHTTPDataSet` to load CSV using HTTP(s) links.
  - `JSONBlobDataSet` to load json (-delimited) files from Azure Blob Storage.
  - `ParquetS3DataSet` in `contrib` for usage with pandas. (by [@mmchougule](https://github.com/mmchougule))
  - `CachedDataSet` in `contrib` which will cache data in memory to avoid io/network operations. It will clear the cache once a dataset is no longer needed by a pipeline. (by [@tsanikgr](https://github.com/tsanikgr))
  - `YAMLLocalDataSet` in `contrib` to load and save local YAML files. (by [@Minyus](https://github.com/Minyus))

## Bug fixes and other changes
* Documentation improvements including instructions on how to initialise a Spark session using YAML configuration.
* `anyconfig` default log level changed from `INFO` to `WARNING`.
* Added information on installed plugins to `kedro info`.
* Added style sheets for project documentation, so the output of `kedro build-docs` will resemble the style of `kedro docs`.

## Breaking changes to the API
* Simplified the Kedro template in `run.py` with the introduction of `KedroContext` class.
* Merged `FilepathVersionMixIn` and `S3VersionMixIn` under one abstract class `AbstractVersionedDataSet` which extends`AbstractDataSet`.
* `name` changed to be a keyword-only argument for `Pipeline`.
* `CSVLocalDataSet` no longer supports URLs. `CSVHTTPDataSet` supports URLs.

### Migration guide from Kedro 0.14.* to Kedro 0.15.0
#### Migration for Kedro project template
This guide assumes that:
  * The framework specific code has not been altered significantly
  * Your project specific code is stored in the dedicated python package under `src/`.

The breaking changes were introduced in the following project template files:
- `<project-name>/.ipython/profile_default/startup/00-kedro-init.py`
- `<project-name>/kedro_cli.py`
- `<project-name>/src/tests/test_run.py`
- `<project-name>/src/<package-name>/run.py`
- `<project-name>/.kedro.yml` (new file)

The easiest way to migrate your project from Kedro 0.14.* to Kedro 0.15.0 is to create a new project (by using `kedro new`) and move code and files bit by bit as suggested in the detailed guide below:

1. Create a new project with the same name by running `kedro new`

2. Copy the following folders to the new project:
 - `results/`
 - `references/`
 - `notebooks/`
 - `logs/`
 - `data/`
 - `conf/`

3. If you customised your `src/<package>/run.py`, make sure you apply the same customisations to `src/<package>/run.py`
 - If you customised `get_config()`, you can override `config_loader` property in `ProjectContext` derived class
 - If you customised `create_catalog()`, you can override `catalog()` property in `ProjectContext` derived class
 - If you customised `run()`, you can override `run()` method in `ProjectContext` derived class
 - If you customised default `env`, you can override it in `ProjectContext` derived class or pass it at construction. By default, `env` is `local`.
 - If you customised default `root_conf`, you can override `CONF_ROOT` attribute in `ProjectContext` derived class. By default, `KedroContext` base class has `CONF_ROOT` attribute set to `conf`.

4. The following syntax changes are introduced in ipython or Jupyter notebook/labs:
 - `proj_dir` -> `context.project_path`
 - `proj_name` -> `context.project_name`
 - `conf` -> `context.config_loader`.
 - `io` -> `context.catalog` (e.g., `io.load()` -> `context.catalog.load()`)

5. If you customised your `kedro_cli.py`, you need to apply the same customisations to your `kedro_cli.py` in the new project.

6. Copy the contents of the old project's `src/requirements.txt` into the new project's `src/requirements.in` and, from the project root directory, run the `kedro build-reqs` command in your terminal window.

#### Migration for versioning custom dataset classes

If you defined any custom dataset classes which support versioning in your project, you need to apply the following changes:

1. Make sure your dataset inherits from `AbstractVersionedDataSet` only.
2. Call `super().__init__()` with the appropriate arguments in the dataset's `__init__`. If storing on local filesystem, providing the filepath and the version is enough. Otherwise, you should also pass in an `exists_function` and a `glob_function` that emulate `exists` and `glob` in a different filesystem (see `CSVS3DataSet` as an example).
3. Remove setting of the `_filepath` and `_version` attributes in the dataset's `__init__`, as this is taken care of in the base abstract class.
4. Any calls to `_get_load_path` and `_get_save_path` methods should take no arguments.
5. Ensure you convert the output of `_get_load_path` and `_get_save_path` appropriately, as these now return [`PurePath`s](https://docs.python.org/3/library/pathlib.html#pure-paths) instead of strings.
6. Make sure `_check_paths_consistency` is called with [`PurePath`s](https://docs.python.org/3/library/pathlib.html#pure-paths) as input arguments, instead of strings.

These steps should have brought your project to Kedro 0.15.0. There might be some more minor tweaks needed as every project is unique, but now you have a pretty solid base to work with. If you run into any problems, please consult the [Kedro documentation](https://kedro.readthedocs.io).

## Thanks for supporting contributions
[Dmitry Vukolov](https://github.com/dvukolov), [Jo Stichbury](https://github.com/stichbury), [Angus Williams](https://github.com/awqb), [Deepyaman Datta](https://github.com/deepyaman), [Mayur Chougule](https://github.com/mmchougule), [Marat Kopytjuk](https://github.com/kopytjuk), [Evan Miller](https://github.com/evanmiller29), [Yusuke Minami](https://github.com/Minyus)

# 0.14.3

## Major features and improvements
* Tab completion for catalog datasets in `ipython` or `jupyter` sessions. (Thank you [@datajoely](https://github.com/datajoely) and [@WaylonWalker](https://github.com/WaylonWalker))
* Added support for transcoding, an ability to decouple loading/saving mechanisms of a dataset from its storage location, denoted by adding '@' to the dataset name.
* Datasets have a new `release` function that instructs them to free any cached data. The runners will call this when the dataset is no longer needed downstream.

## Bug fixes and other changes
* Add support for pipeline nodes made up from partial functions.
* Expand user home directory `~` for TextLocalDataSet (see issue #19).
* Add a `short_name` property to `Node`s for a display-friendly (but not necessarily unique) name.
* Add Kedro project loader for IPython: `extras/kedro_project_loader.py`.
* Fix source file encoding issues with Python 3.5 on Windows.
* Fix local project source not having priority over the same source installed as a package, leading to local updates not being recognised.

## Breaking changes to the API
* Remove the max_loads argument from the `MemoryDataSet` constructor and from the `AbstractRunner.create_default_data_set` method.

## Thanks for supporting contributions
[Joel Schwarzmann](https://github.com/datajoely), [Alex Kalmikov](https://github.com/kalexqb)

# 0.14.2

## Major features and improvements
* Added Data Set transformer support in the form of AbstractTransformer and DataCatalog.add_transformer.

## Breaking changes to the API
* Merged the `ExistsMixin` into `AbstractDataSet`.
* `Pipeline.node_dependencies` returns a dictionary keyed by node, with sets of parent nodes as values; `Pipeline` and `ParallelRunner` were refactored to make use of this for topological sort for node dependency resolution and running pipelines respectively.
* `Pipeline.grouped_nodes` returns a list of sets, rather than a list of lists.

## Thanks for supporting contributions

[Darren Gallagher](https://github.com/dazzag24), [Zain Patel](https://github.com/mzjp2)

# 0.14.1

## Major features and improvements
* New I/O module `HDFS3DataSet`.

## Bug fixes and other changes
* Improved API docs.
* Template `run.py` will throw a warning instead of error if `credentials.yml`
  is not present.

## Breaking changes to the API
None


# 0.14.0

The initial release of Kedro.


## Thanks for supporting contributions

Jo Stichbury, Aris Valtazanos, Fabian Peters, Guilherme Braccialli, Joel Schwarzmann, Miguel Beltre, Mohammed ElNabawy, Deepyaman Datta, Shubham Agrawal, Oleg Andreyev, Mayur Chougule, William Ashford, Ed Cannon, Nikhilesh Nukala, Sean Bailey, Vikram Tegginamath, Thomas Huijskens, Musa Bilal

We are also grateful to everyone who advised and supported us, filed issues or helped resolve them, asked and answered questions and were part of inspiring discussions.<|MERGE_RESOLUTION|>--- conflicted
+++ resolved
@@ -12,12 +12,8 @@
 # Upcoming Release 0.18.1
 
 ## Major features and improvements
-
-<<<<<<< HEAD
+* Added more detail to YAML ParserError error message
 * Added option to `SparkDataSet` to specify a `schema` load argument that allows for supplying a user-defined schema as opposed to relying on the schema inference of Spark.
-=======
-* Added more detail to YAML ParserError error message
->>>>>>> deb94125
 
 ## Bug fixes and other changes
 
