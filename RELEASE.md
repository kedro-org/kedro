--- conflicted
+++ resolved
@@ -7,12 +7,9 @@
 * Updated error message for catalog entries when the dataset class is not found with hints on how to resolve the issue.
 * Fixed a bug in the `DataCatalog` `shallow_copy()` method to ensure it returns the type of the used catalog and doesn't cast it to `DataCatalog`.
 * Implemented key completion support for accessing datasets in the `DataCatalog`.
-<<<<<<< HEAD
-* Implemented dataset and `DataCatalog` pretty printing.
-=======
 * Made [kedro-telemetry](https://github.com/kedro-org/kedro-plugins/tree/main/kedro-telemetry) a core dependency.
 * Implemented dataset pretty printing.
->>>>>>> 54964f84
+* Implemented `DataCatalog` pretty printing.
 
 ## Breaking changes to the API
 
