# Upcoming Release 0.19.0

## Major features and improvements

## Bug fixes and other changes
* Compare for protocol and delimiter in `PartitionedDataSet` to be able to pass the protocol to partitions which paths starts with the same characters as the protocol (e.g. `s3://s3-my-bucket`).

## Breaking changes to the API

## Migration guide from Kedro 0.18.* to 0.19.*

# Upcoming Release 0.18.12

## Major features and improvements

## Bug fixes and other changes

## Documentation changes

## Breaking changes to the API

## Upcoming deprecations for Kedro 0.19.0

# Release 0.18.11

## Major features and improvements
* Added `databricks-iris` as an official starter.

## Bug fixes and other changes
* Reworked micropackaging workflow to use standard Python packaging practices.
* Make `kedro micropkg package` accept `--verbose`.

## Documentation changes
* Significant improvements to the documentation that covers working with Databricks and Kedro, including a new page for workspace-only development, and a guide to choosing the best workflow for your use case.
* Updated documentation for deploying with Prefect for version 2.0.

## Upcoming deprecations for Kedro 0.19.0
<<<<<<< HEAD
* Renamed `AbstractDataSet` and `AbstractVersionedDataSet` to `AbstractDataset` and `AbstractVersionedDataset`, respectively.
=======
* Renamed dataset and error classes, in accordance with the [Kedro lexicon](https://github.com/kedro-org/kedro/wiki/Kedro-documentation-style-guide#kedro-lexicon). Dataset classes ending with "DataSet" and error classes starting with "DataSet" are deprecated and will be removed in 0.19.0. Note that all of the below classes are also importable from `kedro.io`; only the module where they are defined is listed as the location.

| Type                        | Deprecated Alias            | Location                       |
| --------------------------- | --------------------------- | ------------------------------ |
| `CachedDataset`             | `CachedDataSet`             | `kedro.io.cached_dataset`      |
| `LambdaDataset`             | `LambdaDataSet`             | `kedro.io.lambda_dataset`      |
| `IncrementalDataset`        | `IncrementalDataSet`        | `kedro.io.partitioned_dataset` |
| `MemoryDataset`             | `MemoryDataSet`             | `kedro.io.memory_dataset`      |
| `PartitionedDataset`        | `PartitionedDataSet`        | `kedro.io.partitioned_dataset` |
| `DatasetError`              | `DataSetError`              | `kedro.io.core`                |
| `DatasetAlreadyExistsError` | `DataSetAlreadyExistsError` | `kedro.io.core`                |
| `DatasetNotFoundError`      | `DataSetNotFoundError`      | `kedro.io.core`                |

## Community contributions
Many thanks to the following Kedroids for contributing PRs to this release:

* [jmalovera10](https://github.com/jmalovera10)
* [debugger24](https://github.com/debugger24)
* [juliushetzel](https://github.com/juliushetzel)
* [jacobweiss2305](https://github.com/jacobweiss2305)
* [eduardoconto](https://github.com/eduardoconto)
>>>>>>> 8065fb0d

# Release 0.18.10

## Major features and improvements
* Rebrand across all documentation and Kedro assets.
* Added support for variable interpolation in the catalog with the `OmegaConfigLoader`.

# Release 0.18.9

## Major features and improvements
* `kedro run --params` now updates interpolated parameters correctly when using `OmegaConfigLoader`.
* Added `metadata` attribute to `kedro.io` datasets. This is ignored by Kedro, but may be consumed by users or external plugins.
* Added `kedro.logging.RichHandler`. This replaces the default `rich.logging.RichHandler` and is more flexible, user can turn off the `rich` traceback if needed.

## Bug fixes and other changes
* `OmegaConfigLoader` will return a `dict` instead of `DictConfig`.
* `OmegaConfigLoader` does not show a `MissingConfigError` when the config files exist but are empty.

## Documentation changes
* Added documentation for collaborative experiment tracking within Kedro-Viz.
* Revised section on deployment to better organise content and reflect how recently docs have been updated.
* Minor improvements to fix typos and revise docs to align with engineering changes.

## Breaking changes to the API
* `kedro package` does not produce `.egg` files anymore, and now relies exclusively on `.whl` files.

## Community contributions
Many thanks to the following Kedroids for contributing PRs to this release:

* [tomasvanpottelbergh](https://github.com/tomasvanpottelbergh)
* [https://github.com/debugger24](https://github.com/debugger24)

## Upcoming deprecations for Kedro 0.19.0

# Release 0.18.8

## Major features and improvements
* Added `KEDRO_LOGGING_CONFIG` environment variable, which can be used to configure logging from the beginning of the `kedro` process.
* Removed logs folder from the kedro new project template. File-based logging will remain but just be level INFO and above and go to project root instead.


## Bug fixes and other changes
* Improvements to Jupyter E2E tests.
* Added full `kedro run` CLI command to session store to improve run reproducibility using `Kedro-Viz` experiment tracking.

### Documentation changes
* Improvements to documentation about configuration.
* Improvements to Sphinx toolchain including incrementing to use a newer version.
* Improvements to documentation on visualising Kedro projects on Databricks, and additional documentation about the development workflow for Kedro projects on Databricks.
* Updated Technical Steering Committee membership documentation.
* Revised documentation section about linting and formatting and extended to give details of `flake8` configuration.
* Updated table of contents for documentation to reduce scrolling.
* Expanded FAQ documentation.
* Added a 404 page to documentation.
* Added deprecation warnings about the removal of `kedro.extras.datasets`.

## Community contributions
Many thanks to the following Kedroids for contributing PRs to this release:

* [MaximeSteinmetz](https://github.com/MaximeSteinmetz)

# Release 0.18.7

## Major features and improvements
* Added new Kedro CLI `kedro jupyter setup` to setup Jupyter Kernel for Kedro.
* `kedro package` now includes the project configuration in a compressed `tar.gz` file.
* Added functionality to the `OmegaConfigLoader` to load configuration from compressed files of `zip` or `tar` format. This feature requires `fsspec>=2023.1.0`.
* Significant improvements to on-boarding documentation that covers setup for new Kedro users. Also some major changes to the spaceflights tutorial to make it faster to work through. We think it's a better read. Tell us if it's not.

## Bug fixes and other changes
* Added a guide and tooling for developing Kedro for Databricks.
* Implemented missing dict-like interface for `_ProjectPipeline`.

# Release 0.18.6

## Bug fixes and other changes
* Fixed bug that didn't allow to read or write datasets with `s3a` or `s3n` filepaths
* Fixed bug with overriding nested parameters using the `--params` flag
* Fixed bug that made session store incompatible with `Kedro-Viz` experiment tracking

## Migration guide from Kedro 0.18.5 to 0.18.6
A regression introduced in Kedro version `0.18.5` caused the `Kedro-Viz` console to fail to show experiment tracking correctly. If you experienced this issue, you will need to:
* upgrade to Kedro version `0.18.6`
* delete any erroneous session entries created with Kedro 0.18.5 from your session_store.db stored at `<project-path>/data/session_store.db`.

Thanks to Kedroids tomohiko kato, [tsanikgr](https://github.com/tsanikgr) and [maddataanalyst](https://github.com/maddataanalyst) for very detailed reports about the bug.

# Release 0.18.5

> This release introduced a bug that causes a failure in experiment tracking within the `Kedro-Viz` console. We recommend that you use Kedro version `0.18.6` in preference.

## Major features and improvements
* Added new `OmegaConfigLoader` which uses `OmegaConf` for loading and merging configuration.
* Added the `--conf-source` option to `kedro run`, allowing users to specify a source for project configuration for the run.
* Added `omegaconf` syntax as option for `--params`. Keys and values can now be separated by colons or equals signs.
* Added support for generator functions as nodes, i.e. using `yield` instead of return.
  * Enable chunk-wise processing in nodes with generator functions.
  * Save node outputs after every `yield` before proceeding with next chunk.
* Fixed incorrect parsing of Azure Data Lake Storage Gen2 URIs used in datasets.
* Added support for loading credentials from environment variables using `OmegaConfigLoader`.
* Added new `--namespace` flag to `kedro run` to enable filtering by node namespace.
* Added a new argument `node` for all four dataset hooks.
* Added the `kedro run` flags `--nodes`, `--tags`, and `--load-versions` to replace `--node`, `--tag`, and `--load-version`.

## Bug fixes and other changes
* Commas surrounded by square brackets (only possible for nodes with default names) will no longer split the arguments to `kedro run` options which take a list of nodes as inputs (`--from-nodes` and `--to-nodes`).
* Fixed bug where `micropkg` manifest section in `pyproject.toml` isn't recognised as allowed configuration.
* Fixed bug causing `load_ipython_extension` not to register the `%reload_kedro` line magic when called in a directory that does not contain a Kedro project.
* Added `anyconfig`'s `ac_context` parameter to `kedro.config.commons` module functions for more flexible `ConfigLoader` customizations.
* Change reference to `kedro.pipeline.Pipeline` object throughout test suite with `kedro.modular_pipeline.pipeline` factory.
* Fixed bug causing the `after_dataset_saved` hook only to be called for one output dataset when multiple are saved in a single node and async saving is in use.
* Log level for "Credentials not found in your Kedro project config" was changed from `WARNING` to `DEBUG`.
* Added safe extraction of tar files in `micropkg pull` to fix vulnerability caused by [CVE-2007-4559](https://github.com/advisories/GHSA-gw9q-c7gh-j9vm).
* Documentation improvements
    * Bug fix in table font size
    * Updated API docs links for datasets
    * Improved CLI docs for `kedro run`
    * Revised documentation for visualisation to build plots and for experiment tracking
    * Added example for loading external credentials to the Hooks documentation

## Breaking changes to the API

## Community contributions
Many thanks to the following Kedroids for contributing PRs to this release:

* [adamfrly](https://github.com/adamfrly)
* [corymaklin](https://github.com/corymaklin)
* [Emiliopb](https://github.com/Emiliopb)
* [grhaonan](https://github.com/grhaonan)
* [JStumpp](https://github.com/JStumpp)
* [michalbrys](https://github.com/michalbrys)
* [sbrugman](https://github.com/sbrugman)

## Upcoming deprecations for Kedro 0.19.0
* `project_version` will be deprecated in `pyproject.toml` please use `kedro_init_version` instead.
* Deprecated `kedro run` flags `--node`, `--tag`, and `--load-version` in favour of `--nodes`, `--tags`, and `--load-versions`.

# Release 0.18.4

## Major features and improvements
* Make Kedro instantiate datasets from `kedro_datasets` with higher priority than `kedro.extras.datasets`. `kedro_datasets` is the namespace for the new `kedro-datasets` python package.
* The config loader objects now implement `UserDict` and the configuration is accessed through `conf_loader['catalog']`.
* You can configure config file patterns through `settings.py` without creating a custom config loader.
* Added the following new datasets:

| Type                                 | Description                                                                | Location                         |
| ------------------------------------ | -------------------------------------------------------------------------- | -------------------------------- |
| `svmlight.SVMLightDataSet`           | Work with svmlight/libsvm files using scikit-learn library                 | `kedro.extras.datasets.svmlight` |
| `video.VideoDataSet`                 | Read and write video files from a filesystem                               | `kedro.extras.datasets.video`    |
| `video.video_dataset.SequenceVideo`  | Create a video object from an iterable sequence to use with `VideoDataSet` | `kedro.extras.datasets.video`    |
| `video.video_dataset.GeneratorVideo` | Create a video object from a generator to use with `VideoDataSet`          | `kedro.extras.datasets.video`    |
* Implemented support for a functional definition of schema in `dask.ParquetDataSet` to work with the `dask.to_parquet` API.

## Bug fixes and other changes
* Fixed `kedro micropkg pull` for packages on PyPI.
* Fixed `format` in `save_args` for `SparkHiveDataSet`, previously it didn't allow you to save it as delta format.
* Fixed save errors in `TensorFlowModelDataset` when used without versioning; previously, it wouldn't overwrite an existing model.
* Added support for `tf.device` in `TensorFlowModelDataset`.
* Updated error message for `VersionNotFoundError` to handle insufficient permission issues for cloud storage.
* Updated Experiment Tracking docs with working examples.
* Updated `MatplotlibWriter`, `text.TextDataSet`, `plotly.PlotlyDataSet` and `plotly.JSONDataSet` docs with working examples.
* Modified implementation of the Kedro IPython extension to use `local_ns` rather than a global variable.
* Refactored `ShelveStore` to its own module to ensure multiprocessing works with it.
* `kedro.extras.datasets.pandas.SQLQueryDataSet` now takes optional argument `execution_options`.
* Removed `attrs` upper bound to support newer versions of Airflow.
* Bumped the lower bound for the `setuptools` dependency to <=61.5.1.

## Minor breaking changes to the API

## Upcoming deprecations for Kedro 0.19.0
* `kedro test` and `kedro lint` will be deprecated.

## Documentation
* Revised the Introduction to shorten it
* Revised the Get Started section to remove unnecessary information and clarify the learning path
* Updated the spaceflights tutorial to simplify the later stages and clarify what the reader needed to do in each phase
* Moved some pages that covered advanced materials into more appropriate sections
* Moved visualisation into its own section
* Fixed a bug that degraded user experience: the table of contents is now sticky when you navigate between pages
* Added redirects where needed on ReadTheDocs for legacy links and bookmarks

## Contributions from the Kedroid community
We are grateful to the following for submitting PRs that contributed to this release: [jstammers](https://github.com/jstammers), [FlorianGD](https://github.com/FlorianGD), [yash6318](https://github.com/yash6318), [carlaprv](https://github.com/carlaprv), [dinotuku](https://github.com/dinotuku), [williamcaicedo](https://github.com/williamcaicedo), [avan-sh](https://github.com/avan-sh), [Kastakin](https://github.com/Kastakin), [amaralbf](https://github.com/amaralbf), [BSGalvan](https://github.com/BSGalvan), [levimjoseph](https://github.com/levimjoseph), [daniel-falk](https://github.com/daniel-falk), [clotildeguinard](https://github.com/clotildeguinard), [avsolatorio](https://github.com/avsolatorio), and [picklejuicedev](https://github.com/picklejuicedev) for comments and input to documentation changes

# Release 0.18.3

## Major features and improvements
* Implemented autodiscovery of project pipelines. A pipeline created with `kedro pipeline create <pipeline_name>` can now be accessed immediately without needing to explicitly register it in `src/<package_name>/pipeline_registry.py`, either individually by name (e.g. `kedro run --pipeline=<pipeline_name>`) or as part of the combined default pipeline (e.g. `kedro run`). By default, the simplified `register_pipelines()` function in `pipeline_registry.py` looks like:

    ```python
    def register_pipelines() -> Dict[str, Pipeline]:
        """Register the project's pipelines.

        Returns:
            A mapping from pipeline names to ``Pipeline`` objects.
        """
        pipelines = find_pipelines()
        pipelines["__default__"] = sum(pipelines.values())
        return pipelines
    ```

* The Kedro IPython extension should now be loaded with `%load_ext kedro.ipython`.
* The line magic `%reload_kedro` now accepts keywords arguments, e.g. `%reload_kedro --env=prod`.
* Improved resume pipeline suggestion for `SequentialRunner`, it will backtrack the closest persisted inputs to resume.

## Bug fixes and other changes

* Changed default `False` value for rich logging `show_locals`, to make sure credentials and other sensitive data isn't shown in logs.
* Rich traceback handling is disabled on Databricks so that exceptions now halt execution as expected. This is a workaround for a [bug in `rich`](https://github.com/Textualize/rich/issues/2455).
* When using `kedro run -n [some_node]`, if `some_node` is missing a namespace the resulting error message will suggest the correct node name.
* Updated documentation for `rich` logging.
* Updated Prefect deployment documentation to allow for reruns with saved versioned datasets.
* The Kedro IPython extension now surfaces errors when it cannot load a Kedro project.
* Relaxed `delta-spark` upper bound to allow compatibility with Spark 3.1.x and 3.2.x.
* Added `gdrive` to list of cloud protocols, enabling Google Drive paths for datasets.
* Added svg logo resource for ipython kernel.

## Upcoming deprecations for Kedro 0.19.0
* The Kedro IPython extension will no longer be available as `%load_ext kedro.extras.extensions.ipython`; use `%load_ext kedro.ipython` instead.
* `kedro jupyter convert`, `kedro build-docs`, `kedro build-reqs` and `kedro activate-nbstripout` will be deprecated.

# Release 0.18.2

## Major features and improvements
* Added `abfss` to list of cloud protocols, enabling abfss paths.
* Kedro now uses the [Rich](https://github.com/Textualize/rich) library to format terminal logs and tracebacks.
* The file `conf/base/logging.yml` is now optional. See [our documentation](https://docs.kedro.org/en/0.18.2/logging/logging.html) for details.
* Introduced a `kedro.starters` entry point. This enables plugins to create custom starter aliases used by `kedro starter list` and `kedro new`.
* Reduced the `kedro new` prompts to just one question asking for the project name.

## Bug fixes and other changes
* Bumped `pyyaml` upper bound to make Kedro compatible with the [pyodide](https://pyodide.org/en/stable/usage/loading-packages.html#micropip) stack.
* Updated project template's Sphinx configuration to use `myst_parser` instead of `recommonmark`.
* Reduced number of log lines by changing the logging level from `INFO` to `DEBUG` for low priority messages.
* Kedro's framework-side logging configuration no longer performs file-based logging. Hence superfluous `info.log`/`errors.log` files are no longer created in your project root, and running Kedro on read-only file systems such as Databricks Repos is now possible.
* The `root` logger is now set to the Python default level of `WARNING` rather than `INFO`. Kedro's logger is still set to emit `INFO` level messages.
* `SequentialRunner` now has consistent execution order across multiple runs with sorted nodes.
* Bumped the upper bound for the Flake8 dependency to <5.0.
* `kedro jupyter notebook/lab` no longer reuses a Jupyter kernel.
* Required `cookiecutter>=2.1.1` to address a [known command injection vulnerability](https://security.snyk.io/vuln/SNYK-PYTHON-COOKIECUTTER-2414281).
* The session store no longer fails if a username cannot be found with `getpass.getuser`.
* Added generic typing for `AbstractDataSet` and `AbstractVersionedDataSet` as well as typing to all datasets.
* Rendered the deployment guide flowchart as a Mermaid diagram, and added Dask.

## Minor breaking changes to the API
* The module `kedro.config.default_logger` no longer exists; default logging configuration is now set automatically through `kedro.framework.project.LOGGING`. Unless you explicitly import `kedro.config.default_logger` you do not need to make any changes.

## Upcoming deprecations for Kedro 0.19.0
* `kedro.extras.ColorHandler` will be removed in 0.19.0.

# Release 0.18.1

## Major features and improvements
* Added a new hook `after_context_created` that passes the `KedroContext` instance as `context`.
* Added a new CLI hook `after_command_run`.
* Added more detail to YAML `ParserError` exception error message.
* Added option to `SparkDataSet` to specify a `schema` load argument that allows for supplying a user-defined schema as opposed to relying on the schema inference of Spark.
* The Kedro package no longer contains a built version of the Kedro documentation significantly reducing the package size.

## Bug fixes and other changes
* Removed fatal error from being logged when a Kedro session is created in a directory without git.
* Fixed `CONFIG_LOADER_CLASS` validation so that `TemplatedConfigLoader` can be specified in settings.py. Any `CONFIG_LOADER_CLASS` must be a subclass of `AbstractConfigLoader`.
* Added runner name to the `run_params` dictionary used in pipeline hooks.
* Updated [Databricks documentation](https://docs.kedro.org/en/0.18.1/deployment/databricks.html) to include how to get it working with IPython extension and Kedro-Viz.
* Update sections on visualisation, namespacing, and experiment tracking in the spaceflight tutorial to correspond to the complete spaceflights starter.
* Fixed `Jinja2` syntax loading with `TemplatedConfigLoader` using `globals.yml`.
* Removed global `_active_session`, `_activate_session` and `_deactivate_session`. Plugins that need to access objects such as the config loader should now do so through `context` in the new `after_context_created` hook.
* `config_loader` is available as a public read-only attribute of `KedroContext`.
* Made `hook_manager` argument optional for `runner.run`.
* `kedro docs` now opens an online version of the Kedro documentation instead of a locally built version.

## Upcoming deprecations for Kedro 0.19.0
* `kedro docs` will be removed in 0.19.0.

# Release 0.18.0

## TL;DR ✨
Kedro 0.18.0 strives to reduce the complexity of the project template and get us closer to a stable release of the framework. We've introduced the full [micro-packaging workflow](https://docs.kedro.org/en/0.18.0/nodes_and_pipelines/micro_packaging.html) 📦, which allows you to import packages, utility functions and existing pipelines into your Kedro project. [Integration with IPython and Jupyter](https://docs.kedro.org/en/0.18.0/tools_integration/ipython.html) has been streamlined in preparation for enhancements to Kedro's interactive workflow. Additionally, the release comes with long-awaited Python 3.9 and 3.10 support 🐍.

## Major features and improvements

### Framework
* Added `kedro.config.abstract_config.AbstractConfigLoader` as an abstract base class for all `ConfigLoader` implementations. `ConfigLoader` and `TemplatedConfigLoader` now inherit directly from this base class.
* Streamlined the `ConfigLoader.get` and `TemplatedConfigLoader.get` API and delegated the actual `get` method functional implementation to the `kedro.config.common` module.
* The `hook_manager` is no longer a global singleton. The `hook_manager` lifecycle is now managed by the `KedroSession`, and a new `hook_manager` will be created every time a `session` is instantiated.
* Added support for specifying parameters mapping in `pipeline()` without the `params:` prefix.
* Added new API `Pipeline.filter()` (previously in `KedroContext._filter_pipeline()`) to filter parts of a pipeline.
* Added `username` to Session store for logging during Experiment Tracking.
* A packaged Kedro project can now be imported and run from another Python project as following:
```python
from my_package.__main__ import main

main(
    ["--pipleine", "my_pipeline"]
)  # or just main() if no parameters are needed for the run
```

### Project template
* Removed `cli.py` from the Kedro project template. By default, all CLI commands, including `kedro run`, are now defined on the Kedro framework side. You can still define custom CLI commands by creating your own `cli.py`.
* Removed `hooks.py` from the Kedro project template. Registration hooks have been removed in favour of `settings.py` configuration, but you can still define execution timeline hooks by creating your own `hooks.py`.
* Removed `.ipython` directory from the Kedro project template. The IPython/Jupyter workflow no longer uses IPython profiles; it now uses an IPython extension.
* The default `kedro` run configuration environment names can now be set in `settings.py` using the `CONFIG_LOADER_ARGS` variable. The relevant keyword arguments to supply are `base_env` and `default_run_env`, which are set to `base` and `local` respectively by default.

### DataSets
* Added the following new datasets:

| Type                      | Description                                                   | Location                         |
| ------------------------- | ------------------------------------------------------------- | -------------------------------- |
| `pandas.XMLDataSet`       | Read XML into Pandas DataFrame. Write Pandas DataFrame to XML | `kedro.extras.datasets.pandas`   |
| `networkx.GraphMLDataSet` | Work with NetworkX using GraphML files                        | `kedro.extras.datasets.networkx` |
| `networkx.GMLDataSet`     | Work with NetworkX using Graph Modelling Language files       | `kedro.extras.datasets.networkx` |
| `redis.PickleDataSet`     | loads/saves data from/to a Redis database                     | `kedro.extras.datasets.redis`    |

* Added `partitionBy` support and exposed `save_args` for `SparkHiveDataSet`.
* Exposed `open_args_save` in `fs_args` for `pandas.ParquetDataSet`.
* Refactored the `load` and `save` operations for `pandas` datasets in order to leverage `pandas` own API and delegate `fsspec` operations to them. This reduces the need to have our own `fsspec` wrappers.
* Merged `pandas.AppendableExcelDataSet` into `pandas.ExcelDataSet`.
* Added `save_args` to `feather.FeatherDataSet`.

### Jupyter and IPython integration
* The [only recommended way to work with Kedro in Jupyter or IPython is now the Kedro IPython extension](https://docs.kedro.org/en/0.18.0/tools_integration/ipython.html). Managed Jupyter instances should load this via `%load_ext kedro.ipython` and use the line magic `%reload_kedro`.
* `kedro ipython` launches an IPython session that preloads the Kedro IPython extension.
* `kedro jupyter notebook/lab` creates a custom Jupyter kernel that preloads the Kedro IPython extension and launches a notebook with that kernel selected. There is no longer a need to specify `--all-kernels` to show all available kernels.

### Dependencies
* Bumped the minimum version of `pandas` to 1.3. Any `storage_options` should continue to be specified under `fs_args` and/or `credentials`.
* Added support for Python 3.9 and 3.10, dropped support for Python 3.6.
* Updated `black` dependency in the project template to a non pre-release version.

### Other
* Documented distribution of Kedro pipelines with Dask.

## Breaking changes to the API

### Framework
* Removed `RegistrationSpecs` and its associated `register_config_loader` and `register_catalog` hook specifications in favour of `CONFIG_LOADER_CLASS`/`CONFIG_LOADER_ARGS` and `DATA_CATALOG_CLASS` in `settings.py`.
* Removed deprecated functions `load_context` and `get_project_context`.
* Removed deprecated `CONF_SOURCE`, `package_name`, `pipeline`, `pipelines`, `config_loader` and `io` attributes from `KedroContext` as well as the deprecated `KedroContext.run` method.
* Added the `PluginManager` `hook_manager` argument to `KedroContext` and the `Runner.run()` method, which will be provided by the `KedroSession`.
* Removed the public method `get_hook_manager()` and replaced its functionality by `_create_hook_manager()`.
* Enforced that only one run can be successfully executed as part of a `KedroSession`. `run_id` has been renamed to `session_id` as a result.

### Configuration loaders
* The `settings.py` setting `CONF_ROOT` has been renamed to `CONF_SOURCE`. Default value of `conf` remains unchanged.
* `ConfigLoader` and `TemplatedConfigLoader` argument `conf_root` has been renamed to `conf_source`.
* `extra_params` has been renamed to `runtime_params` in `kedro.config.config.ConfigLoader` and `kedro.config.templated_config.TemplatedConfigLoader`.
* The environment defaulting behaviour has been removed from `KedroContext` and is now implemented in a `ConfigLoader` class (or equivalent) with the `base_env` and `default_run_env` attributes.

### DataSets
* `pandas.ExcelDataSet` now uses `openpyxl` engine instead of `xlrd`.
* `pandas.ParquetDataSet` now calls `pd.to_parquet()` upon saving. Note that the argument `partition_cols` is not supported.
* `spark.SparkHiveDataSet` API has been updated to reflect `spark.SparkDataSet`. The `write_mode=insert` option has also been replaced with `write_mode=append` as per Spark styleguide. This change addresses [Issue 725](https://github.com/kedro-org/kedro/issues/725) and [Issue 745](https://github.com/kedro-org/kedro/issues/745). Additionally, `upsert` mode now leverages `checkpoint` functionality and requires a valid `checkpointDir` be set for current `SparkContext`.
* `yaml.YAMLDataSet` can no longer save a `pandas.DataFrame` directly, but it can save a dictionary. Use `pandas.DataFrame.to_dict()` to convert your `pandas.DataFrame` to a dictionary before you attempt to save it to YAML.
* Removed `open_args_load` and `open_args_save` from the following datasets:
  * `pandas.CSVDataSet`
  * `pandas.ExcelDataSet`
  * `pandas.FeatherDataSet`
  * `pandas.JSONDataSet`
  * `pandas.ParquetDataSet`
* `storage_options` are now dropped if they are specified under `load_args` or `save_args` for the following datasets:
  * `pandas.CSVDataSet`
  * `pandas.ExcelDataSet`
  * `pandas.FeatherDataSet`
  * `pandas.JSONDataSet`
  * `pandas.ParquetDataSet`
* Renamed `lambda_data_set`, `memory_data_set`, and `partitioned_data_set` to `lambda_dataset`, `memory_dataset`, and `partitioned_dataset`, respectively, in `kedro.io`.
* The dataset `networkx.NetworkXDataSet` has been renamed to `networkx.JSONDataSet`.

### CLI
* Removed `kedro install` in favour of `pip install -r src/requirements.txt` to install project dependencies.
* Removed `--parallel` flag from `kedro run` in favour of `--runner=ParallelRunner`. The `-p` flag is now an alias for `--pipeline`.
* `kedro pipeline package` has been replaced by `kedro micropkg package` and, in addition to the `--alias` flag used to rename the package, now accepts a module name and path to the pipeline or utility module to package, relative to `src/<package_name>/`. The `--version` CLI option has been removed in favour of setting a `__version__` variable in the micro-package's `__init__.py` file.
* `kedro pipeline pull` has been replaced by `kedro micropkg pull` and now also supports `--destination` to provide a location for pulling the package.
* Removed `kedro pipeline list` and `kedro pipeline describe` in favour of `kedro registry list` and `kedro registry describe`.
* `kedro package` and `kedro micropkg package` now save `egg` and `whl` or `tar` files in the `<project_root>/dist` folder (previously `<project_root>/src/dist`).
* Changed the behaviour of `kedro build-reqs` to compile requirements from `requirements.txt` instead of `requirements.in` and save them to `requirements.lock` instead of `requirements.txt`.
* `kedro jupyter notebook/lab` no longer accept `--all-kernels` or `--idle-timeout` flags. `--all-kernels` is now the default behaviour.
* `KedroSession.run` now raises `ValueError` rather than `KedroContextError` when the pipeline contains no nodes. The same `ValueError` is raised when there are no matching tags.
* `KedroSession.run` now raises `ValueError` rather than `KedroContextError` when the pipeline name doesn't exist in the pipeline registry.

### Other
* Added namespace to parameters in a modular pipeline, which addresses [Issue 399](https://github.com/kedro-org/kedro/issues/399).
* Switched from packaging pipelines as wheel files to tar archive files compressed with gzip (`.tar.gz`).
* Removed decorator API from `Node` and `Pipeline`, as well as the modules `kedro.extras.decorators` and `kedro.pipeline.decorators`.
* Removed transformer API from `DataCatalog`, as well as the modules `kedro.extras.transformers` and `kedro.io.transformers`.
* Removed the `Journal` and `DataCatalogWithDefault`.
* Removed `%init_kedro` IPython line magic, with its functionality incorporated into `%reload_kedro`. This means that if `%reload_kedro` is called with a filepath, that will be set as default for subsequent calls.

## Migration guide from Kedro 0.17.* to 0.18.*

### Hooks
* Remove any existing `hook_impl` of the `register_config_loader` and `register_catalog` methods from `ProjectHooks` in `hooks.py` (or custom alternatives).
* If you use `run_id` in the `after_catalog_created` hook, replace it with `save_version` instead.
* If you use `run_id` in any of the `before_node_run`, `after_node_run`, `on_node_error`, `before_pipeline_run`, `after_pipeline_run` or `on_pipeline_error` hooks, replace it with `session_id` instead.

### `settings.py` file
* If you use a custom config loader class such as `kedro.config.TemplatedConfigLoader`, alter `CONFIG_LOADER_CLASS` to specify the class and `CONFIG_LOADER_ARGS` to specify keyword arguments. If not set, these default to `kedro.config.ConfigLoader` and an empty dictionary respectively.
* If you use a custom data catalog class, alter `DATA_CATALOG_CLASS` to specify the class. If not set, this defaults to `kedro.io.DataCatalog`.
* If you have a custom config location (i.e. not `conf`), update `CONF_ROOT` to `CONF_SOURCE` and set it to a string with the expected configuration location. If not set, this defaults to `"conf"`.

### Modular pipelines
* If you use any modular pipelines with parameters, make sure they are declared with the correct namespace. See example below:

For a given pipeline:
```python
active_pipeline = pipeline(
    pipe=[
        node(
            func=some_func,
            inputs=["model_input_table", "params:model_options"],
            outputs=["**my_output"],
        ),
        ...,
    ],
    inputs="model_input_table",
    namespace="candidate_modelling_pipeline",
)
```

The parameters should look like this:

```diff
-model_options:
-    test_size: 0.2
-    random_state: 8
-    features:
-    - engines
-    - passenger_capacity
-    - crew
+candidate_modelling_pipeline:
+    model_options:
+      test_size: 0.2
+      random_state: 8
+      features:
+        - engines
+        - passenger_capacity
+        - crew

```
* Optional: You can now remove all `params:` prefix when supplying values to `parameters` argument in a `pipeline()` call.
* If you pull modular pipelines with `kedro pipeline pull my_pipeline --alias other_pipeline`, now use `kedro micropkg pull my_pipeline --alias pipelines.other_pipeline` instead.
* If you package modular pipelines with `kedro pipeline package my_pipeline`, now use `kedro micropkg package pipelines.my_pipeline` instead.
* Similarly, if you package any modular pipelines using `pyproject.toml`, you should modify the keys to include the full module path, and wrapped in double-quotes, e.g:

```diff
[tool.kedro.micropkg.package]
-data_engineering = {destination = "path/to/here"}
-data_science = {alias = "ds", env = "local"}
+"pipelines.data_engineering" = {destination = "path/to/here"}
+"pipelines.data_science" = {alias = "ds", env = "local"}

[tool.kedro.micropkg.pull]
-"s3://my_bucket/my_pipeline" = {alias = "aliased_pipeline"}
+"s3://my_bucket/my_pipeline" = {alias = "pipelines.aliased_pipeline"}
```

### DataSets
* If you use `pandas.ExcelDataSet`, make sure you have `openpyxl` installed in your environment. This is automatically installed if you specify `kedro[pandas.ExcelDataSet]==0.18.0` in your `requirements.txt`. You can uninstall `xlrd` if you were only using it for this dataset.
* If you use`pandas.ParquetDataSet`, pass pandas saving arguments directly to `save_args` instead of nested in `from_pandas` (e.g. `save_args = {"preserve_index": False}` instead of `save_args = {"from_pandas": {"preserve_index": False}}`).
* If you use `spark.SparkHiveDataSet` with `write_mode` option set to `insert`, change this to `append` in line with the Spark styleguide. If you use `spark.SparkHiveDataSet` with `write_mode` option set to `upsert`, make sure that your `SparkContext` has a valid `checkpointDir` set either by `SparkContext.setCheckpointDir` method or directly in the `conf` folder.
* If you use `pandas~=1.2.0` and pass `storage_options` through `load_args` or `savs_args`, specify them under `fs_args` or via `credentials` instead.
* If you import from `kedro.io.lambda_data_set`, `kedro.io.memory_data_set`, or `kedro.io.partitioned_data_set`, change the import to `kedro.io.lambda_dataset`, `kedro.io.memory_dataset`, or `kedro.io.partitioned_dataset`, respectively (or import the dataset directly from `kedro.io`).
* If you have any `pandas.AppendableExcelDataSet` entries in your catalog, replace them with `pandas.ExcelDataSet`.
* If you have any `networkx.NetworkXDataSet` entries in your catalog, replace them with `networkx.JSONDataSet`.

### Other
* Edit any scripts containing `kedro pipeline package --version` to use `kedro micropkg package` instead. If you wish to set a specific pipeline package version, set the `__version__` variable in the pipeline package's `__init__.py` file.
* To run a pipeline in parallel, use `kedro run --runner=ParallelRunner` rather than `--parallel` or `-p`.
* If you call `ConfigLoader` or `TemplatedConfigLoader` directly, update the keyword arguments `conf_root` to `conf_source` and `extra_params` to `runtime_params`.
* If you use `KedroContext` to access `ConfigLoader`, use `settings.CONFIG_LOADER_CLASS` to access the currently used `ConfigLoader` instead.
* The signature of `KedroContext` has changed and now needs `config_loader` and `hook_manager` as additional arguments of type `ConfigLoader` and `PluginManager` respectively.

# Release 0.17.7

## Major features and improvements
* `pipeline` now accepts `tags` and a collection of `Node`s and/or `Pipeline`s rather than just a single `Pipeline` object. `pipeline` should be used in preference to `Pipeline` when creating a Kedro pipeline.
* `pandas.SQLTableDataSet` and `pandas.SQLQueryDataSet` now only open one connection per database, at instantiation time (therefore at catalog creation time), rather than one per load/save operation.
* Added new command group, `micropkg`, to replace `kedro pipeline pull` and `kedro pipeline package` with `kedro micropkg pull` and `kedro micropkg package` for Kedro 0.18.0. `kedro micropkg package` saves packages to `project/dist` while `kedro pipeline package` saves packages to `project/src/dist`.

## Bug fixes and other changes
* Added tutorial documentation for [experiment tracking](https://docs.kedro.org/en/0.17.7/08_logging/02_experiment_tracking.html).
* Added [Plotly dataset documentation](https://docs.kedro.org/en/0.17.7/03_tutorial/05_visualise_pipeline.html#visualise-plotly-charts-in-kedro-viz).
* Added the upper limit `pandas<1.4` to maintain compatibility with `xlrd~=1.0`.
* Bumped the `Pillow` minimum version requirement to 9.0 (Python 3.7+ only) following [CVE-2022-22817](https://cve.mitre.org/cgi-bin/cvename.cgi?name=CVE-2022-22817).
* Fixed `PickleDataSet` to be copyable and hence work with the parallel runner.
* Upgraded `pip-tools`, which is used by `kedro build-reqs`, to 6.5 (Python 3.7+ only). This `pip-tools` version is compatible with `pip>=21.2`, including the most recent releases of `pip`. Python 3.6 users should continue to use `pip-tools` 6.4 and `pip<22`.
* Added `astro-iris` as alias for `astro-airlow-iris`, so that old tutorials can still be followed.
* Added details about [Kedro's Technical Steering Committee and governance model](https://docs.kedro.org/en/0.17.7/14_contribution/technical_steering_committee.html).

## Upcoming deprecations for Kedro 0.18.0
* `kedro pipeline pull` and `kedro pipeline package` will be deprecated. Please use `kedro micropkg` instead.


# Release 0.17.6

## Major features and improvements
* Added `pipelines` global variable to IPython extension, allowing you to access the project's pipelines in `kedro ipython` or `kedro jupyter notebook`.
* Enabled overriding nested parameters with `params` in CLI, i.e. `kedro run --params="model.model_tuning.booster:gbtree"` updates parameters to `{"model": {"model_tuning": {"booster": "gbtree"}}}`.
* Added option to `pandas.SQLQueryDataSet` to specify a `filepath` with a SQL query, in addition to the current method of supplying the query itself in the `sql` argument.
* Extended `ExcelDataSet` to support saving Excel files with multiple sheets.
* Added the following new datasets:

| Type                      | Description                                                                                                            | Location                       |
| ------------------------- | ---------------------------------------------------------------------------------------------------------------------- | ------------------------------ |
| `plotly.JSONDataSet`      | Works with plotly graph object Figures (saves as json file)                                                            | `kedro.extras.datasets.plotly` |
| `pandas.GenericDataSet`   | Provides a 'best effort' facility to read / write any format provided by the `pandas` library                          | `kedro.extras.datasets.pandas` |
| `pandas.GBQQueryDataSet`  | Loads data from a Google Bigquery table using provided SQL query                                                       | `kedro.extras.datasets.pandas` |
| `spark.DeltaTableDataSet` | Dataset designed to handle Delta Lake Tables and their CRUD-style operations, including `update`, `merge` and `delete` | `kedro.extras.datasets.spark`  |

## Bug fixes and other changes
* Fixed an issue where `kedro new --config config.yml` was ignoring the config file when `prompts.yml` didn't exist.
* Added documentation for `kedro viz --autoreload`.
* Added support for arbitrary backends (via importable module paths) that satisfy the `pickle` interface to `PickleDataSet`.
* Added support for `sum` syntax for connecting pipeline objects.
* Upgraded `pip-tools`, which is used by `kedro build-reqs`, to 6.4. This `pip-tools` version requires `pip>=21.2` while [adding support for `pip>=21.3`](https://github.com/jazzband/pip-tools/pull/1501). To upgrade `pip`, please refer to [their documentation](https://pip.pypa.io/en/stable/installing/#upgrading-pip).
* Relaxed the bounds on the `plotly` requirement for `plotly.PlotlyDataSet` and the `pyarrow` requirement for `pandas.ParquetDataSet`.
* `kedro pipeline package <pipeline>` now raises an error if the `<pipeline>` argument doesn't look like a valid Python module path (e.g. has `/` instead of `.`).
* Added new `overwrite` argument to `PartitionedDataSet` and `MatplotlibWriter` to enable deletion of existing partitions and plots on dataset `save`.
* `kedro pipeline pull` now works when the project requirements contains entries such as `-r`, `--extra-index-url` and local wheel files ([Issue #913](https://github.com/kedro-org/kedro/issues/913)).
* Fixed slow startup because of catalog processing by reducing the exponential growth of extra processing during `_FrozenDatasets` creations.
* Removed `.coveragerc` from the Kedro project template. `coverage` settings are now given in `pyproject.toml`.
* Fixed a bug where packaging or pulling a modular pipeline with the same name as the project's package name would throw an error (or silently pass without including the pipeline source code in the wheel file).
* Removed unintentional dependency on `git`.
* Fixed an issue where nested pipeline configuration was not included in the packaged pipeline.
* Deprecated the "Thanks for supporting contributions" section of release notes to simplify the contribution process; Kedro 0.17.6 is the last release that includes this. This process has been replaced with the [automatic GitHub feature](https://github.com/kedro-org/kedro/graphs/contributors).
* Fixed a bug where the version on the tracking datasets didn't match the session id and the versions of regular versioned datasets.
* Fixed an issue where datasets in `load_versions` that are not found in the data catalog would silently pass.
* Altered the string representation of nodes so that node inputs/outputs order is preserved rather than being alphabetically sorted.
* Update `APIDataSet` to accept `auth` through `credentials` and allow any iterable for `auth`.

## Upcoming deprecations for Kedro 0.18.0
* `kedro.extras.decorators` and `kedro.pipeline.decorators` are being deprecated in favour of Hooks.
* `kedro.extras.transformers` and `kedro.io.transformers` are being deprecated in favour of Hooks.
* The `--parallel` flag on `kedro run` is being removed in favour of `--runner=ParallelRunner`. The `-p` flag will change to be an alias for `--pipeline`.
* `kedro.io.DataCatalogWithDefault` is being deprecated, to be removed entirely in 0.18.0.

## Thanks for supporting contributions
[Deepyaman Datta](https://github.com/deepyaman),
[Brites](https://github.com/brites101),
[Manish Swami](https://github.com/ManishS6),
[Avaneesh Yembadi](https://github.com/avan-sh),
[Zain Patel](https://github.com/mzjp2),
[Simon Brugman](https://github.com/sbrugman),
[Kiyo Kunii](https://github.com/921kiyo),
[Benjamin Levy](https://github.com/BenjaminLevyQB),
[Louis de Charsonville](https://github.com/louisdecharson),
[Simon Picard](https://github.com/simonpicard)

# Release 0.17.5

## Major features and improvements
* Added new CLI group `registry`, with the associated commands `kedro registry list` and `kedro registry describe`, to replace `kedro pipeline list` and `kedro pipeline describe`.
* Added support for dependency management at a modular pipeline level. When a pipeline with `requirements.txt` is packaged, its dependencies are embedded in the modular pipeline wheel file. Upon pulling the pipeline, Kedro will append dependencies to the project's `requirements.in`. More information is available in [our documentation](https://docs.kedro.org/en/0.17.5/06_nodes_and_pipelines/03_modular_pipelines.html).
* Added support for bulk packaging/pulling modular pipelines using `kedro pipeline package/pull --all` and `pyproject.toml`.
* Removed `cli.py` from the Kedro project template. By default all CLI commands, including `kedro run`, are now defined on the Kedro framework side. These can be overridden in turn by a plugin or a `cli.py` file in your project. A packaged Kedro project will respect the same hierarchy when executed with `python -m my_package`.
* Removed `.ipython/profile_default/startup/` from the Kedro project template in favour of `.ipython/profile_default/ipython_config.py` and the `kedro.extras.extensions.ipython`.
* Added support for `dill` backend to `PickleDataSet`.
* Imports are now refactored at `kedro pipeline package` and `kedro pipeline pull` time, so that _aliasing_ a modular pipeline doesn't break it.
* Added the following new datasets to support basic Experiment Tracking:

| Type                      | Description                                              | Location                         |
| ------------------------- | -------------------------------------------------------- | -------------------------------- |
| `tracking.MetricsDataSet` | Dataset to track numeric metrics for experiment tracking | `kedro.extras.datasets.tracking` |
| `tracking.JSONDataSet`    | Dataset to track data for experiment tracking            | `kedro.extras.datasets.tracking` |

## Bug fixes and other changes
* Bumped minimum required `fsspec` version to 2021.04.
* Fixed the `kedro install` and `kedro build-reqs` flows when uninstalled dependencies are present in a project's `settings.py`, `context.py` or `hooks.py` ([Issue #829](https://github.com/kedro-org/kedro/issues/829)).
* Imports are now refactored at `kedro pipeline package` and `kedro pipeline pull` time, so that _aliasing_ a modular pipeline doesn't break it.

## Minor breaking changes to the API
* Pinned `dynaconf` to `<3.1.6` because the method signature for `_validate_items` changed which is used in Kedro.

## Upcoming deprecations for Kedro 0.18.0
* `kedro pipeline list` and `kedro pipeline describe` are being deprecated in favour of new commands `kedro registry list ` and `kedro registry describe`.
* `kedro install` is being deprecated in favour of using `pip install -r src/requirements.txt` to install project dependencies.

## Thanks for supporting contributions
[Moussa Taifi](https://github.com/moutai),
[Deepyaman Datta](https://github.com/deepyaman)

# Release 0.17.4

## Major features and improvements
* Added the following new datasets:

| Type                   | Description                                                 | Location                       |
| ---------------------- | ----------------------------------------------------------- | ------------------------------ |
| `plotly.PlotlyDataSet` | Works with plotly graph object Figures (saves as json file) | `kedro.extras.datasets.plotly` |

## Bug fixes and other changes
* Defined our set of Kedro Principles! Have a read through [our docs](https://docs.kedro.org/en/0.17.4/12_faq/03_kedro_principles.html).
* `ConfigLoader.get()` now raises a `BadConfigException`, with a more helpful error message, if a configuration file cannot be loaded (for instance due to wrong syntax or poor formatting).
* `run_id` now defaults to `save_version` when `after_catalog_created` is called, similarly to what happens during a `kedro run`.
* Fixed a bug where `kedro ipython` and `kedro jupyter notebook` didn't work if the `PYTHONPATH` was already set.
* Update the IPython extension to allow passing `env` and `extra_params` to `reload_kedro`  similar to how the IPython script works.
* `kedro info` now outputs if a plugin has any `hooks` or `cli_hooks` implemented.
* `PartitionedDataSet` now supports lazily materializing data on save.
* `kedro pipeline describe` now defaults to the `__default__` pipeline when no pipeline name is provided and also shows the namespace the nodes belong to.
* Fixed an issue where spark.SparkDataSet with enabled versioning would throw a VersionNotFoundError when using databricks-connect from a remote machine and saving to dbfs filesystem.
* `EmailMessageDataSet` added to doctree.
* When node inputs do not pass validation, the error message is now shown as the most recent exception in the traceback ([Issue #761](https://github.com/kedro-org/kedro/issues/761)).
* `kedro pipeline package` now only packages the parameter file that exactly matches the pipeline name specified and the parameter files in a directory with the pipeline name.
* Extended support to newer versions of third-party dependencies ([Issue #735](https://github.com/kedro-org/kedro/issues/735)).
* Ensured consistent references to `model input` tables in accordance with our Data Engineering convention.
* Changed behaviour where `kedro pipeline package` takes the pipeline package version, rather than the kedro package version. If the pipeline package version is not present, then the package version is used.
* Launched [GitHub Discussions](https://github.com/kedro-org/kedro/discussions/) and [Kedro Discord Server](https://discord.gg/akJDeVaxnB)
* Improved error message when versioning is enabled for a dataset previously saved as non-versioned ([Issue #625](https://github.com/kedro-org/kedro/issues/625)).

## Minor breaking changes to the API

## Upcoming deprecations for Kedro 0.18.0

## Thanks for supporting contributions
[Lou Kratz](https://github.com/lou-k),
[Lucas Jamar](https://github.com/lucasjamar)

# Release 0.17.3

## Major features and improvements
* Kedro plugins can now override built-in CLI commands.
* Added a `before_command_run` hook for plugins to add extra behaviour before Kedro CLI commands run.
* `pipelines` from `pipeline_registry.py` and `register_pipeline` hooks are now loaded lazily when they are first accessed, not on startup:

    ```python
    from kedro.framework.project import pipelines

    print(pipelines["__default__"])  # pipeline loading is only triggered here
    ```

## Bug fixes and other changes
* `TemplatedConfigLoader` now correctly inserts default values when no globals are supplied.
* Fixed a bug where the `KEDRO_ENV` environment variable had no effect on instantiating the `context` variable in an iPython session or a Jupyter notebook.
* Plugins with empty CLI groups are no longer displayed in the Kedro CLI help screen.
* Duplicate commands will no longer appear twice in the Kedro CLI help screen.
* CLI commands from sources with the same name will show under one list in the help screen.
* The setup of a Kedro project, including adding src to path and configuring settings, is now handled via the `bootstrap_project` method.
* `configure_project` is invoked if a `package_name` is supplied to `KedroSession.create`. This is added for backward-compatibility purpose to support a workflow that creates `Session` manually. It will be removed in `0.18.0`.
* Stopped swallowing up all `ModuleNotFoundError` if `register_pipelines` not found, so that a more helpful error message will appear when a dependency is missing, e.g. [Issue #722](https://github.com/kedro-org/kedro/issues/722).
* When `kedro new` is invoked using a configuration yaml file, `output_dir` is no longer a required key; by default the current working directory will be used.
* When `kedro new` is invoked using a configuration yaml file, the appropriate `prompts.yml` file is now used for validating the provided configuration. Previously, validation was always performed against the kedro project template `prompts.yml` file.
* When a relative path to a starter template is provided, `kedro new` now generates user prompts to obtain configuration rather than supplying empty configuration.
* Fixed error when using starters on Windows with Python 3.7 (Issue [#722](https://github.com/kedro-org/kedro/issues/722)).
* Fixed decoding error of config files that contain accented characters by opening them for reading in UTF-8.
* Fixed an issue where `after_dataset_loaded` run would finish before a dataset is actually loaded when using `--async` flag.

## Upcoming deprecations for Kedro 0.18.0

* `kedro.versioning.journal.Journal` will be removed.
* The following properties on `kedro.framework.context.KedroContext` will be removed:
  * `io` in favour of `KedroContext.catalog`
  * `pipeline` (equivalent to `pipelines["__default__"]`)
  * `pipelines` in favour of `kedro.framework.project.pipelines`

# Release 0.17.2

## Major features and improvements
* Added support for `compress_pickle` backend to `PickleDataSet`.
* Enabled loading pipelines without creating a `KedroContext` instance:

    ```python
    from kedro.framework.project import pipelines

    print(pipelines)
    ```

* Projects generated with kedro>=0.17.2:
  - should define pipelines in `pipeline_registry.py` rather than `hooks.py`.
  - when run as a package, will behave the same as `kedro run`

## Bug fixes and other changes
* If `settings.py` is not importable, the errors will be surfaced earlier in the process, rather than at runtime.

## Minor breaking changes to the API
* `kedro pipeline list` and `kedro pipeline describe` no longer accept redundant `--env` parameter.
* `from kedro.framework.cli.cli import cli` no longer includes the `new` and `starter` commands.

## Upcoming deprecations for Kedro 0.18.0

* `kedro.framework.context.KedroContext.run` will be removed in release 0.18.0.

## Thanks for supporting contributions
[Sasaki Takeru](https://github.com/takeru)

# Release 0.17.1

## Major features and improvements
* Added `env` and `extra_params` to `reload_kedro()` line magic.
* Extended the `pipeline()` API to allow strings and sets of strings as `inputs` and `outputs`, to specify when a dataset name remains the same (not namespaced).
* Added the ability to add custom prompts with regexp validator for starters by repurposing `default_config.yml` as `prompts.yml`.
* Added the `env` and `extra_params` arguments to `register_config_loader` hook.
* Refactored the way `settings` are loaded. You will now be able to run:

    ```python
    from kedro.framework.project import settings

    print(settings.CONF_ROOT)
    ```

* Added a check on `kedro.runner.parallel_runner.ParallelRunner` which checks datasets for the `_SINGLE_PROCESS` attribute in the `_validate_catalog` method. If this attribute is set to `True` in an instance of a dataset (e.g. `SparkDataSet`), the `ParallelRunner` will raise an `AttributeError`.
* Any user-defined dataset that should not be used with `ParallelRunner` may now have the `_SINGLE_PROCESS` attribute set to `True`.

## Bug fixes and other changes
* The version of a packaged modular pipeline now defaults to the version of the project package.
* Added fix to prevent new lines being added to pandas CSV datasets.
* Fixed issue with loading a versioned `SparkDataSet` in the interactive workflow.
* Kedro CLI now checks `pyproject.toml` for a `tool.kedro` section before treating the project as a Kedro project.
* Added fix to `DataCatalog::shallow_copy` now it should copy layers.
* `kedro pipeline pull` now uses `pip download` for protocols that are not supported by `fsspec`.
* Cleaned up documentation to fix broken links and rewrite permanently redirected ones.
* Added a `jsonschema` schema definition for the Kedro 0.17 catalog.
* `kedro install` now waits on Windows until all the requirements are installed.
* Exposed `--to-outputs` option in the CLI, throughout the codebase, and as part of hooks specifications.
* Fixed a bug where `ParquetDataSet` wasn't creating parent directories on the fly.
* Updated documentation.

## Breaking changes to the API
* This release has broken the `kedro ipython` and `kedro jupyter` workflows. To fix this, follow the instructions in the migration guide below.
* You will also need to upgrade `kedro-viz` to 3.10.1 if you use the `%run_viz` line magic in Jupyter Notebook.

> *Note:* If you're using the `ipython` [extension](https://docs.kedro.org/en/0.17.1/11_tools_integration/02_ipython.html#ipython-extension) instead, you will not encounter this problem.

## Migration guide
You will have to update the file `<your_project>/.ipython/profile_default/startup/00-kedro-init.py` in order to make `kedro ipython` and/or `kedro jupyter` work. Add the following line before the `KedroSession` is created:

```python
configure_project(metadata.package_name)  # to add

session = KedroSession.create(metadata.package_name, path)
```

Make sure that the associated import is provided in the same place as others in the file:

```python
from kedro.framework.project import configure_project  # to add
from kedro.framework.session import KedroSession
```

## Thanks for supporting contributions
[Mariana Silva](https://github.com/marianansilva),
[Kiyohito Kunii](https://github.com/921kiyo),
[noklam](https://github.com/noklam),
[Ivan Doroshenko](https://github.com/imdoroshenko),
[Zain Patel](https://github.com/mzjp2),
[Deepyaman Datta](https://github.com/deepyaman),
[Sam Hiscox](https://github.com/samhiscoxqb),
[Pascal Brokmeier](https://github.com/pascalwhoop)

# Release 0.17.0

## Major features and improvements

* In a significant change, [we have introduced `KedroSession`](https://docs.kedro.org/en/0.17.0/04_kedro_project_setup/03_session.html) which is responsible for managing the lifecycle of a Kedro run.
* Created a new Kedro Starter: `kedro new --starter=mini-kedro`. It is possible to [use the DataCatalog as a standalone component](https://github.com/kedro-org/kedro-starters/tree/master/mini-kedro) in a Jupyter notebook and transition into the rest of the Kedro framework.
* Added `DatasetSpecs` with Hooks to run before and after datasets are loaded from/saved to the catalog.
* Added a command: `kedro catalog create`. For a registered pipeline, it creates a `<conf_root>/<env>/catalog/<pipeline_name>.yml` configuration file with `MemoryDataSet` datasets for each dataset that is missing from `DataCatalog`.
* Added `settings.py` and `pyproject.toml` (to replace `.kedro.yml`) for project configuration, in line with Python best practice.
* `ProjectContext` is no longer needed, unless for very complex customisations. `KedroContext`, `ProjectHooks` and `settings.py` together implement sensible default behaviour. As a result `context_path` is also now an _optional_ key in `pyproject.toml`.
* Removed `ProjectContext` from `src/<package_name>/run.py`.
* `TemplatedConfigLoader` now supports [Jinja2 template syntax](https://jinja.palletsprojects.com/en/2.11.x/templates/) alongside its original syntax.
* Made [registration Hooks](https://docs.kedro.org/en/0.17.0/07_extend_kedro/02_hooks.html#registration-hooks) mandatory, as the only way to customise the `ConfigLoader` or the `DataCatalog` used in a project. If no such Hook is provided in `src/<package_name>/hooks.py`, a `KedroContextError` is raised. There are sensible defaults defined in any project generated with Kedro >= 0.16.5.

## Bug fixes and other changes

* `ParallelRunner` no longer results in a run failure, when triggered from a notebook, if the run is started using `KedroSession` (`session.run()`).
* `before_node_run` can now overwrite node inputs by returning a dictionary with the corresponding updates.
* Added minimal, black-compatible flake8 configuration to the project template.
* Moved `isort` and `pytest` configuration from `<project_root>/setup.cfg` to `<project_root>/pyproject.toml`.
* Extra parameters are no longer incorrectly passed from `KedroSession` to `KedroContext`.
* Relaxed `pyspark` requirements to allow for installation of `pyspark` 3.0.
* Added a `--fs-args` option to the `kedro pipeline pull` command to specify configuration options for the `fsspec` filesystem arguments used when pulling modular pipelines from non-PyPI locations.
* Bumped maximum required `fsspec` version to 0.9.
* Bumped maximum supported `s3fs` version to 0.5 (`S3FileSystem` interface has changed since 0.4.1 version).

## Deprecations
* In Kedro 0.17.0 we have deleted the deprecated `kedro.cli` and `kedro.context` modules in favour of `kedro.framework.cli` and `kedro.framework.context` respectively.

## Other breaking changes to the API
* `kedro.io.DataCatalog.exists()` returns `False` when the dataset does not exist, as opposed to raising an exception.
* The pipeline-specific `catalog.yml` file is no longer automatically created for modular pipelines when running `kedro pipeline create`. Use `kedro catalog create` to replace this functionality.
* Removed `include_examples` prompt from `kedro new`. To generate boilerplate example code, you should use a Kedro starter.
* Changed the `--verbose` flag from a global command to a project-specific command flag (e.g `kedro --verbose new` becomes `kedro new --verbose`).
* Dropped support of the `dataset_credentials` key in credentials in `PartitionedDataSet`.
* `get_source_dir()` was removed from `kedro/framework/cli/utils.py`.
* Dropped support of `get_config`, `create_catalog`, `create_pipeline`, `template_version`, `project_name` and `project_path` keys by `get_project_context()` function (`kedro/framework/cli/cli.py`).
* `kedro new --starter` now defaults to fetching the starter template matching the installed Kedro version.
* Renamed `kedro_cli.py` to `cli.py` and moved it inside the Python package (`src/<package_name>/`), for a better packaging and deployment experience.
* Removed `.kedro.yml` from the project template and replaced it with `pyproject.toml`.
* Removed `KEDRO_CONFIGS` constant (previously residing in `kedro.framework.context.context`).
* Modified `kedro pipeline create` CLI command to add a boilerplate parameter config file in `conf/<env>/parameters/<pipeline_name>.yml` instead of `conf/<env>/pipelines/<pipeline_name>/parameters.yml`. CLI commands `kedro pipeline delete` / `package` / `pull` were updated accordingly.
* Removed `get_static_project_data` from `kedro.framework.context`.
* Removed `KedroContext.static_data`.
* The `KedroContext` constructor now takes `package_name` as first argument.
* Replaced `context` property on `KedroSession` with `load_context()` method.
* Renamed `_push_session` and `_pop_session` in `kedro.framework.session.session` to `_activate_session` and `_deactivate_session` respectively.
* Custom context class is set via `CONTEXT_CLASS` variable in `src/<your_project>/settings.py`.
* Removed `KedroContext.hooks` attribute. Instead, hooks should be registered in `src/<your_project>/settings.py` under the `HOOKS` key.
* Restricted names given to nodes to match the regex pattern `[\w\.-]+$`.
* Removed `KedroContext._create_config_loader()` and `KedroContext._create_data_catalog()`. They have been replaced by registration hooks, namely `register_config_loader()` and `register_catalog()` (see also [upcoming deprecations](#upcoming_deprecations_for_kedro_0.18.0)).


## Upcoming deprecations for Kedro 0.18.0

* `kedro.framework.context.load_context` will be removed in release 0.18.0.
* `kedro.framework.cli.get_project_context` will be removed in release 0.18.0.
* We've added a `DeprecationWarning` to the decorator API for both `node` and `pipeline`. These will be removed in release 0.18.0. Use Hooks to extend a node's behaviour instead.
* We've added a `DeprecationWarning` to the Transformers API when adding a transformer to the catalog. These will be removed in release 0.18.0. Use Hooks to customise the `load` and `save` methods.

## Thanks for supporting contributions
[Deepyaman Datta](https://github.com/deepyaman),
[Zach Schuster](https://github.com/zschuster)

## Migration guide from Kedro 0.16.* to 0.17.*

**Reminder:** Our documentation on [how to upgrade Kedro](https://docs.kedro.org/en/0.17.0/12_faq/01_faq.html#how-do-i-upgrade-kedro) covers a few key things to remember when updating any Kedro version.

The Kedro 0.17.0 release contains some breaking changes. If you update Kedro to 0.17.0 and then try to work with projects created against earlier versions of Kedro, you may encounter some issues when trying to run `kedro` commands in the terminal for that project. Here's a short guide to getting your projects running against the new version of Kedro.


>*Note*: As always, if you hit any problems, please check out our documentation:
>* [How can I find out more about Kedro?](https://docs.kedro.org/en/0.17.0/12_faq/01_faq.html#how-can-i-find-out-more-about-kedro)
>* [How can I get my questions answered?](https://docs.kedro.org/en/0.17.0/12_faq/01_faq.html#how-can-i-get-my-question-answered).

To get an existing Kedro project to work after you upgrade to Kedro 0.17.0, we recommend that you create a new project against Kedro 0.17.0 and move the code from your existing project into it. Let's go through the changes, but first, note that if you create a new Kedro project with Kedro 0.17.0 you will not be asked whether you want to include the boilerplate code for the Iris dataset example. We've removed this option (you should now use a Kedro starter if you want to create a project that is pre-populated with code).

To create a new, blank Kedro 0.17.0 project to drop your existing code into, you can create one, as always, with `kedro new`. We also recommend creating a new virtual environment for your new project, or you might run into conflicts with existing dependencies.

* **Update `pyproject.toml`**: Copy the following three keys from the `.kedro.yml` of your existing Kedro project into the `pyproject.toml` file of your new Kedro 0.17.0 project:


    ```toml
    [tools.kedro]
    package_name = "<package_name>"
    project_name = "<project_name>"
    project_version = "0.17.0"
    ```

Check your source directory. If you defined a different source directory (`source_dir`), make sure you also move that to `pyproject.toml`.


* **Copy files from your existing project**:

  + Copy subfolders of `project/src/project_name/pipelines` from existing to new project
  + Copy subfolders of `project/src/test/pipelines` from existing to new project
  + Copy the requirements your project needs into `requirements.txt` and/or `requirements.in`.
  + Copy your project configuration from the `conf` folder. Take note of the new locations needed for modular pipeline configuration (move it from `conf/<env>/pipeline_name/catalog.yml` to `conf/<env>/catalog/pipeline_name.yml` and likewise for `parameters.yml`).
  + Copy from the `data/` folder of your existing project, if needed, into the same location in your new project.
  + Copy any Hooks from `src/<package_name>/hooks.py`.

* **Update your new project's README and docs as necessary**.

* **Update `settings.py`**: For example, if you specified additional Hook implementations in `hooks`, or listed plugins under `disable_hooks_by_plugin` in your `.kedro.yml`, you will need to move them to `settings.py` accordingly:

    ```python
    from <package_name>.hooks import MyCustomHooks, ProjectHooks

    HOOKS = (ProjectHooks(), MyCustomHooks())

    DISABLE_HOOKS_FOR_PLUGINS = ("my_plugin1",)
    ```

* **Migration for `node` names**. From 0.17.0 the only allowed characters for node names are letters, digits, hyphens, underscores and/or fullstops. If you have previously defined node names that have special characters, spaces or other characters that are no longer permitted, you will need to rename those nodes.

* **Copy changes to `kedro_cli.py`**. If you previously customised the `kedro run` command or added more CLI commands to your `kedro_cli.py`, you should move them into `<project_root>/src/<package_name>/cli.py`. Note, however, that the new way to run a Kedro pipeline is via a `KedroSession`, rather than using the `KedroContext`:

    ```python
    with KedroSession.create(package_name=...) as session:
        session.run()
    ```

* **Copy changes made to `ConfigLoader`**. If you have defined a custom class, such as `TemplatedConfigLoader`, by overriding `ProjectContext._create_config_loader`, you should move the contents of the function in `src/<package_name>/hooks.py`, under `register_config_loader`.

* **Copy changes made to `DataCatalog`**. Likewise, if you have `DataCatalog` defined with `ProjectContext._create_catalog`, you should copy-paste the contents into `register_catalog`.

* **Optional**: If you have plugins such as [Kedro-Viz](https://github.com/kedro-org/kedro-viz) installed, it's likely that Kedro 0.17.0 won't work with their older versions, so please either upgrade to the plugin's newest version or follow their migration guides.

# Release 0.16.6

## Major features and improvements

* Added documentation with a focus on single machine and distributed environment deployment; the series includes Docker, Argo, Prefect, Kubeflow, AWS Batch, AWS Sagemaker and extends our section on Databricks.
* Added [kedro-starter-spaceflights](https://github.com/kedro-org/kedro-starter-spaceflights/) alias for generating a project: `kedro new --starter spaceflights`.

## Bug fixes and other changes
* Fixed `TypeError` when converting dict inputs to a node made from a wrapped `partial` function.
* `PartitionedDataSet` improvements:
  - Supported passing arguments to the underlying filesystem.
* Improved handling of non-ASCII word characters in dataset names.
  - For example, a dataset named `jalapeño` will be accessible as `DataCatalog.datasets.jalapeño` rather than `DataCatalog.datasets.jalape__o`.
* Fixed `kedro install` for an Anaconda environment defined in `environment.yml`.
* Fixed backwards compatibility with templates generated with older Kedro versions <0.16.5. No longer need to update `.kedro.yml` to use `kedro lint` and `kedro jupyter notebook convert`.
* Improved documentation.
* Added documentation using MinIO with Kedro.
* Improved error messages for incorrect parameters passed into a node.
* Fixed issue with saving a `TensorFlowModelDataset` in the HDF5 format with versioning enabled.
* Added missing `run_result` argument in `after_pipeline_run` Hooks spec.
* Fixed a bug in IPython script that was causing context hooks to be registered twice. To apply this fix to a project generated with an older Kedro version, apply the same changes made in [this PR](https://github.com/kedro-org/kedro-starter-pandas-iris/pull/16) to your `00-kedro-init.py` file.
* Improved documentation.

## Breaking changes to the API

## Thanks for supporting contributions
[Deepyaman Datta](https://github.com/deepyaman), [Bhavya Merchant](https://github.com/bnmerchant), [Lovkush Agarwal](https://github.com/Lovkush-A), [Varun Krishna S](https://github.com/vhawk19), [Sebastian Bertoli](https://github.com/sebastianbertoli), [noklam](https://github.com/noklam), [Daniel Petti](https://github.com/djpetti), [Waylon Walker](https://github.com/waylonwalker), [Saran Balaji C](https://github.com/csaranbalaji)

# Release 0.16.5

## Major features and improvements
* Added the following new datasets.

| Type                        | Description                                                                                             | Location                      |
| --------------------------- | ------------------------------------------------------------------------------------------------------- | ----------------------------- |
| `email.EmailMessageDataSet` | Manage email messages using [the Python standard library](https://docs.python.org/3/library/email.html) | `kedro.extras.datasets.email` |

* Added support for `pyproject.toml` to configure Kedro. `pyproject.toml` is used if `.kedro.yml` doesn't exist (Kedro configuration should be under `[tool.kedro]` section).
* Projects created with this version will have no `pipeline.py`, having been replaced by `hooks.py`.
* Added a set of registration hooks, as the new way of registering library components with a Kedro project:
    * `register_pipelines()`, to replace `_get_pipelines()`
    * `register_config_loader()`, to replace `_create_config_loader()`
    * `register_catalog()`, to replace `_create_catalog()`
These can be defined in `src/<python_package>/hooks.py` and added to `.kedro.yml` (or `pyproject.toml`). The order of execution is: plugin hooks, `.kedro.yml` hooks, hooks in `ProjectContext.hooks`.
* Added ability to disable auto-registered Hooks using `.kedro.yml` (or `pyproject.toml`) configuration file.

## Bug fixes and other changes
* Added option to run asynchronously via the Kedro CLI.
* Absorbed `.isort.cfg` settings into `setup.cfg`.
* Packaging a modular pipeline raises an error if the pipeline directory is empty or non-existent.

## Breaking changes to the API
* `project_name`, `project_version` and `package_name` now have to be defined in `.kedro.yml` for projects using Kedro 0.16.5+.

## Migration Guide
This release has accidentally broken the usage of `kedro lint` and `kedro jupyter notebook convert` on a project template generated with previous versions of Kedro (<=0.16.4). To amend this, please either upgrade to `kedro==0.16.6` or update `.kedro.yml` within your project root directory to include the following keys:

```yaml
project_name: "<your_project_name>"
project_version: "<kedro_version_of_the_project>"
package_name: "<your_package_name>"
```

## Thanks for supporting contributions
[Deepyaman Datta](https://github.com/deepyaman), [Bas Nijholt](https://github.com/basnijholt), [Sebastian Bertoli](https://github.com/sebastianbertoli)

# Release 0.16.4

## Major features and improvements
* Fixed a bug for using `ParallelRunner` on Windows.
* Enabled auto-discovery of hooks implementations coming from installed plugins.

## Bug fixes and other changes
* Fixed a bug for using `ParallelRunner` on Windows.
* Modified `GBQTableDataSet` to load customized results using customized queries from Google Big Query tables.
* Documentation improvements.

## Breaking changes to the API

## Thanks for supporting contributions
[Ajay Bisht](https://github.com/ajb7), [Vijay Sajjanar](https://github.com/vjkr), [Deepyaman Datta](https://github.com/deepyaman), [Sebastian Bertoli](https://github.com/sebastianbertoli), [Shahil Mawjee](https://github.com/s-mawjee), [Louis Guitton](https://github.com/louisguitton), [Emanuel Ferm](https://github.com/eferm)

# Release 0.16.3

## Major features and improvements
* Added the `kedro pipeline pull` CLI command to extract a packaged modular pipeline, and place the contents in a Kedro project.
* Added the `--version` option to `kedro pipeline package` to allow specifying alternative versions to package under.
* Added the `--starter` option to `kedro new` to create a new project from a local, remote or aliased starter template.
* Added the `kedro starter list` CLI command to list all starter templates that can be used to bootstrap a new Kedro project.
* Added the following new datasets.

| Type               | Description                                                                                           | Location                     |
| ------------------ | ----------------------------------------------------------------------------------------------------- | ---------------------------- |
| `json.JSONDataSet` | Work with JSON files using [the Python standard library](https://docs.python.org/3/library/json.html) | `kedro.extras.datasets.json` |

## Bug fixes and other changes
* Removed `/src/nodes` directory from the project template and made `kedro jupyter convert` create it on the fly if necessary.
* Fixed a bug in `MatplotlibWriter` which prevented saving lists and dictionaries of plots locally on Windows.
* Closed all pyplot windows after saving in `MatplotlibWriter`.
* Documentation improvements:
  - Added [kedro-wings](https://github.com/tamsanh/kedro-wings) and [kedro-great](https://github.com/tamsanh/kedro-great) to the list of community plugins.
* Fixed broken versioning for Windows paths.
* Fixed `DataSet` string representation for falsy values.
* Improved the error message when duplicate nodes are passed to the `Pipeline` initializer.
* Fixed a bug where `kedro docs` would fail because the built docs were located in a different directory.
* Fixed a bug where `ParallelRunner` would fail on Windows machines whose reported CPU count exceeded 61.
* Fixed an issue with saving TensorFlow model to `h5` file on Windows.
* Added a `json` parameter to `APIDataSet` for the convenience of generating requests with JSON bodies.
* Fixed dependencies for `SparkDataSet` to include spark.

## Breaking changes to the API

## Thanks for supporting contributions
[Deepyaman Datta](https://github.com/deepyaman), [Tam-Sanh Nguyen](https://github.com/tamsanh), [DataEngineerOne](http://youtube.com/DataEngineerOne)

# Release 0.16.2

## Major features and improvements
* Added the following new datasets.

| Type                                | Description                                                                                                          | Location                           |
| ----------------------------------- | -------------------------------------------------------------------------------------------------------------------- | ---------------------------------- |
| `pandas.AppendableExcelDataSet`     | Work with `Excel` files opened in append mode                                                                        | `kedro.extras.datasets.pandas`     |
| `tensorflow.TensorFlowModelDataset` | Work with `TensorFlow` models using [TensorFlow 2.X](https://www.tensorflow.org/api_docs/python/tf/keras/Model#save) | `kedro.extras.datasets.tensorflow` |
| `holoviews.HoloviewsWriter`         | Work with `Holoviews` objects (saves as image file)                                                                  | `kedro.extras.datasets.holoviews`  |

* `kedro install` will now compile project dependencies (by running `kedro build-reqs` behind the scenes) before the installation if the `src/requirements.in` file doesn't exist.
* Added `only_nodes_with_namespace` in `Pipeline` class to filter only nodes with a specified namespace.
* Added the `kedro pipeline delete` command to help delete unwanted or unused pipelines (it won't remove references to the pipeline in your `create_pipelines()` code).
* Added the `kedro pipeline package` command to help package up a modular pipeline. It will bundle up the pipeline source code, tests, and parameters configuration into a .whl file.

## Bug fixes and other changes
* `DataCatalog` improvements:
  - Introduced regex filtering to the `DataCatalog.list()` method.
  - Non-alphanumeric characters (except underscore) in dataset name are replaced with `__` in `DataCatalog.datasets`, for ease of access to transcoded datasets.
* Dataset improvements:
  - Improved initialization speed of `spark.SparkHiveDataSet`.
  - Improved S3 cache in `spark.SparkDataSet`.
  - Added support of options for building `pyarrow` table in `pandas.ParquetDataSet`.
* `kedro build-reqs` CLI command improvements:
  - `kedro build-reqs` is now called with `-q` option and will no longer print out compiled requirements to the console for security reasons.
  - All unrecognized CLI options in `kedro build-reqs` command are now passed to [pip-compile](https://github.com/jazzband/pip-tools#example-usage-for-pip-compile) call (e.g. `kedro build-reqs --generate-hashes`).
* `kedro jupyter` CLI command improvements:
  - Improved error message when running `kedro jupyter notebook`, `kedro jupyter lab` or `kedro ipython` with Jupyter/IPython dependencies not being installed.
  - Fixed `%run_viz` line magic for showing kedro viz inside a Jupyter notebook. For the fix to be applied on existing Kedro project, please see the migration guide.
  - Fixed the bug in IPython startup script ([issue 298](https://github.com/kedro-org/kedro/issues/298)).
* Documentation improvements:
  - Updated community-generated content in FAQ.
  - Added [find-kedro](https://github.com/WaylonWalker/find-kedro) and [kedro-static-viz](https://github.com/WaylonWalker/kedro-static-viz) to the list of community plugins.
  - Add missing `pillow.ImageDataSet` entry to the documentation.

## Breaking changes to the API

### Migration guide from Kedro 0.16.1 to 0.16.2

#### Guide to apply the fix for `%run_viz` line magic in existing project

Even though this release ships a fix for project generated with `kedro==0.16.2`, after upgrading, you will still need to make a change in your existing project if it was generated with `kedro>=0.16.0,<=0.16.1` for the fix to take effect. Specifically, please change the content of your project's IPython init script located at `.ipython/profile_default/startup/00-kedro-init.py` with the content of [this file](https://github.com/kedro-org/kedro/blob/0.16.2/kedro/templates/project/%7B%7B%20cookiecutter.repo_name%20%7D%7D/.ipython/profile_default/startup/00-kedro-init.py). You will also need `kedro-viz>=3.3.1`.

## Thanks for supporting contributions
[Miguel Rodriguez Gutierrez](https://github.com/MigQ2), [Joel Schwarzmann](https://github.com/datajoely), [w0rdsm1th](https://github.com/w0rdsm1th), [Deepyaman Datta](https://github.com/deepyaman), [Tam-Sanh Nguyen](https://github.com/tamsanh), [Marcus Gawronsky](https://github.com/marcusinthesky)

# 0.16.1

## Major features and improvements

## Bug fixes and other changes
* Fixed deprecation warnings from `kedro.cli` and `kedro.context` when running `kedro jupyter notebook`.
* Fixed a bug where `catalog` and `context` were not available in Jupyter Lab and Notebook.
* Fixed a bug where `kedro build-reqs` would fail if you didn't have your project dependencies installed.

## Breaking changes to the API

## Thanks for supporting contributions

# 0.16.0

## Major features and improvements
### CLI
* Added new CLI commands (only available for the projects created using Kedro 0.16.0 or later):
  - `kedro catalog list` to list datasets in your catalog
  - `kedro pipeline list` to list pipelines
  - `kedro pipeline describe` to describe a specific pipeline
  - `kedro pipeline create` to create a modular pipeline
* Improved the CLI speed by up to 50%.
* Improved error handling when making a typo on the CLI. We now suggest some of the possible commands you meant to type, in `git`-style.

### Framework
* All modules in `kedro.cli` and `kedro.context` have been moved into `kedro.framework.cli` and `kedro.framework.context` respectively. `kedro.cli` and `kedro.context` will be removed in future releases.
* Added `Hooks`, which is a new mechanism for extending Kedro.
* Fixed `load_context` changing user's current working directory.
* Allowed the source directory to be configurable in `.kedro.yml`.
* Added the ability to specify nested parameter values inside your node inputs, e.g. `node(func, "params:a.b", None)`
### DataSets
* Added the following new datasets.

| Type                       | Description                                 | Location                          |
| -------------------------- | ------------------------------------------- | --------------------------------- |
| `pillow.ImageDataSet`      | Work with image files using `Pillow`        | `kedro.extras.datasets.pillow`    |
| `geopandas.GeoJSONDataSet` | Work with geospatial data using `GeoPandas` | `kedro.extras.datasets.geopandas` |
| `api.APIDataSet`           | Work with data from HTTP(S) API requests    | `kedro.extras.datasets.api`       |

* Added `joblib` backend support to `pickle.PickleDataSet`.
* Added versioning support to `MatplotlibWriter` dataset.
* Added the ability to install dependencies for a given dataset with more granularity, e.g. `pip install "kedro[pandas.ParquetDataSet]"`.
* Added the ability to specify extra arguments, e.g. `encoding` or `compression`, for `fsspec.spec.AbstractFileSystem.open()` calls when loading/saving a dataset. See Example 3 under [docs](https://docs.kedro.org/en/0.16.0/04_user_guide/04_data_catalog.html#use-the-data-catalog-with-the-yaml-api).

### Other
* Added `namespace` property on ``Node``, related to the modular pipeline where the node belongs.
* Added an option to enable asynchronous loading inputs and saving outputs in both `SequentialRunner(is_async=True)` and `ParallelRunner(is_async=True)` class.
* Added `MemoryProfiler` transformer.
* Removed the requirement to have all dependencies for a dataset module to use only a subset of the datasets within.
* Added support for `pandas>=1.0`.
* Enabled Python 3.8 compatibility. _Please note that a Spark workflow may be unreliable for this Python version as `pyspark` is not fully-compatible with 3.8 yet._
* Renamed "features" layer to "feature" layer to be consistent with (most) other layers and the [relevant FAQ](https://docs.kedro.org/en/0.16.0/06_resources/01_faq.html#what-is-data-engineering-convention).

## Bug fixes and other changes
* Fixed a bug where a new version created mid-run by an external system caused inconsistencies in the load versions used in the current run.
* Documentation improvements
  * Added instruction in the documentation on how to create a custom runner).
  * Updated contribution process in `CONTRIBUTING.md` - added Developer Workflow.
  * Documented installation of development version of Kedro in the [FAQ section](https://docs.kedro.org/en/0.16.0/06_resources/01_faq.html#how-can-i-use-development-version-of-kedro).
  * Added missing `_exists` method to `MyOwnDataSet` example in 04_user_guide/08_advanced_io.
* Fixed a bug where `PartitionedDataSet` and `IncrementalDataSet` were not working with `s3a` or `s3n` protocol.
* Added ability to read partitioned parquet file from a directory in `pandas.ParquetDataSet`.
* Replaced `functools.lru_cache` with `cachetools.cachedmethod` in `PartitionedDataSet` and `IncrementalDataSet` for per-instance cache invalidation.
* Implemented custom glob function for `SparkDataSet` when running on Databricks.
* Fixed a bug in `SparkDataSet` not allowing for loading data from DBFS in a Windows machine using Databricks-connect.
* Improved the error message for `DataSetNotFoundError` to suggest possible dataset names user meant to type.
* Added the option for contributors to run Kedro tests locally without Spark installation with `make test-no-spark`.
* Added option to lint the project without applying the formatting changes (`kedro lint --check-only`).

## Breaking changes to the API
### Datasets
* Deleted obsolete datasets from `kedro.io`.
* Deleted `kedro.contrib` and `extras` folders.
* Deleted obsolete `CSVBlobDataSet` and `JSONBlobDataSet` dataset types.
* Made `invalidate_cache` method on datasets private.
* `get_last_load_version` and `get_last_save_version` methods are no longer available on `AbstractDataSet`.
* `get_last_load_version` and `get_last_save_version` have been renamed to `resolve_load_version` and `resolve_save_version` on ``AbstractVersionedDataSet``, the results of which are cached.
* The `release()` method on datasets extending ``AbstractVersionedDataSet`` clears the cached load and save version. All custom datasets must call `super()._release()` inside `_release()`.
* ``TextDataSet`` no longer has `load_args` and `save_args`. These can instead be specified under `open_args_load` or `open_args_save` in `fs_args`.
* `PartitionedDataSet` and `IncrementalDataSet` method `invalidate_cache` was made private: `_invalidate_caches`.

### Other
* Removed `KEDRO_ENV_VAR` from `kedro.context` to speed up the CLI run time.
* `Pipeline.name` has been removed in favour of `Pipeline.tag()`.
* Dropped `Pipeline.transform()` in favour of `kedro.pipeline.modular_pipeline.pipeline()` helper function.
* Made constant `PARAMETER_KEYWORDS` private, and moved it from `kedro.pipeline.pipeline` to `kedro.pipeline.modular_pipeline`.
* Layers are no longer part of the dataset object, as they've moved to the `DataCatalog`.
* Python 3.5 is no longer supported by the current and all future versions of Kedro.

### Migration guide from Kedro 0.15.* to 0.16.*

#### General Migration

**reminder** [How do I upgrade Kedro](https://docs.kedro.org/en/0.16.0/06_resources/01_faq.html#how-do-i-upgrade-kedro) covers a few key things to remember when updating any kedro version.

#### Migration for datasets

Since all the datasets (from `kedro.io` and `kedro.contrib.io`) were moved to `kedro/extras/datasets` you must update the type of all datasets in `<project>/conf/base/catalog.yml` file.
Here how it should be changed: `type: <SomeDataSet>` -> `type: <subfolder of kedro/extras/datasets>.<SomeDataSet>` (e.g. `type: CSVDataSet` -> `type: pandas.CSVDataSet`).

In addition, all the specific datasets like `CSVLocalDataSet`, `CSVS3DataSet` etc. were deprecated. Instead, you must use generalized datasets like `CSVDataSet`.
E.g. `type: CSVS3DataSet` -> `type: pandas.CSVDataSet`.

> Note: No changes required if you are using your custom dataset.

#### Migration for Pipeline.transform()
`Pipeline.transform()` has been dropped in favour of the `pipeline()` constructor. The following changes apply:
- Remember to import `from kedro.pipeline import pipeline`
- The `prefix` argument has been renamed to `namespace`
- And `datasets` has been broken down into more granular arguments:
  - `inputs`: Independent inputs to the pipeline
  - `outputs`: Any output created in the pipeline, whether an intermediary dataset or a leaf output
  - `parameters`: `params:...` or `parameters`

As an example, code that used to look like this with the `Pipeline.transform()` constructor:
```python
result = my_pipeline.transform(
    datasets={"input": "new_input", "output": "new_output", "params:x": "params:y"},
    prefix="pre",
)
```

When used with the new `pipeline()` constructor, becomes:
```python
from kedro.pipeline import pipeline

result = pipeline(
    my_pipeline,
    inputs={"input": "new_input"},
    outputs={"output": "new_output"},
    parameters={"params:x": "params:y"},
    namespace="pre",
)
```

#### Migration for decorators, color logger, transformers etc.
Since some modules were moved to other locations you need to update import paths appropriately.
You can find the list of moved files in the [`0.15.6` release notes](https://github.com/kedro-org/kedro/releases/tag/0.15.6) under the section titled `Files with a new location`.

#### Migration for CLI and KEDRO_ENV environment variable
> Note: If you haven't made significant changes to your `kedro_cli.py`, it may be easier to simply copy the updated `kedro_cli.py` `.ipython/profile_default/startup/00-kedro-init.py` and from GitHub or a newly generated project into your old project.

* We've removed `KEDRO_ENV_VAR` from `kedro.context`. To get your existing project template working, you'll need to remove all instances of `KEDRO_ENV_VAR` from your project template:
  - From the imports in `kedro_cli.py` and `.ipython/profile_default/startup/00-kedro-init.py`: `from kedro.context import KEDRO_ENV_VAR, load_context` -> `from kedro.framework.context import load_context`
  - Remove the `envvar=KEDRO_ENV_VAR` line from the click options in `run`, `jupyter_notebook` and `jupyter_lab` in `kedro_cli.py`
  - Replace `KEDRO_ENV_VAR` with `"KEDRO_ENV"` in `_build_jupyter_env`
  - Replace `context = load_context(path, env=os.getenv(KEDRO_ENV_VAR))` with `context = load_context(path)` in `.ipython/profile_default/startup/00-kedro-init.py`

 #### Migration for `kedro build-reqs`

 We have upgraded `pip-tools` which is used by `kedro build-reqs` to 5.x. This `pip-tools` version requires `pip>=20.0`. To upgrade `pip`, please refer to [their documentation](https://pip.pypa.io/en/stable/installing/#upgrading-pip).

## Thanks for supporting contributions
[@foolsgold](https://github.com/foolsgold), [Mani Sarkar](https://github.com/neomatrix369), [Priyanka Shanbhag](https://github.com/priyanka1414), [Luis Blanche](https://github.com/LuisBlanche), [Deepyaman Datta](https://github.com/deepyaman), [Antony Milne](https://github.com/AntonyMilneQB), [Panos Psimatikas](https://github.com/ppsimatikas), [Tam-Sanh Nguyen](https://github.com/tamsanh), [Tomasz Kaczmarczyk](https://github.com/TomaszKaczmarczyk), [Kody Fischer](https://github.com/Klio-Foxtrot187), [Waylon Walker](https://github.com/waylonwalker)

# 0.15.9

## Major features and improvements

## Bug fixes and other changes

* Pinned `fsspec>=0.5.1, <0.7.0` and `s3fs>=0.3.0, <0.4.1` to fix incompatibility issues with their latest release.

## Breaking changes to the API

## Thanks for supporting contributions

# 0.15.8

## Major features and improvements

## Bug fixes and other changes

* Added the additional libraries to our `requirements.txt` so `pandas.CSVDataSet` class works out of box with `pip install kedro`.
* Added `pandas` to our `extra_requires` in `setup.py`.
* Improved the error message when dependencies of a `DataSet` class are missing.

## Breaking changes to the API

## Thanks for supporting contributions

# 0.15.7

## Major features and improvements

* Added in documentation on how to contribute a custom `AbstractDataSet` implementation.

## Bug fixes and other changes

* Fixed the link to the Kedro banner image in the documentation.

## Breaking changes to the API

## Thanks for supporting contributions

# 0.15.6

## Major features and improvements
> _TL;DR_ We're launching [`kedro.extras`](https://github.com/kedro-org/kedro/tree/master/extras), the new home for our revamped series of datasets, decorators and dataset transformers. The datasets in [`kedro.extras.datasets`](https://github.com/kedro-org/kedro/tree/master/extras/datasets) use [`fsspec`](https://filesystem-spec.readthedocs.io/en/latest/) to access a variety of data stores including local file systems, network file systems, cloud object stores (including S3 and GCP), and Hadoop, read more about this [**here**](https://docs.kedro.org/en/0.15.6/04_user_guide/04_data_catalog.html#specifying-the-location-of-the-dataset). The change will allow [#178](https://github.com/kedro-org/kedro/issues/178) to happen in the next major release of Kedro.

An example of this new system can be seen below, loading the CSV `SparkDataSet` from S3:

```yaml
weather:
  type: spark.SparkDataSet  # Observe the specified type, this  affects all datasets
  filepath: s3a://your_bucket/data/01_raw/weather*  # filepath uses fsspec to indicate the file storage system
  credentials: dev_s3
  file_format: csv
```

You can also load data incrementally whenever it is dumped into a directory with the extension to [`PartionedDataSet`](https://docs.kedro.org/en/0.15.6/04_user_guide/08_advanced_io.html#partitioned-dataset), a feature that allows you to load a directory of files. The [`IncrementalDataSet`](https://docs.kedro.org/en/0.15.6/04_user_guide/08_advanced_io.html#incremental-loads-with-incrementaldataset) stores the information about the last processed partition in a `checkpoint`, read more about this feature [**here**](https://docs.kedro.org/en/0.15.6/04_user_guide/08_advanced_io.html#incremental-loads-with-incrementaldataset).

### New features

* Added `layer` attribute for datasets in `kedro.extras.datasets` to specify the name of a layer according to [data engineering convention](https://docs.kedro.org/en/0.15.6/06_resources/01_faq.html#what-is-data-engineering-convention), this feature will be passed to [`kedro-viz`](https://github.com/kedro-org/kedro-viz) in future releases.
* Enabled loading a particular version of a dataset in Jupyter Notebooks and iPython, using `catalog.load("dataset_name", version="<2019-12-13T15.08.09.255Z>")`.
* Added property `run_id` on `ProjectContext`, used for versioning using the [`Journal`](https://docs.kedro.org/en/0.15.6/04_user_guide/13_journal.html). To customise your journal `run_id` you can override the private method `_get_run_id()`.
* Added the ability to install all optional kedro dependencies via `pip install "kedro[all]"`.
* Modified the `DataCatalog`'s load order for datasets, loading order is the following:
  - `kedro.io`
  - `kedro.extras.datasets`
  - Import path, specified in `type`
* Added an optional `copy_mode` flag to `CachedDataSet` and `MemoryDataSet` to specify (`deepcopy`, `copy` or `assign`) the copy mode to use when loading and saving.

### New Datasets

| Type                             | Description                                                                                                                                      | Location                            |
| -------------------------------- | ------------------------------------------------------------------------------------------------------------------------------------------------ | ----------------------------------- |
| `dask.ParquetDataSet`            | Handles parquet datasets using Dask                                                                                                              | `kedro.extras.datasets.dask`        |
| `pickle.PickleDataSet`           | Work with Pickle files using [`fsspec`](https://filesystem-spec.readthedocs.io/en/latest/) to communicate with the underlying filesystem         | `kedro.extras.datasets.pickle`      |
| `pandas.CSVDataSet`              | Work with CSV files using [`fsspec`](https://filesystem-spec.readthedocs.io/en/latest/) to communicate with the underlying filesystem            | `kedro.extras.datasets.pandas`      |
| `pandas.TextDataSet`             | Work with text files using [`fsspec`](https://filesystem-spec.readthedocs.io/en/latest/) to communicate with the underlying filesystem           | `kedro.extras.datasets.pandas`      |
| `pandas.ExcelDataSet`            | Work with Excel files using [`fsspec`](https://filesystem-spec.readthedocs.io/en/latest/) to communicate with the underlying filesystem          | `kedro.extras.datasets.pandas`      |
| `pandas.HDFDataSet`              | Work with HDF using [`fsspec`](https://filesystem-spec.readthedocs.io/en/latest/) to communicate with the underlying filesystem                  | `kedro.extras.datasets.pandas`      |
| `yaml.YAMLDataSet`               | Work with YAML files using [`fsspec`](https://filesystem-spec.readthedocs.io/en/latest/) to communicate with the underlying filesystem           | `kedro.extras.datasets.yaml`        |
| `matplotlib.MatplotlibWriter`    | Save with Matplotlib images using [`fsspec`](https://filesystem-spec.readthedocs.io/en/latest/) to communicate with the underlying filesystem    | `kedro.extras.datasets.matplotlib`  |
| `networkx.NetworkXDataSet`       | Work with NetworkX files using [`fsspec`](https://filesystem-spec.readthedocs.io/en/latest/) to communicate with the underlying filesystem       | `kedro.extras.datasets.networkx`    |
| `biosequence.BioSequenceDataSet` | Work with bio-sequence objects using [`fsspec`](https://filesystem-spec.readthedocs.io/en/latest/) to communicate with the underlying filesystem | `kedro.extras.datasets.biosequence` |
| `pandas.GBQTableDataSet`         | Work with Google BigQuery                                                                                                                        | `kedro.extras.datasets.pandas`      |
| `pandas.FeatherDataSet`          | Work with feather files using [`fsspec`](https://filesystem-spec.readthedocs.io/en/latest/) to communicate with the underlying filesystem        | `kedro.extras.datasets.pandas`      |
| `IncrementalDataSet`             | Inherit from `PartitionedDataSet` and remembers the last processed partition                                                                     | `kedro.io`                          |

### Files with a new location

| Type                                                                 | New Location                                 |
| -------------------------------------------------------------------- | -------------------------------------------- |
| `JSONDataSet`                                                        | `kedro.extras.datasets.pandas`               |
| `CSVBlobDataSet`                                                     | `kedro.extras.datasets.pandas`               |
| `JSONBlobDataSet`                                                    | `kedro.extras.datasets.pandas`               |
| `SQLTableDataSet`                                                    | `kedro.extras.datasets.pandas`               |
| `SQLQueryDataSet`                                                    | `kedro.extras.datasets.pandas`               |
| `SparkDataSet`                                                       | `kedro.extras.datasets.spark`                |
| `SparkHiveDataSet`                                                   | `kedro.extras.datasets.spark`                |
| `SparkJDBCDataSet`                                                   | `kedro.extras.datasets.spark`                |
| `kedro/contrib/decorators/retry.py`                                  | `kedro/extras/decorators/retry_node.py`      |
| `kedro/contrib/decorators/memory_profiler.py`                        | `kedro/extras/decorators/memory_profiler.py` |
| `kedro/contrib/io/transformers/transformers.py`                      | `kedro/extras/transformers/time_profiler.py` |
| `kedro/contrib/colors/logging/color_logger.py`                       | `kedro/extras/logging/color_logger.py`       |
| `extras/ipython_loader.py`                                           | `tools/ipython/ipython_loader.py`            |
| `kedro/contrib/io/cached/cached_dataset.py`                          | `kedro/io/cached_dataset.py`                 |
| `kedro/contrib/io/catalog_with_default/data_catalog_with_default.py` | `kedro/io/data_catalog_with_default.py`      |
| `kedro/contrib/config/templated_config.py`                           | `kedro/config/templated_config.py`           |

## Upcoming deprecations

| Category                  | Type                                                           |
| ------------------------- | -------------------------------------------------------------- |
| **Datasets**              | `BioSequenceLocalDataSet`                                      |
|                           | `CSVGCSDataSet`                                                |
|                           | `CSVHTTPDataSet`                                               |
|                           | `CSVLocalDataSet`                                              |
|                           | `CSVS3DataSet`                                                 |
|                           | `ExcelLocalDataSet`                                            |
|                           | `FeatherLocalDataSet`                                          |
|                           | `JSONGCSDataSet`                                               |
|                           | `JSONLocalDataSet`                                             |
|                           | `HDFLocalDataSet`                                              |
|                           | `HDFS3DataSet`                                                 |
|                           | `kedro.contrib.io.cached.CachedDataSet`                        |
|                           | `kedro.contrib.io.catalog_with_default.DataCatalogWithDefault` |
|                           | `MatplotlibLocalWriter`                                        |
|                           | `MatplotlibS3Writer`                                           |
|                           | `NetworkXLocalDataSet`                                         |
|                           | `ParquetGCSDataSet`                                            |
|                           | `ParquetLocalDataSet`                                          |
|                           | `ParquetS3DataSet`                                             |
|                           | `PickleLocalDataSet`                                           |
|                           | `PickleS3DataSet`                                              |
|                           | `TextLocalDataSet`                                             |
|                           | `YAMLLocalDataSet`                                             |
| **Decorators**            | `kedro.contrib.decorators.memory_profiler`                     |
|                           | `kedro.contrib.decorators.retry`                               |
|                           | `kedro.contrib.decorators.pyspark.spark_to_pandas`             |
|                           | `kedro.contrib.decorators.pyspark.pandas_to_spark`             |
| **Transformers**          | `kedro.contrib.io.transformers.transformers`                   |
| **Configuration Loaders** | `kedro.contrib.config.TemplatedConfigLoader`                   |

## Bug fixes and other changes
* Added the option to set/overwrite params in `config.yaml` using YAML dict style instead of string CLI formatting only.
* Kedro CLI arguments `--node` and `--tag` support comma-separated values, alternative methods will be deprecated in future releases.
* Fixed a bug in the `invalidate_cache` method of `ParquetGCSDataSet` and `CSVGCSDataSet`.
* `--load-version` now won't break if version value contains a colon.
* Enabled running `node`s with duplicate inputs.
* Improved error message when empty credentials are passed into `SparkJDBCDataSet`.
* Fixed bug that caused an empty project to fail unexpectedly with ImportError in `template/.../pipeline.py`.
* Fixed bug related to saving dataframe with categorical variables in table mode using `HDFS3DataSet`.
* Fixed bug that caused unexpected behavior when using `from_nodes` and `to_nodes` in pipelines using transcoding.
* Credentials nested in the dataset config are now also resolved correctly.
* Bumped minimum required pandas version to 0.24.0 to make use of `pandas.DataFrame.to_numpy` (recommended alternative to `pandas.DataFrame.values`).
* Docs improvements.
* `Pipeline.transform` skips modifying node inputs/outputs containing `params:` or `parameters` keywords.
* Support for `dataset_credentials` key in the credentials for `PartitionedDataSet` is now deprecated. The dataset credentials should be specified explicitly inside the dataset config.
* Datasets can have a new `confirm` function which is called after a successful node function execution if the node contains `confirms` argument with such dataset name.
* Make the resume prompt on pipeline run failure use `--from-nodes` instead of `--from-inputs` to avoid unnecessarily re-running nodes that had already executed.
* When closed, Jupyter notebook kernels are automatically terminated after 30 seconds of inactivity by default. Use `--idle-timeout` option to update it.
* Added `kedro-viz` to the Kedro project template `requirements.txt` file.
* Removed the `results` and `references` folder from the project template.
* Updated contribution process in `CONTRIBUTING.md`.

## Breaking changes to the API
* Existing `MatplotlibWriter` dataset in `contrib` was renamed to `MatplotlibLocalWriter`.
* `kedro/contrib/io/matplotlib/matplotlib_writer.py` was renamed to `kedro/contrib/io/matplotlib/matplotlib_local_writer.py`.
* `kedro.contrib.io.bioinformatics.sequence_dataset.py` was renamed to `kedro.contrib.io.bioinformatics.biosequence_local_dataset.py`.

## Thanks for supporting contributions
[Andrii Ivaniuk](https://github.com/andrii-ivaniuk), [Jonas Kemper](https://github.com/jonasrk), [Yuhao Zhu](https://github.com/yhzqb), [Balazs Konig](https://github.com/BalazsKonigQB), [Pedro Abreu](https://github.com/PedroAbreuQB), [Tam-Sanh Nguyen](https://github.com/tamsanh), [Peter Zhao](https://github.com/zxpeter), [Deepyaman Datta](https://github.com/deepyaman), [Florian Roessler](https://github.com/fdroessler/), [Miguel Rodriguez Gutierrez](https://github.com/MigQ2)

# 0.15.5

## Major features and improvements
* New CLI commands and command flags:
  - Load multiple `kedro run` CLI flags from a configuration file with the `--config` flag (e.g. `kedro run --config run_config.yml`)
  - Run parametrised pipeline runs with the `--params` flag (e.g. `kedro run --params param1:value1,param2:value2`).
  - Lint your project code using the `kedro lint` command, your project is linted with [`black`](https://github.com/psf/black) (Python 3.6+), [`flake8`](https://gitlab.com/pycqa/flake8) and [`isort`](https://github.com/PyCQA/isort).
* Load specific environments with Jupyter notebooks using `KEDRO_ENV` which will globally set `run`, `jupyter notebook` and `jupyter lab` commands using environment variables.
* Added the following datasets:
  - `CSVGCSDataSet` dataset in `contrib` for working with CSV files in Google Cloud Storage.
  - `ParquetGCSDataSet` dataset in `contrib` for working with Parquet files in Google Cloud Storage.
  - `JSONGCSDataSet` dataset in `contrib` for working with JSON files in Google Cloud Storage.
  - `MatplotlibS3Writer` dataset in `contrib` for saving Matplotlib images to S3.
  - `PartitionedDataSet` for working with datasets split across multiple files.
  - `JSONDataSet` dataset for working with JSON files that uses [`fsspec`](https://filesystem-spec.readthedocs.io/en/latest/) to communicate with the underlying filesystem. It doesn't support `http(s)` protocol for now.
* Added `s3fs_args` to all S3 datasets.
* Pipelines can be deducted with `pipeline1 - pipeline2`.

## Bug fixes and other changes
* `ParallelRunner` now works with `SparkDataSet`.
* Allowed the use of nulls in `parameters.yml`.
* Fixed an issue where `%reload_kedro` wasn't reloading all user modules.
* Fixed `pandas_to_spark` and `spark_to_pandas` decorators to work with functions with kwargs.
* Fixed a bug where `kedro jupyter notebook` and `kedro jupyter lab` would run a different Jupyter installation to the one in the local environment.
* Implemented Databricks-compatible dataset versioning for `SparkDataSet`.
* Fixed a bug where `kedro package` would fail in certain situations where `kedro build-reqs` was used to generate `requirements.txt`.
* Made `bucket_name` argument optional for the following datasets: `CSVS3DataSet`, `HDFS3DataSet`, `PickleS3DataSet`, `contrib.io.parquet.ParquetS3DataSet`, `contrib.io.gcs.JSONGCSDataSet` - bucket name can now be included into the filepath along with the filesystem protocol (e.g. `s3://bucket-name/path/to/key.csv`).
* Documentation improvements and fixes.

## Breaking changes to the API
* Renamed entry point for running pip-installed projects to `run_package()` instead of `main()` in `src/<package>/run.py`.
* `bucket_name` key has been removed from the string representation of the following datasets: `CSVS3DataSet`, `HDFS3DataSet`, `PickleS3DataSet`, `contrib.io.parquet.ParquetS3DataSet`, `contrib.io.gcs.JSONGCSDataSet`.
* Moved the `mem_profiler` decorator to `contrib` and separated the `contrib` decorators so that dependencies are modular. You may need to update your import paths, for example the pyspark decorators should be imported as `from kedro.contrib.decorators.pyspark import <pyspark_decorator>` instead of `from kedro.contrib.decorators import <pyspark_decorator>`.

## Thanks for supporting contributions
[Sheldon Tsen](https://github.com/sheldontsen-qb), [@roumail](https://github.com/roumail), [Karlson Lee](https://github.com/i25959341), [Waylon Walker](https://github.com/WaylonWalker), [Deepyaman Datta](https://github.com/deepyaman), [Giovanni](https://github.com/plauto), [Zain Patel](https://github.com/mzjp2)

# 0.15.4

## Major features and improvements
* `kedro jupyter` now gives the default kernel a sensible name.
* `Pipeline.name` has been deprecated in favour of `Pipeline.tags`.
* Reuse pipelines within a Kedro project using `Pipeline.transform`, it simplifies dataset and node renaming.
* Added Jupyter Notebook line magic (`%run_viz`) to run `kedro viz` in a Notebook cell (requires [`kedro-viz`](https://github.com/kedro-org/kedro-viz) version 3.0.0 or later).
* Added the following datasets:
  - `NetworkXLocalDataSet` in `kedro.contrib.io.networkx` to load and save local graphs (JSON format) via NetworkX. (by [@josephhaaga](https://github.com/josephhaaga))
  - `SparkHiveDataSet` in `kedro.contrib.io.pyspark.SparkHiveDataSet` allowing usage of Spark and insert/upsert on non-transactional Hive tables.
* `kedro.contrib.config.TemplatedConfigLoader` now supports name/dict key templating and default values.

## Bug fixes and other changes
* `get_last_load_version()` method for versioned datasets now returns exact last load version if the dataset has been loaded at least once and `None` otherwise.
* Fixed a bug in `_exists` method for versioned `SparkDataSet`.
* Enabled the customisation of the ExcelWriter in `ExcelLocalDataSet` by specifying options under `writer` key in `save_args`.
* Fixed a bug in IPython startup script, attempting to load context from the incorrect location.
* Removed capping the length of a dataset's string representation.
* Fixed `kedro install` command failing on Windows if `src/requirements.txt` contains a different version of Kedro.
* Enabled passing a single tag into a node or a pipeline without having to wrap it in a list (i.e. `tags="my_tag"`).

## Breaking changes to the API
* Removed `_check_paths_consistency()` method from `AbstractVersionedDataSet`. Version consistency check is now done in `AbstractVersionedDataSet.save()`. Custom versioned datasets should modify `save()` method implementation accordingly.

## Thanks for supporting contributions
[Joseph Haaga](https://github.com/josephhaaga), [Deepyaman Datta](https://github.com/deepyaman), [Joost Duisters](https://github.com/JoostDuisters), [Zain Patel](https://github.com/mzjp2), [Tom Vigrass](https://github.com/tomvigrass)

# 0.15.3

## Bug Fixes and other changes
* Narrowed the requirements for `PyTables` so that we maintain support for Python 3.5.

# 0.15.2

## Major features and improvements
* Added `--load-version`, a `kedro run` argument that allows you run the pipeline with a particular load version of a dataset.
* Support for modular pipelines in `src/`, break the pipeline into isolated parts with reusability in mind.
* Support for multiple pipelines, an ability to have multiple entry point pipelines and choose one with `kedro run --pipeline NAME`.
* Added a `MatplotlibWriter` dataset in `contrib` for saving Matplotlib images.
* An ability to template/parameterize configuration files with `kedro.contrib.config.TemplatedConfigLoader`.
* Parameters are exposed as a context property for ease of access in iPython / Jupyter Notebooks with `context.params`.
* Added `max_workers` parameter for ``ParallelRunner``.

## Bug fixes and other changes
* Users will override the `_get_pipeline` abstract method in `ProjectContext(KedroContext)` in `run.py` rather than the `pipeline` abstract property. The `pipeline` property is not abstract anymore.
* Improved an error message when versioned local dataset is saved and unversioned path already exists.
* Added `catalog` global variable to `00-kedro-init.py`, allowing you to load datasets with `catalog.load()`.
* Enabled tuples to be returned from a node.
* Disallowed the ``ConfigLoader`` loading the same file more than once, and deduplicated the `conf_paths` passed in.
* Added a `--open` flag to `kedro build-docs` that opens the documentation on build.
* Updated the ``Pipeline`` representation to include name of the pipeline, also making it readable as a context property.
* `kedro.contrib.io.pyspark.SparkDataSet` and `kedro.contrib.io.azure.CSVBlobDataSet` now support versioning.

## Breaking changes to the API
* `KedroContext.run()` no longer accepts `catalog` and `pipeline` arguments.
* `node.inputs` now returns the node's inputs in the order required to bind them properly to the node's function.

## Thanks for supporting contributions
[Deepyaman Datta](https://github.com/deepyaman), [Luciano Issoe](https://github.com/Lucianois), [Joost Duisters](https://github.com/JoostDuisters), [Zain Patel](https://github.com/mzjp2), [William Ashford](https://github.com/williamashfordQB), [Karlson Lee](https://github.com/i25959341)

# 0.15.1

## Major features and improvements
* Extended `versioning` support to cover the tracking of environment setup, code and datasets.
* Added the following datasets:
  - `FeatherLocalDataSet` in `contrib` for usage with pandas. (by [@mdomarsaleem](https://github.com/mdomarsaleem))
* Added `get_last_load_version` and `get_last_save_version` to `AbstractVersionedDataSet`.
* Implemented `__call__` method on `Node` to allow for users to execute `my_node(input1=1, input2=2)` as an alternative to `my_node.run(dict(input1=1, input2=2))`.
* Added new `--from-inputs` run argument.

## Bug fixes and other changes
* Fixed a bug in `load_context()` not loading context in non-Kedro Jupyter Notebooks.
* Fixed a bug in `ConfigLoader.get()` not listing nested files for `**`-ending glob patterns.
* Fixed a logging config error in Jupyter Notebook.
* Updated documentation in `03_configuration` regarding how to modify the configuration path.
* Documented the architecture of Kedro showing how we think about library, project and framework components.
* `extras/kedro_project_loader.py` renamed to `extras/ipython_loader.py` and now runs any IPython startup scripts without relying on the Kedro project structure.
* Fixed TypeError when validating partial function's signature.
* After a node failure during a pipeline run, a resume command will be suggested in the logs. This command will not work if the required inputs are MemoryDataSets.

## Breaking changes to the API

## Thanks for supporting contributions
[Omar Saleem](https://github.com/mdomarsaleem), [Mariana Silva](https://github.com/marianansilva), [Anil Choudhary](https://github.com/aniryou), [Craig](https://github.com/cfranklin11)

# 0.15.0

## Major features and improvements
* Added `KedroContext` base class which holds the configuration and Kedro's main functionality (catalog, pipeline, config, runner).
* Added a new CLI command `kedro jupyter convert` to facilitate converting Jupyter Notebook cells into Kedro nodes.
* Added support for `pip-compile` and new Kedro command `kedro build-reqs` that generates `requirements.txt` based on `requirements.in`.
* Running `kedro install` will install packages to conda environment if `src/environment.yml` exists in your project.
* Added a new `--node` flag to `kedro run`, allowing users to run only the nodes with the specified names.
* Added new `--from-nodes` and `--to-nodes` run arguments, allowing users to run a range of nodes from the pipeline.
* Added prefix `params:` to the parameters specified in `parameters.yml` which allows users to differentiate between their different parameter node inputs and outputs.
* Jupyter Lab/Notebook now starts with only one kernel by default.
* Added the following datasets:
  -  `CSVHTTPDataSet` to load CSV using HTTP(s) links.
  - `JSONBlobDataSet` to load json (-delimited) files from Azure Blob Storage.
  - `ParquetS3DataSet` in `contrib` for usage with pandas. (by [@mmchougule](https://github.com/mmchougule))
  - `CachedDataSet` in `contrib` which will cache data in memory to avoid io/network operations. It will clear the cache once a dataset is no longer needed by a pipeline. (by [@tsanikgr](https://github.com/tsanikgr))
  - `YAMLLocalDataSet` in `contrib` to load and save local YAML files. (by [@Minyus](https://github.com/Minyus))

## Bug fixes and other changes
* Documentation improvements including instructions on how to initialise a Spark session using YAML configuration.
* `anyconfig` default log level changed from `INFO` to `WARNING`.
* Added information on installed plugins to `kedro info`.
* Added style sheets for project documentation, so the output of `kedro build-docs` will resemble the style of `kedro docs`.

## Breaking changes to the API
* Simplified the Kedro template in `run.py` with the introduction of `KedroContext` class.
* Merged `FilepathVersionMixIn` and `S3VersionMixIn` under one abstract class `AbstractVersionedDataSet` which extends`AbstractDataSet`.
* `name` changed to be a keyword-only argument for `Pipeline`.
* `CSVLocalDataSet` no longer supports URLs. `CSVHTTPDataSet` supports URLs.

### Migration guide from Kedro 0.14.* to Kedro 0.15.0
#### Migration for Kedro project template
This guide assumes that:
  * The framework specific code has not been altered significantly
  * Your project specific code is stored in the dedicated python package under `src/`.

The breaking changes were introduced in the following project template files:
- `<project-name>/.ipython/profile_default/startup/00-kedro-init.py`
- `<project-name>/kedro_cli.py`
- `<project-name>/src/tests/test_run.py`
- `<project-name>/src/<python_package>/run.py`
- `<project-name>/.kedro.yml` (new file)

The easiest way to migrate your project from Kedro 0.14.* to Kedro 0.15.0 is to create a new project (by using `kedro new`) and move code and files bit by bit as suggested in the detailed guide below:

1. Create a new project with the same name by running `kedro new`

2. Copy the following folders to the new project:
 - `results/`
 - `references/`
 - `notebooks/`
 - `logs/`
 - `data/`
 - `conf/`

3. If you customised your `src/<package>/run.py`, make sure you apply the same customisations to `src/<package>/run.py`
 - If you customised `get_config()`, you can override `config_loader` property in `ProjectContext` derived class
 - If you customised `create_catalog()`, you can override `catalog()` property in `ProjectContext` derived class
 - If you customised `run()`, you can override `run()` method in `ProjectContext` derived class
 - If you customised default `env`, you can override it in `ProjectContext` derived class or pass it at construction. By default, `env` is `local`.
 - If you customised default `root_conf`, you can override `CONF_ROOT` attribute in `ProjectContext` derived class. By default, `KedroContext` base class has `CONF_ROOT` attribute set to `conf`.

4. The following syntax changes are introduced in ipython or Jupyter notebook/labs:
 - `proj_dir` -> `context.project_path`
 - `proj_name` -> `context.project_name`
 - `conf` -> `context.config_loader`.
 - `io` -> `context.catalog` (e.g., `io.load()` -> `context.catalog.load()`)

5. If you customised your `kedro_cli.py`, you need to apply the same customisations to your `kedro_cli.py` in the new project.

6. Copy the contents of the old project's `src/requirements.txt` into the new project's `src/requirements.in` and, from the project root directory, run the `kedro build-reqs` command in your terminal window.

#### Migration for versioning custom dataset classes

If you defined any custom dataset classes which support versioning in your project, you need to apply the following changes:

1. Make sure your dataset inherits from `AbstractVersionedDataSet` only.
2. Call `super().__init__()` with the appropriate arguments in the dataset's `__init__`. If storing on local filesystem, providing the filepath and the version is enough. Otherwise, you should also pass in an `exists_function` and a `glob_function` that emulate `exists` and `glob` in a different filesystem (see `CSVS3DataSet` as an example).
3. Remove setting of the `_filepath` and `_version` attributes in the dataset's `__init__`, as this is taken care of in the base abstract class.
4. Any calls to `_get_load_path` and `_get_save_path` methods should take no arguments.
5. Ensure you convert the output of `_get_load_path` and `_get_save_path` appropriately, as these now return [`PurePath`s](https://docs.python.org/3/library/pathlib.html#pure-paths) instead of strings.
6. Make sure `_check_paths_consistency` is called with [`PurePath`s](https://docs.python.org/3/library/pathlib.html#pure-paths) as input arguments, instead of strings.

These steps should have brought your project to Kedro 0.15.0. There might be some more minor tweaks needed as every project is unique, but now you have a pretty solid base to work with. If you run into any problems, please consult the [Kedro documentation](https://docs.kedro.org).

## Thanks for supporting contributions
[Dmitry Vukolov](https://github.com/dvukolov), [Jo Stichbury](https://github.com/stichbury), [Angus Williams](https://github.com/awqb), [Deepyaman Datta](https://github.com/deepyaman), [Mayur Chougule](https://github.com/mmchougule), [Marat Kopytjuk](https://github.com/kopytjuk), [Evan Miller](https://github.com/evanmiller29), [Yusuke Minami](https://github.com/Minyus)

# 0.14.3

## Major features and improvements
* Tab completion for catalog datasets in `ipython` or `jupyter` sessions. (Thank you [@datajoely](https://github.com/datajoely) and [@WaylonWalker](https://github.com/WaylonWalker))
* Added support for transcoding, an ability to decouple loading/saving mechanisms of a dataset from its storage location, denoted by adding '@' to the dataset name.
* Datasets have a new `release` function that instructs them to free any cached data. The runners will call this when the dataset is no longer needed downstream.

## Bug fixes and other changes
* Add support for pipeline nodes made up from partial functions.
* Expand user home directory `~` for TextLocalDataSet (see issue #19).
* Add a `short_name` property to `Node`s for a display-friendly (but not necessarily unique) name.
* Add Kedro project loader for IPython: `extras/kedro_project_loader.py`.
* Fix source file encoding issues with Python 3.5 on Windows.
* Fix local project source not having priority over the same source installed as a package, leading to local updates not being recognised.

## Breaking changes to the API
* Remove the max_loads argument from the `MemoryDataSet` constructor and from the `AbstractRunner.create_default_data_set` method.

## Thanks for supporting contributions
[Joel Schwarzmann](https://github.com/datajoely), [Alex Kalmikov](https://github.com/kalexqb)

# 0.14.2

## Major features and improvements
* Added Data Set transformer support in the form of AbstractTransformer and DataCatalog.add_transformer.

## Breaking changes to the API
* Merged the `ExistsMixin` into `AbstractDataSet`.
* `Pipeline.node_dependencies` returns a dictionary keyed by node, with sets of parent nodes as values; `Pipeline` and `ParallelRunner` were refactored to make use of this for topological sort for node dependency resolution and running pipelines respectively.
* `Pipeline.grouped_nodes` returns a list of sets, rather than a list of lists.

## Thanks for supporting contributions

[Darren Gallagher](https://github.com/dazzag24), [Zain Patel](https://github.com/mzjp2)

# 0.14.1

## Major features and improvements
* New I/O module `HDFS3DataSet`.

## Bug fixes and other changes
* Improved API docs.
* Template `run.py` will throw a warning instead of error if `credentials.yml`
  is not present.

## Breaking changes to the API
None


# 0.14.0

The initial release of Kedro.


## Thanks for supporting contributions

Jo Stichbury, Aris Valtazanos, Fabian Peters, Guilherme Braccialli, Joel Schwarzmann, Miguel Beltre, Mohammed ElNabawy, Deepyaman Datta, Shubham Agrawal, Oleg Andreyev, Mayur Chougule, William Ashford, Ed Cannon, Nikhilesh Nukala, Sean Bailey, Vikram Tegginamath, Thomas Huijskens, Musa Bilal

We are also grateful to everyone who advised and supported us, filed issues or helped resolve them, asked and answered questions and were part of inspiring discussions.<|MERGE_RESOLUTION|>--- conflicted
+++ resolved
@@ -20,6 +20,12 @@
 ## Breaking changes to the API
 
 ## Upcoming deprecations for Kedro 0.19.0
+* Renamed abstract dataset classes, in accordance with the [Kedro lexicon](https://github.com/kedro-org/kedro/wiki/Kedro-documentation-style-guide#kedro-lexicon). Dataset classes ending with "DataSet" are deprecated and will be removed in 0.19.0. Note that all of the below classes are also importable from `kedro.io`; only the module where they are defined is listed as the location.
+
+| Type                       | Deprecated Alias           | Location        |
+| -------------------------- | -------------------------- | --------------- |
+| `AbstractDataset`          | `AbstractDataSet`          | `kedro.io.core` |
+| `AbstractVersionedDataset` | `AbstractVersionedDataSet` | `kedro.io.core` |
 
 # Release 0.18.11
 
@@ -35,9 +41,6 @@
 * Updated documentation for deploying with Prefect for version 2.0.
 
 ## Upcoming deprecations for Kedro 0.19.0
-<<<<<<< HEAD
-* Renamed `AbstractDataSet` and `AbstractVersionedDataSet` to `AbstractDataset` and `AbstractVersionedDataset`, respectively.
-=======
 * Renamed dataset and error classes, in accordance with the [Kedro lexicon](https://github.com/kedro-org/kedro/wiki/Kedro-documentation-style-guide#kedro-lexicon). Dataset classes ending with "DataSet" and error classes starting with "DataSet" are deprecated and will be removed in 0.19.0. Note that all of the below classes are also importable from `kedro.io`; only the module where they are defined is listed as the location.
 
 | Type                        | Deprecated Alias            | Location                       |
@@ -59,7 +62,6 @@
 * [juliushetzel](https://github.com/juliushetzel)
 * [jacobweiss2305](https://github.com/jacobweiss2305)
 * [eduardoconto](https://github.com/eduardoconto)
->>>>>>> 8065fb0d
 
 # Release 0.18.10
 
