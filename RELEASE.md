# Upcoming Release 0.19.0

## Major features and improvements

## Bug fixes and other changes

## Breaking changes to the API

## Migration guide from Kedro 0.18.* to 0.19.*


# Upcoming Release 0.18.8

## Major features and improvements

## Bug fixes and other changes
* Improvements to documentation about configuration.
<<<<<<< HEAD
* Improvements to Jupyter E2E tests.
=======
* Improvements to documentation on visualising Kedro projects on Databricks.
>>>>>>> e249d26d

## Breaking changes to the API

## Upcoming deprecations for Kedro 0.19.0

# Release 0.18.7

## Major features and improvements
* Added new Kedro CLI `kedro jupyter setup` to setup Jupyter Kernel for Kedro.
* `kedro package` now includes the project configuration in a compressed `tar.gz` file.
* Added functionality to the `OmegaConfigLoader` to load configuration from compressed files of `zip` or `tar` format. This feature requires `fsspec>=2023.1.0`.
* Significant improvements to on-boarding documentation that covers setup for new Kedro users. Also some major changes to the spaceflights tutorial to make it faster to work through. We think it's a better read. Tell us if it's not.

## Bug fixes and other changes
* Added a guide and tooling for developing Kedro for Databricks.
* Implemented missing dict-like interface for `_ProjectPipeline`.

# Release 0.18.6

## Bug fixes and other changes
* Fixed bug that didn't allow to read or write datasets with `s3a` or `s3n` filepaths
* Fixed bug with overriding nested parameters using the `--params` flag
* Fixed bug that made session store incompatible with `Kedro-Viz` experiment tracking

## Migration guide from Kedro 0.18.5 to 0.18.6
A regression introduced in Kedro version `0.18.5` caused the `Kedro-Viz` console to fail to show experiment tracking correctly. If you experienced this issue, you will need to:
* upgrade to Kedro version `0.18.6`
* delete any erroneous session entries created with Kedro 0.18.5 from your session_store.db stored at `<project-path>/data/session_store.db`.

Thanks to Kedroids tomohiko kato, [tsanikgr](https://github.com/tsanikgr) and [maddataanalyst](https://github.com/maddataanalyst) for very detailed reports about the bug.

# Release 0.18.5

> This release introduced a bug that causes a failure in experiment tracking within the `Kedro-Viz` console. We recommend that you use Kedro version `0.18.6` in preference.

## Major features and improvements
* Added new `OmegaConfigLoader` which uses `OmegaConf` for loading and merging configuration.
* Added the `--conf-source` option to `kedro run`, allowing users to specify a source for project configuration for the run.
* Added `omegaconf` syntax as option for `--params`. Keys and values can now be separated by colons or equals signs.
* Added support for generator functions as nodes, i.e. using `yield` instead of return.
  * Enable chunk-wise processing in nodes with generator functions.
  * Save node outputs after every `yield` before proceeding with next chunk.
* Fixed incorrect parsing of Azure Data Lake Storage Gen2 URIs used in datasets.
* Added support for loading credentials from environment variables using `OmegaConfigLoader`.
* Added new `--namespace` flag to `kedro run` to enable filtering by node namespace.
* Added a new argument `node` for all four dataset hooks.
* Added the `kedro run` flags `--nodes`, `--tags`, and `--load-versions` to replace `--node`, `--tag`, and `--load-version`.

## Bug fixes and other changes
* Commas surrounded by square brackets (only possible for nodes with default names) will no longer split the arguments to `kedro run` options which take a list of nodes as inputs (`--from-nodes` and `--to-nodes`).
* Fixed bug where `micropkg` manifest section in `pyproject.toml` isn't recognised as allowed configuration.
* Fixed bug causing `load_ipython_extension` not to register the `%reload_kedro` line magic when called in a directory that does not contain a Kedro project.
* Added `anyconfig`'s `ac_context` parameter to `kedro.config.commons` module functions for more flexible `ConfigLoader` customizations.
* Change reference to `kedro.pipeline.Pipeline` object throughout test suite with `kedro.modular_pipeline.pipeline` factory.
* Fixed bug causing the `after_dataset_saved` hook only to be called for one output dataset when multiple are saved in a single node and async saving is in use.
* Log level for "Credentials not found in your Kedro project config" was changed from `WARNING` to `DEBUG`.
* Added safe extraction of tar files in `micropkg pull` to fix vulnerability caused by [CVE-2007-4559](https://github.com/advisories/GHSA-gw9q-c7gh-j9vm).
* Documentation improvements
    * Bug fix in table font size
    * Updated API docs links for datasets
    * Improved CLI docs for `kedro run`
    * Revised documentation for visualisation to build plots and for experiment tracking
    * Added example for loading external credentials to the Hooks documentation

## Breaking changes to the API

## Community contributions
Many thanks to the following Kedroids for contributing PRs to this release:

* [adamfrly](https://github.com/adamfrly)
* [corymaklin](https://github.com/corymaklin)
* [Emiliopb](https://github.com/Emiliopb)
* [grhaonan](https://github.com/grhaonan)
* [JStumpp](https://github.com/JStumpp)
* [michalbrys](https://github.com/michalbrys)
* [sbrugman](https://github.com/sbrugman)

## Upcoming deprecations for Kedro 0.19.0
* `project_version` will be deprecated in `pyproject.toml` please use `kedro_init_version` instead.
* Deprecated `kedro run` flags `--node`, `--tag`, and `--load-version` in favour of `--nodes`, `--tags`, and `--load-versions`.

# Release 0.18.4

## Major features and improvements
* Make Kedro instantiate datasets from `kedro_datasets` with higher priority than `kedro.extras.datasets`. `kedro_datasets` is the namespace for the new `kedro-datasets` python package.
* The config loader objects now implement `UserDict` and the configuration is accessed through `conf_loader['catalog']`.
* You can configure config file patterns through `settings.py` without creating a custom config loader.
* Added the following new datasets:

| Type                                 | Description                                                                | Location                      |
| ------------------------------------ | -------------------------------------------------------------------------- | ----------------------------- |
| `svmlight.SVMLightDataSet` | Work with svmlight/libsvm files using scikit-learn library | `kedro.extras.datasets.svmlight` |
| `video.VideoDataSet`                 | Read and write video files from a filesystem                               | `kedro.extras.datasets.video` |
| `video.video_dataset.SequenceVideo`  | Create a video object from an iterable sequence to use with `VideoDataSet` | `kedro.extras.datasets.video` |
| `video.video_dataset.GeneratorVideo` | Create a video object from a generator to use with `VideoDataSet`          | `kedro.extras.datasets.video` |
* Implemented support for a functional definition of schema in `dask.ParquetDataSet` to work with the `dask.to_parquet` API.

## Bug fixes and other changes
* Fixed `kedro micropkg pull` for packages on PyPI.
* Fixed `format` in `save_args` for `SparkHiveDataSet`, previously it didn't allow you to save it as delta format.
* Fixed save errors in `TensorFlowModelDataset` when used without versioning; previously, it wouldn't overwrite an existing model.
* Added support for `tf.device` in `TensorFlowModelDataset`.
* Updated error message for `VersionNotFoundError` to handle insufficient permission issues for cloud storage.
* Updated Experiment Tracking docs with working examples.
* Updated MatplotlibWriter Dataset, TextDataset, plotly.PlotlyDataSet and plotly.JSONDataSet docs with working examples.
* Modified implementation of the Kedro IPython extension to use `local_ns` rather than a global variable.
* Refactored `ShelveStore` to its own module to ensure multiprocessing works with it.
* `kedro.extras.datasets.pandas.SQLQueryDataSet` now takes optional argument `execution_options`.
* Removed `attrs` upper bound to support newer versions of Airflow.
* Bumped the lower bound for the `setuptools` dependency to <=61.5.1.

## Minor breaking changes to the API

## Upcoming deprecations for Kedro 0.19.0
* `kedro test` and `kedro lint` will be deprecated.

## Documentation
* Revised the Introduction to shorten it
* Revised the Get Started section to remove unnecessary information and clarify the learning path
* Updated the spaceflights tutorial to simplify the later stages and clarify what the reader needed to do in each phase
* Moved some pages that covered advanced materials into more appropriate sections
* Moved visualisation into its own section
* Fixed a bug that degraded user experience: the table of contents is now sticky when you navigate between pages
* Added redirects where needed on ReadTheDocs for legacy links and bookmarks

## Contributions from the Kedroid community
We are grateful to the following for submitting PRs that contributed to this release: [jstammers](https://github.com/jstammers), [FlorianGD](https://github.com/FlorianGD), [yash6318](https://github.com/yash6318), [carlaprv](https://github.com/carlaprv), [dinotuku](https://github.com/dinotuku), [williamcaicedo](https://github.com/williamcaicedo), [avan-sh](https://github.com/avan-sh), [Kastakin](https://github.com/Kastakin), [amaralbf](https://github.com/amaralbf), [BSGalvan](https://github.com/BSGalvan), [levimjoseph](https://github.com/levimjoseph), [daniel-falk](https://github.com/daniel-falk), [clotildeguinard](https://github.com/clotildeguinard), [avsolatorio](https://github.com/avsolatorio), and [picklejuicedev](https://github.com/picklejuicedev) for comments and input to documentation changes

# Release 0.18.3

## Major features and improvements
* Implemented autodiscovery of project pipelines. A pipeline created with `kedro pipeline create <pipeline_name>` can now be accessed immediately without needing to explicitly register it in `src/<package_name>/pipeline_registry.py`, either individually by name (e.g. `kedro run --pipeline=<pipeline_name>`) or as part of the combined default pipeline (e.g. `kedro run`). By default, the simplified `register_pipelines()` function in `pipeline_registry.py` looks like:

    ```python
    def register_pipelines() -> Dict[str, Pipeline]:
        """Register the project's pipelines.

        Returns:
            A mapping from pipeline names to ``Pipeline`` objects.
        """
        pipelines = find_pipelines()
        pipelines["__default__"] = sum(pipelines.values())
        return pipelines
    ```

* The Kedro IPython extension should now be loaded with `%load_ext kedro.ipython`.
* The line magic `%reload_kedro` now accepts keywords arguments, e.g. `%reload_kedro --env=prod`.
* Improved resume pipeline suggestion for `SequentialRunner`, it will backtrack the closest persisted inputs to resume.

## Bug fixes and other changes

* Changed default `False` value for rich logging `show_locals`, to make sure credentials and other sensitive data isn't shown in logs.
* Rich traceback handling is disabled on Databricks so that exceptions now halt execution as expected. This is a workaround for a [bug in `rich`](https://github.com/Textualize/rich/issues/2455).
* When using `kedro run -n [some_node]`, if `some_node` is missing a namespace the resulting error message will suggest the correct node name.
* Updated documentation for `rich` logging.
* Updated Prefect deployment documentation to allow for reruns with saved versioned datasets.
* The Kedro IPython extension now surfaces errors when it cannot load a Kedro project.
* Relaxed `delta-spark` upper bound to allow compatibility with Spark 3.1.x and 3.2.x.
* Added `gdrive` to list of cloud protocols, enabling Google Drive paths for datasets.
* Added svg logo resource for ipython kernel.

## Upcoming deprecations for Kedro 0.19.0
* The Kedro IPython extension will no longer be available as `%load_ext kedro.extras.extensions.ipython`; use `%load_ext kedro.ipython` instead.
* `kedro jupyter convert`, `kedro build-docs`, `kedro build-reqs` and `kedro activate-nbstripout` will be deprecated.

# Release 0.18.2

## Major features and improvements
* Added `abfss` to list of cloud protocols, enabling abfss paths.
* Kedro now uses the [Rich](https://github.com/Textualize/rich) library to format terminal logs and tracebacks.
* The file `conf/base/logging.yml` is now optional. See [our documentation](https://docs.kedro.org/en/0.18.2/logging/logging.html) for details.
* Introduced a `kedro.starters` entry point. This enables plugins to create custom starter aliases used by `kedro starter list` and `kedro new`.
* Reduced the `kedro new` prompts to just one question asking for the project name.

## Bug fixes and other changes
* Bumped `pyyaml` upper bound to make Kedro compatible with the [pyodide](https://pyodide.org/en/stable/usage/loading-packages.html#micropip) stack.
* Updated project template's Sphinx configuration to use `myst_parser` instead of `recommonmark`.
* Reduced number of log lines by changing the logging level from `INFO` to `DEBUG` for low priority messages.
* Kedro's framework-side logging configuration no longer performs file-based logging. Hence superfluous `info.log`/`errors.log` files are no longer created in your project root, and running Kedro on read-only file systems such as Databricks Repos is now possible.
* The `root` logger is now set to the Python default level of `WARNING` rather than `INFO`. Kedro's logger is still set to emit `INFO` level messages.
* `SequentialRunner` now has consistent execution order across multiple runs with sorted nodes.
* Bumped the upper bound for the Flake8 dependency to <5.0.
* `kedro jupyter notebook/lab` no longer reuses a Jupyter kernel.
* Required `cookiecutter>=2.1.1` to address a [known command injection vulnerability](https://security.snyk.io/vuln/SNYK-PYTHON-COOKIECUTTER-2414281).
* The session store no longer fails if a username cannot be found with `getpass.getuser`.
* Added generic typing for `AbstractDataSet` and `AbstractVersionedDataSet` as well as typing to all datasets.
* Rendered the deployment guide flowchart as a Mermaid diagram, and added Dask.

## Minor breaking changes to the API
* The module `kedro.config.default_logger` no longer exists; default logging configuration is now set automatically through `kedro.framework.project.LOGGING`. Unless you explicitly import `kedro.config.default_logger` you do not need to make any changes.

## Upcoming deprecations for Kedro 0.19.0
* `kedro.extras.ColorHandler` will be removed in 0.19.0.

# Release 0.18.1

## Major features and improvements
* Added a new hook `after_context_created` that passes the `KedroContext` instance as `context`.
* Added a new CLI hook `after_command_run`.
* Added more detail to YAML `ParserError` exception error message.
* Added option to `SparkDataSet` to specify a `schema` load argument that allows for supplying a user-defined schema as opposed to relying on the schema inference of Spark.
* The Kedro package no longer contains a built version of the Kedro documentation significantly reducing the package size.

## Bug fixes and other changes
* Removed fatal error from being logged when a Kedro session is created in a directory without git.
* Fixed `CONFIG_LOADER_CLASS` validation so that `TemplatedConfigLoader` can be specified in settings.py. Any `CONFIG_LOADER_CLASS` must be a subclass of `AbstractConfigLoader`.
* Added runner name to the `run_params` dictionary used in pipeline hooks.
* Updated [Databricks documentation](https://docs.kedro.org/en/0.18.1/deployment/databricks.html) to include how to get it working with IPython extension and Kedro-Viz.
* Update sections on visualisation, namespacing, and experiment tracking in the spaceflight tutorial to correspond to the complete spaceflights starter.
* Fixed `Jinja2` syntax loading with `TemplatedConfigLoader` using `globals.yml`.
* Removed global `_active_session`, `_activate_session` and `_deactivate_session`. Plugins that need to access objects such as the config loader should now do so through `context` in the new `after_context_created` hook.
* `config_loader` is available as a public read-only attribute of `KedroContext`.
* Made `hook_manager` argument optional for `runner.run`.
* `kedro docs` now opens an online version of the Kedro documentation instead of a locally built version.

## Upcoming deprecations for Kedro 0.19.0
* `kedro docs` will be removed in 0.19.0.

# Release 0.18.0

## TL;DR ✨
Kedro 0.18.0 strives to reduce the complexity of the project template and get us closer to a stable release of the framework. We've introduced the full [micro-packaging workflow](https://docs.kedro.org/en/0.18.0/nodes_and_pipelines/micro_packaging.html) 📦, which allows you to import packages, utility functions and existing pipelines into your Kedro project. [Integration with IPython and Jupyter](https://docs.kedro.org/en/0.18.0/tools_integration/ipython.html) has been streamlined in preparation for enhancements to Kedro's interactive workflow. Additionally, the release comes with long-awaited Python 3.9 and 3.10 support 🐍.

## Major features and improvements

### Framework
* Added `kedro.config.abstract_config.AbstractConfigLoader` as an abstract base class for all `ConfigLoader` implementations. `ConfigLoader` and `TemplatedConfigLoader` now inherit directly from this base class.
* Streamlined the `ConfigLoader.get` and `TemplatedConfigLoader.get` API and delegated the actual `get` method functional implementation to the `kedro.config.common` module.
* The `hook_manager` is no longer a global singleton. The `hook_manager` lifecycle is now managed by the `KedroSession`, and a new `hook_manager` will be created every time a `session` is instantiated.
* Added support for specifying parameters mapping in `pipeline()` without the `params:` prefix.
* Added new API `Pipeline.filter()` (previously in `KedroContext._filter_pipeline()`) to filter parts of a pipeline.
* Added `username` to Session store for logging during Experiment Tracking.
* A packaged Kedro project can now be imported and run from another Python project as following:
```python
from my_package.__main__ import main

main(
    ["--pipleine", "my_pipeline"]
)  # or just main() if no parameters are needed for the run
```

### Project template
* Removed `cli.py` from the Kedro project template. By default, all CLI commands, including `kedro run`, are now defined on the Kedro framework side. You can still define custom CLI commands by creating your own `cli.py`.
* Removed `hooks.py` from the Kedro project template. Registration hooks have been removed in favour of `settings.py` configuration, but you can still define execution timeline hooks by creating your own `hooks.py`.
* Removed `.ipython` directory from the Kedro project template. The IPython/Jupyter workflow no longer uses IPython profiles; it now uses an IPython extension.
* The default `kedro` run configuration environment names can now be set in `settings.py` using the `CONFIG_LOADER_ARGS` variable. The relevant keyword arguments to supply are `base_env` and `default_run_env`, which are set to `base` and `local` respectively by default.

### DataSets
* Added the following new datasets:

| Type                      | Description                                                   | Location                         |
| ------------------------- | ------------------------------------------------------------- | -------------------------------- |
| `pandas.XMLDataSet`       | Read XML into Pandas DataFrame. Write Pandas DataFrame to XML | `kedro.extras.datasets.pandas`   |
| `networkx.GraphMLDataSet` | Work with NetworkX using GraphML files                        | `kedro.extras.datasets.networkx` |
| `networkx.GMLDataSet`     | Work with NetworkX using Graph Modelling Language files       | `kedro.extras.datasets.networkx` |
| `redis.PickleDataSet`     | loads/saves data from/to a Redis database                     | `kedro.extras.datasets.redis`    |

* Added `partitionBy` support and exposed `save_args` for `SparkHiveDataSet`.
* Exposed `open_args_save` in `fs_args` for `pandas.ParquetDataSet`.
* Refactored the `load` and `save` operations for `pandas` datasets in order to leverage `pandas` own API and delegate `fsspec` operations to them. This reduces the need to have our own `fsspec` wrappers.
* Merged `pandas.AppendableExcelDataSet` into `pandas.ExcelDataSet`.
* Added `save_args` to `feather.FeatherDataSet`.

### Jupyter and IPython integration
* The [only recommended way to work with Kedro in Jupyter or IPython is now the Kedro IPython extension](https://docs.kedro.org/en/0.18.0/tools_integration/ipython.html). Managed Jupyter instances should load this via `%load_ext kedro.ipython` and use the line magic `%reload_kedro`.
* `kedro ipython` launches an IPython session that preloads the Kedro IPython extension.
* `kedro jupyter notebook/lab` creates a custom Jupyter kernel that preloads the Kedro IPython extension and launches a notebook with that kernel selected. There is no longer a need to specify `--all-kernels` to show all available kernels.

### Dependencies
* Bumped the minimum version of `pandas` to 1.3. Any `storage_options` should continue to be specified under `fs_args` and/or `credentials`.
* Added support for Python 3.9 and 3.10, dropped support for Python 3.6.
* Updated `black` dependency in the project template to a non pre-release version.

### Other
* Documented distribution of Kedro pipelines with Dask.

## Breaking changes to the API

### Framework
* Removed `RegistrationSpecs` and its associated `register_config_loader` and `register_catalog` hook specifications in favour of `CONFIG_LOADER_CLASS`/`CONFIG_LOADER_ARGS` and `DATA_CATALOG_CLASS` in `settings.py`.
* Removed deprecated functions `load_context` and `get_project_context`.
* Removed deprecated `CONF_SOURCE`, `package_name`, `pipeline`, `pipelines`, `config_loader` and `io` attributes from `KedroContext` as well as the deprecated `KedroContext.run` method.
* Added the `PluginManager` `hook_manager` argument to `KedroContext` and the `Runner.run()` method, which will be provided by the `KedroSession`.
* Removed the public method `get_hook_manager()` and replaced its functionality by `_create_hook_manager()`.
* Enforced that only one run can be successfully executed as part of a `KedroSession`. `run_id` has been renamed to `session_id` as a result.

### Configuration loaders
* The `settings.py` setting `CONF_ROOT` has been renamed to `CONF_SOURCE`. Default value of `conf` remains unchanged.
* `ConfigLoader` and `TemplatedConfigLoader` argument `conf_root` has been renamed to `conf_source`.
* `extra_params` has been renamed to `runtime_params` in `kedro.config.config.ConfigLoader` and `kedro.config.templated_config.TemplatedConfigLoader`.
* The environment defaulting behaviour has been removed from `KedroContext` and is now implemented in a `ConfigLoader` class (or equivalent) with the `base_env` and `default_run_env` attributes.

### DataSets
* `pandas.ExcelDataSet` now uses `openpyxl` engine instead of `xlrd`.
* `pandas.ParquetDataSet` now calls `pd.to_parquet()` upon saving. Note that the argument `partition_cols` is not supported.
* `spark.SparkHiveDataSet` API has been updated to reflect `spark.SparkDataSet`. The `write_mode=insert` option has also been replaced with `write_mode=append` as per Spark styleguide. This change addresses [Issue 725](https://github.com/kedro-org/kedro/issues/725) and [Issue 745](https://github.com/kedro-org/kedro/issues/745). Additionally, `upsert` mode now leverages `checkpoint` functionality and requires a valid `checkpointDir` be set for current `SparkContext`.
* `yaml.YAMLDataSet` can no longer save a `pandas.DataFrame` directly, but it can save a dictionary. Use `pandas.DataFrame.to_dict()` to convert your `pandas.DataFrame` to a dictionary before you attempt to save it to YAML.
* Removed `open_args_load` and `open_args_save` from the following datasets:
  * `pandas.CSVDataSet`
  * `pandas.ExcelDataSet`
  * `pandas.FeatherDataSet`
  * `pandas.JSONDataSet`
  * `pandas.ParquetDataSet`
* `storage_options` are now dropped if they are specified under `load_args` or `save_args` for the following datasets:
  * `pandas.CSVDataSet`
  * `pandas.ExcelDataSet`
  * `pandas.FeatherDataSet`
  * `pandas.JSONDataSet`
  * `pandas.ParquetDataSet`
* Renamed `lambda_data_set`, `memory_data_set`, and `partitioned_data_set` to `lambda_dataset`, `memory_dataset`, and `partitioned_dataset`, respectively, in `kedro.io`.
* The dataset `networkx.NetworkXDataSet` has been renamed to `networkx.JSONDataSet`.

### CLI
* Removed `kedro install` in favour of `pip install -r src/requirements.txt` to install project dependencies.
* Removed `--parallel` flag from `kedro run` in favour of `--runner=ParallelRunner`. The `-p` flag is now an alias for `--pipeline`.
* `kedro pipeline package` has been replaced by `kedro micropkg package` and, in addition to the `--alias` flag used to rename the package, now accepts a module name and path to the pipeline or utility module to package, relative to `src/<package_name>/`. The `--version` CLI option has been removed in favour of setting a `__version__` variable in the micro-package's `__init__.py` file.
* `kedro pipeline pull` has been replaced by `kedro micropkg pull` and now also supports `--destination` to provide a location for pulling the package.
* Removed `kedro pipeline list` and `kedro pipeline describe` in favour of `kedro registry list` and `kedro registry describe`.
* `kedro package` and `kedro micropkg package` now save `egg` and `whl` or `tar` files in the `<project_root>/dist` folder (previously `<project_root>/src/dist`).
* Changed the behaviour of `kedro build-reqs` to compile requirements from `requirements.txt` instead of `requirements.in` and save them to `requirements.lock` instead of `requirements.txt`.
* `kedro jupyter notebook/lab` no longer accept `--all-kernels` or `--idle-timeout` flags. `--all-kernels` is now the default behaviour.
* `KedroSession.run` now raises `ValueError` rather than `KedroContextError` when the pipeline contains no nodes. The same `ValueError` is raised when there are no matching tags.
* `KedroSession.run` now raises `ValueError` rather than `KedroContextError` when the pipeline name doesn't exist in the pipeline registry.

### Other
* Added namespace to parameters in a modular pipeline, which addresses [Issue 399](https://github.com/kedro-org/kedro/issues/399).
* Switched from packaging pipelines as wheel files to tar archive files compressed with gzip (`.tar.gz`).
* Removed decorator API from `Node` and `Pipeline`, as well as the modules `kedro.extras.decorators` and `kedro.pipeline.decorators`.
* Removed transformer API from `DataCatalog`, as well as the modules `kedro.extras.transformers` and `kedro.io.transformers`.
* Removed the `Journal` and `DataCatalogWithDefault`.
* Removed `%init_kedro` IPython line magic, with its functionality incorporated into `%reload_kedro`. This means that if `%reload_kedro` is called with a filepath, that will be set as default for subsequent calls.

## Migration guide from Kedro 0.17.* to 0.18.*

### Hooks
* Remove any existing `hook_impl` of the `register_config_loader` and `register_catalog` methods from `ProjectHooks` in `hooks.py` (or custom alternatives).
* If you use `run_id` in the `after_catalog_created` hook, replace it with `save_version` instead.
* If you use `run_id` in any of the `before_node_run`, `after_node_run`, `on_node_error`, `before_pipeline_run`, `after_pipeline_run` or `on_pipeline_error` hooks, replace it with `session_id` instead.

### `settings.py` file
* If you use a custom config loader class such as `kedro.config.TemplatedConfigLoader`, alter `CONFIG_LOADER_CLASS` to specify the class and `CONFIG_LOADER_ARGS` to specify keyword arguments. If not set, these default to `kedro.config.ConfigLoader` and an empty dictionary respectively.
* If you use a custom data catalog class, alter `DATA_CATALOG_CLASS` to specify the class. If not set, this defaults to `kedro.io.DataCatalog`.
* If you have a custom config location (i.e. not `conf`), update `CONF_ROOT` to `CONF_SOURCE` and set it to a string with the expected configuration location. If not set, this defaults to `"conf"`.

### Modular pipelines
* If you use any modular pipelines with parameters, make sure they are declared with the correct namespace. See example below:

For a given pipeline:
```python
active_pipeline = pipeline(
    pipe=[
        node(
            func=some_func,
            inputs=["model_input_table", "params:model_options"],
            outputs=["**my_output"],
        ),
        ...,
    ],
    inputs="model_input_table",
    namespace="candidate_modelling_pipeline",
)
```

The parameters should look like this:

```diff
-model_options:
-    test_size: 0.2
-    random_state: 8
-    features:
-    - engines
-    - passenger_capacity
-    - crew
+candidate_modelling_pipeline:
+    model_options:
+      test_size: 0.2
+      random_state: 8
+      features:
+        - engines
+        - passenger_capacity
+        - crew

```
* Optional: You can now remove all `params:` prefix when supplying values to `parameters` argument in a `pipeline()` call.
* If you pull modular pipelines with `kedro pipeline pull my_pipeline --alias other_pipeline`, now use `kedro micropkg pull my_pipeline --alias pipelines.other_pipeline` instead.
* If you package modular pipelines with `kedro pipeline package my_pipeline`, now use `kedro micropkg package pipelines.my_pipeline` instead.
* Similarly, if you package any modular pipelines using `pyproject.toml`, you should modify the keys to include the full module path, and wrapped in double-quotes, e.g:

```diff
[tool.kedro.micropkg.package]
-data_engineering = {destination = "path/to/here"}
-data_science = {alias = "ds", env = "local"}
+"pipelines.data_engineering" = {destination = "path/to/here"}
+"pipelines.data_science" = {alias = "ds", env = "local"}

[tool.kedro.micropkg.pull]
-"s3://my_bucket/my_pipeline" = {alias = "aliased_pipeline"}
+"s3://my_bucket/my_pipeline" = {alias = "pipelines.aliased_pipeline"}
```

### DataSets
* If you use `pandas.ExcelDataSet`, make sure you have `openpyxl` installed in your environment. This is automatically installed if you specify `kedro[pandas.ExcelDataSet]==0.18.0` in your `requirements.txt`. You can uninstall `xlrd` if you were only using it for this dataset.
* If you use`pandas.ParquetDataSet`, pass pandas saving arguments directly to `save_args` instead of nested in `from_pandas` (e.g. `save_args = {"preserve_index": False}` instead of `save_args = {"from_pandas": {"preserve_index": False}}`).
* If you use `spark.SparkHiveDataSet` with `write_mode` option set to `insert`, change this to `append` in line with the Spark styleguide. If you use `spark.SparkHiveDataSet` with `write_mode` option set to `upsert`, make sure that your `SparkContext` has a valid `checkpointDir` set either by `SparkContext.setCheckpointDir` method or directly in the `conf` folder.
* If you use `pandas~=1.2.0` and pass `storage_options` through `load_args` or `savs_args`, specify them under `fs_args` or via `credentials` instead.
* If you import from `kedro.io.lambda_data_set`, `kedro.io.memory_data_set`, or `kedro.io.partitioned_data_set`, change the import to `kedro.io.lambda_dataset`, `kedro.io.memory_dataset`, or `kedro.io.partitioned_dataset`, respectively (or import the dataset directly from `kedro.io`).
* If you have any `pandas.AppendableExcelDataSet` entries in your catalog, replace them with `pandas.ExcelDataSet`.
* If you have any `networkx.NetworkXDataSet` entries in your catalog, replace them with `networkx.JSONDataSet`.

### Other
* Edit any scripts containing `kedro pipeline package --version` to use `kedro micropkg package` instead. If you wish to set a specific pipeline package version, set the `__version__` variable in the pipeline package's `__init__.py` file.
* To run a pipeline in parallel, use `kedro run --runner=ParallelRunner` rather than `--parallel` or `-p`.
* If you call `ConfigLoader` or `TemplatedConfigLoader` directly, update the keyword arguments `conf_root` to `conf_source` and `extra_params` to `runtime_params`.
* If you use `KedroContext` to access `ConfigLoader`, use `settings.CONFIG_LOADER_CLASS` to access the currently used `ConfigLoader` instead.
* The signature of `KedroContext` has changed and now needs `config_loader` and `hook_manager` as additional arguments of type `ConfigLoader` and `PluginManager` respectively.

# Release 0.17.7

## Major features and improvements
* `pipeline` now accepts `tags` and a collection of `Node`s and/or `Pipeline`s rather than just a single `Pipeline` object. `pipeline` should be used in preference to `Pipeline` when creating a Kedro pipeline.
* `pandas.SQLTableDataSet` and `pandas.SQLQueryDataSet` now only open one connection per database, at instantiation time (therefore at catalog creation time), rather than one per load/save operation.
* Added new command group, `micropkg`, to replace `kedro pipeline pull` and `kedro pipeline package` with `kedro micropkg pull` and `kedro micropkg package` for Kedro 0.18.0. `kedro micropkg package` saves packages to `project/dist` while `kedro pipeline package` saves packages to `project/src/dist`.

## Bug fixes and other changes
* Added tutorial documentation for [experiment tracking](https://docs.kedro.org/en/0.17.7/08_logging/02_experiment_tracking.html).
* Added [Plotly dataset documentation](https://docs.kedro.org/en/0.17.7/03_tutorial/05_visualise_pipeline.html#visualise-plotly-charts-in-kedro-viz).
* Added the upper limit `pandas<1.4` to maintain compatibility with `xlrd~=1.0`.
* Bumped the `Pillow` minimum version requirement to 9.0 (Python 3.7+ only) following [CVE-2022-22817](https://cve.mitre.org/cgi-bin/cvename.cgi?name=CVE-2022-22817).
* Fixed `PickleDataSet` to be copyable and hence work with the parallel runner.
* Upgraded `pip-tools`, which is used by `kedro build-reqs`, to 6.5 (Python 3.7+ only). This `pip-tools` version is compatible with `pip>=21.2`, including the most recent releases of `pip`. Python 3.6 users should continue to use `pip-tools` 6.4 and `pip<22`.
* Added `astro-iris` as alias for `astro-airlow-iris`, so that old tutorials can still be followed.
* Added details about [Kedro's Technical Steering Committee and governance model](https://docs.kedro.org/en/0.17.7/14_contribution/technical_steering_committee.html).

## Upcoming deprecations for Kedro 0.18.0
* `kedro pipeline pull` and `kedro pipeline package` will be deprecated. Please use `kedro micropkg` instead.


# Release 0.17.6

## Major features and improvements
* Added `pipelines` global variable to IPython extension, allowing you to access the project's pipelines in `kedro ipython` or `kedro jupyter notebook`.
* Enabled overriding nested parameters with `params` in CLI, i.e. `kedro run --params="model.model_tuning.booster:gbtree"` updates parameters to `{"model": {"model_tuning": {"booster": "gbtree"}}}`.
* Added option to `pandas.SQLQueryDataSet` to specify a `filepath` with a SQL query, in addition to the current method of supplying the query itself in the `sql` argument.
* Extended `ExcelDataSet` to support saving Excel files with multiple sheets.
* Added the following new datasets:

| Type                      | Description                                                                                                            | Location                       |
| ------------------------- | ---------------------------------------------------------------------------------------------------------------------- | ------------------------------ |
| `plotly.JSONDataSet`      | Works with plotly graph object Figures (saves as json file)                                                            | `kedro.extras.datasets.plotly` |
| `pandas.GenericDataSet`   | Provides a 'best effort' facility to read / write any format provided by the `pandas` library                          | `kedro.extras.datasets.pandas` |
| `pandas.GBQQueryDataSet`  | Loads data from a Google Bigquery table using provided SQL query                                                       | `kedro.extras.datasets.pandas` |
| `spark.DeltaTableDataSet` | Dataset designed to handle Delta Lake Tables and their CRUD-style operations, including `update`, `merge` and `delete` | `kedro.extras.datasets.spark`  |

## Bug fixes and other changes
* Fixed an issue where `kedro new --config config.yml` was ignoring the config file when `prompts.yml` didn't exist.
* Added documentation for `kedro viz --autoreload`.
* Added support for arbitrary backends (via importable module paths) that satisfy the `pickle` interface to `PickleDataSet`.
* Added support for `sum` syntax for connecting pipeline objects.
* Upgraded `pip-tools`, which is used by `kedro build-reqs`, to 6.4. This `pip-tools` version requires `pip>=21.2` while [adding support for `pip>=21.3`](https://github.com/jazzband/pip-tools/pull/1501). To upgrade `pip`, please refer to [their documentation](https://pip.pypa.io/en/stable/installing/#upgrading-pip).
* Relaxed the bounds on the `plotly` requirement for `plotly.PlotlyDataSet` and the `pyarrow` requirement for `pandas.ParquetDataSet`.
* `kedro pipeline package <pipeline>` now raises an error if the `<pipeline>` argument doesn't look like a valid Python module path (e.g. has `/` instead of `.`).
* Added new `overwrite` argument to `PartitionedDataSet` and `MatplotlibWriter` to enable deletion of existing partitions and plots on dataset `save`.
* `kedro pipeline pull` now works when the project requirements contains entries such as `-r`, `--extra-index-url` and local wheel files ([Issue #913](https://github.com/kedro-org/kedro/issues/913)).
* Fixed slow startup because of catalog processing by reducing the exponential growth of extra processing during `_FrozenDatasets` creations.
* Removed `.coveragerc` from the Kedro project template. `coverage` settings are now given in `pyproject.toml`.
* Fixed a bug where packaging or pulling a modular pipeline with the same name as the project's package name would throw an error (or silently pass without including the pipeline source code in the wheel file).
* Removed unintentional dependency on `git`.
* Fixed an issue where nested pipeline configuration was not included in the packaged pipeline.
* Deprecated the "Thanks for supporting contributions" section of release notes to simplify the contribution process; Kedro 0.17.6 is the last release that includes this. This process has been replaced with the [automatic GitHub feature](https://github.com/kedro-org/kedro/graphs/contributors).
* Fixed a bug where the version on the tracking datasets didn't match the session id and the versions of regular versioned datasets.
* Fixed an issue where datasets in `load_versions` that are not found in the data catalog would silently pass.
* Altered the string representation of nodes so that node inputs/outputs order is preserved rather than being alphabetically sorted.
* Update `APIDataSet` to accept `auth` through `credentials` and allow any iterable for `auth`.

## Upcoming deprecations for Kedro 0.18.0
* `kedro.extras.decorators` and `kedro.pipeline.decorators` are being deprecated in favour of Hooks.
* `kedro.extras.transformers` and `kedro.io.transformers` are being deprecated in favour of Hooks.
* The `--parallel` flag on `kedro run` is being removed in favour of `--runner=ParallelRunner`. The `-p` flag will change to be an alias for `--pipeline`.
* `kedro.io.DataCatalogWithDefault` is being deprecated, to be removed entirely in 0.18.0.

## Thanks for supporting contributions
[Deepyaman Datta](https://github.com/deepyaman),
[Brites](https://github.com/brites101),
[Manish Swami](https://github.com/ManishS6),
[Avaneesh Yembadi](https://github.com/avan-sh),
[Zain Patel](https://github.com/mzjp2),
[Simon Brugman](https://github.com/sbrugman),
[Kiyo Kunii](https://github.com/921kiyo),
[Benjamin Levy](https://github.com/BenjaminLevyQB),
[Louis de Charsonville](https://github.com/louisdecharson),
[Simon Picard](https://github.com/simonpicard)

# Release 0.17.5

## Major features and improvements
* Added new CLI group `registry`, with the associated commands `kedro registry list` and `kedro registry describe`, to replace `kedro pipeline list` and `kedro pipeline describe`.
* Added support for dependency management at a modular pipeline level. When a pipeline with `requirements.txt` is packaged, its dependencies are embedded in the modular pipeline wheel file. Upon pulling the pipeline, Kedro will append dependencies to the project's `requirements.in`. More information is available in [our documentation](https://docs.kedro.org/en/0.17.5/06_nodes_and_pipelines/03_modular_pipelines.html).
* Added support for bulk packaging/pulling modular pipelines using `kedro pipeline package/pull --all` and `pyproject.toml`.
* Removed `cli.py` from the Kedro project template. By default all CLI commands, including `kedro run`, are now defined on the Kedro framework side. These can be overridden in turn by a plugin or a `cli.py` file in your project. A packaged Kedro project will respect the same hierarchy when executed with `python -m my_package`.
* Removed `.ipython/profile_default/startup/` from the Kedro project template in favour of `.ipython/profile_default/ipython_config.py` and the `kedro.extras.extensions.ipython`.
* Added support for `dill` backend to `PickleDataSet`.
* Imports are now refactored at `kedro pipeline package` and `kedro pipeline pull` time, so that _aliasing_ a modular pipeline doesn't break it.
* Added the following new datasets to support basic Experiment Tracking:

| Type                      | Description                                              | Location                         |
| ------------------------- | -------------------------------------------------------- | -------------------------------- |
| `tracking.MetricsDataSet` | Dataset to track numeric metrics for experiment tracking | `kedro.extras.datasets.tracking` |
| `tracking.JSONDataSet`    | Dataset to track data for experiment tracking            | `kedro.extras.datasets.tracking` |

## Bug fixes and other changes
* Bumped minimum required `fsspec` version to 2021.04.
* Fixed the `kedro install` and `kedro build-reqs` flows when uninstalled dependencies are present in a project's `settings.py`, `context.py` or `hooks.py` ([Issue #829](https://github.com/kedro-org/kedro/issues/829)).
* Imports are now refactored at `kedro pipeline package` and `kedro pipeline pull` time, so that _aliasing_ a modular pipeline doesn't break it.

## Minor breaking changes to the API
* Pinned `dynaconf` to `<3.1.6` because the method signature for `_validate_items` changed which is used in Kedro.

## Upcoming deprecations for Kedro 0.18.0
* `kedro pipeline list` and `kedro pipeline describe` are being deprecated in favour of new commands `kedro registry list ` and `kedro registry describe`.
* `kedro install` is being deprecated in favour of using `pip install -r src/requirements.txt` to install project dependencies.

## Thanks for supporting contributions
[Moussa Taifi](https://github.com/moutai),
[Deepyaman Datta](https://github.com/deepyaman)

# Release 0.17.4

## Major features and improvements
* Added the following new datasets:

| Type                   | Description                                                 | Location                       |
| ---------------------- | ----------------------------------------------------------- | ------------------------------ |
| `plotly.PlotlyDataSet` | Works with plotly graph object Figures (saves as json file) | `kedro.extras.datasets.plotly` |

## Bug fixes and other changes
* Defined our set of Kedro Principles! Have a read through [our docs](https://docs.kedro.org/en/0.17.4/12_faq/03_kedro_principles.html).
* `ConfigLoader.get()` now raises a `BadConfigException`, with a more helpful error message, if a configuration file cannot be loaded (for instance due to wrong syntax or poor formatting).
* `run_id` now defaults to `save_version` when `after_catalog_created` is called, similarly to what happens during a `kedro run`.
* Fixed a bug where `kedro ipython` and `kedro jupyter notebook` didn't work if the `PYTHONPATH` was already set.
* Update the IPython extension to allow passing `env` and `extra_params` to `reload_kedro`  similar to how the IPython script works.
* `kedro info` now outputs if a plugin has any `hooks` or `cli_hooks` implemented.
* `PartitionedDataSet` now supports lazily materializing data on save.
* `kedro pipeline describe` now defaults to the `__default__` pipeline when no pipeline name is provided and also shows the namespace the nodes belong to.
* Fixed an issue where spark.SparkDataSet with enabled versioning would throw a VersionNotFoundError when using databricks-connect from a remote machine and saving to dbfs filesystem.
* `EmailMessageDataSet` added to doctree.
* When node inputs do not pass validation, the error message is now shown as the most recent exception in the traceback ([Issue #761](https://github.com/kedro-org/kedro/issues/761)).
* `kedro pipeline package` now only packages the parameter file that exactly matches the pipeline name specified and the parameter files in a directory with the pipeline name.
* Extended support to newer versions of third-party dependencies ([Issue #735](https://github.com/kedro-org/kedro/issues/735)).
* Ensured consistent references to `model input` tables in accordance with our Data Engineering convention.
* Changed behaviour where `kedro pipeline package` takes the pipeline package version, rather than the kedro package version. If the pipeline package version is not present, then the package version is used.
* Launched [GitHub Discussions](https://github.com/kedro-org/kedro/discussions/) and [Kedro Discord Server](https://discord.gg/akJDeVaxnB)
* Improved error message when versioning is enabled for a dataset previously saved as non-versioned ([Issue #625](https://github.com/kedro-org/kedro/issues/625)).

## Minor breaking changes to the API

## Upcoming deprecations for Kedro 0.18.0

## Thanks for supporting contributions
[Lou Kratz](https://github.com/lou-k),
[Lucas Jamar](https://github.com/lucasjamar)

# Release 0.17.3

## Major features and improvements
* Kedro plugins can now override built-in CLI commands.
* Added a `before_command_run` hook for plugins to add extra behaviour before Kedro CLI commands run.
* `pipelines` from `pipeline_registry.py` and `register_pipeline` hooks are now loaded lazily when they are first accessed, not on startup:

    ```python
    from kedro.framework.project import pipelines

    print(pipelines["__default__"])  # pipeline loading is only triggered here
    ```

## Bug fixes and other changes
* `TemplatedConfigLoader` now correctly inserts default values when no globals are supplied.
* Fixed a bug where the `KEDRO_ENV` environment variable had no effect on instantiating the `context` variable in an iPython session or a Jupyter notebook.
* Plugins with empty CLI groups are no longer displayed in the Kedro CLI help screen.
* Duplicate commands will no longer appear twice in the Kedro CLI help screen.
* CLI commands from sources with the same name will show under one list in the help screen.
* The setup of a Kedro project, including adding src to path and configuring settings, is now handled via the `bootstrap_project` method.
* `configure_project` is invoked if a `package_name` is supplied to `KedroSession.create`. This is added for backward-compatibility purpose to support a workflow that creates `Session` manually. It will be removed in `0.18.0`.
* Stopped swallowing up all `ModuleNotFoundError` if `register_pipelines` not found, so that a more helpful error message will appear when a dependency is missing, e.g. [Issue #722](https://github.com/kedro-org/kedro/issues/722).
* When `kedro new` is invoked using a configuration yaml file, `output_dir` is no longer a required key; by default the current working directory will be used.
* When `kedro new` is invoked using a configuration yaml file, the appropriate `prompts.yml` file is now used for validating the provided configuration. Previously, validation was always performed against the kedro project template `prompts.yml` file.
* When a relative path to a starter template is provided, `kedro new` now generates user prompts to obtain configuration rather than supplying empty configuration.
* Fixed error when using starters on Windows with Python 3.7 (Issue [#722](https://github.com/kedro-org/kedro/issues/722)).
* Fixed decoding error of config files that contain accented characters by opening them for reading in UTF-8.
* Fixed an issue where `after_dataset_loaded` run would finish before a dataset is actually loaded when using `--async` flag.

## Upcoming deprecations for Kedro 0.18.0

* `kedro.versioning.journal.Journal` will be removed.
* The following properties on `kedro.framework.context.KedroContext` will be removed:
  * `io` in favour of `KedroContext.catalog`
  * `pipeline` (equivalent to `pipelines["__default__"]`)
  * `pipelines` in favour of `kedro.framework.project.pipelines`

# Release 0.17.2

## Major features and improvements
* Added support for `compress_pickle` backend to `PickleDataSet`.
* Enabled loading pipelines without creating a `KedroContext` instance:

    ```python
    from kedro.framework.project import pipelines

    print(pipelines)
    ```

* Projects generated with kedro>=0.17.2:
  - should define pipelines in `pipeline_registry.py` rather than `hooks.py`.
  - when run as a package, will behave the same as `kedro run`

## Bug fixes and other changes
* If `settings.py` is not importable, the errors will be surfaced earlier in the process, rather than at runtime.

## Minor breaking changes to the API
* `kedro pipeline list` and `kedro pipeline describe` no longer accept redundant `--env` parameter.
* `from kedro.framework.cli.cli import cli` no longer includes the `new` and `starter` commands.

## Upcoming deprecations for Kedro 0.18.0

* `kedro.framework.context.KedroContext.run` will be removed in release 0.18.0.

## Thanks for supporting contributions
[Sasaki Takeru](https://github.com/takeru)

# Release 0.17.1

## Major features and improvements
* Added `env` and `extra_params` to `reload_kedro()` line magic.
* Extended the `pipeline()` API to allow strings and sets of strings as `inputs` and `outputs`, to specify when a dataset name remains the same (not namespaced).
* Added the ability to add custom prompts with regexp validator for starters by repurposing `default_config.yml` as `prompts.yml`.
* Added the `env` and `extra_params` arguments to `register_config_loader` hook.
* Refactored the way `settings` are loaded. You will now be able to run:

    ```python
    from kedro.framework.project import settings

    print(settings.CONF_ROOT)
    ```

* Added a check on `kedro.runner.parallel_runner.ParallelRunner` which checks datasets for the `_SINGLE_PROCESS` attribute in the `_validate_catalog` method. If this attribute is set to `True` in an instance of a dataset (e.g. `SparkDataSet`), the `ParallelRunner` will raise an `AttributeError`.
* Any user-defined dataset that should not be used with `ParallelRunner` may now have the `_SINGLE_PROCESS` attribute set to `True`.

## Bug fixes and other changes
* The version of a packaged modular pipeline now defaults to the version of the project package.
* Added fix to prevent new lines being added to pandas CSV datasets.
* Fixed issue with loading a versioned `SparkDataSet` in the interactive workflow.
* Kedro CLI now checks `pyproject.toml` for a `tool.kedro` section before treating the project as a Kedro project.
* Added fix to `DataCatalog::shallow_copy` now it should copy layers.
* `kedro pipeline pull` now uses `pip download` for protocols that are not supported by `fsspec`.
* Cleaned up documentation to fix broken links and rewrite permanently redirected ones.
* Added a `jsonschema` schema definition for the Kedro 0.17 catalog.
* `kedro install` now waits on Windows until all the requirements are installed.
* Exposed `--to-outputs` option in the CLI, throughout the codebase, and as part of hooks specifications.
* Fixed a bug where `ParquetDataSet` wasn't creating parent directories on the fly.
* Updated documentation.

## Breaking changes to the API
* This release has broken the `kedro ipython` and `kedro jupyter` workflows. To fix this, follow the instructions in the migration guide below.
* You will also need to upgrade `kedro-viz` to 3.10.1 if you use the `%run_viz` line magic in Jupyter Notebook.

> *Note:* If you're using the `ipython` [extension](https://docs.kedro.org/en/0.17.1/11_tools_integration/02_ipython.html#ipython-extension) instead, you will not encounter this problem.

## Migration guide
You will have to update the file `<your_project>/.ipython/profile_default/startup/00-kedro-init.py` in order to make `kedro ipython` and/or `kedro jupyter` work. Add the following line before the `KedroSession` is created:

```python
configure_project(metadata.package_name)  # to add

session = KedroSession.create(metadata.package_name, path)
```

Make sure that the associated import is provided in the same place as others in the file:

```python
from kedro.framework.project import configure_project  # to add
from kedro.framework.session import KedroSession
```

## Thanks for supporting contributions
[Mariana Silva](https://github.com/marianansilva),
[Kiyohito Kunii](https://github.com/921kiyo),
[noklam](https://github.com/noklam),
[Ivan Doroshenko](https://github.com/imdoroshenko),
[Zain Patel](https://github.com/mzjp2),
[Deepyaman Datta](https://github.com/deepyaman),
[Sam Hiscox](https://github.com/samhiscoxqb),
[Pascal Brokmeier](https://github.com/pascalwhoop)

# Release 0.17.0

## Major features and improvements

* In a significant change, [we have introduced `KedroSession`](https://docs.kedro.org/en/0.17.0/04_kedro_project_setup/03_session.html) which is responsible for managing the lifecycle of a Kedro run.
* Created a new Kedro Starter: `kedro new --starter=mini-kedro`. It is possible to [use the DataCatalog as a standalone component](https://github.com/kedro-org/kedro-starters/tree/master/mini-kedro) in a Jupyter notebook and transition into the rest of the Kedro framework.
* Added `DatasetSpecs` with Hooks to run before and after datasets are loaded from/saved to the catalog.
* Added a command: `kedro catalog create`. For a registered pipeline, it creates a `<conf_root>/<env>/catalog/<pipeline_name>.yml` configuration file with `MemoryDataSet` datasets for each dataset that is missing from `DataCatalog`.
* Added `settings.py` and `pyproject.toml` (to replace `.kedro.yml`) for project configuration, in line with Python best practice.
* `ProjectContext` is no longer needed, unless for very complex customisations. `KedroContext`, `ProjectHooks` and `settings.py` together implement sensible default behaviour. As a result `context_path` is also now an _optional_ key in `pyproject.toml`.
* Removed `ProjectContext` from `src/<package_name>/run.py`.
* `TemplatedConfigLoader` now supports [Jinja2 template syntax](https://jinja.palletsprojects.com/en/2.11.x/templates/) alongside its original syntax.
* Made [registration Hooks](https://docs.kedro.org/en/0.17.0/07_extend_kedro/02_hooks.html#registration-hooks) mandatory, as the only way to customise the `ConfigLoader` or the `DataCatalog` used in a project. If no such Hook is provided in `src/<package_name>/hooks.py`, a `KedroContextError` is raised. There are sensible defaults defined in any project generated with Kedro >= 0.16.5.

## Bug fixes and other changes

* `ParallelRunner` no longer results in a run failure, when triggered from a notebook, if the run is started using `KedroSession` (`session.run()`).
* `before_node_run` can now overwrite node inputs by returning a dictionary with the corresponding updates.
* Added minimal, black-compatible flake8 configuration to the project template.
* Moved `isort` and `pytest` configuration from `<project_root>/setup.cfg` to `<project_root>/pyproject.toml`.
* Extra parameters are no longer incorrectly passed from `KedroSession` to `KedroContext`.
* Relaxed `pyspark` requirements to allow for installation of `pyspark` 3.0.
* Added a `--fs-args` option to the `kedro pipeline pull` command to specify configuration options for the `fsspec` filesystem arguments used when pulling modular pipelines from non-PyPI locations.
* Bumped maximum required `fsspec` version to 0.9.
* Bumped maximum supported `s3fs` version to 0.5 (`S3FileSystem` interface has changed since 0.4.1 version).

## Deprecations
* In Kedro 0.17.0 we have deleted the deprecated `kedro.cli` and `kedro.context` modules in favour of `kedro.framework.cli` and `kedro.framework.context` respectively.

## Other breaking changes to the API
* `kedro.io.DataCatalog.exists()` returns `False` when the dataset does not exist, as opposed to raising an exception.
* The pipeline-specific `catalog.yml` file is no longer automatically created for modular pipelines when running `kedro pipeline create`. Use `kedro catalog create` to replace this functionality.
* Removed `include_examples` prompt from `kedro new`. To generate boilerplate example code, you should use a Kedro starter.
* Changed the `--verbose` flag from a global command to a project-specific command flag (e.g `kedro --verbose new` becomes `kedro new --verbose`).
* Dropped support of the `dataset_credentials` key in credentials in `PartitionedDataSet`.
* `get_source_dir()` was removed from `kedro/framework/cli/utils.py`.
* Dropped support of `get_config`, `create_catalog`, `create_pipeline`, `template_version`, `project_name` and `project_path` keys by `get_project_context()` function (`kedro/framework/cli/cli.py`).
* `kedro new --starter` now defaults to fetching the starter template matching the installed Kedro version.
* Renamed `kedro_cli.py` to `cli.py` and moved it inside the Python package (`src/<package_name>/`), for a better packaging and deployment experience.
* Removed `.kedro.yml` from the project template and replaced it with `pyproject.toml`.
* Removed `KEDRO_CONFIGS` constant (previously residing in `kedro.framework.context.context`).
* Modified `kedro pipeline create` CLI command to add a boilerplate parameter config file in `conf/<env>/parameters/<pipeline_name>.yml` instead of `conf/<env>/pipelines/<pipeline_name>/parameters.yml`. CLI commands `kedro pipeline delete` / `package` / `pull` were updated accordingly.
* Removed `get_static_project_data` from `kedro.framework.context`.
* Removed `KedroContext.static_data`.
* The `KedroContext` constructor now takes `package_name` as first argument.
* Replaced `context` property on `KedroSession` with `load_context()` method.
* Renamed `_push_session` and `_pop_session` in `kedro.framework.session.session` to `_activate_session` and `_deactivate_session` respectively.
* Custom context class is set via `CONTEXT_CLASS` variable in `src/<your_project>/settings.py`.
* Removed `KedroContext.hooks` attribute. Instead, hooks should be registered in `src/<your_project>/settings.py` under the `HOOKS` key.
* Restricted names given to nodes to match the regex pattern `[\w\.-]+$`.
* Removed `KedroContext._create_config_loader()` and `KedroContext._create_data_catalog()`. They have been replaced by registration hooks, namely `register_config_loader()` and `register_catalog()` (see also [upcoming deprecations](#upcoming_deprecations_for_kedro_0.18.0)).


## Upcoming deprecations for Kedro 0.18.0

* `kedro.framework.context.load_context` will be removed in release 0.18.0.
* `kedro.framework.cli.get_project_context` will be removed in release 0.18.0.
* We've added a `DeprecationWarning` to the decorator API for both `node` and `pipeline`. These will be removed in release 0.18.0. Use Hooks to extend a node's behaviour instead.
* We've added a `DeprecationWarning` to the Transformers API when adding a transformer to the catalog. These will be removed in release 0.18.0. Use Hooks to customise the `load` and `save` methods.

## Thanks for supporting contributions
[Deepyaman Datta](https://github.com/deepyaman),
[Zach Schuster](https://github.com/zschuster)

## Migration guide from Kedro 0.16.* to 0.17.*

**Reminder:** Our documentation on [how to upgrade Kedro](https://docs.kedro.org/en/0.17.0/12_faq/01_faq.html#how-do-i-upgrade-kedro) covers a few key things to remember when updating any Kedro version.

The Kedro 0.17.0 release contains some breaking changes. If you update Kedro to 0.17.0 and then try to work with projects created against earlier versions of Kedro, you may encounter some issues when trying to run `kedro` commands in the terminal for that project. Here's a short guide to getting your projects running against the new version of Kedro.


>*Note*: As always, if you hit any problems, please check out our documentation:
>* [How can I find out more about Kedro?](https://docs.kedro.org/en/0.17.0/12_faq/01_faq.html#how-can-i-find-out-more-about-kedro)
>* [How can I get my questions answered?](https://docs.kedro.org/en/0.17.0/12_faq/01_faq.html#how-can-i-get-my-question-answered).

To get an existing Kedro project to work after you upgrade to Kedro 0.17.0, we recommend that you create a new project against Kedro 0.17.0 and move the code from your existing project into it. Let's go through the changes, but first, note that if you create a new Kedro project with Kedro 0.17.0 you will not be asked whether you want to include the boilerplate code for the Iris dataset example. We've removed this option (you should now use a Kedro starter if you want to create a project that is pre-populated with code).

To create a new, blank Kedro 0.17.0 project to drop your existing code into, you can create one, as always, with `kedro new`. We also recommend creating a new virtual environment for your new project, or you might run into conflicts with existing dependencies.

* **Update `pyproject.toml`**: Copy the following three keys from the `.kedro.yml` of your existing Kedro project into the `pyproject.toml` file of your new Kedro 0.17.0 project:


    ```toml
    [tools.kedro]
    package_name = "<package_name>"
    project_name = "<project_name>"
    project_version = "0.17.0"
    ```

Check your source directory. If you defined a different source directory (`source_dir`), make sure you also move that to `pyproject.toml`.


* **Copy files from your existing project**:

  + Copy subfolders of `project/src/project_name/pipelines` from existing to new project
  + Copy subfolders of `project/src/test/pipelines` from existing to new project
  + Copy the requirements your project needs into `requirements.txt` and/or `requirements.in`.
  + Copy your project configuration from the `conf` folder. Take note of the new locations needed for modular pipeline configuration (move it from `conf/<env>/pipeline_name/catalog.yml` to `conf/<env>/catalog/pipeline_name.yml` and likewise for `parameters.yml`).
  + Copy from the `data/` folder of your existing project, if needed, into the same location in your new project.
  + Copy any Hooks from `src/<package_name>/hooks.py`.

* **Update your new project's README and docs as necessary**.

* **Update `settings.py`**: For example, if you specified additional Hook implementations in `hooks`, or listed plugins under `disable_hooks_by_plugin` in your `.kedro.yml`, you will need to move them to `settings.py` accordingly:

    ```python
    from <package_name>.hooks import MyCustomHooks, ProjectHooks

    HOOKS = (ProjectHooks(), MyCustomHooks())

    DISABLE_HOOKS_FOR_PLUGINS = ("my_plugin1",)
    ```

* **Migration for `node` names**. From 0.17.0 the only allowed characters for node names are letters, digits, hyphens, underscores and/or fullstops. If you have previously defined node names that have special characters, spaces or other characters that are no longer permitted, you will need to rename those nodes.

* **Copy changes to `kedro_cli.py`**. If you previously customised the `kedro run` command or added more CLI commands to your `kedro_cli.py`, you should move them into `<project_root>/src/<package_name>/cli.py`. Note, however, that the new way to run a Kedro pipeline is via a `KedroSession`, rather than using the `KedroContext`:

    ```python
    with KedroSession.create(package_name=...) as session:
        session.run()
    ```

* **Copy changes made to `ConfigLoader`**. If you have defined a custom class, such as `TemplatedConfigLoader`, by overriding `ProjectContext._create_config_loader`, you should move the contents of the function in `src/<package_name>/hooks.py`, under `register_config_loader`.

* **Copy changes made to `DataCatalog`**. Likewise, if you have `DataCatalog` defined with `ProjectContext._create_catalog`, you should copy-paste the contents into `register_catalog`.

* **Optional**: If you have plugins such as [Kedro-Viz](https://github.com/kedro-org/kedro-viz) installed, it's likely that Kedro 0.17.0 won't work with their older versions, so please either upgrade to the plugin's newest version or follow their migration guides.

# Release 0.16.6

## Major features and improvements

* Added documentation with a focus on single machine and distributed environment deployment; the series includes Docker, Argo, Prefect, Kubeflow, AWS Batch, AWS Sagemaker and extends our section on Databricks.
* Added [kedro-starter-spaceflights](https://github.com/kedro-org/kedro-starter-spaceflights/) alias for generating a project: `kedro new --starter spaceflights`.

## Bug fixes and other changes
* Fixed `TypeError` when converting dict inputs to a node made from a wrapped `partial` function.
* `PartitionedDataSet` improvements:
  - Supported passing arguments to the underlying filesystem.
* Improved handling of non-ASCII word characters in dataset names.
  - For example, a dataset named `jalapeño` will be accessible as `DataCatalog.datasets.jalapeño` rather than `DataCatalog.datasets.jalape__o`.
* Fixed `kedro install` for an Anaconda environment defined in `environment.yml`.
* Fixed backwards compatibility with templates generated with older Kedro versions <0.16.5. No longer need to update `.kedro.yml` to use `kedro lint` and `kedro jupyter notebook convert`.
* Improved documentation.
* Added documentation using MinIO with Kedro.
* Improved error messages for incorrect parameters passed into a node.
* Fixed issue with saving a `TensorFlowModelDataset` in the HDF5 format with versioning enabled.
* Added missing `run_result` argument in `after_pipeline_run` Hooks spec.
* Fixed a bug in IPython script that was causing context hooks to be registered twice. To apply this fix to a project generated with an older Kedro version, apply the same changes made in [this PR](https://github.com/kedro-org/kedro-starter-pandas-iris/pull/16) to your `00-kedro-init.py` file.
* Improved documentation.

## Breaking changes to the API

## Thanks for supporting contributions
[Deepyaman Datta](https://github.com/deepyaman), [Bhavya Merchant](https://github.com/bnmerchant), [Lovkush Agarwal](https://github.com/Lovkush-A), [Varun Krishna S](https://github.com/vhawk19), [Sebastian Bertoli](https://github.com/sebastianbertoli), [noklam](https://github.com/noklam), [Daniel Petti](https://github.com/djpetti), [Waylon Walker](https://github.com/waylonwalker), [Saran Balaji C](https://github.com/csaranbalaji)

# Release 0.16.5

## Major features and improvements
* Added the following new datasets.

| Type                        | Description                                                                                             | Location                      |
| --------------------------- | ------------------------------------------------------------------------------------------------------- | ----------------------------- |
| `email.EmailMessageDataSet` | Manage email messages using [the Python standard library](https://docs.python.org/3/library/email.html) | `kedro.extras.datasets.email` |

* Added support for `pyproject.toml` to configure Kedro. `pyproject.toml` is used if `.kedro.yml` doesn't exist (Kedro configuration should be under `[tool.kedro]` section).
* Projects created with this version will have no `pipeline.py`, having been replaced by `hooks.py`.
* Added a set of registration hooks, as the new way of registering library components with a Kedro project:
    * `register_pipelines()`, to replace `_get_pipelines()`
    * `register_config_loader()`, to replace `_create_config_loader()`
    * `register_catalog()`, to replace `_create_catalog()`
These can be defined in `src/<python_package>/hooks.py` and added to `.kedro.yml` (or `pyproject.toml`). The order of execution is: plugin hooks, `.kedro.yml` hooks, hooks in `ProjectContext.hooks`.
* Added ability to disable auto-registered Hooks using `.kedro.yml` (or `pyproject.toml`) configuration file.

## Bug fixes and other changes
* Added option to run asynchronously via the Kedro CLI.
* Absorbed `.isort.cfg` settings into `setup.cfg`.
* Packaging a modular pipeline raises an error if the pipeline directory is empty or non-existent.

## Breaking changes to the API
* `project_name`, `project_version` and `package_name` now have to be defined in `.kedro.yml` for projects using Kedro 0.16.5+.

## Migration Guide
This release has accidentally broken the usage of `kedro lint` and `kedro jupyter notebook convert` on a project template generated with previous versions of Kedro (<=0.16.4). To amend this, please either upgrade to `kedro==0.16.6` or update `.kedro.yml` within your project root directory to include the following keys:

```yaml
project_name: "<your_project_name>"
project_version: "<kedro_version_of_the_project>"
package_name: "<your_package_name>"
```

## Thanks for supporting contributions
[Deepyaman Datta](https://github.com/deepyaman), [Bas Nijholt](https://github.com/basnijholt), [Sebastian Bertoli](https://github.com/sebastianbertoli)

# Release 0.16.4

## Major features and improvements
* Fixed a bug for using `ParallelRunner` on Windows.
* Enabled auto-discovery of hooks implementations coming from installed plugins.

## Bug fixes and other changes
* Fixed a bug for using `ParallelRunner` on Windows.
* Modified `GBQTableDataSet` to load customized results using customized queries from Google Big Query tables.
* Documentation improvements.

## Breaking changes to the API

## Thanks for supporting contributions
[Ajay Bisht](https://github.com/ajb7), [Vijay Sajjanar](https://github.com/vjkr), [Deepyaman Datta](https://github.com/deepyaman), [Sebastian Bertoli](https://github.com/sebastianbertoli), [Shahil Mawjee](https://github.com/s-mawjee), [Louis Guitton](https://github.com/louisguitton), [Emanuel Ferm](https://github.com/eferm)

# Release 0.16.3

## Major features and improvements
* Added the `kedro pipeline pull` CLI command to extract a packaged modular pipeline, and place the contents in a Kedro project.
* Added the `--version` option to `kedro pipeline package` to allow specifying alternative versions to package under.
* Added the `--starter` option to `kedro new` to create a new project from a local, remote or aliased starter template.
* Added the `kedro starter list` CLI command to list all starter templates that can be used to bootstrap a new Kedro project.
* Added the following new datasets.

| Type               | Description                                                                                           | Location                     |
| ------------------ | ----------------------------------------------------------------------------------------------------- | ---------------------------- |
| `json.JSONDataSet` | Work with JSON files using [the Python standard library](https://docs.python.org/3/library/json.html) | `kedro.extras.datasets.json` |

## Bug fixes and other changes
* Removed `/src/nodes` directory from the project template and made `kedro jupyter convert` create it on the fly if necessary.
* Fixed a bug in `MatplotlibWriter` which prevented saving lists and dictionaries of plots locally on Windows.
* Closed all pyplot windows after saving in `MatplotlibWriter`.
* Documentation improvements:
  - Added [kedro-wings](https://github.com/tamsanh/kedro-wings) and [kedro-great](https://github.com/tamsanh/kedro-great) to the list of community plugins.
* Fixed broken versioning for Windows paths.
* Fixed `DataSet` string representation for falsy values.
* Improved the error message when duplicate nodes are passed to the `Pipeline` initializer.
* Fixed a bug where `kedro docs` would fail because the built docs were located in a different directory.
* Fixed a bug where `ParallelRunner` would fail on Windows machines whose reported CPU count exceeded 61.
* Fixed an issue with saving TensorFlow model to `h5` file on Windows.
* Added a `json` parameter to `APIDataSet` for the convenience of generating requests with JSON bodies.
* Fixed dependencies for `SparkDataSet` to include spark.

## Breaking changes to the API

## Thanks for supporting contributions
[Deepyaman Datta](https://github.com/deepyaman), [Tam-Sanh Nguyen](https://github.com/tamsanh), [DataEngineerOne](http://youtube.com/DataEngineerOne)

# Release 0.16.2

## Major features and improvements
* Added the following new datasets.

| Type                                | Description                                                                                                          | Location                           |
| ----------------------------------- | -------------------------------------------------------------------------------------------------------------------- | ---------------------------------- |
| `pandas.AppendableExcelDataSet`     | Work with `Excel` files opened in append mode                                                                        | `kedro.extras.datasets.pandas`     |
| `tensorflow.TensorFlowModelDataset` | Work with `TensorFlow` models using [TensorFlow 2.X](https://www.tensorflow.org/api_docs/python/tf/keras/Model#save) | `kedro.extras.datasets.tensorflow` |
| `holoviews.HoloviewsWriter`         | Work with `Holoviews` objects (saves as image file)                                                                  | `kedro.extras.datasets.holoviews`  |

* `kedro install` will now compile project dependencies (by running `kedro build-reqs` behind the scenes) before the installation if the `src/requirements.in` file doesn't exist.
* Added `only_nodes_with_namespace` in `Pipeline` class to filter only nodes with a specified namespace.
* Added the `kedro pipeline delete` command to help delete unwanted or unused pipelines (it won't remove references to the pipeline in your `create_pipelines()` code).
* Added the `kedro pipeline package` command to help package up a modular pipeline. It will bundle up the pipeline source code, tests, and parameters configuration into a .whl file.

## Bug fixes and other changes
* `DataCatalog` improvements:
  - Introduced regex filtering to the `DataCatalog.list()` method.
  - Non-alphanumeric characters (except underscore) in dataset name are replaced with `__` in `DataCatalog.datasets`, for ease of access to transcoded datasets.
* Dataset improvements:
  - Improved initialization speed of `spark.SparkHiveDataSet`.
  - Improved S3 cache in `spark.SparkDataSet`.
  - Added support of options for building `pyarrow` table in `pandas.ParquetDataSet`.
* `kedro build-reqs` CLI command improvements:
  - `kedro build-reqs` is now called with `-q` option and will no longer print out compiled requirements to the console for security reasons.
  - All unrecognized CLI options in `kedro build-reqs` command are now passed to [pip-compile](https://github.com/jazzband/pip-tools#example-usage-for-pip-compile) call (e.g. `kedro build-reqs --generate-hashes`).
* `kedro jupyter` CLI command improvements:
  - Improved error message when running `kedro jupyter notebook`, `kedro jupyter lab` or `kedro ipython` with Jupyter/IPython dependencies not being installed.
  - Fixed `%run_viz` line magic for showing kedro viz inside a Jupyter notebook. For the fix to be applied on existing Kedro project, please see the migration guide.
  - Fixed the bug in IPython startup script ([issue 298](https://github.com/kedro-org/kedro/issues/298)).
* Documentation improvements:
  - Updated community-generated content in FAQ.
  - Added [find-kedro](https://github.com/WaylonWalker/find-kedro) and [kedro-static-viz](https://github.com/WaylonWalker/kedro-static-viz) to the list of community plugins.
  - Add missing `pillow.ImageDataSet` entry to the documentation.

## Breaking changes to the API

### Migration guide from Kedro 0.16.1 to 0.16.2

#### Guide to apply the fix for `%run_viz` line magic in existing project

Even though this release ships a fix for project generated with `kedro==0.16.2`, after upgrading, you will still need to make a change in your existing project if it was generated with `kedro>=0.16.0,<=0.16.1` for the fix to take effect. Specifically, please change the content of your project's IPython init script located at `.ipython/profile_default/startup/00-kedro-init.py` with the content of [this file](https://github.com/kedro-org/kedro/blob/0.16.2/kedro/templates/project/%7B%7B%20cookiecutter.repo_name%20%7D%7D/.ipython/profile_default/startup/00-kedro-init.py). You will also need `kedro-viz>=3.3.1`.

## Thanks for supporting contributions
[Miguel Rodriguez Gutierrez](https://github.com/MigQ2), [Joel Schwarzmann](https://github.com/datajoely), [w0rdsm1th](https://github.com/w0rdsm1th), [Deepyaman Datta](https://github.com/deepyaman), [Tam-Sanh Nguyen](https://github.com/tamsanh), [Marcus Gawronsky](https://github.com/marcusinthesky)

# 0.16.1

## Major features and improvements

## Bug fixes and other changes
* Fixed deprecation warnings from `kedro.cli` and `kedro.context` when running `kedro jupyter notebook`.
* Fixed a bug where `catalog` and `context` were not available in Jupyter Lab and Notebook.
* Fixed a bug where `kedro build-reqs` would fail if you didn't have your project dependencies installed.

## Breaking changes to the API

## Thanks for supporting contributions

# 0.16.0

## Major features and improvements
### CLI
* Added new CLI commands (only available for the projects created using Kedro 0.16.0 or later):
  - `kedro catalog list` to list datasets in your catalog
  - `kedro pipeline list` to list pipelines
  - `kedro pipeline describe` to describe a specific pipeline
  - `kedro pipeline create` to create a modular pipeline
* Improved the CLI speed by up to 50%.
* Improved error handling when making a typo on the CLI. We now suggest some of the possible commands you meant to type, in `git`-style.

### Framework
* All modules in `kedro.cli` and `kedro.context` have been moved into `kedro.framework.cli` and `kedro.framework.context` respectively. `kedro.cli` and `kedro.context` will be removed in future releases.
* Added `Hooks`, which is a new mechanism for extending Kedro.
* Fixed `load_context` changing user's current working directory.
* Allowed the source directory to be configurable in `.kedro.yml`.
* Added the ability to specify nested parameter values inside your node inputs, e.g. `node(func, "params:a.b", None)`
### DataSets
* Added the following new datasets.

| Type                       | Description                                 | Location                          |
| -------------------------- | ------------------------------------------- | --------------------------------- |
| `pillow.ImageDataSet`      | Work with image files using `Pillow`        | `kedro.extras.datasets.pillow`    |
| `geopandas.GeoJSONDataSet` | Work with geospatial data using `GeoPandas` | `kedro.extras.datasets.geopandas` |
| `api.APIDataSet`           | Work with data from HTTP(S) API requests    | `kedro.extras.datasets.api`       |

* Added `joblib` backend support to `pickle.PickleDataSet`.
* Added versioning support to `MatplotlibWriter` dataset.
* Added the ability to install dependencies for a given dataset with more granularity, e.g. `pip install "kedro[pandas.ParquetDataSet]"`.
* Added the ability to specify extra arguments, e.g. `encoding` or `compression`, for `fsspec.spec.AbstractFileSystem.open()` calls when loading/saving a dataset. See Example 3 under [docs](https://docs.kedro.org/en/0.16.0/04_user_guide/04_data_catalog.html#use-the-data-catalog-with-the-yaml-api).

### Other
* Added `namespace` property on ``Node``, related to the modular pipeline where the node belongs.
* Added an option to enable asynchronous loading inputs and saving outputs in both `SequentialRunner(is_async=True)` and `ParallelRunner(is_async=True)` class.
* Added `MemoryProfiler` transformer.
* Removed the requirement to have all dependencies for a dataset module to use only a subset of the datasets within.
* Added support for `pandas>=1.0`.
* Enabled Python 3.8 compatibility. _Please note that a Spark workflow may be unreliable for this Python version as `pyspark` is not fully-compatible with 3.8 yet._
* Renamed "features" layer to "feature" layer to be consistent with (most) other layers and the [relevant FAQ](https://docs.kedro.org/en/0.16.0/06_resources/01_faq.html#what-is-data-engineering-convention).

## Bug fixes and other changes
* Fixed a bug where a new version created mid-run by an external system caused inconsistencies in the load versions used in the current run.
* Documentation improvements
  * Added instruction in the documentation on how to create a custom runner).
  * Updated contribution process in `CONTRIBUTING.md` - added Developer Workflow.
  * Documented installation of development version of Kedro in the [FAQ section](https://docs.kedro.org/en/0.16.0/06_resources/01_faq.html#how-can-i-use-development-version-of-kedro).
  * Added missing `_exists` method to `MyOwnDataSet` example in 04_user_guide/08_advanced_io.
* Fixed a bug where `PartitionedDataSet` and `IncrementalDataSet` were not working with `s3a` or `s3n` protocol.
* Added ability to read partitioned parquet file from a directory in `pandas.ParquetDataSet`.
* Replaced `functools.lru_cache` with `cachetools.cachedmethod` in `PartitionedDataSet` and `IncrementalDataSet` for per-instance cache invalidation.
* Implemented custom glob function for `SparkDataSet` when running on Databricks.
* Fixed a bug in `SparkDataSet` not allowing for loading data from DBFS in a Windows machine using Databricks-connect.
* Improved the error message for `DataSetNotFoundError` to suggest possible dataset names user meant to type.
* Added the option for contributors to run Kedro tests locally without Spark installation with `make test-no-spark`.
* Added option to lint the project without applying the formatting changes (`kedro lint --check-only`).

## Breaking changes to the API
### Datasets
* Deleted obsolete datasets from `kedro.io`.
* Deleted `kedro.contrib` and `extras` folders.
* Deleted obsolete `CSVBlobDataSet` and `JSONBlobDataSet` dataset types.
* Made `invalidate_cache` method on datasets private.
* `get_last_load_version` and `get_last_save_version` methods are no longer available on `AbstractDataSet`.
* `get_last_load_version` and `get_last_save_version` have been renamed to `resolve_load_version` and `resolve_save_version` on ``AbstractVersionedDataSet``, the results of which are cached.
* The `release()` method on datasets extending ``AbstractVersionedDataSet`` clears the cached load and save version. All custom datasets must call `super()._release()` inside `_release()`.
* ``TextDataSet`` no longer has `load_args` and `save_args`. These can instead be specified under `open_args_load` or `open_args_save` in `fs_args`.
* `PartitionedDataSet` and `IncrementalDataSet` method `invalidate_cache` was made private: `_invalidate_caches`.

### Other
* Removed `KEDRO_ENV_VAR` from `kedro.context` to speed up the CLI run time.
* `Pipeline.name` has been removed in favour of `Pipeline.tag()`.
* Dropped `Pipeline.transform()` in favour of `kedro.pipeline.modular_pipeline.pipeline()` helper function.
* Made constant `PARAMETER_KEYWORDS` private, and moved it from `kedro.pipeline.pipeline` to `kedro.pipeline.modular_pipeline`.
* Layers are no longer part of the dataset object, as they've moved to the `DataCatalog`.
* Python 3.5 is no longer supported by the current and all future versions of Kedro.

### Migration guide from Kedro 0.15.* to 0.16.*

#### General Migration

**reminder** [How do I upgrade Kedro](https://docs.kedro.org/en/0.16.0/06_resources/01_faq.html#how-do-i-upgrade-kedro) covers a few key things to remember when updating any kedro version.

#### Migration for datasets

Since all the datasets (from `kedro.io` and `kedro.contrib.io`) were moved to `kedro/extras/datasets` you must update the type of all datasets in `<project>/conf/base/catalog.yml` file.
Here how it should be changed: `type: <SomeDataSet>` -> `type: <subfolder of kedro/extras/datasets>.<SomeDataSet>` (e.g. `type: CSVDataSet` -> `type: pandas.CSVDataSet`).

In addition, all the specific datasets like `CSVLocalDataSet`, `CSVS3DataSet` etc. were deprecated. Instead, you must use generalized datasets like `CSVDataSet`.
E.g. `type: CSVS3DataSet` -> `type: pandas.CSVDataSet`.

> Note: No changes required if you are using your custom dataset.

#### Migration for Pipeline.transform()
`Pipeline.transform()` has been dropped in favour of the `pipeline()` constructor. The following changes apply:
- Remember to import `from kedro.pipeline import pipeline`
- The `prefix` argument has been renamed to `namespace`
- And `datasets` has been broken down into more granular arguments:
  - `inputs`: Independent inputs to the pipeline
  - `outputs`: Any output created in the pipeline, whether an intermediary dataset or a leaf output
  - `parameters`: `params:...` or `parameters`

As an example, code that used to look like this with the `Pipeline.transform()` constructor:
```python
result = my_pipeline.transform(
    datasets={"input": "new_input", "output": "new_output", "params:x": "params:y"},
    prefix="pre",
)
```

When used with the new `pipeline()` constructor, becomes:
```python
from kedro.pipeline import pipeline

result = pipeline(
    my_pipeline,
    inputs={"input": "new_input"},
    outputs={"output": "new_output"},
    parameters={"params:x": "params:y"},
    namespace="pre",
)
```

#### Migration for decorators, color logger, transformers etc.
Since some modules were moved to other locations you need to update import paths appropriately.
You can find the list of moved files in the [`0.15.6` release notes](https://github.com/kedro-org/kedro/releases/tag/0.15.6) under the section titled `Files with a new location`.

#### Migration for CLI and KEDRO_ENV environment variable
> Note: If you haven't made significant changes to your `kedro_cli.py`, it may be easier to simply copy the updated `kedro_cli.py` `.ipython/profile_default/startup/00-kedro-init.py` and from GitHub or a newly generated project into your old project.

* We've removed `KEDRO_ENV_VAR` from `kedro.context`. To get your existing project template working, you'll need to remove all instances of `KEDRO_ENV_VAR` from your project template:
  - From the imports in `kedro_cli.py` and `.ipython/profile_default/startup/00-kedro-init.py`: `from kedro.context import KEDRO_ENV_VAR, load_context` -> `from kedro.framework.context import load_context`
  - Remove the `envvar=KEDRO_ENV_VAR` line from the click options in `run`, `jupyter_notebook` and `jupyter_lab` in `kedro_cli.py`
  - Replace `KEDRO_ENV_VAR` with `"KEDRO_ENV"` in `_build_jupyter_env`
  - Replace `context = load_context(path, env=os.getenv(KEDRO_ENV_VAR))` with `context = load_context(path)` in `.ipython/profile_default/startup/00-kedro-init.py`

 #### Migration for `kedro build-reqs`

 We have upgraded `pip-tools` which is used by `kedro build-reqs` to 5.x. This `pip-tools` version requires `pip>=20.0`. To upgrade `pip`, please refer to [their documentation](https://pip.pypa.io/en/stable/installing/#upgrading-pip).

## Thanks for supporting contributions
[@foolsgold](https://github.com/foolsgold), [Mani Sarkar](https://github.com/neomatrix369), [Priyanka Shanbhag](https://github.com/priyanka1414), [Luis Blanche](https://github.com/LuisBlanche), [Deepyaman Datta](https://github.com/deepyaman), [Antony Milne](https://github.com/AntonyMilneQB), [Panos Psimatikas](https://github.com/ppsimatikas), [Tam-Sanh Nguyen](https://github.com/tamsanh), [Tomasz Kaczmarczyk](https://github.com/TomaszKaczmarczyk), [Kody Fischer](https://github.com/Klio-Foxtrot187), [Waylon Walker](https://github.com/waylonwalker)

# 0.15.9

## Major features and improvements

## Bug fixes and other changes

* Pinned `fsspec>=0.5.1, <0.7.0` and `s3fs>=0.3.0, <0.4.1` to fix incompatibility issues with their latest release.

## Breaking changes to the API

## Thanks for supporting contributions

# 0.15.8

## Major features and improvements

## Bug fixes and other changes

* Added the additional libraries to our `requirements.txt` so `pandas.CSVDataSet` class works out of box with `pip install kedro`.
* Added `pandas` to our `extra_requires` in `setup.py`.
* Improved the error message when dependencies of a `DataSet` class are missing.

## Breaking changes to the API

## Thanks for supporting contributions

# 0.15.7

## Major features and improvements

* Added in documentation on how to contribute a custom `AbstractDataSet` implementation.

## Bug fixes and other changes

* Fixed the link to the Kedro banner image in the documentation.

## Breaking changes to the API

## Thanks for supporting contributions

# 0.15.6

## Major features and improvements
> _TL;DR_ We're launching [`kedro.extras`](https://github.com/kedro-org/kedro/tree/master/extras), the new home for our revamped series of datasets, decorators and dataset transformers. The datasets in [`kedro.extras.datasets`](https://github.com/kedro-org/kedro/tree/master/extras/datasets) use [`fsspec`](https://filesystem-spec.readthedocs.io/en/latest/) to access a variety of data stores including local file systems, network file systems, cloud object stores (including S3 and GCP), and Hadoop, read more about this [**here**](https://docs.kedro.org/en/0.15.6/04_user_guide/04_data_catalog.html#specifying-the-location-of-the-dataset). The change will allow [#178](https://github.com/kedro-org/kedro/issues/178) to happen in the next major release of Kedro.

An example of this new system can be seen below, loading the CSV `SparkDataSet` from S3:

```yaml
weather:
  type: spark.SparkDataSet  # Observe the specified type, this  affects all datasets
  filepath: s3a://your_bucket/data/01_raw/weather*  # filepath uses fsspec to indicate the file storage system
  credentials: dev_s3
  file_format: csv
```

You can also load data incrementally whenever it is dumped into a directory with the extension to [`PartionedDataSet`](https://docs.kedro.org/en/0.15.6/04_user_guide/08_advanced_io.html#partitioned-dataset), a feature that allows you to load a directory of files. The [`IncrementalDataSet`](https://docs.kedro.org/en/0.15.6/04_user_guide/08_advanced_io.html#incremental-loads-with-incrementaldataset) stores the information about the last processed partition in a `checkpoint`, read more about this feature [**here**](https://docs.kedro.org/en/0.15.6/04_user_guide/08_advanced_io.html#incremental-loads-with-incrementaldataset).

### New features

* Added `layer` attribute for datasets in `kedro.extras.datasets` to specify the name of a layer according to [data engineering convention](https://docs.kedro.org/en/0.15.6/06_resources/01_faq.html#what-is-data-engineering-convention), this feature will be passed to [`kedro-viz`](https://github.com/kedro-org/kedro-viz) in future releases.
* Enabled loading a particular version of a dataset in Jupyter Notebooks and iPython, using `catalog.load("dataset_name", version="<2019-12-13T15.08.09.255Z>")`.
* Added property `run_id` on `ProjectContext`, used for versioning using the [`Journal`](https://docs.kedro.org/en/0.15.6/04_user_guide/13_journal.html). To customise your journal `run_id` you can override the private method `_get_run_id()`.
* Added the ability to install all optional kedro dependencies via `pip install "kedro[all]"`.
* Modified the `DataCatalog`'s load order for datasets, loading order is the following:
  - `kedro.io`
  - `kedro.extras.datasets`
  - Import path, specified in `type`
* Added an optional `copy_mode` flag to `CachedDataSet` and `MemoryDataSet` to specify (`deepcopy`, `copy` or `assign`) the copy mode to use when loading and saving.

### New Datasets

| Type                             | Description                                                                                                                                      | Location                            |
| -------------------------------- | ------------------------------------------------------------------------------------------------------------------------------------------------ | ----------------------------------- |
| `dask.ParquetDataSet`            | Handles parquet datasets using Dask                                                                                                              | `kedro.extras.datasets.dask`        |
| `pickle.PickleDataSet`           | Work with Pickle files using [`fsspec`](https://filesystem-spec.readthedocs.io/en/latest/) to communicate with the underlying filesystem         | `kedro.extras.datasets.pickle`      |
| `pandas.CSVDataSet`              | Work with CSV files using [`fsspec`](https://filesystem-spec.readthedocs.io/en/latest/) to communicate with the underlying filesystem            | `kedro.extras.datasets.pandas`      |
| `pandas.TextDataSet`             | Work with text files using [`fsspec`](https://filesystem-spec.readthedocs.io/en/latest/) to communicate with the underlying filesystem           | `kedro.extras.datasets.pandas`      |
| `pandas.ExcelDataSet`            | Work with Excel files using [`fsspec`](https://filesystem-spec.readthedocs.io/en/latest/) to communicate with the underlying filesystem          | `kedro.extras.datasets.pandas`      |
| `pandas.HDFDataSet`              | Work with HDF using [`fsspec`](https://filesystem-spec.readthedocs.io/en/latest/) to communicate with the underlying filesystem                  | `kedro.extras.datasets.pandas`      |
| `yaml.YAMLDataSet`               | Work with YAML files using [`fsspec`](https://filesystem-spec.readthedocs.io/en/latest/) to communicate with the underlying filesystem           | `kedro.extras.datasets.yaml`        |
| `matplotlib.MatplotlibWriter`    | Save with Matplotlib images using [`fsspec`](https://filesystem-spec.readthedocs.io/en/latest/) to communicate with the underlying filesystem    | `kedro.extras.datasets.matplotlib`  |
| `networkx.NetworkXDataSet`       | Work with NetworkX files using [`fsspec`](https://filesystem-spec.readthedocs.io/en/latest/) to communicate with the underlying filesystem       | `kedro.extras.datasets.networkx`    |
| `biosequence.BioSequenceDataSet` | Work with bio-sequence objects using [`fsspec`](https://filesystem-spec.readthedocs.io/en/latest/) to communicate with the underlying filesystem | `kedro.extras.datasets.biosequence` |
| `pandas.GBQTableDataSet`         | Work with Google BigQuery                                                                                                                        | `kedro.extras.datasets.pandas`      |
| `pandas.FeatherDataSet`          | Work with feather files using [`fsspec`](https://filesystem-spec.readthedocs.io/en/latest/) to communicate with the underlying filesystem        | `kedro.extras.datasets.pandas`      |
| `IncrementalDataSet`             | Inherit from `PartitionedDataSet` and remembers the last processed partition                                                                     | `kedro.io`                          |

### Files with a new location

| Type                                                                 | New Location                                 |
| -------------------------------------------------------------------- | -------------------------------------------- |
| `JSONDataSet`                                                        | `kedro.extras.datasets.pandas`               |
| `CSVBlobDataSet`                                                     | `kedro.extras.datasets.pandas`               |
| `JSONBlobDataSet`                                                    | `kedro.extras.datasets.pandas`               |
| `SQLTableDataSet`                                                    | `kedro.extras.datasets.pandas`               |
| `SQLQueryDataSet`                                                    | `kedro.extras.datasets.pandas`               |
| `SparkDataSet`                                                       | `kedro.extras.datasets.spark`                |
| `SparkHiveDataSet`                                                   | `kedro.extras.datasets.spark`                |
| `SparkJDBCDataSet`                                                   | `kedro.extras.datasets.spark`                |
| `kedro/contrib/decorators/retry.py`                                  | `kedro/extras/decorators/retry_node.py`      |
| `kedro/contrib/decorators/memory_profiler.py`                        | `kedro/extras/decorators/memory_profiler.py` |
| `kedro/contrib/io/transformers/transformers.py`                      | `kedro/extras/transformers/time_profiler.py` |
| `kedro/contrib/colors/logging/color_logger.py`                       | `kedro/extras/logging/color_logger.py`       |
| `extras/ipython_loader.py`                                           | `tools/ipython/ipython_loader.py`            |
| `kedro/contrib/io/cached/cached_dataset.py`                          | `kedro/io/cached_dataset.py`                 |
| `kedro/contrib/io/catalog_with_default/data_catalog_with_default.py` | `kedro/io/data_catalog_with_default.py`      |
| `kedro/contrib/config/templated_config.py`                           | `kedro/config/templated_config.py`           |

## Upcoming deprecations

| Category                  | Type                                                           |
| ------------------------- | -------------------------------------------------------------- |
| **Datasets**              | `BioSequenceLocalDataSet`                                      |
|                           | `CSVGCSDataSet`                                                |
|                           | `CSVHTTPDataSet`                                               |
|                           | `CSVLocalDataSet`                                              |
|                           | `CSVS3DataSet`                                                 |
|                           | `ExcelLocalDataSet`                                            |
|                           | `FeatherLocalDataSet`                                          |
|                           | `JSONGCSDataSet`                                               |
|                           | `JSONLocalDataSet`                                             |
|                           | `HDFLocalDataSet`                                              |
|                           | `HDFS3DataSet`                                                 |
|                           | `kedro.contrib.io.cached.CachedDataSet`                        |
|                           | `kedro.contrib.io.catalog_with_default.DataCatalogWithDefault` |
|                           | `MatplotlibLocalWriter`                                        |
|                           | `MatplotlibS3Writer`                                           |
|                           | `NetworkXLocalDataSet`                                         |
|                           | `ParquetGCSDataSet`                                            |
|                           | `ParquetLocalDataSet`                                          |
|                           | `ParquetS3DataSet`                                             |
|                           | `PickleLocalDataSet`                                           |
|                           | `PickleS3DataSet`                                              |
|                           | `TextLocalDataSet`                                             |
|                           | `YAMLLocalDataSet`                                             |
| **Decorators**            | `kedro.contrib.decorators.memory_profiler`                     |
|                           | `kedro.contrib.decorators.retry`                               |
|                           | `kedro.contrib.decorators.pyspark.spark_to_pandas`             |
|                           | `kedro.contrib.decorators.pyspark.pandas_to_spark`             |
| **Transformers**          | `kedro.contrib.io.transformers.transformers`                   |
| **Configuration Loaders** | `kedro.contrib.config.TemplatedConfigLoader`                   |

## Bug fixes and other changes
* Added the option to set/overwrite params in `config.yaml` using YAML dict style instead of string CLI formatting only.
* Kedro CLI arguments `--node` and `--tag` support comma-separated values, alternative methods will be deprecated in future releases.
* Fixed a bug in the `invalidate_cache` method of `ParquetGCSDataSet` and `CSVGCSDataSet`.
* `--load-version` now won't break if version value contains a colon.
* Enabled running `node`s with duplicate inputs.
* Improved error message when empty credentials are passed into `SparkJDBCDataSet`.
* Fixed bug that caused an empty project to fail unexpectedly with ImportError in `template/.../pipeline.py`.
* Fixed bug related to saving dataframe with categorical variables in table mode using `HDFS3DataSet`.
* Fixed bug that caused unexpected behavior when using `from_nodes` and `to_nodes` in pipelines using transcoding.
* Credentials nested in the dataset config are now also resolved correctly.
* Bumped minimum required pandas version to 0.24.0 to make use of `pandas.DataFrame.to_numpy` (recommended alternative to `pandas.DataFrame.values`).
* Docs improvements.
* `Pipeline.transform` skips modifying node inputs/outputs containing `params:` or `parameters` keywords.
* Support for `dataset_credentials` key in the credentials for `PartitionedDataSet` is now deprecated. The dataset credentials should be specified explicitly inside the dataset config.
* Datasets can have a new `confirm` function which is called after a successful node function execution if the node contains `confirms` argument with such dataset name.
* Make the resume prompt on pipeline run failure use `--from-nodes` instead of `--from-inputs` to avoid unnecessarily re-running nodes that had already executed.
* When closed, Jupyter notebook kernels are automatically terminated after 30 seconds of inactivity by default. Use `--idle-timeout` option to update it.
* Added `kedro-viz` to the Kedro project template `requirements.txt` file.
* Removed the `results` and `references` folder from the project template.
* Updated contribution process in `CONTRIBUTING.md`.

## Breaking changes to the API
* Existing `MatplotlibWriter` dataset in `contrib` was renamed to `MatplotlibLocalWriter`.
* `kedro/contrib/io/matplotlib/matplotlib_writer.py` was renamed to `kedro/contrib/io/matplotlib/matplotlib_local_writer.py`.
* `kedro.contrib.io.bioinformatics.sequence_dataset.py` was renamed to `kedro.contrib.io.bioinformatics.biosequence_local_dataset.py`.

## Thanks for supporting contributions
[Andrii Ivaniuk](https://github.com/andrii-ivaniuk), [Jonas Kemper](https://github.com/jonasrk), [Yuhao Zhu](https://github.com/yhzqb), [Balazs Konig](https://github.com/BalazsKonigQB), [Pedro Abreu](https://github.com/PedroAbreuQB), [Tam-Sanh Nguyen](https://github.com/tamsanh), [Peter Zhao](https://github.com/zxpeter), [Deepyaman Datta](https://github.com/deepyaman), [Florian Roessler](https://github.com/fdroessler/), [Miguel Rodriguez Gutierrez](https://github.com/MigQ2)

# 0.15.5

## Major features and improvements
* New CLI commands and command flags:
  - Load multiple `kedro run` CLI flags from a configuration file with the `--config` flag (e.g. `kedro run --config run_config.yml`)
  - Run parametrised pipeline runs with the `--params` flag (e.g. `kedro run --params param1:value1,param2:value2`).
  - Lint your project code using the `kedro lint` command, your project is linted with [`black`](https://github.com/psf/black) (Python 3.6+), [`flake8`](https://gitlab.com/pycqa/flake8) and [`isort`](https://github.com/PyCQA/isort).
* Load specific environments with Jupyter notebooks using `KEDRO_ENV` which will globally set `run`, `jupyter notebook` and `jupyter lab` commands using environment variables.
* Added the following datasets:
  - `CSVGCSDataSet` dataset in `contrib` for working with CSV files in Google Cloud Storage.
  - `ParquetGCSDataSet` dataset in `contrib` for working with Parquet files in Google Cloud Storage.
  - `JSONGCSDataSet` dataset in `contrib` for working with JSON files in Google Cloud Storage.
  - `MatplotlibS3Writer` dataset in `contrib` for saving Matplotlib images to S3.
  - `PartitionedDataSet` for working with datasets split across multiple files.
  - `JSONDataSet` dataset for working with JSON files that uses [`fsspec`](https://filesystem-spec.readthedocs.io/en/latest/) to communicate with the underlying filesystem. It doesn't support `http(s)` protocol for now.
* Added `s3fs_args` to all S3 datasets.
* Pipelines can be deducted with `pipeline1 - pipeline2`.

## Bug fixes and other changes
* `ParallelRunner` now works with `SparkDataSet`.
* Allowed the use of nulls in `parameters.yml`.
* Fixed an issue where `%reload_kedro` wasn't reloading all user modules.
* Fixed `pandas_to_spark` and `spark_to_pandas` decorators to work with functions with kwargs.
* Fixed a bug where `kedro jupyter notebook` and `kedro jupyter lab` would run a different Jupyter installation to the one in the local environment.
* Implemented Databricks-compatible dataset versioning for `SparkDataSet`.
* Fixed a bug where `kedro package` would fail in certain situations where `kedro build-reqs` was used to generate `requirements.txt`.
* Made `bucket_name` argument optional for the following datasets: `CSVS3DataSet`, `HDFS3DataSet`, `PickleS3DataSet`, `contrib.io.parquet.ParquetS3DataSet`, `contrib.io.gcs.JSONGCSDataSet` - bucket name can now be included into the filepath along with the filesystem protocol (e.g. `s3://bucket-name/path/to/key.csv`).
* Documentation improvements and fixes.

## Breaking changes to the API
* Renamed entry point for running pip-installed projects to `run_package()` instead of `main()` in `src/<package>/run.py`.
* `bucket_name` key has been removed from the string representation of the following datasets: `CSVS3DataSet`, `HDFS3DataSet`, `PickleS3DataSet`, `contrib.io.parquet.ParquetS3DataSet`, `contrib.io.gcs.JSONGCSDataSet`.
* Moved the `mem_profiler` decorator to `contrib` and separated the `contrib` decorators so that dependencies are modular. You may need to update your import paths, for example the pyspark decorators should be imported as `from kedro.contrib.decorators.pyspark import <pyspark_decorator>` instead of `from kedro.contrib.decorators import <pyspark_decorator>`.

## Thanks for supporting contributions
[Sheldon Tsen](https://github.com/sheldontsen-qb), [@roumail](https://github.com/roumail), [Karlson Lee](https://github.com/i25959341), [Waylon Walker](https://github.com/WaylonWalker), [Deepyaman Datta](https://github.com/deepyaman), [Giovanni](https://github.com/plauto), [Zain Patel](https://github.com/mzjp2)

# 0.15.4

## Major features and improvements
* `kedro jupyter` now gives the default kernel a sensible name.
* `Pipeline.name` has been deprecated in favour of `Pipeline.tags`.
* Reuse pipelines within a Kedro project using `Pipeline.transform`, it simplifies dataset and node renaming.
* Added Jupyter Notebook line magic (`%run_viz`) to run `kedro viz` in a Notebook cell (requires [`kedro-viz`](https://github.com/kedro-org/kedro-viz) version 3.0.0 or later).
* Added the following datasets:
  - `NetworkXLocalDataSet` in `kedro.contrib.io.networkx` to load and save local graphs (JSON format) via NetworkX. (by [@josephhaaga](https://github.com/josephhaaga))
  - `SparkHiveDataSet` in `kedro.contrib.io.pyspark.SparkHiveDataSet` allowing usage of Spark and insert/upsert on non-transactional Hive tables.
* `kedro.contrib.config.TemplatedConfigLoader` now supports name/dict key templating and default values.

## Bug fixes and other changes
* `get_last_load_version()` method for versioned datasets now returns exact last load version if the dataset has been loaded at least once and `None` otherwise.
* Fixed a bug in `_exists` method for versioned `SparkDataSet`.
* Enabled the customisation of the ExcelWriter in `ExcelLocalDataSet` by specifying options under `writer` key in `save_args`.
* Fixed a bug in IPython startup script, attempting to load context from the incorrect location.
* Removed capping the length of a dataset's string representation.
* Fixed `kedro install` command failing on Windows if `src/requirements.txt` contains a different version of Kedro.
* Enabled passing a single tag into a node or a pipeline without having to wrap it in a list (i.e. `tags="my_tag"`).

## Breaking changes to the API
* Removed `_check_paths_consistency()` method from `AbstractVersionedDataSet`. Version consistency check is now done in `AbstractVersionedDataSet.save()`. Custom versioned datasets should modify `save()` method implementation accordingly.

## Thanks for supporting contributions
[Joseph Haaga](https://github.com/josephhaaga), [Deepyaman Datta](https://github.com/deepyaman), [Joost Duisters](https://github.com/JoostDuisters), [Zain Patel](https://github.com/mzjp2), [Tom Vigrass](https://github.com/tomvigrass)

# 0.15.3

## Bug Fixes and other changes
* Narrowed the requirements for `PyTables` so that we maintain support for Python 3.5.

# 0.15.2

## Major features and improvements
* Added `--load-version`, a `kedro run` argument that allows you run the pipeline with a particular load version of a dataset.
* Support for modular pipelines in `src/`, break the pipeline into isolated parts with reusability in mind.
* Support for multiple pipelines, an ability to have multiple entry point pipelines and choose one with `kedro run --pipeline NAME`.
* Added a `MatplotlibWriter` dataset in `contrib` for saving Matplotlib images.
* An ability to template/parameterize configuration files with `kedro.contrib.config.TemplatedConfigLoader`.
* Parameters are exposed as a context property for ease of access in iPython / Jupyter Notebooks with `context.params`.
* Added `max_workers` parameter for ``ParallelRunner``.

## Bug fixes and other changes
* Users will override the `_get_pipeline` abstract method in `ProjectContext(KedroContext)` in `run.py` rather than the `pipeline` abstract property. The `pipeline` property is not abstract anymore.
* Improved an error message when versioned local dataset is saved and unversioned path already exists.
* Added `catalog` global variable to `00-kedro-init.py`, allowing you to load datasets with `catalog.load()`.
* Enabled tuples to be returned from a node.
* Disallowed the ``ConfigLoader`` loading the same file more than once, and deduplicated the `conf_paths` passed in.
* Added a `--open` flag to `kedro build-docs` that opens the documentation on build.
* Updated the ``Pipeline`` representation to include name of the pipeline, also making it readable as a context property.
* `kedro.contrib.io.pyspark.SparkDataSet` and `kedro.contrib.io.azure.CSVBlobDataSet` now support versioning.

## Breaking changes to the API
* `KedroContext.run()` no longer accepts `catalog` and `pipeline` arguments.
* `node.inputs` now returns the node's inputs in the order required to bind them properly to the node's function.

## Thanks for supporting contributions
[Deepyaman Datta](https://github.com/deepyaman), [Luciano Issoe](https://github.com/Lucianois), [Joost Duisters](https://github.com/JoostDuisters), [Zain Patel](https://github.com/mzjp2), [William Ashford](https://github.com/williamashfordQB), [Karlson Lee](https://github.com/i25959341)

# 0.15.1

## Major features and improvements
* Extended `versioning` support to cover the tracking of environment setup, code and datasets.
* Added the following datasets:
  - `FeatherLocalDataSet` in `contrib` for usage with pandas. (by [@mdomarsaleem](https://github.com/mdomarsaleem))
* Added `get_last_load_version` and `get_last_save_version` to `AbstractVersionedDataSet`.
* Implemented `__call__` method on `Node` to allow for users to execute `my_node(input1=1, input2=2)` as an alternative to `my_node.run(dict(input1=1, input2=2))`.
* Added new `--from-inputs` run argument.

## Bug fixes and other changes
* Fixed a bug in `load_context()` not loading context in non-Kedro Jupyter Notebooks.
* Fixed a bug in `ConfigLoader.get()` not listing nested files for `**`-ending glob patterns.
* Fixed a logging config error in Jupyter Notebook.
* Updated documentation in `03_configuration` regarding how to modify the configuration path.
* Documented the architecture of Kedro showing how we think about library, project and framework components.
* `extras/kedro_project_loader.py` renamed to `extras/ipython_loader.py` and now runs any IPython startup scripts without relying on the Kedro project structure.
* Fixed TypeError when validating partial function's signature.
* After a node failure during a pipeline run, a resume command will be suggested in the logs. This command will not work if the required inputs are MemoryDataSets.

## Breaking changes to the API

## Thanks for supporting contributions
[Omar Saleem](https://github.com/mdomarsaleem), [Mariana Silva](https://github.com/marianansilva), [Anil Choudhary](https://github.com/aniryou), [Craig](https://github.com/cfranklin11)

# 0.15.0

## Major features and improvements
* Added `KedroContext` base class which holds the configuration and Kedro's main functionality (catalog, pipeline, config, runner).
* Added a new CLI command `kedro jupyter convert` to facilitate converting Jupyter Notebook cells into Kedro nodes.
* Added support for `pip-compile` and new Kedro command `kedro build-reqs` that generates `requirements.txt` based on `requirements.in`.
* Running `kedro install` will install packages to conda environment if `src/environment.yml` exists in your project.
* Added a new `--node` flag to `kedro run`, allowing users to run only the nodes with the specified names.
* Added new `--from-nodes` and `--to-nodes` run arguments, allowing users to run a range of nodes from the pipeline.
* Added prefix `params:` to the parameters specified in `parameters.yml` which allows users to differentiate between their different parameter node inputs and outputs.
* Jupyter Lab/Notebook now starts with only one kernel by default.
* Added the following datasets:
  -  `CSVHTTPDataSet` to load CSV using HTTP(s) links.
  - `JSONBlobDataSet` to load json (-delimited) files from Azure Blob Storage.
  - `ParquetS3DataSet` in `contrib` for usage with pandas. (by [@mmchougule](https://github.com/mmchougule))
  - `CachedDataSet` in `contrib` which will cache data in memory to avoid io/network operations. It will clear the cache once a dataset is no longer needed by a pipeline. (by [@tsanikgr](https://github.com/tsanikgr))
  - `YAMLLocalDataSet` in `contrib` to load and save local YAML files. (by [@Minyus](https://github.com/Minyus))

## Bug fixes and other changes
* Documentation improvements including instructions on how to initialise a Spark session using YAML configuration.
* `anyconfig` default log level changed from `INFO` to `WARNING`.
* Added information on installed plugins to `kedro info`.
* Added style sheets for project documentation, so the output of `kedro build-docs` will resemble the style of `kedro docs`.

## Breaking changes to the API
* Simplified the Kedro template in `run.py` with the introduction of `KedroContext` class.
* Merged `FilepathVersionMixIn` and `S3VersionMixIn` under one abstract class `AbstractVersionedDataSet` which extends`AbstractDataSet`.
* `name` changed to be a keyword-only argument for `Pipeline`.
* `CSVLocalDataSet` no longer supports URLs. `CSVHTTPDataSet` supports URLs.

### Migration guide from Kedro 0.14.* to Kedro 0.15.0
#### Migration for Kedro project template
This guide assumes that:
  * The framework specific code has not been altered significantly
  * Your project specific code is stored in the dedicated python package under `src/`.

The breaking changes were introduced in the following project template files:
- `<project-name>/.ipython/profile_default/startup/00-kedro-init.py`
- `<project-name>/kedro_cli.py`
- `<project-name>/src/tests/test_run.py`
- `<project-name>/src/<python_package>/run.py`
- `<project-name>/.kedro.yml` (new file)

The easiest way to migrate your project from Kedro 0.14.* to Kedro 0.15.0 is to create a new project (by using `kedro new`) and move code and files bit by bit as suggested in the detailed guide below:

1. Create a new project with the same name by running `kedro new`

2. Copy the following folders to the new project:
 - `results/`
 - `references/`
 - `notebooks/`
 - `logs/`
 - `data/`
 - `conf/`

3. If you customised your `src/<package>/run.py`, make sure you apply the same customisations to `src/<package>/run.py`
 - If you customised `get_config()`, you can override `config_loader` property in `ProjectContext` derived class
 - If you customised `create_catalog()`, you can override `catalog()` property in `ProjectContext` derived class
 - If you customised `run()`, you can override `run()` method in `ProjectContext` derived class
 - If you customised default `env`, you can override it in `ProjectContext` derived class or pass it at construction. By default, `env` is `local`.
 - If you customised default `root_conf`, you can override `CONF_ROOT` attribute in `ProjectContext` derived class. By default, `KedroContext` base class has `CONF_ROOT` attribute set to `conf`.

4. The following syntax changes are introduced in ipython or Jupyter notebook/labs:
 - `proj_dir` -> `context.project_path`
 - `proj_name` -> `context.project_name`
 - `conf` -> `context.config_loader`.
 - `io` -> `context.catalog` (e.g., `io.load()` -> `context.catalog.load()`)

5. If you customised your `kedro_cli.py`, you need to apply the same customisations to your `kedro_cli.py` in the new project.

6. Copy the contents of the old project's `src/requirements.txt` into the new project's `src/requirements.in` and, from the project root directory, run the `kedro build-reqs` command in your terminal window.

#### Migration for versioning custom dataset classes

If you defined any custom dataset classes which support versioning in your project, you need to apply the following changes:

1. Make sure your dataset inherits from `AbstractVersionedDataSet` only.
2. Call `super().__init__()` with the appropriate arguments in the dataset's `__init__`. If storing on local filesystem, providing the filepath and the version is enough. Otherwise, you should also pass in an `exists_function` and a `glob_function` that emulate `exists` and `glob` in a different filesystem (see `CSVS3DataSet` as an example).
3. Remove setting of the `_filepath` and `_version` attributes in the dataset's `__init__`, as this is taken care of in the base abstract class.
4. Any calls to `_get_load_path` and `_get_save_path` methods should take no arguments.
5. Ensure you convert the output of `_get_load_path` and `_get_save_path` appropriately, as these now return [`PurePath`s](https://docs.python.org/3/library/pathlib.html#pure-paths) instead of strings.
6. Make sure `_check_paths_consistency` is called with [`PurePath`s](https://docs.python.org/3/library/pathlib.html#pure-paths) as input arguments, instead of strings.

These steps should have brought your project to Kedro 0.15.0. There might be some more minor tweaks needed as every project is unique, but now you have a pretty solid base to work with. If you run into any problems, please consult the [Kedro documentation](https://docs.kedro.org).

## Thanks for supporting contributions
[Dmitry Vukolov](https://github.com/dvukolov), [Jo Stichbury](https://github.com/stichbury), [Angus Williams](https://github.com/awqb), [Deepyaman Datta](https://github.com/deepyaman), [Mayur Chougule](https://github.com/mmchougule), [Marat Kopytjuk](https://github.com/kopytjuk), [Evan Miller](https://github.com/evanmiller29), [Yusuke Minami](https://github.com/Minyus)

# 0.14.3

## Major features and improvements
* Tab completion for catalog datasets in `ipython` or `jupyter` sessions. (Thank you [@datajoely](https://github.com/datajoely) and [@WaylonWalker](https://github.com/WaylonWalker))
* Added support for transcoding, an ability to decouple loading/saving mechanisms of a dataset from its storage location, denoted by adding '@' to the dataset name.
* Datasets have a new `release` function that instructs them to free any cached data. The runners will call this when the dataset is no longer needed downstream.

## Bug fixes and other changes
* Add support for pipeline nodes made up from partial functions.
* Expand user home directory `~` for TextLocalDataSet (see issue #19).
* Add a `short_name` property to `Node`s for a display-friendly (but not necessarily unique) name.
* Add Kedro project loader for IPython: `extras/kedro_project_loader.py`.
* Fix source file encoding issues with Python 3.5 on Windows.
* Fix local project source not having priority over the same source installed as a package, leading to local updates not being recognised.

## Breaking changes to the API
* Remove the max_loads argument from the `MemoryDataSet` constructor and from the `AbstractRunner.create_default_data_set` method.

## Thanks for supporting contributions
[Joel Schwarzmann](https://github.com/datajoely), [Alex Kalmikov](https://github.com/kalexqb)

# 0.14.2

## Major features and improvements
* Added Data Set transformer support in the form of AbstractTransformer and DataCatalog.add_transformer.

## Breaking changes to the API
* Merged the `ExistsMixin` into `AbstractDataSet`.
* `Pipeline.node_dependencies` returns a dictionary keyed by node, with sets of parent nodes as values; `Pipeline` and `ParallelRunner` were refactored to make use of this for topological sort for node dependency resolution and running pipelines respectively.
* `Pipeline.grouped_nodes` returns a list of sets, rather than a list of lists.

## Thanks for supporting contributions

[Darren Gallagher](https://github.com/dazzag24), [Zain Patel](https://github.com/mzjp2)

# 0.14.1

## Major features and improvements
* New I/O module `HDFS3DataSet`.

## Bug fixes and other changes
* Improved API docs.
* Template `run.py` will throw a warning instead of error if `credentials.yml`
  is not present.

## Breaking changes to the API
None


# 0.14.0

The initial release of Kedro.


## Thanks for supporting contributions

Jo Stichbury, Aris Valtazanos, Fabian Peters, Guilherme Braccialli, Joel Schwarzmann, Miguel Beltre, Mohammed ElNabawy, Deepyaman Datta, Shubham Agrawal, Oleg Andreyev, Mayur Chougule, William Ashford, Ed Cannon, Nikhilesh Nukala, Sean Bailey, Vikram Tegginamath, Thomas Huijskens, Musa Bilal

We are also grateful to everyone who advised and supported us, filed issues or helped resolve them, asked and answered questions and were part of inspiring discussions.<|MERGE_RESOLUTION|>--- conflicted
+++ resolved
@@ -15,11 +15,8 @@
 
 ## Bug fixes and other changes
 * Improvements to documentation about configuration.
-<<<<<<< HEAD
 * Improvements to Jupyter E2E tests.
-=======
 * Improvements to documentation on visualising Kedro projects on Databricks.
->>>>>>> e249d26d
 
 ## Breaking changes to the API
 
