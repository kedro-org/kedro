# Upcoming Release

## Major features and improvements
* Unified `pipeline()` and `Pipeline` into a single module (`kedro.pipeline`), aligning with the `node()`/`Node` design pattern and improving namespace handling.

## Bug fixes and other changes
* Fixed bug where project creation workflow would use the `main` branch version of `kedro-starters` instead of the respective release version.
* Fixed namespacing for `confirms` during pipeline creation to support `IncrementalDataset`.
* Fixed bug where `OmegaConf`cause an error during config resolution with runtime parameters.
## Breaking changes to the API


## Upcoming deprecations for Kedro 1.0.0
* Add deprecation warning for `--namespace` option for `kedro run`. It will be replaced with `--namespaces` option which will allow for running multiple namespaces together.
* The `modular_pipeline` module is deprecated and will be removed in Kedro 1.0.0. Use the `pipeline` module instead.

## Documentation changes

# Release 0.19.12

## Major features and improvements
* Added `KedroDataCatalog.filter()` to filter datasets by name and type.
* Added `Pipeline.grouped_nodes_by_namespace` property which returns a dictionary of nodes grouped by namespace, intended to be used by plugins to facilitate deployment of namespaced nodes together.
* Added support for cloud storage protocols in `--conf-source`, allowing configuration to be loaded from remote locations such as S3.
* Added warnings for invalid namespaces on pipeline creation.

## Bug fixes and other changes
* Added `DataCatalog` deprecation warning.
* Updated `_LazyDataset` representation when printing `KedroDataCatalog`.
<<<<<<< HEAD
* Added non-jupyter environment integration page (e.g. marimo) with dynamic kedro session loading.
=======
* Fixed `MemoryDataset` to infer `assign` copy mode for Ibis Tables, which previously would be inferred as `deepcopy`.
* Fixed pipeline packaging issue by ensuring `pipelines/__init__.py` exists when creating new pipelines.
* Changed the execution of `SequentialRunner` to not use an executor pool to ensure it's single threaded.
* Fixed `%load_node` magic command to work with Jupyter Notebook `>=7.2.0`.
* Remove `7: Kedro Viz` from Kedro tools.
* Updated node grouping API to only group on first level of namespace.
* Improved error handling to show root cause during dataset loading.
>>>>>>> c7ff0e0b

## Documentation changes
* Added documentation for Kedro's support for Delta Lake versioning.
* Added documentation for Kedro's support for Iceberg versioning.
* Added documentation for Kedro's nodes grouping in deployment.
* Fixed a minor grammatical error in Kedro-Viz installation instructions to improve documentation clarity.
* Improved the Kedro VSCode extension documentation.
* Updated the recommendations for nesting namespaces.

## Community contributions
Many thanks to the following Kedroids for contributing PRs to this release:
* [Jacob Pieniazek](https://github.com/jakepenzak)
* [Lucas Vittor](https://github.com/lvvittor)
* [Ean Jimenez](https://github.com/Prometean)
* [Toran Sahu](https://github.com/toransahu)

# Release 0.19.11

## Major features and improvements
* Implemented `KedroDataCatalog.to_config()` method that converts the catalog instance into a configuration format suitable for serialization.
* Improve OmegaConfigLoader performance.
* Replaced `trufflehog` with `detect-secrets` for detecting secrets within a code base.
* Added support for `%load_ext kedro`.

## Bug fixes and other changes
* Added validation to ensure dataset versions consistency across catalog.
* Fixed a bug in project creation when using a custom starter template offline.
* Added `node` import to the pipeline template.
* Update error message when executing kedro run without pipeline.
* Safeguard hooks when user incorrectly registers a hook class in settings.py.
* Fixed parsing paths with query and fragment.
* Remove lowercase transformation in regex validation.
* Moved `kedro-catalog` JSON schema to `kedro-datasets`.
* Updated `Partitioned dataset lazy saving` docs page.
* Fixed `KedroDataCatalog` mutation after pipeline run.
* Made `KedroDataCatalog._datasets` compatible with `DataCatalog._datasets`.

## Community contributions
Many thanks to the following Kedroids for contributing PRs to this release:
* [Hendrik Scherner](https://github.com/SchernHe)
* [Chris Schopp](https://github.com/chrisschopp)

# Release 0.19.10

## Major features and improvements
* Add official support for Python 3.13.
* Implemented dict-like interface for `KedroDataCatalog`.
* Implemented lazy dataset initializing for `KedroDataCatalog`.
* Project dependencies on both the default template and on starter templates are now explicitly declared on the `pyproject.toml` file, allowing Kedro projects to work with project management tools like `uv`, `pdm`, and `rye`.

**Note:** ``KedroDataCatalog`` is an experimental feature and is under active development. Therefore, it is possible we'll introduce breaking changes to this class, so be mindful of that if you decide to use it already. Let us know if you have any feedback about the ``KedroDataCatalog`` or ideas for new features.

## Bug fixes and other changes
* Added I/O support for Oracle Cloud Infrastructure (OCI) Object Storage filesystem.
* Fixed `DatasetAlreadyExistsError` for `ThreadRunner` when Kedro project run and using runner separately.

## Documentation changes
* Added Databricks Asset Bundles deployment guide.
* Added a new minimal Kedro project creation guide.
* Added example to explain how dataset factories work.
* Updated CLI autocompletion docs with new Click syntax.
* Standardised `.parquet` suffix in docs and tests.

## Community contributions
Many thanks to the following Kedroids for contributing PRs to this release:
* [G. D. McBain](https://github.com/gdmcbain)
* [Greg Vaslowski](https://github.com/Vaslo)
* [Hyewon Choi](https://github.com/hyew0nChoi)
* [Pedro Antonacio](https://github.com/antonacio)

# Release 0.19.9

## Major features and improvements
* Dropped Python 3.8 support.
* Implemented `KedroDataCatalog` repeating `DataCatalog` functionality with a few API enhancements:
  * Removed `_FrozenDatasets` and access datasets as properties;
  * Added get dataset by name feature;
  * `add_feed_dict()` was simplified to only add raw data;
  * Datasets' initialisation was moved out from `from_config()` method to the constructor.
* Moved development requirements from `requirements.txt` to the dedicated section in `pyproject.toml` for project template.
* Implemented `Protocol` abstraction for the current `DataCatalog` and adding new catalog implementations.
* Refactored `kedro run` and `kedro catalog` commands.
* Moved pattern resolution logic from `DataCatalog` to a separate component - `CatalogConfigResolver`. Updated `DataCatalog` to use `CatalogConfigResolver` internally.
* Made packaged Kedro projects return `session.run()` output to be used when running it in the interactive environment.
* Enhanced `OmegaConfigLoader` configuration validation to detect duplicate keys at all parameter levels, ensuring comprehensive nested key checking.

**Note:** ``KedroDataCatalog`` is an experimental feature and is under active development. Therefore, it is possible we'll introduce breaking changes to this class, so be mindful of that if you decide to use it already. Let us know if you have any feedback about the ``KedroDataCatalog`` or ideas for new features.

## Bug fixes and other changes
* Fixed bug where using dataset factories breaks with `ThreadRunner`.
* Fixed a bug where `SharedMemoryDataset.exists` would not call the underlying `MemoryDataset`.
* Fixed template projects example tests.
* Made credentials loading consistent between `KedroContext._get_catalog()` and `resolve_patterns` so that both use `_get_config_credentials()`

## Breaking changes to the API
* Removed `ShelveStore` to address a security vulnerability.

## Documentation changes
* Fix logo on PyPI page.
* Minor language/styling updates.


## Community contributions
* [Puneet](https://github.com/puneeter)
* [ethanknights](https://github.com/ethanknights)
* [Manezki](https://github.com/Manezki)
* [MigQ2](https://github.com/MigQ2)
* [Felix Scherz](https://github.com/felixscherz)
* [Yu-Sheng Li](https://github.com/kevin1kevin1k)

# Release 0.19.8

## Major features and improvements
* Made default run entrypoint in `__main__.py` work in interactive environments such as IPyhon and Databricks.

## Bug fixes and other changes
* Fixed a bug that caused tracebacks disappeared from CLI runs.
* Moved `_find_run_command()` and `_find_run_command_in_plugins()` from `__main__.py` in the project template to the framework itself.
* Fixed a bug where `%load_node` breaks with multi-lines import statements.
* Fixed a regression where `rich` mark up logs stop showing since 0.19.7.

## Documentation changes
* Add clarifications in docs explaining how runtime parameter resolution works.

## Community contributions
Many thanks to the following Kedroids for contributing PRs to this release:
* [cclauss](https://github.com/cclauss)
* [eltociear](https://github.com/eltociear)
* [ltalirz](https://github.com/ltalirz)

# Release 0.19.7

## Major features and improvements
* Exposed `load` and `save` publicly for each dataset in the core `kedro` library, and enabled other datasets to do the same. If a dataset doesn't expose `load` or `save` publicly, Kedro will fall back to using `_load` or `_save`, respectively.
* Kedro commands are now lazily loaded to add performance gains when running Kedro commands.
* Implemented key completion support for accessing datasets in the `DataCatalog`.
* Implemented dataset pretty printing.
* Implemented `DataCatalog` pretty printing.
* Moved to an opt-out model for telemetry, enabling it by default without requiring prior consent.

## Bug fixes and other changes
* Updated error message for invalid catalog entries.
* Updated error message for catalog entries when the dataset class is not found with hints on how to resolve the issue.
* Fixed a bug in the `DataCatalog` `shallow_copy()` method to ensure it returns the type of the used catalog and doesn't cast it to `DataCatalog`.
* Made [kedro-telemetry](https://github.com/kedro-org/kedro-plugins/tree/main/kedro-telemetry) a core dependency.
* Fixed a bug when `OmegaConfigLoader` is printed, there are few missing arguments.
* Fixed a bug when where iterating `OmegaConfigLoader`'s `keys` return empty dictionary.

## Upcoming deprecations for Kedro 1.0.0
* The utility method `get_pkg_version()` is deprecated and will be removed in Kedro 1.0.0.
* `LambdaDataset` is deprecated and will be removed in Kedro 1.0.0.

## Documentation changes
* Improved documentation for configuring dataset parameters in the data catalog
* Extended documentation with an example of logging customisation at runtime

## Community contributions
Many thanks to the following Kedroids for contributing PRs to this release:
* [nickolasrm](https://github.com/nickolasrm)
* [yury-fedotov](https://github.com/yury-fedotov)

# Release 0.19.6

## Major features and improvements
* Added `raise_errors` argument to `find_pipelines`. If `True`, the first pipeline for which autodiscovery fails will cause an error to be raised. The default behaviour is still to raise a warning for each failing pipeline.
* It is now possible to use Kedro without having `rich` installed.
* Updated custom logging behavior: `conf/logging.yml` will be used if it exists and `KEDRO_LOGGING_CONFIG` is not set; otherwise, `default_logging.yml` will be used.

## Bug fixes and other changes
* User defined catch-all dataset factory patterns now override the default pattern provided by the runner.

## Upcoming deprecations for Kedro 1.0.0
* All micro-packaging commands (`kedro micropkg pull`, `kedro micropkg package`) are deprecated and will be removed in Kedro 1.0.0.

## Documentation changes
* Improved documentation for custom starters
* Added a new docs section on deploying Kedro project on AWS Airflow MWAA
* Detailed instructions on using `globals` and `runtime_params` with the `OmegaConfigLoader`

## Community contributions
Many thanks to the following Kedroids for contributing PRs to this release:
* [doxenix](https://github.com/doxenix)
* [cleeeks](https://github.com/cleeeks)

# Release 0.19.5

## Bug fixes and other changes
* Fixed breaking import issue when working on a project with `kedro-viz` on python 3.8.

## Documentation changes
* Updated the documentation for deploying a Kedro project with Astronomer Airflow.
* Used `kedro-sphinx-theme` for documentation.
* Add mentions about correct usage of `configure_project` with `multiprocessing`.
*
# Release 0.19.4

## Major features and improvements
* Kedro commands now work from any subdirectory within a Kedro project.
* Kedro CLI now provides a better error message when project commands are run outside of a project i.e. `kedro run`
* Added the `--telemetry` flag to `kedro new`, allowing the user to register consent to have user analytics collected at the same time as the project is created.
* Improved the performance of `Pipeline` object creation and summing.
* Improved suggestions to resume failed pipeline runs.
* Dropped the dependency on `toposort` in favour of the built-in `graphlib` module.
* Cookiecutter errors are shown in short format without the `--verbose` flag.

## Bug fixes and other changes
* Updated `kedro pipeline create` and `kedro pipeline delete` to read the base environment from the project settings.
* Updated CLI command `kedro catalog resolve` to read credentials properly.
* Changed the path of where pipeline tests generated with `kedro pipeline create` from `<project root>/src/tests/pipelines/<pipeline name>` to `<project root>/tests/pipelines/<pipeline name>`.
* Updated ``.gitignore`` to prevent pushing MLflow local runs folder to a remote forge when using MLflow and Git.
* Fixed error handling message for malformed yaml/json files in OmegaConfigLoader.
* Fixed a bug in `node`-creation allowing self-dependencies when using transcoding, that is datasets named like `name@format`.
* Improved error message when passing wrong value to node.

## Breaking changes to the API
* Methods `_is_project` and `_find_kedro_project` have been moved to `kedro.utils`. We recommend not using private methods in your code, but if you do, please update your code to use the new location.

## Documentation changes
* Added missing description for `merge_strategy` argument in OmegaConfigLoader.
* Added documentation on best practices for testing nodes and pipelines.
* Clarified docs around using custom resolvers without a full Kedro project.


## Community contributions
Many thanks to the following Kedroids for contributing PRs to this release:
* [ondrejzacha](https://github.com/ondrejzacha)
* [Puneet](https://github.com/puneeter)

# Release 0.19.3

## Major features and improvements
* Create the debugging line magic `%load_node` for Jupyter Notebook and Jupyter Lab.
* Add official support for Python 3.12.
* Add better IPython, VS Code Notebook support for `%load_node` and minimal support for Databricks.
* Add full Kedro Node input syntax for `%load_node`.

## Bug fixes and other changes
* Updated CLI Command `kedro catalog resolve` to work with dataset factories that use `PartitionedDataset`.
* Addressed arbitrary file write via archive extraction security vulnerability in micropackaging.
* Added the `_EPHEMERAL` attribute to `AbstractDataset` and other Dataset classes that inherit from it.
* Added new JSON Schema that works with Kedro versions 0.19.*

## Documentation changes
* Enable read-the-docs search when user presses Command/Ctrl + K.
* Added documentation for `kedro-telemetry` and the data collected by it.

## Community contributions
Many thanks to the following Kedroids for contributing PRs to this release:
* [MosaicMan](https://github.com/MosaicMan)
* [Fazil](https://github.com/lordsoffallen)

# Release 0.19.2

## Bug fixes and other changes
* Removed example pipeline requirements when examples are not selected in `tools`.
* Allowed modern versions of JupyterLab and Jupyter Notebooks.
* Removed setuptools dependency
* Added `source_dir` explicitly in `pyproject.toml` for non-src layout project.
* `MemoryDataset` entries are now included in free outputs.
* Removed black dependency and replaced it functionality with `ruff format`.

## Breaking changes to the API
* Added logging about not using async mode in `SequentiallRunner` and `ParallelRunner`.
* Changed input format for tools option obtained from --config file from numbers to short names.

## Documentation changes
* Added documentation about `bootstrap_project` and `configure_project`.
* Added documentation about `kedro run` and hook execution order.

## Migration guide from Kedro 0.18.* to 0.19.*
[See the migration guide for 0.19 in the Kedro documentation](https://docs.kedro.org/en/latest/resources/migration.html).

# Release 0.19.1

## Bug fixes and other changes
* Loosened pin for `kedro-telemetry` to fix dependency issues in `0.19.0`.

## Migration guide from Kedro 0.18.* to 0.19.*
[See the migration guide for 0.19 in the Kedro documentation](https://docs.kedro.org/en/latest/resources/migration.html).


# Release 0.19.0

## Major features and improvements
* Dropped Python 3.7 support.
* [Introduced project tools and example to the `kedro new` CLI flow](docs/source/get_started/new_project.md#project-tools).
* The new spaceflights starters, `spaceflights-pandas`, `spaceflights-pandas-viz`, `spaceflights-pyspark`, and `spaceflights-pyspark-viz` can be used with the `kedro new` command with the `--starter` flag.
* Added the `--conf-source` option to `%reload_kedro`, allowing users to specify a source for project configuration.
* [Added the functionality to choose a merging strategy for config files loaded with `OmegaConfigLoader`](docs/source/configuration/advanced_configuration.md#how-to-change-the-merge-strategy-used-by-omegaconfigloader).
* Modified the mechanism of importing datasets, raise more explicit error when dependencies are missing.
* Added validation for configuration file used to override run commands via the CLI.
* Moved the default environment `base` and `local` from config loader to `_ProjectSettings`. This enables the use of config loader as a standalone class without affecting existing Kedro Framework users.

## Bug fixes and other changes
* Added a new field `tools` to `pyproject.toml` when a project is created.
* Reduced `spaceflights` data to minimise waiting times during tutorial execution.
* Added validation to node tags to be consistent with node names.
* Removed `pip-tools` as a dependency.
* Accepted path-like filepaths more broadly for datasets.
* Removed support for defining the `layer` attribute at top-level within DataCatalog.
* Bumped `kedro-datasets` to latest `2.0.0`.

## Breaking changes to the API
* Renamed the `data_sets` argument and the `_data_sets` attribute in `Catalog` and their references to `datasets` and `_datasets` respectively.
* Renamed the `data_sets()` method in `Pipeline` and all references to it to `datasets()`.
* Renamed all other uses of `data_set` and `data_sets` in the codebase to `dataset` and `datasets` respectively.
* Remove deprecated `project_version` from `ProjectMetadata`.
* Removed `package_name` argument from `KedroSession.create`.
* Removed the `create_default_data_set()` method in the `Runner` in favour of using dataset factories to create default dataset instances.
* Removed `layer` argument from the DataCatalog.

### Datasets
* Removed `kedro.extras.datasets` and tests.
* Reduced constructor arguments for `APIDataset` by replacing most arguments with a single constructor argument `load_args`. This makes it more consistent with other Kedro DataSets and the underlying `requests` API, and automatically enables the full configuration domain: stream, certificates, proxies, and more.
* Removed `PartitionedDataset` and `IncrementalDataset` from `kedro.io`

### CLI
* Removed deprecated commands:
   * `kedro docs`
   * `kedro jupyter convert`
   * `kedro activate-nbstripout`
   * `kedro build-docs`
   * `kedro build-reqs`
   * `kedro lint`
   * `kedro test`
* Added the `--addons` flag to the `kedro new` command.
* Added the `--name` flag to the `kedro new` command.
* Removed `kedro run` flags `--node`, `--tag`, and `--load-version` in favour of `--nodes`, `--tags`, and `--load-versions`.

### ConfigLoader
* Made `OmegaConfigLoader` the default config loader.
* Removed `ConfigLoader` and `TemplatedConfigLoader`.
* `logging` is removed from `ConfigLoader` in favour of the environment variable `KEDRO_LOGGING_CONFIG`.

### Other
* Removed deprecated `kedro.extras.ColorHandler`.
* The Kedro IPython extension is no longer available as `%load_ext kedro.extras.extensions.ipython`; use `%load_ext kedro.ipython` instead.
* Anonymous nodes are given default names of the form `<function_name>([in1;in2;...]) -> [out1;out2;...]`, with the names of inputs and outputs separated by semicolons.
* The default project template now has one `pyproject.toml` at the root of the project (containing both the packaging metadata and the Kedro build config).
* The `requirements.txt` in the default project template moved to the root of the project as well (hence dependencies are now installed with `pip install -r requirements.txt` instead of `pip install -r src/requirements.txt`).
* The `spaceflights` starter has been renamed to `spaceflights-pandas`.
* The starters `pandas-iris`, `pyspark-iris`, `pyspark`, and `standalone-datacatalog` have been archived.

## Migration guide from Kedro 0.18.* to 0.19.*
[See the migration guide for 0.19 in the Kedro documentation](https://docs.kedro.org/en/latest/resources/migration.html).


### Logging
`logging.yml` is now independent of Kedro's run environment and only used if `KEDRO_LOGGING_CONFIG` is set to point to it.

## Community contributors
We are grateful to every community member who made a PR to Kedro that's found its way into 0.19.0, and give particular thanks to those who contributed between 0.18.14 and this release, either as part of their ongoing Kedro community involvement or as part of Hacktoberfest 2023 🎃

* [Jeroldine Akuye Oakley](https://github.com/JayOaks) 🎃
* [Laíza Milena Scheid Parizotto](https://github.com/laizaparizotto) 🎃
* [Mustapha Abdullahi](https://github.com/mustious)
* [Adam Kells](https://github.com/adamkells)
* [Ajay Gonepuri](https://github.com/HKABIG)

# Release 0.18.14

## Major features and improvements
* Allowed using of custom cookiecutter templates for creating pipelines with `--template` flag for `kedro pipeline create` or via `template/pipeline` folder.
* Allowed overriding of configuration keys with runtime parameters using the `runtime_params` resolver with `OmegaConfigLoader`.

## Bug fixes and other changes
* Updated dataset factories to resolve nested catalog config properly.
* Updated `OmegaConfigLoader` to handle paths containing dots outside of `conf_source`.
* Made `settings.py` optional.

## Documentation changes
* Added documentation to clarify execution order of hooks.
* Added a notebook example for spaceflights to illustrate how to incrementally add Kedro features.
* Moved documentation for the `standalone-datacatalog` starter into its [README file](https://github.com/kedro-org/kedro-starters/tree/main/standalone-datacatalog).
* Added new documentation about deploying a Kedro project with Amazon EMR.
* Added new documentation about how to publish a Kedro-Viz project to make it shareable.
* New TSC members added to the page and the organisation of each member is also now listed.
* Plus some minor bug fixes and changes across the documentation.

## Upcoming deprecations for Kedro 0.19.0
* All dataset classes will be removed from the core Kedro repository (`kedro.extras.datasets`). Install and import them from the [`kedro-datasets`](https://github.com/kedro-org/kedro-plugins/tree/main/kedro-datasets) package instead.
* All dataset classes ending with `DataSet` are deprecated and will be removed in Kedro `0.19.0` and `kedro-datasets` `2.0.0`. Instead, use the updated class names ending with `Dataset`.
* The starters `pandas-iris`, `pyspark-iris`, `pyspark`, and `standalone-datacatalog` are deprecated and will be archived in Kedro 0.19.0.
* `PartitionedDataset` and `IncrementalDataset` have been moved to `kedro-datasets` and will be removed in Kedro `0.19.0`. Install and import them from the [`kedro-datasets`](https://github.com/kedro-org/kedro-plugins/tree/main/kedro-datasets) package instead.

## Community contributions
Many thanks to the following Kedroids for contributing PRs to this release:
* [Jason Hite](https://github.com/jasonmhite)
* [IngerMathilde](https://github.com/IngerMathilde)
* [Laíza Milena Scheid Parizotto](https://github.com/laizaparizotto)
* [Richard](https://github.com/CF-FHB-X)
* [flpvvvv](https://github.com/flpvvvv)
* [qheuristics](https://github.com/qheuristics)
* [Miguel Ortiz](https://github.com/miguel-ortiz-marin)
* [rxm7706](https://github.com/rxm7706)
* [Iñigo Hidalgo](https://github.com/inigohidalgo)
* [harmonys-qb](https://github.com/harmonys-qb)
* [Yi Kuang](https://github.com/lvxhnat)
* [Jens Lordén](https://github.com/Celsuss)

# Release 0.18.13

## Major features and improvements
* Added support for Python 3.11. This includes tackling challenges like dependency pinning and test adjustments to ensure a smooth experience. Detailed migration tips are provided below for further context.
* Added new `OmegaConfigLoader` features:
  * Allowed registering of custom resolvers to `OmegaConfigLoader` through `CONFIG_LOADER_ARGS`.
  * Added support for global variables to `OmegaConfigLoader`.
* Added `kedro catalog resolve` CLI command that resolves dataset factories in the catalog with any explicit entries in the project pipeline.
* Implemented a flat `conf/` structure for modular pipelines, and accordingly, updated the `kedro pipeline create` and `kedro catalog create` command.
* Updated new Kedro project template and Kedro starters:
  * Change Kedro starters and new Kedro projects to use `OmegaConfigLoader`.
  * Converted `setup.py` in new Kedro project template and Kedro starters to `pyproject.toml` and moved flake8 configuration
  to dedicated file `.flake8`.
  * Updated the spaceflights starter to use the new flat `conf/` structure.

## Bug fixes and other changes
* Updated `OmegaConfigLoader` to ignore config from hidden directories like `.ipynb_checkpoints`.

## Documentation changes
* Revised the `data` section to restructure beginner and advanced pages about the Data Catalog and datasets.
* Moved contributor documentation to the [GitHub wiki](https://github.com/kedro-org/kedro/wiki/Contribute-to-Kedro).
* Updated example of using generator functions in nodes.
* Added migration guide from the `ConfigLoader` and the `TemplatedConfigLoader` to the `OmegaConfigLoader`. The `ConfigLoader` and the `TemplatedConfigLoader` are deprecated and will be removed in the `0.19.0` release.

## Migration Tips for Python 3.11:
* PyTables on Windows: Users on Windows with Python >=3.8 should note we've pinned `pytables` to `3.8.0` due to compatibility issues.
* Spark Dependency: We've set an upper version limit for `pyspark` at <3.4 due to breaking changes in 3.4.
* Testing with Python 3.10: The latest `moto` version now supports parallel test execution for Python 3.10, resolving previous issues.

## Upcoming deprecations for Kedro 0.19.0
* Renamed abstract dataset classes, in accordance with the [Kedro lexicon](https://github.com/kedro-org/kedro/wiki/Kedro-documentation-style-guide#kedro-lexicon). Dataset classes ending with "DataSet" are deprecated and will be removed in 0.19.0. Note that all of the below classes are also importable from `kedro.io`; only the module where they are defined is listed as the location.

| Type                       | Deprecated Alias           | Location        |
| -------------------------- | -------------------------- | --------------- |
| `AbstractDataset`          | `AbstractDataSet`          | `kedro.io.core` |
| `AbstractVersionedDataset` | `AbstractVersionedDataSet` | `kedro.io.core` |

* Using the `layer` attribute at the top level is deprecated; it will be removed in Kedro version 0.19.0. Please move `layer` inside the `metadata` -> `kedro-viz` attributes.

## Community contributions
Thanks to [Laíza Milena Scheid Parizotto](https://github.com/laizaparizotto) and [Jonathan Cohen](https://github.com/JonathanDCohen).

# Release 0.18.12

## Major features and improvements
* Added dataset factories feature which uses pattern matching to reduce the number of catalog entries.
* Activated all built-in resolvers by default for `OmegaConfigLoader` except for `oc.env`.
* Added `kedro catalog rank` CLI command that ranks dataset factories in the catalog by matching priority.

## Bug fixes and other changes
* Consolidated dependencies and optional dependencies in `pyproject.toml`.
* Made validation of unique node outputs much faster.
* Updated `kedro catalog list` to show datasets generated with factories.

## Documentation changes
* Recommended `ruff` as the linter and removed mentions of `pylint`, `isort`, `flake8`.

## Community contributions
Thanks to [Laíza Milena Scheid Parizotto](https://github.com/laizaparizotto) and [Chris Schopp](https://github.com/cschopp-simwell).

## Upcoming deprecations for Kedro 0.19.0
* `ConfigLoader` and `TemplatedConfigLoader` will be deprecated. Please use `OmegaConfigLoader` instead.

# Release 0.18.11

## Major features and improvements
* Added `databricks-iris` as an official starter.

## Bug fixes and other changes
* Reworked micropackaging workflow to use standard Python packaging practices.
* Make `kedro micropkg package` accept `--verbose`.
* Compare for protocol and delimiter in `PartitionedDataSet` to be able to pass the protocol to partitions which paths starts with the same characters as the protocol (e.g. `s3://s3-my-bucket`).

## Documentation changes
* Significant improvements to the documentation that covers working with Databricks and Kedro, including a new page for workspace-only development, and a guide to choosing the best workflow for your use case.
* Updated documentation for deploying with Prefect for version 2.0.
* Added documentation for developing a Kedro project using a Databricks workspace.

## Breaking changes to the API
* Logging is decoupled from `ConfigLoader`, use `KEDRO_LOGGING_CONFIG` to configure logging.

## Upcoming deprecations for Kedro 0.19.0
* Renamed dataset and error classes, in accordance with the [Kedro lexicon](https://github.com/kedro-org/kedro/wiki/Kedro-documentation-style-guide#kedro-lexicon). Dataset classes ending with "DataSet" and error classes starting with "DataSet" are deprecated and will be removed in 0.19.0. Note that all of the below classes are also importable from `kedro.io`; only the module where they are defined is listed as the location.

| Type                        | Deprecated Alias            | Location                       |
| --------------------------- | --------------------------- | ------------------------------ |
| `CachedDataset`             | `CachedDataSet`             | `kedro.io.cached_dataset`      |
| `LambdaDataset`             | `LambdaDataSet`             | `kedro.io.lambda_dataset`      |
| `IncrementalDataset`        | `IncrementalDataSet`        | `kedro.io.partitioned_dataset` |
| `MemoryDataset`             | `MemoryDataSet`             | `kedro.io.memory_dataset`      |
| `PartitionedDataset`        | `PartitionedDataSet`        | `kedro.io.partitioned_dataset` |
| `DatasetError`              | `DataSetError`              | `kedro.io.core`                |
| `DatasetAlreadyExistsError` | `DataSetAlreadyExistsError` | `kedro.io.core`                |
| `DatasetNotFoundError`      | `DataSetNotFoundError`      | `kedro.io.core`                |

## Community contributions
Many thanks to the following Kedroids for contributing PRs to this release:

* [jmalovera10](https://github.com/jmalovera10)
* [debugger24](https://github.com/debugger24)
* [juliushetzel](https://github.com/juliushetzel)
* [jacobweiss2305](https://github.com/jacobweiss2305)
* [eduardoconto](https://github.com/eduardoconto)

# Release 0.18.10

## Major features and improvements
* Rebrand across all documentation and Kedro assets.
* Added support for variable interpolation in the catalog with the `OmegaConfigLoader`.

# Release 0.18.9

## Major features and improvements
* `kedro run --params` now updates interpolated parameters correctly when using `OmegaConfigLoader`.
* Added `metadata` attribute to `kedro.io` datasets. This is ignored by Kedro, but may be consumed by users or external plugins.
* Added `kedro.logging.RichHandler`. This replaces the default `rich.logging.RichHandler` and is more flexible, user can turn off the `rich` traceback if needed.

## Bug fixes and other changes
* `OmegaConfigLoader` will return a `dict` instead of `DictConfig`.
* `OmegaConfigLoader` does not show a `MissingConfigError` when the config files exist but are empty.

## Documentation changes
* Added documentation for collaborative experiment tracking within Kedro-Viz.
* Revised section on deployment to better organise content and reflect how recently docs have been updated.
* Minor improvements to fix typos and revise docs to align with engineering changes.

## Breaking changes to the API
* `kedro package` does not produce `.egg` files anymore, and now relies exclusively on `.whl` files.

## Community contributions
Many thanks to the following Kedroids for contributing PRs to this release:

* [tomasvanpottelbergh](https://github.com/tomasvanpottelbergh)
* [https://github.com/debugger24](https://github.com/debugger24)

# Release 0.18.8

## Major features and improvements
* Added `KEDRO_LOGGING_CONFIG` environment variable, which can be used to configure logging from the beginning of the `kedro` process.
* Removed logs folder from the kedro new project template. File-based logging will remain but just be level INFO and above and go to project root instead.


## Bug fixes and other changes
* Improvements to Jupyter E2E tests.
* Added full `kedro run` CLI command to session store to improve run reproducibility using `Kedro-Viz` experiment tracking.

### Documentation changes
* Improvements to documentation about configuration.
* Improvements to Sphinx toolchain including incrementing to use a newer version.
* Improvements to documentation on visualising Kedro projects on Databricks, and additional documentation about the development workflow for Kedro projects on Databricks.
* Updated Technical Steering Committee membership documentation.
* Revised documentation section about linting and formatting and extended to give details of `flake8` configuration.
* Updated table of contents for documentation to reduce scrolling.
* Expanded FAQ documentation.
* Added a 404 page to documentation.
* Added deprecation warnings about the removal of `kedro.extras.datasets`.

## Community contributions
Many thanks to the following Kedroids for contributing PRs to this release:

* [MaximeSteinmetz](https://github.com/MaximeSteinmetz)


# Release 0.18.7

## Major features and improvements
* Added new Kedro CLI `kedro jupyter setup` to setup Jupyter Kernel for Kedro.
* `kedro package` now includes the project configuration in a compressed `tar.gz` file.
* Added functionality to the `OmegaConfigLoader` to load configuration from compressed files of `zip` or `tar` format. This feature requires `fsspec>=2023.1.0`.
* Significant improvements to on-boarding documentation that covers setup for new Kedro users. Also some major changes to the spaceflights tutorial to make it faster to work through. We think it's a better read. Tell us if it's not.

## Bug fixes and other changes
* Added a guide and tooling for developing Kedro for Databricks.
* Implemented missing dict-like interface for `_ProjectPipeline`.


# Release 0.18.6

## Bug fixes and other changes
* Fixed bug that didn't allow to read or write datasets with `s3a` or `s3n` filepaths
* Fixed bug with overriding nested parameters using the `--params` flag
* Fixed bug that made session store incompatible with `Kedro-Viz` experiment tracking

## Migration guide from Kedro 0.18.5 to 0.18.6
A regression introduced in Kedro version `0.18.5` caused the `Kedro-Viz` console to fail to show experiment tracking correctly. If you experienced this issue, you will need to:
* upgrade to Kedro version `0.18.6`
* delete any erroneous session entries created with Kedro 0.18.5 from your session_store.db stored at `<project-path>/data/session_store.db`.

Thanks to Kedroids tomohiko kato, [tsanikgr](https://github.com/tsanikgr) and [maddataanalyst](https://github.com/maddataanalyst) for very detailed reports about the bug.


# Release 0.18.5

> This release introduced a bug that causes a failure in experiment tracking within the `Kedro-Viz` console. We recommend that you use Kedro version `0.18.6` in preference.

## Major features and improvements
* Added new `OmegaConfigLoader` which uses `OmegaConf` for loading and merging configuration.
* Added the `--conf-source` option to `kedro run`, allowing users to specify a source for project configuration for the run.
* Added `omegaconf` syntax as option for `--params`. Keys and values can now be separated by colons or equals signs.
* Added support for generator functions as nodes, i.e. using `yield` instead of return.
  * Enable chunk-wise processing in nodes with generator functions.
  * Save node outputs after every `yield` before proceeding with next chunk.
* Fixed incorrect parsing of Azure Data Lake Storage Gen2 URIs used in datasets.
* Added support for loading credentials from environment variables using `OmegaConfigLoader`.
* Added new `--namespace` flag to `kedro run` to enable filtering by node namespace.
* Added a new argument `node` for all four dataset hooks.
* Added the `kedro run` flags `--nodes`, `--tags`, and `--load-versions` to replace `--node`, `--tag`, and `--load-version`.

## Bug fixes and other changes
* Commas surrounded by square brackets (only possible for nodes with default names) will no longer split the arguments to `kedro run` options which take a list of nodes as inputs (`--from-nodes` and `--to-nodes`).
* Fixed bug where `micropkg` manifest section in `pyproject.toml` isn't recognised as allowed configuration.
* Fixed bug causing `load_ipython_extension` not to register the `%reload_kedro` line magic when called in a directory that does not contain a Kedro project.
* Added `anyconfig`'s `ac_context` parameter to `kedro.config.commons` module functions for more flexible `ConfigLoader` customizations.
* Change reference to `kedro.pipeline.Pipeline` object throughout test suite with `kedro.modular_pipeline.pipeline` factory.
* Fixed bug causing the `after_dataset_saved` hook only to be called for one output dataset when multiple are saved in a single node and async saving is in use.
* Log level for "Credentials not found in your Kedro project config" was changed from `WARNING` to `DEBUG`.
* Added safe extraction of tar files in `micropkg pull` to fix vulnerability caused by [CVE-2007-4559](https://github.com/advisories/GHSA-gw9q-c7gh-j9vm).
* Documentation improvements
    * Bug fix in table font size
    * Updated API docs links for datasets
    * Improved CLI docs for `kedro run`
    * Revised documentation for visualisation to build plots and for experiment tracking
    * Added example for loading external credentials to the Hooks documentation

## Breaking changes to the API

## Community contributions
Many thanks to the following Kedroids for contributing PRs to this release:

* [adamfrly](https://github.com/adamfrly)
* [corymaklin](https://github.com/corymaklin)
* [Emiliopb](https://github.com/Emiliopb)
* [grhaonan](https://github.com/grhaonan)
* [JStumpp](https://github.com/JStumpp)
* [michalbrys](https://github.com/michalbrys)
* [sbrugman](https://github.com/sbrugman)

## Upcoming deprecations for Kedro 0.19.0
* `project_version` will be deprecated in `pyproject.toml` please use `kedro_init_version` instead.
* Deprecated `kedro run` flags `--node`, `--tag`, and `--load-version` in favour of `--nodes`, `--tags`, and `--load-versions`.

# Release 0.18.4

## Major features and improvements
* Make Kedro instantiate datasets from `kedro_datasets` with higher priority than `kedro.extras.datasets`. `kedro_datasets` is the namespace for the new `kedro-datasets` python package.
* The config loader objects now implement `UserDict` and the configuration is accessed through `conf_loader['catalog']`.
* You can configure config file patterns through `settings.py` without creating a custom config loader.
* Added the following new datasets:

| Type                                 | Description                                                                | Location                         |
| ------------------------------------ | -------------------------------------------------------------------------- | -------------------------------- |
| `svmlight.SVMLightDataSet`           | Work with svmlight/libsvm files using scikit-learn library                 | `kedro.extras.datasets.svmlight` |
| `video.VideoDataSet`                 | Read and write video files from a filesystem                               | `kedro.extras.datasets.video`    |
| `video.video_dataset.SequenceVideo`  | Create a video object from an iterable sequence to use with `VideoDataSet` | `kedro.extras.datasets.video`    |
| `video.video_dataset.GeneratorVideo` | Create a video object from a generator to use with `VideoDataSet`          | `kedro.extras.datasets.video`    |
* Implemented support for a functional definition of schema in `dask.ParquetDataSet` to work with the `dask.to_parquet` API.

## Bug fixes and other changes
* Fixed `kedro micropkg pull` for packages on PyPI.
* Fixed `format` in `save_args` for `SparkHiveDataSet`, previously it didn't allow you to save it as delta format.
* Fixed save errors in `TensorFlowModelDataset` when used without versioning; previously, it wouldn't overwrite an existing model.
* Added support for `tf.device` in `TensorFlowModelDataset`.
* Updated error message for `VersionNotFoundError` to handle insufficient permission issues for cloud storage.
* Updated Experiment Tracking docs with working examples.
* Updated `MatplotlibWriter`, `text.TextDataSet`, `plotly.PlotlyDataSet` and `plotly.JSONDataSet` docs with working examples.
* Modified implementation of the Kedro IPython extension to use `local_ns` rather than a global variable.
* Refactored `ShelveStore` to its own module to ensure multiprocessing works with it.
* `kedro.extras.datasets.pandas.SQLQueryDataSet` now takes optional argument `execution_options`.
* Removed `attrs` upper bound to support newer versions of Airflow.
* Bumped the lower bound for the `setuptools` dependency to <=61.5.1.

## Minor breaking changes to the API

## Upcoming deprecations for Kedro 0.19.0
* `kedro test` and `kedro lint` will be deprecated.

## Documentation
* Revised the Introduction to shorten it
* Revised the Get Started section to remove unnecessary information and clarify the learning path
* Updated the spaceflights tutorial to simplify the later stages and clarify what the reader needed to do in each phase
* Moved some pages that covered advanced materials into more appropriate sections
* Moved visualisation into its own section
* Fixed a bug that degraded user experience: the table of contents is now sticky when you navigate between pages
* Added redirects where needed on ReadTheDocs for legacy links and bookmarks

## Contributions from the Kedroid community
We are grateful to the following for submitting PRs that contributed to this release: [jstammers](https://github.com/jstammers), [FlorianGD](https://github.com/FlorianGD), [yash6318](https://github.com/yash6318), [carlaprv](https://github.com/carlaprv), [dinotuku](https://github.com/dinotuku), [williamcaicedo](https://github.com/williamcaicedo), [avan-sh](https://github.com/avan-sh), [Kastakin](https://github.com/Kastakin), [amaralbf](https://github.com/amaralbf), [BSGalvan](https://github.com/BSGalvan), [levimjoseph](https://github.com/levimjoseph), [daniel-falk](https://github.com/daniel-falk), [clotildeguinard](https://github.com/clotildeguinard), [avsolatorio](https://github.com/avsolatorio), and [picklejuicedev](https://github.com/picklejuicedev) for comments and input to documentation changes

# Release 0.18.3

## Major features and improvements
* Implemented autodiscovery of project pipelines. A pipeline created with `kedro pipeline create <pipeline_name>` can now be accessed immediately without needing to explicitly register it in `src/<package_name>/pipeline_registry.py`, either individually by name (e.g. `kedro run --pipeline=<pipeline_name>`) or as part of the combined default pipeline (e.g. `kedro run`). By default, the simplified `register_pipelines()` function in `pipeline_registry.py` looks like:

    ```python
    def register_pipelines() -> Dict[str, Pipeline]:
        """Register the project's pipelines.

        Returns:
            A mapping from pipeline names to ``Pipeline`` objects.
        """
        pipelines = find_pipelines()
        pipelines["__default__"] = sum(pipelines.values())
        return pipelines
    ```

* The Kedro IPython extension should now be loaded with `%load_ext kedro.ipython`.
* The line magic `%reload_kedro` now accepts keywords arguments, e.g. `%reload_kedro --env=prod`.
* Improved resume pipeline suggestion for `SequentialRunner`, it will backtrack the closest persisted inputs to resume.

## Bug fixes and other changes

* Changed default `False` value for rich logging `show_locals`, to make sure credentials and other sensitive data isn't shown in logs.
* Rich traceback handling is disabled on Databricks so that exceptions now halt execution as expected. This is a workaround for a [bug in `rich`](https://github.com/Textualize/rich/issues/2455).
* When using `kedro run -n [some_node]`, if `some_node` is missing a namespace the resulting error message will suggest the correct node name.
* Updated documentation for `rich` logging.
* Updated Prefect deployment documentation to allow for reruns with saved versioned datasets.
* The Kedro IPython extension now surfaces errors when it cannot load a Kedro project.
* Relaxed `delta-spark` upper bound to allow compatibility with Spark 3.1.x and 3.2.x.
* Added `gdrive` to list of cloud protocols, enabling Google Drive paths for datasets.
* Added svg logo resource for ipython kernel.

## Upcoming deprecations for Kedro 0.19.0
* The Kedro IPython extension will no longer be available as `%load_ext kedro.extras.extensions.ipython`; use `%load_ext kedro.ipython` instead.
* `kedro jupyter convert`, `kedro build-docs`, `kedro build-reqs` and `kedro activate-nbstripout` will be deprecated.

# Release 0.18.2

## Major features and improvements
* Added `abfss` to list of cloud protocols, enabling abfss paths.
* Kedro now uses the [Rich](https://github.com/Textualize/rich) library to format terminal logs and tracebacks.
* The file `conf/base/logging.yml` is now optional. See [our documentation](https://docs.kedro.org/en/0.18.2/logging/logging.html) for details.
* Introduced a `kedro.starters` entry point. This enables plugins to create custom starter aliases used by `kedro starter list` and `kedro new`.
* Reduced the `kedro new` prompts to just one question asking for the project name.

## Bug fixes and other changes
* Bumped `pyyaml` upper bound to make Kedro compatible with the [pyodide](https://pyodide.org/en/stable/usage/loading-packages.html#micropip) stack.
* Updated project template's Sphinx configuration to use `myst_parser` instead of `recommonmark`.
* Reduced number of log lines by changing the logging level from `INFO` to `DEBUG` for low priority messages.
* Kedro's framework-side logging configuration no longer performs file-based logging. Hence superfluous `info.log`/`errors.log` files are no longer created in your project root, and running Kedro on read-only file systems such as Databricks Repos is now possible.
* The `root` logger is now set to the Python default level of `WARNING` rather than `INFO`. Kedro's logger is still set to emit `INFO` level messages.
* `SequentialRunner` now has consistent execution order across multiple runs with sorted nodes.
* Bumped the upper bound for the Flake8 dependency to <5.0.
* `kedro jupyter notebook/lab` no longer reuses a Jupyter kernel.
* Required `cookiecutter>=2.1.1` to address a [known command injection vulnerability](https://security.snyk.io/vuln/SNYK-PYTHON-COOKIECUTTER-2414281).
* The session store no longer fails if a username cannot be found with `getpass.getuser`.
* Added generic typing for `AbstractDataSet` and `AbstractVersionedDataSet` as well as typing to all datasets.
* Rendered the deployment guide flowchart as a Mermaid diagram, and added Dask.

## Minor breaking changes to the API
* The module `kedro.config.default_logger` no longer exists; default logging configuration is now set automatically through `kedro.framework.project.LOGGING`. Unless you explicitly import `kedro.config.default_logger` you do not need to make any changes.

## Upcoming deprecations for Kedro 0.19.0
* `kedro.extras.ColorHandler` will be removed in 0.19.0.

# Release 0.18.1

## Major features and improvements
* Added a new hook `after_context_created` that passes the `KedroContext` instance as `context`.
* Added a new CLI hook `after_command_run`.
* Added more detail to YAML `ParserError` exception error message.
* Added option to `SparkDataSet` to specify a `schema` load argument that allows for supplying a user-defined schema as opposed to relying on the schema inference of Spark.
* The Kedro package no longer contains a built version of the Kedro documentation significantly reducing the package size.

## Bug fixes and other changes
* Removed fatal error from being logged when a Kedro session is created in a directory without git.
* `KedroContext` is now a attr's dataclass, `config_loader` is available as public attribute.
* Fixed `CONFIG_LOADER_CLASS` validation so that `TemplatedConfigLoader` can be specified in settings.py. Any `CONFIG_LOADER_CLASS` must be a subclass of `AbstractConfigLoader`.
* Added runner name to the `run_params` dictionary used in pipeline hooks.
* Updated [Databricks documentation](https://docs.kedro.org/en/0.18.1/deployment/databricks.html) to include how to get it working with IPython extension and Kedro-Viz.
* Update sections on visualisation, namespacing, and experiment tracking in the spaceflight tutorial to correspond to the complete spaceflights starter.
* Fixed `Jinja2` syntax loading with `TemplatedConfigLoader` using `globals.yml`.
* Removed global `_active_session`, `_activate_session` and `_deactivate_session`. Plugins that need to access objects such as the config loader should now do so through `context` in the new `after_context_created` hook.
* `config_loader` is available as a public read-only attribute of `KedroContext`.
* Made `hook_manager` argument optional for `runner.run`.
* `kedro docs` now opens an online version of the Kedro documentation instead of a locally built version.

## Upcoming deprecations for Kedro 0.19.0
* `kedro docs` will be removed in 0.19.0.


# Release 0.18.0

## TL;DR ✨
Kedro 0.18.0 strives to reduce the complexity of the project template and get us closer to a stable release of the framework. We've introduced the full [micro-packaging workflow](https://docs.kedro.org/en/0.18.0/nodes_and_pipelines/micro_packaging.html) 📦, which allows you to import packages, utility functions and existing pipelines into your Kedro project. [Integration with IPython and Jupyter](https://docs.kedro.org/en/0.18.0/tools_integration/ipython.html) has been streamlined in preparation for enhancements to Kedro's interactive workflow. Additionally, the release comes with long-awaited Python 3.9 and 3.10 support 🐍.

## Major features and improvements

### Framework
* Added `kedro.config.abstract_config.AbstractConfigLoader` as an abstract base class for all `ConfigLoader` implementations. `ConfigLoader` and `TemplatedConfigLoader` now inherit directly from this base class.
* Streamlined the `ConfigLoader.get` and `TemplatedConfigLoader.get` API and delegated the actual `get` method functional implementation to the `kedro.config.common` module.
* The `hook_manager` is no longer a global singleton. The `hook_manager` lifecycle is now managed by the `KedroSession`, and a new `hook_manager` will be created every time a `session` is instantiated.
* Added support for specifying parameters mapping in `pipeline()` without the `params:` prefix.
* Added new API `Pipeline.filter()` (previously in `KedroContext._filter_pipeline()`) to filter parts of a pipeline.
* Added `username` to Session store for logging during Experiment Tracking.
* A packaged Kedro project can now be imported and run from another Python project as following:
```python
from my_package.__main__ import main

main(
    ["--pipleine", "my_pipeline"]
)  # or just main() if no parameters are needed for the run
```

### Project template
* Removed `cli.py` from the Kedro project template. By default, all CLI commands, including `kedro run`, are now defined on the Kedro framework side. You can still define custom CLI commands by creating your own `cli.py`.
* Removed `hooks.py` from the Kedro project template. Registration hooks have been removed in favour of `settings.py` configuration, but you can still define execution timeline hooks by creating your own `hooks.py`.
* Removed `.ipython` directory from the Kedro project template. The IPython/Jupyter workflow no longer uses IPython profiles; it now uses an IPython extension.
* The default `kedro` run configuration environment names can now be set in `settings.py` using the `CONFIG_LOADER_ARGS` variable. The relevant keyword arguments to supply are `base_env` and `default_run_env`, which are set to `base` and `local` respectively by default.

### DataSets
* Added the following new datasets:

| Type                      | Description                                                   | Location                         |
| ------------------------- | ------------------------------------------------------------- | -------------------------------- |
| `pandas.XMLDataSet`       | Read XML into Pandas DataFrame. Write Pandas DataFrame to XML | `kedro.extras.datasets.pandas`   |
| `networkx.GraphMLDataSet` | Work with NetworkX using GraphML files                        | `kedro.extras.datasets.networkx` |
| `networkx.GMLDataSet`     | Work with NetworkX using Graph Modelling Language files       | `kedro.extras.datasets.networkx` |
| `redis.PickleDataSet`     | loads/saves data from/to a Redis database                     | `kedro.extras.datasets.redis`    |

* Added `partitionBy` support and exposed `save_args` for `SparkHiveDataSet`.
* Exposed `open_args_save` in `fs_args` for `pandas.ParquetDataSet`.
* Refactored the `load` and `save` operations for `pandas` datasets in order to leverage `pandas` own API and delegate `fsspec` operations to them. This reduces the need to have our own `fsspec` wrappers.
* Merged `pandas.AppendableExcelDataSet` into `pandas.ExcelDataSet`.
* Added `save_args` to `feather.FeatherDataSet`.

### Jupyter and IPython integration
* The [only recommended way to work with Kedro in Jupyter or IPython is now the Kedro IPython extension](https://docs.kedro.org/en/0.18.0/tools_integration/ipython.html). Managed Jupyter instances should load this via `%load_ext kedro.ipython` and use the line magic `%reload_kedro`.
* `kedro ipython` launches an IPython session that preloads the Kedro IPython extension.
* `kedro jupyter notebook/lab` creates a custom Jupyter kernel that preloads the Kedro IPython extension and launches a notebook with that kernel selected. There is no longer a need to specify `--all-kernels` to show all available kernels.

### Dependencies
* Bumped the minimum version of `pandas` to 1.3. Any `storage_options` should continue to be specified under `fs_args` and/or `credentials`.
* Added support for Python 3.9 and 3.10, dropped support for Python 3.6.
* Updated `black` dependency in the project template to a non pre-release version.

### Other
* Documented distribution of Kedro pipelines with Dask.

## Breaking changes to the API

### Framework
* Removed `RegistrationSpecs` and its associated `register_config_loader` and `register_catalog` hook specifications in favour of `CONFIG_LOADER_CLASS`/`CONFIG_LOADER_ARGS` and `DATA_CATALOG_CLASS` in `settings.py`.
* Removed deprecated functions `load_context` and `get_project_context`.
* Removed deprecated `CONF_SOURCE`, `package_name`, `pipeline`, `pipelines`, `config_loader` and `io` attributes from `KedroContext` as well as the deprecated `KedroContext.run` method.
* Added the `PluginManager` `hook_manager` argument to `KedroContext` and the `Runner.run()` method, which will be provided by the `KedroSession`.
* Removed the public method `get_hook_manager()` and replaced its functionality by `_create_hook_manager()`.
* Enforced that only one run can be successfully executed as part of a `KedroSession`. `run_id` has been renamed to `session_id` as a result.

### Configuration loaders
* The `settings.py` setting `CONF_ROOT` has been renamed to `CONF_SOURCE`. Default value of `conf` remains unchanged.
* `ConfigLoader` and `TemplatedConfigLoader` argument `conf_root` has been renamed to `conf_source`.
* `extra_params` has been renamed to `runtime_params` in `kedro.config.config.ConfigLoader` and `kedro.config.templated_config.TemplatedConfigLoader`.
* The environment defaulting behaviour has been removed from `KedroContext` and is now implemented in a `ConfigLoader` class (or equivalent) with the `base_env` and `default_run_env` attributes.

### DataSets
* `pandas.ExcelDataSet` now uses `openpyxl` engine instead of `xlrd`.
* `pandas.ParquetDataSet` now calls `pd.to_parquet()` upon saving. Note that the argument `partition_cols` is not supported.
* `spark.SparkHiveDataSet` API has been updated to reflect `spark.SparkDataSet`. The `write_mode=insert` option has also been replaced with `write_mode=append` as per Spark styleguide. This change addresses [Issue 725](https://github.com/kedro-org/kedro/issues/725) and [Issue 745](https://github.com/kedro-org/kedro/issues/745). Additionally, `upsert` mode now leverages `checkpoint` functionality and requires a valid `checkpointDir` be set for current `SparkContext`.
* `yaml.YAMLDataSet` can no longer save a `pandas.DataFrame` directly, but it can save a dictionary. Use `pandas.DataFrame.to_dict()` to convert your `pandas.DataFrame` to a dictionary before you attempt to save it to YAML.
* Removed `open_args_load` and `open_args_save` from the following datasets:
  * `pandas.CSVDataSet`
  * `pandas.ExcelDataSet`
  * `pandas.FeatherDataSet`
  * `pandas.JSONDataSet`
  * `pandas.ParquetDataSet`
* `storage_options` are now dropped if they are specified under `load_args` or `save_args` for the following datasets:
  * `pandas.CSVDataSet`
  * `pandas.ExcelDataSet`
  * `pandas.FeatherDataSet`
  * `pandas.JSONDataSet`
  * `pandas.ParquetDataSet`
* Renamed `lambda_data_set`, `memory_data_set`, and `partitioned_data_set` to `lambda_dataset`, `memory_dataset`, and `partitioned_dataset`, respectively, in `kedro.io`.
* The dataset `networkx.NetworkXDataSet` has been renamed to `networkx.JSONDataSet`.

### CLI
* Removed `kedro install` in favour of `pip install -r src/requirements.txt` to install project dependencies.
* Removed `--parallel` flag from `kedro run` in favour of `--runner=ParallelRunner`. The `-p` flag is now an alias for `--pipeline`.
* `kedro pipeline package` has been replaced by `kedro micropkg package` and, in addition to the `--alias` flag used to rename the package, now accepts a module name and path to the pipeline or utility module to package, relative to `src/<package_name>/`. The `--version` CLI option has been removed in favour of setting a `__version__` variable in the micro-package's `__init__.py` file.
* `kedro pipeline pull` has been replaced by `kedro micropkg pull` and now also supports `--destination` to provide a location for pulling the package.
* Removed `kedro pipeline list` and `kedro pipeline describe` in favour of `kedro registry list` and `kedro registry describe`.
* `kedro package` and `kedro micropkg package` now save `egg` and `whl` or `tar` files in the `<project_root>/dist` folder (previously `<project_root>/src/dist`).
* Changed the behaviour of `kedro build-reqs` to compile requirements from `requirements.txt` instead of `requirements.in` and save them to `requirements.lock` instead of `requirements.txt`.
* `kedro jupyter notebook/lab` no longer accept `--all-kernels` or `--idle-timeout` flags. `--all-kernels` is now the default behaviour.
* `KedroSession.run` now raises `ValueError` rather than `KedroContextError` when the pipeline contains no nodes. The same `ValueError` is raised when there are no matching tags.
* `KedroSession.run` now raises `ValueError` rather than `KedroContextError` when the pipeline name doesn't exist in the pipeline registry.

### Other
* Added namespace to parameters in a modular pipeline, which addresses [Issue 399](https://github.com/kedro-org/kedro/issues/399).
* Switched from packaging pipelines as wheel files to tar archive files compressed with gzip (`.tar.gz`).
* Removed decorator API from `Node` and `Pipeline`, as well as the modules `kedro.extras.decorators` and `kedro.pipeline.decorators`.
* Removed transformer API from `DataCatalog`, as well as the modules `kedro.extras.transformers` and `kedro.io.transformers`.
* Removed the `Journal` and `DataCatalogWithDefault`.
* Removed `%init_kedro` IPython line magic, with its functionality incorporated into `%reload_kedro`. This means that if `%reload_kedro` is called with a filepath, that will be set as default for subsequent calls.

## Migration guide from Kedro 0.17.* to 0.18.*

### Hooks
* Remove any existing `hook_impl` of the `register_config_loader` and `register_catalog` methods from `ProjectHooks` in `hooks.py` (or custom alternatives).
* If you use `run_id` in the `after_catalog_created` hook, replace it with `save_version` instead.
* If you use `run_id` in any of the `before_node_run`, `after_node_run`, `on_node_error`, `before_pipeline_run`, `after_pipeline_run` or `on_pipeline_error` hooks, replace it with `session_id` instead.

### `settings.py` file
* If you use a custom config loader class such as `kedro.config.TemplatedConfigLoader`, alter `CONFIG_LOADER_CLASS` to specify the class and `CONFIG_LOADER_ARGS` to specify keyword arguments. If not set, these default to `kedro.config.ConfigLoader` and an empty dictionary respectively.
* If you use a custom data catalog class, alter `DATA_CATALOG_CLASS` to specify the class. If not set, this defaults to `kedro.io.DataCatalog`.
* If you have a custom config location (i.e. not `conf`), update `CONF_ROOT` to `CONF_SOURCE` and set it to a string with the expected configuration location. If not set, this defaults to `"conf"`.

### Modular pipelines
* If you use any modular pipelines with parameters, make sure they are declared with the correct namespace. See example below:

For a given pipeline:
```python
active_pipeline = pipeline(
    pipe=[
        node(
            func=some_func,
            inputs=["model_input_table", "params:model_options"],
            outputs=["**my_output"],
        ),
        ...,
    ],
    inputs="model_input_table",
    namespace="candidate_modelling_pipeline",
)
```

The parameters should look like this:

```diff
-model_options:
-    test_size: 0.2
-    random_state: 8
-    features:
-    - engines
-    - passenger_capacity
-    - crew
+candidate_modelling_pipeline:
+    model_options:
+      test_size: 0.2
+      random_state: 8
+      features:
+        - engines
+        - passenger_capacity
+        - crew

```
* Optional: You can now remove all `params:` prefix when supplying values to `parameters` argument in a `pipeline()` call.
* If you pull modular pipelines with `kedro pipeline pull my_pipeline --alias other_pipeline`, now use `kedro micropkg pull my_pipeline --alias pipelines.other_pipeline` instead.
* If you package modular pipelines with `kedro pipeline package my_pipeline`, now use `kedro micropkg package pipelines.my_pipeline` instead.
* Similarly, if you package any modular pipelines using `pyproject.toml`, you should modify the keys to include the full module path, and wrapped in double-quotes, e.g:

```diff
[tool.kedro.micropkg.package]
-data_engineering = {destination = "path/to/here"}
-data_science = {alias = "ds", env = "local"}
+"pipelines.data_engineering" = {destination = "path/to/here"}
+"pipelines.data_science" = {alias = "ds", env = "local"}

[tool.kedro.micropkg.pull]
-"s3://my_bucket/my_pipeline" = {alias = "aliased_pipeline"}
+"s3://my_bucket/my_pipeline" = {alias = "pipelines.aliased_pipeline"}
```

### DataSets
* If you use `pandas.ExcelDataSet`, make sure you have `openpyxl` installed in your environment. This is automatically installed if you specify `kedro[pandas.ExcelDataSet]==0.18.0` in your `requirements.txt`. You can uninstall `xlrd` if you were only using it for this dataset.
* If you use`pandas.ParquetDataSet`, pass pandas saving arguments directly to `save_args` instead of nested in `from_pandas` (e.g. `save_args = {"preserve_index": False}` instead of `save_args = {"from_pandas": {"preserve_index": False}}`).
* If you use `spark.SparkHiveDataSet` with `write_mode` option set to `insert`, change this to `append` in line with the Spark styleguide. If you use `spark.SparkHiveDataSet` with `write_mode` option set to `upsert`, make sure that your `SparkContext` has a valid `checkpointDir` set either by `SparkContext.setCheckpointDir` method or directly in the `conf` folder.
* If you use `pandas~=1.2.0` and pass `storage_options` through `load_args` or `savs_args`, specify them under `fs_args` or via `credentials` instead.
* If you import from `kedro.io.lambda_data_set`, `kedro.io.memory_data_set`, or `kedro.io.partitioned_data_set`, change the import to `kedro.io.lambda_dataset`, `kedro.io.memory_dataset`, or `kedro.io.partitioned_dataset`, respectively (or import the dataset directly from `kedro.io`).
* If you have any `pandas.AppendableExcelDataSet` entries in your catalog, replace them with `pandas.ExcelDataSet`.
* If you have any `networkx.NetworkXDataSet` entries in your catalog, replace them with `networkx.JSONDataSet`.

### Other
* Edit any scripts containing `kedro pipeline package --version` to use `kedro micropkg package` instead. If you wish to set a specific pipeline package version, set the `__version__` variable in the pipeline package's `__init__.py` file.
* To run a pipeline in parallel, use `kedro run --runner=ParallelRunner` rather than `--parallel` or `-p`.
* If you call `ConfigLoader` or `TemplatedConfigLoader` directly, update the keyword arguments `conf_root` to `conf_source` and `extra_params` to `runtime_params`.
* If you use `KedroContext` to access `ConfigLoader`, use `settings.CONFIG_LOADER_CLASS` to access the currently used `ConfigLoader` instead.
* The signature of `KedroContext` has changed and now needs `config_loader` and `hook_manager` as additional arguments of type `ConfigLoader` and `PluginManager` respectively.

# Release 0.17.7

## Major features and improvements
* `pipeline` now accepts `tags` and a collection of `Node`s and/or `Pipeline`s rather than just a single `Pipeline` object. `pipeline` should be used in preference to `Pipeline` when creating a Kedro pipeline.
* `pandas.SQLTableDataSet` and `pandas.SQLQueryDataSet` now only open one connection per database, at instantiation time (therefore at catalog creation time), rather than one per load/save operation.
* Added new command group, `micropkg`, to replace `kedro pipeline pull` and `kedro pipeline package` with `kedro micropkg pull` and `kedro micropkg package` for Kedro 0.18.0. `kedro micropkg package` saves packages to `project/dist` while `kedro pipeline package` saves packages to `project/src/dist`.

## Bug fixes and other changes
* Added tutorial documentation for [experiment tracking](https://docs.kedro.org/en/0.17.7/08_logging/02_experiment_tracking.html).
* Added [Plotly dataset documentation](https://docs.kedro.org/en/0.17.7/03_tutorial/05_visualise_pipeline.html#visualise-plotly-charts-in-kedro-viz).
* Added the upper limit `pandas<1.4` to maintain compatibility with `xlrd~=1.0`.
* Bumped the `Pillow` minimum version requirement to 9.0 (Python 3.7+ only) following [CVE-2022-22817](https://cve.mitre.org/cgi-bin/cvename.cgi?name=CVE-2022-22817).
* Fixed `PickleDataSet` to be copyable and hence work with the parallel runner.
* Upgraded `pip-tools`, which is used by `kedro build-reqs`, to 6.5 (Python 3.7+ only). This `pip-tools` version is compatible with `pip>=21.2`, including the most recent releases of `pip`. Python 3.6 users should continue to use `pip-tools` 6.4 and `pip<22`.
* Added `astro-iris` as alias for `astro-airlow-iris`, so that old tutorials can still be followed.
* Added details about [Kedro's Technical Steering Committee and governance model](https://docs.kedro.org/en/0.17.7/14_contribution/technical_steering_committee.html).

## Upcoming deprecations for Kedro 0.18.0
* `kedro pipeline pull` and `kedro pipeline package` will be deprecated. Please use `kedro micropkg` instead.


# Release 0.17.6

## Major features and improvements
* Added `pipelines` global variable to IPython extension, allowing you to access the project's pipelines in `kedro ipython` or `kedro jupyter notebook`.
* Enabled overriding nested parameters with `params` in CLI, i.e. `kedro run --params="model.model_tuning.booster:gbtree"` updates parameters to `{"model": {"model_tuning": {"booster": "gbtree"}}}`.
* Added option to `pandas.SQLQueryDataSet` to specify a `filepath` with a SQL query, in addition to the current method of supplying the query itself in the `sql` argument.
* Extended `ExcelDataSet` to support saving Excel files with multiple sheets.
* Added the following new datasets:

| Type                      | Description                                                                                                            | Location                       |
| ------------------------- | ---------------------------------------------------------------------------------------------------------------------- | ------------------------------ |
| `plotly.JSONDataSet`      | Works with plotly graph object Figures (saves as json file)                                                            | `kedro.extras.datasets.plotly` |
| `pandas.GenericDataSet`   | Provides a 'best effort' facility to read / write any format provided by the `pandas` library                          | `kedro.extras.datasets.pandas` |
| `pandas.GBQQueryDataSet`  | Loads data from a Google Bigquery table using provided SQL query                                                       | `kedro.extras.datasets.pandas` |
| `spark.DeltaTableDataSet` | Dataset designed to handle Delta Lake Tables and their CRUD-style operations, including `update`, `merge` and `delete` | `kedro.extras.datasets.spark`  |

## Bug fixes and other changes
* Fixed an issue where `kedro new --config config.yml` was ignoring the config file when `prompts.yml` didn't exist.
* Added documentation for `kedro viz --autoreload`.
* Added support for arbitrary backends (via importable module paths) that satisfy the `pickle` interface to `PickleDataSet`.
* Added support for `sum` syntax for connecting pipeline objects.
* Upgraded `pip-tools`, which is used by `kedro build-reqs`, to 6.4. This `pip-tools` version requires `pip>=21.2` while [adding support for `pip>=21.3`](https://github.com/jazzband/pip-tools/pull/1501). To upgrade `pip`, please refer to [their documentation](https://pip.pypa.io/en/stable/installing/#upgrading-pip).
* Relaxed the bounds on the `plotly` requirement for `plotly.PlotlyDataSet` and the `pyarrow` requirement for `pandas.ParquetDataSet`.
* `kedro pipeline package <pipeline>` now raises an error if the `<pipeline>` argument doesn't look like a valid Python module path (e.g. has `/` instead of `.`).
* Added new `overwrite` argument to `PartitionedDataSet` and `MatplotlibWriter` to enable deletion of existing partitions and plots on dataset `save`.
* `kedro pipeline pull` now works when the project requirements contains entries such as `-r`, `--extra-index-url` and local wheel files ([Issue #913](https://github.com/kedro-org/kedro/issues/913)).
* Fixed slow startup because of catalog processing by reducing the exponential growth of extra processing during `_FrozenDatasets` creations.
* Removed `.coveragerc` from the Kedro project template. `coverage` settings are now given in `pyproject.toml`.
* Fixed a bug where packaging or pulling a modular pipeline with the same name as the project's package name would throw an error (or silently pass without including the pipeline source code in the wheel file).
* Removed unintentional dependency on `git`.
* Fixed an issue where nested pipeline configuration was not included in the packaged pipeline.
* Deprecated the "Thanks for supporting contributions" section of release notes to simplify the contribution process; Kedro 0.17.6 is the last release that includes this. This process has been replaced with the [automatic GitHub feature](https://github.com/kedro-org/kedro/graphs/contributors).
* Fixed a bug where the version on the tracking datasets didn't match the session id and the versions of regular versioned datasets.
* Fixed an issue where datasets in `load_versions` that are not found in the data catalog would silently pass.
* Altered the string representation of nodes so that node inputs/outputs order is preserved rather than being alphabetically sorted.
* Update `APIDataSet` to accept `auth` through `credentials` and allow any iterable for `auth`.

## Upcoming deprecations for Kedro 0.18.0
* `kedro.extras.decorators` and `kedro.pipeline.decorators` are being deprecated in favour of Hooks.
* `kedro.extras.transformers` and `kedro.io.transformers` are being deprecated in favour of Hooks.
* The `--parallel` flag on `kedro run` is being removed in favour of `--runner=ParallelRunner`. The `-p` flag will change to be an alias for `--pipeline`.
* `kedro.io.DataCatalogWithDefault` is being deprecated, to be removed entirely in 0.18.0.

## Thanks for supporting contributions
[Deepyaman Datta](https://github.com/deepyaman),
[Brites](https://github.com/brites101),
[Manish Swami](https://github.com/ManishS6),
[Avaneesh Yembadi](https://github.com/avan-sh),
[Zain Patel](https://github.com/mzjp2),
[Simon Brugman](https://github.com/sbrugman),
[Kiyo Kunii](https://github.com/921kiyo),
[Benjamin Levy](https://github.com/BenjaminLevyQB),
[Louis de Charsonville](https://github.com/louisdecharson),
[Simon Picard](https://github.com/simonpicard)

# Release 0.17.5

## Major features and improvements
* Added new CLI group `registry`, with the associated commands `kedro registry list` and `kedro registry describe`, to replace `kedro pipeline list` and `kedro pipeline describe`.
* Added support for dependency management at a modular pipeline level. When a pipeline with `requirements.txt` is packaged, its dependencies are embedded in the modular pipeline wheel file. Upon pulling the pipeline, Kedro will append dependencies to the project's `requirements.in`. More information is available in [our documentation](https://docs.kedro.org/en/0.17.5/06_nodes_and_pipelines/03_modular_pipelines.html).
* Added support for bulk packaging/pulling modular pipelines using `kedro pipeline package/pull --all` and `pyproject.toml`.
* Removed `cli.py` from the Kedro project template. By default all CLI commands, including `kedro run`, are now defined on the Kedro framework side. These can be overridden in turn by a plugin or a `cli.py` file in your project. A packaged Kedro project will respect the same hierarchy when executed with `python -m my_package`.
* Removed `.ipython/profile_default/startup/` from the Kedro project template in favour of `.ipython/profile_default/ipython_config.py` and the `kedro.extras.extensions.ipython`.
* Added support for `dill` backend to `PickleDataSet`.
* Imports are now refactored at `kedro pipeline package` and `kedro pipeline pull` time, so that _aliasing_ a modular pipeline doesn't break it.
* Added the following new datasets to support basic Experiment Tracking:

| Type                      | Description                                              | Location                         |
| ------------------------- | -------------------------------------------------------- | -------------------------------- |
| `tracking.MetricsDataSet` | Dataset to track numeric metrics for experiment tracking | `kedro.extras.datasets.tracking` |
| `tracking.JSONDataSet`    | Dataset to track data for experiment tracking            | `kedro.extras.datasets.tracking` |

## Bug fixes and other changes
* Bumped minimum required `fsspec` version to 2021.04.
* Fixed the `kedro install` and `kedro build-reqs` flows when uninstalled dependencies are present in a project's `settings.py`, `context.py` or `hooks.py` ([Issue #829](https://github.com/kedro-org/kedro/issues/829)).
* Imports are now refactored at `kedro pipeline package` and `kedro pipeline pull` time, so that _aliasing_ a modular pipeline doesn't break it.

## Minor breaking changes to the API
* Pinned `dynaconf` to `<3.1.6` because the method signature for `_validate_items` changed which is used in Kedro.

## Upcoming deprecations for Kedro 0.18.0
* `kedro pipeline list` and `kedro pipeline describe` are being deprecated in favour of new commands `kedro registry list ` and `kedro registry describe`.
* `kedro install` is being deprecated in favour of using `pip install -r src/requirements.txt` to install project dependencies.

## Thanks for supporting contributions
[Moussa Taifi](https://github.com/moutai),
[Deepyaman Datta](https://github.com/deepyaman)

# Release 0.17.4

## Major features and improvements
* Added the following new datasets:

| Type                   | Description                                                 | Location                       |
| ---------------------- | ----------------------------------------------------------- | ------------------------------ |
| `plotly.PlotlyDataSet` | Works with plotly graph object Figures (saves as json file) | `kedro.extras.datasets.plotly` |

## Bug fixes and other changes
* Defined our set of Kedro Principles! Have a read through [our docs](https://docs.kedro.org/en/0.17.4/12_faq/03_kedro_principles.html).
* `ConfigLoader.get()` now raises a `BadConfigException`, with a more helpful error message, if a configuration file cannot be loaded (for instance due to wrong syntax or poor formatting).
* `run_id` now defaults to `save_version` when `after_catalog_created` is called, similarly to what happens during a `kedro run`.
* Fixed a bug where `kedro ipython` and `kedro jupyter notebook` didn't work if the `PYTHONPATH` was already set.
* Update the IPython extension to allow passing `env` and `extra_params` to `reload_kedro`  similar to how the IPython script works.
* `kedro info` now outputs if a plugin has any `hooks` or `cli_hooks` implemented.
* `PartitionedDataSet` now supports lazily materializing data on save.
* `kedro pipeline describe` now defaults to the `__default__` pipeline when no pipeline name is provided and also shows the namespace the nodes belong to.
* Fixed an issue where spark.SparkDataSet with enabled versioning would throw a VersionNotFoundError when using databricks-connect from a remote machine and saving to dbfs filesystem.
* `EmailMessageDataSet` added to doctree.
* When node inputs do not pass validation, the error message is now shown as the most recent exception in the traceback ([Issue #761](https://github.com/kedro-org/kedro/issues/761)).
* `kedro pipeline package` now only packages the parameter file that exactly matches the pipeline name specified and the parameter files in a directory with the pipeline name.
* Extended support to newer versions of third-party dependencies ([Issue #735](https://github.com/kedro-org/kedro/issues/735)).
* Ensured consistent references to `model input` tables in accordance with our Data Engineering convention.
* Changed behaviour where `kedro pipeline package` takes the pipeline package version, rather than the kedro package version. If the pipeline package version is not present, then the package version is used.
* Launched [GitHub Discussions](https://github.com/kedro-org/kedro/discussions/) and [Kedro Discord Server](https://discord.gg/akJDeVaxnB)
* Improved error message when versioning is enabled for a dataset previously saved as non-versioned ([Issue #625](https://github.com/kedro-org/kedro/issues/625)).

## Minor breaking changes to the API

## Upcoming deprecations for Kedro 0.18.0

## Thanks for supporting contributions
[Lou Kratz](https://github.com/lou-k),
[Lucas Jamar](https://github.com/lucasjamar)

# Release 0.17.3

## Major features and improvements
* Kedro plugins can now override built-in CLI commands.
* Added a `before_command_run` hook for plugins to add extra behaviour before Kedro CLI commands run.
* `pipelines` from `pipeline_registry.py` and `register_pipeline` hooks are now loaded lazily when they are first accessed, not on startup:

    ```python
    from kedro.framework.project import pipelines

    print(pipelines["__default__"])  # pipeline loading is only triggered here
    ```

## Bug fixes and other changes
* `TemplatedConfigLoader` now correctly inserts default values when no globals are supplied.
* Fixed a bug where the `KEDRO_ENV` environment variable had no effect on instantiating the `context` variable in an iPython session or a Jupyter notebook.
* Plugins with empty CLI groups are no longer displayed in the Kedro CLI help screen.
* Duplicate commands will no longer appear twice in the Kedro CLI help screen.
* CLI commands from sources with the same name will show under one list in the help screen.
* The setup of a Kedro project, including adding src to path and configuring settings, is now handled via the `bootstrap_project` method.
* `configure_project` is invoked if a `package_name` is supplied to `KedroSession.create`. This is added for backward-compatibility purpose to support a workflow that creates `Session` manually. It will be removed in `0.18.0`.
* Stopped swallowing up all `ModuleNotFoundError` if `register_pipelines` not found, so that a more helpful error message will appear when a dependency is missing, e.g. [Issue #722](https://github.com/kedro-org/kedro/issues/722).
* When `kedro new` is invoked using a configuration yaml file, `output_dir` is no longer a required key; by default the current working directory will be used.
* When `kedro new` is invoked using a configuration yaml file, the appropriate `prompts.yml` file is now used for validating the provided configuration. Previously, validation was always performed against the kedro project template `prompts.yml` file.
* When a relative path to a starter template is provided, `kedro new` now generates user prompts to obtain configuration rather than supplying empty configuration.
* Fixed error when using starters on Windows with Python 3.7 (Issue [#722](https://github.com/kedro-org/kedro/issues/722)).
* Fixed decoding error of config files that contain accented characters by opening them for reading in UTF-8.
* Fixed an issue where `after_dataset_loaded` run would finish before a dataset is actually loaded when using `--async` flag.

## Upcoming deprecations for Kedro 0.18.0

* `kedro.versioning.journal.Journal` will be removed.
* The following properties on `kedro.framework.context.KedroContext` will be removed:
  * `io` in favour of `KedroContext.catalog`
  * `pipeline` (equivalent to `pipelines["__default__"]`)
  * `pipelines` in favour of `kedro.framework.project.pipelines`

# Release 0.17.2

## Major features and improvements
* Added support for `compress_pickle` backend to `PickleDataSet`.
* Enabled loading pipelines without creating a `KedroContext` instance:

    ```python
    from kedro.framework.project import pipelines

    print(pipelines)
    ```

* Projects generated with kedro>=0.17.2:
  - should define pipelines in `pipeline_registry.py` rather than `hooks.py`.
  - when run as a package, will behave the same as `kedro run`

## Bug fixes and other changes
* If `settings.py` is not importable, the errors will be surfaced earlier in the process, rather than at runtime.

## Minor breaking changes to the API
* `kedro pipeline list` and `kedro pipeline describe` no longer accept redundant `--env` parameter.
* `from kedro.framework.cli.cli import cli` no longer includes the `new` and `starter` commands.

## Upcoming deprecations for Kedro 0.18.0

* `kedro.framework.context.KedroContext.run` will be removed in release 0.18.0.

## Thanks for supporting contributions
[Sasaki Takeru](https://github.com/takeru)

# Release 0.17.1

## Major features and improvements
* Added `env` and `extra_params` to `reload_kedro()` line magic.
* Extended the `pipeline()` API to allow strings and sets of strings as `inputs` and `outputs`, to specify when a dataset name remains the same (not namespaced).
* Added the ability to add custom prompts with regexp validator for starters by repurposing `default_config.yml` as `prompts.yml`.
* Added the `env` and `extra_params` arguments to `register_config_loader` hook.
* Refactored the way `settings` are loaded. You will now be able to run:

    ```python
    from kedro.framework.project import settings

    print(settings.CONF_ROOT)
    ```

* Added a check on `kedro.runner.parallel_runner.ParallelRunner` which checks datasets for the `_SINGLE_PROCESS` attribute in the `_validate_catalog` method. If this attribute is set to `True` in an instance of a dataset (e.g. `SparkDataSet`), the `ParallelRunner` will raise an `AttributeError`.
* Any user-defined dataset that should not be used with `ParallelRunner` may now have the `_SINGLE_PROCESS` attribute set to `True`.

## Bug fixes and other changes
* The version of a packaged modular pipeline now defaults to the version of the project package.
* Added fix to prevent new lines being added to pandas CSV datasets.
* Fixed issue with loading a versioned `SparkDataSet` in the interactive workflow.
* Kedro CLI now checks `pyproject.toml` for a `tool.kedro` section before treating the project as a Kedro project.
* Added fix to `DataCatalog::shallow_copy` now it should copy layers.
* `kedro pipeline pull` now uses `pip download` for protocols that are not supported by `fsspec`.
* Cleaned up documentation to fix broken links and rewrite permanently redirected ones.
* Added a `jsonschema` schema definition for the Kedro 0.17 catalog.
* `kedro install` now waits on Windows until all the requirements are installed.
* Exposed `--to-outputs` option in the CLI, throughout the codebase, and as part of hooks specifications.
* Fixed a bug where `ParquetDataSet` wasn't creating parent directories on the fly.
* Updated documentation.

## Breaking changes to the API
* This release has broken the `kedro ipython` and `kedro jupyter` workflows. To fix this, follow the instructions in the migration guide below.
* You will also need to upgrade `kedro-viz` to 3.10.1 if you use the `%run_viz` line magic in Jupyter Notebook.

> *Note:* If you're using the `ipython` [extension](https://docs.kedro.org/en/0.17.1/11_tools_integration/02_ipython.html#ipython-extension) instead, you will not encounter this problem.

## Migration guide
You will have to update the file `<your_project>/.ipython/profile_default/startup/00-kedro-init.py` in order to make `kedro ipython` and/or `kedro jupyter` work. Add the following line before the `KedroSession` is created:

```python
configure_project(metadata.package_name)  # to add

session = KedroSession.create(metadata.package_name, path)
```

Make sure that the associated import is provided in the same place as others in the file:

```python
from kedro.framework.project import configure_project  # to add
from kedro.framework.session import KedroSession
```

## Thanks for supporting contributions
[Mariana Silva](https://github.com/marianansilva),
[Kiyohito Kunii](https://github.com/921kiyo),
[noklam](https://github.com/noklam),
[Ivan Doroshenko](https://github.com/imdoroshenko),
[Zain Patel](https://github.com/mzjp2),
[Deepyaman Datta](https://github.com/deepyaman),
[Sam Hiscox](https://github.com/samhiscoxqb),
[Pascal Brokmeier](https://github.com/pascalwhoop)

# Release 0.17.0

## Major features and improvements

* In a significant change, [we have introduced `KedroSession`](https://docs.kedro.org/en/0.17.0/04_kedro_project_setup/03_session.html) which is responsible for managing the lifecycle of a Kedro run.
* Created a new Kedro Starter: `kedro new --starter=mini-kedro`. It is possible to [use the DataCatalog as a standalone component](https://github.com/kedro-org/kedro-starters/tree/master/mini-kedro) in a Jupyter notebook and transition into the rest of the Kedro framework.
* Added `DatasetSpecs` with Hooks to run before and after datasets are loaded from/saved to the catalog.
* Added a command: `kedro catalog create`. For a registered pipeline, it creates a `<conf_root>/<env>/catalog/<pipeline_name>.yml` configuration file with `MemoryDataSet` datasets for each dataset that is missing from `DataCatalog`.
* Added `settings.py` and `pyproject.toml` (to replace `.kedro.yml`) for project configuration, in line with Python best practice.
* `ProjectContext` is no longer needed, unless for very complex customisations. `KedroContext`, `ProjectHooks` and `settings.py` together implement sensible default behaviour. As a result `context_path` is also now an _optional_ key in `pyproject.toml`.
* Removed `ProjectContext` from `src/<package_name>/run.py`.
* `TemplatedConfigLoader` now supports [Jinja2 template syntax](https://jinja.palletsprojects.com/en/2.11.x/templates/) alongside its original syntax.
* Made [registration Hooks](https://docs.kedro.org/en/0.17.0/07_extend_kedro/02_hooks.html#registration-hooks) mandatory, as the only way to customise the `ConfigLoader` or the `DataCatalog` used in a project. If no such Hook is provided in `src/<package_name>/hooks.py`, a `KedroContextError` is raised. There are sensible defaults defined in any project generated with Kedro >= 0.16.5.

## Bug fixes and other changes

* `ParallelRunner` no longer results in a run failure, when triggered from a notebook, if the run is started using `KedroSession` (`session.run()`).
* `before_node_run` can now overwrite node inputs by returning a dictionary with the corresponding updates.
* Added minimal, black-compatible flake8 configuration to the project template.
* Moved `isort` and `pytest` configuration from `<project_root>/setup.cfg` to `<project_root>/pyproject.toml`.
* Extra parameters are no longer incorrectly passed from `KedroSession` to `KedroContext`.
* Relaxed `pyspark` requirements to allow for installation of `pyspark` 3.0.
* Added a `--fs-args` option to the `kedro pipeline pull` command to specify configuration options for the `fsspec` filesystem arguments used when pulling modular pipelines from non-PyPI locations.
* Bumped maximum required `fsspec` version to 0.9.
* Bumped maximum supported `s3fs` version to 0.5 (`S3FileSystem` interface has changed since 0.4.1 version).

## Deprecations
* In Kedro 0.17.0 we have deleted the deprecated `kedro.cli` and `kedro.context` modules in favour of `kedro.framework.cli` and `kedro.framework.context` respectively.

## Other breaking changes to the API
* `kedro.io.DataCatalog.exists()` returns `False` when the dataset does not exist, as opposed to raising an exception.
* The pipeline-specific `catalog.yml` file is no longer automatically created for modular pipelines when running `kedro pipeline create`. Use `kedro catalog create` to replace this functionality.
* Removed `include_examples` prompt from `kedro new`. To generate boilerplate example code, you should use a Kedro starter.
* Changed the `--verbose` flag from a global command to a project-specific command flag (e.g `kedro --verbose new` becomes `kedro new --verbose`).
* Dropped support of the `dataset_credentials` key in credentials in `PartitionedDataSet`.
* `get_source_dir()` was removed from `kedro/framework/cli/utils.py`.
* Dropped support of `get_config`, `create_catalog`, `create_pipeline`, `template_version`, `project_name` and `project_path` keys by `get_project_context()` function (`kedro/framework/cli/cli.py`).
* `kedro new --starter` now defaults to fetching the starter template matching the installed Kedro version.
* Renamed `kedro_cli.py` to `cli.py` and moved it inside the Python package (`src/<package_name>/`), for a better packaging and deployment experience.
* Removed `.kedro.yml` from the project template and replaced it with `pyproject.toml`.
* Removed `KEDRO_CONFIGS` constant (previously residing in `kedro.framework.context.context`).
* Modified `kedro pipeline create` CLI command to add a boilerplate parameter config file in `conf/<env>/parameters/<pipeline_name>.yml` instead of `conf/<env>/pipelines/<pipeline_name>/parameters.yml`. CLI commands `kedro pipeline delete` / `package` / `pull` were updated accordingly.
* Removed `get_static_project_data` from `kedro.framework.context`.
* Removed `KedroContext.static_data`.
* The `KedroContext` constructor now takes `package_name` as first argument.
* Replaced `context` property on `KedroSession` with `load_context()` method.
* Renamed `_push_session` and `_pop_session` in `kedro.framework.session.session` to `_activate_session` and `_deactivate_session` respectively.
* Custom context class is set via `CONTEXT_CLASS` variable in `src/<your_project>/settings.py`.
* Removed `KedroContext.hooks` attribute. Instead, hooks should be registered in `src/<your_project>/settings.py` under the `HOOKS` key.
* Restricted names given to nodes to match the regex pattern `[\w\.-]+$`.
* Removed `KedroContext._create_config_loader()` and `KedroContext._create_data_catalog()`. They have been replaced by registration hooks, namely `register_config_loader()` and `register_catalog()` (see also [upcoming deprecations](#upcoming_deprecations_for_kedro_0.18.0)).


## Upcoming deprecations for Kedro 0.18.0

* `kedro.framework.context.load_context` will be removed in release 0.18.0.
* `kedro.framework.cli.get_project_context` will be removed in release 0.18.0.
* We've added a `DeprecationWarning` to the decorator API for both `node` and `pipeline`. These will be removed in release 0.18.0. Use Hooks to extend a node's behaviour instead.
* We've added a `DeprecationWarning` to the Transformers API when adding a transformer to the catalog. These will be removed in release 0.18.0. Use Hooks to customise the `load` and `save` methods.

## Thanks for supporting contributions
[Deepyaman Datta](https://github.com/deepyaman),
[Zach Schuster](https://github.com/zschuster)

## Migration guide from Kedro 0.16.* to 0.17.*

**Reminder:** Our documentation on [how to upgrade Kedro](https://docs.kedro.org/en/0.17.0/12_faq/01_faq.html#how-do-i-upgrade-kedro) covers a few key things to remember when updating any Kedro version.

The Kedro 0.17.0 release contains some breaking changes. If you update Kedro to 0.17.0 and then try to work with projects created against earlier versions of Kedro, you may encounter some issues when trying to run `kedro` commands in the terminal for that project. Here's a short guide to getting your projects running against the new version of Kedro.


>*Note*: As always, if you hit any problems, please check out our documentation:
>* [How can I find out more about Kedro?](https://docs.kedro.org/en/0.17.0/12_faq/01_faq.html#how-can-i-find-out-more-about-kedro)
>* [How can I get my questions answered?](https://docs.kedro.org/en/0.17.0/12_faq/01_faq.html#how-can-i-get-my-question-answered).

To get an existing Kedro project to work after you upgrade to Kedro 0.17.0, we recommend that you create a new project against Kedro 0.17.0 and move the code from your existing project into it. Let's go through the changes, but first, note that if you create a new Kedro project with Kedro 0.17.0 you will not be asked whether you want to include the boilerplate code for the Iris dataset example. We've removed this option (you should now use a Kedro starter if you want to create a project that is pre-populated with code).

To create a new, blank Kedro 0.17.0 project to drop your existing code into, you can create one, as always, with `kedro new`. We also recommend creating a new virtual environment for your new project, or you might run into conflicts with existing dependencies.

* **Update `pyproject.toml`**: Copy the following three keys from the `.kedro.yml` of your existing Kedro project into the `pyproject.toml` file of your new Kedro 0.17.0 project:


    ```toml
    [tools.kedro]
    package_name = "<package_name>"
    project_name = "<project_name>"
    project_version = "0.17.0"
    ```

Check your source directory. If you defined a different source directory (`source_dir`), make sure you also move that to `pyproject.toml`.


* **Copy files from your existing project**:

  + Copy subfolders of `project/src/project_name/pipelines` from existing to new project
  + Copy subfolders of `project/src/test/pipelines` from existing to new project
  + Copy the requirements your project needs into `requirements.txt` and/or `requirements.in`.
  + Copy your project configuration from the `conf` folder. Take note of the new locations needed for modular pipeline configuration (move it from `conf/<env>/pipeline_name/catalog.yml` to `conf/<env>/catalog/pipeline_name.yml` and likewise for `parameters.yml`).
  + Copy from the `data/` folder of your existing project, if needed, into the same location in your new project.
  + Copy any Hooks from `src/<package_name>/hooks.py`.

* **Update your new project's README and docs as necessary**.

* **Update `settings.py`**: For example, if you specified additional Hook implementations in `hooks`, or listed plugins under `disable_hooks_by_plugin` in your `.kedro.yml`, you will need to move them to `settings.py` accordingly:

    ```python
    from <package_name>.hooks import MyCustomHooks, ProjectHooks

    HOOKS = (ProjectHooks(), MyCustomHooks())

    DISABLE_HOOKS_FOR_PLUGINS = ("my_plugin1",)
    ```

* **Migration for `node` names**. From 0.17.0 the only allowed characters for node names are letters, digits, hyphens, underscores and/or fullstops. If you have previously defined node names that have special characters, spaces or other characters that are no longer permitted, you will need to rename those nodes.

* **Copy changes to `kedro_cli.py`**. If you previously customised the `kedro run` command or added more CLI commands to your `kedro_cli.py`, you should move them into `<project_root>/src/<package_name>/cli.py`. Note, however, that the new way to run a Kedro pipeline is via a `KedroSession`, rather than using the `KedroContext`:

    ```python
    with KedroSession.create(package_name=...) as session:
        session.run()
    ```

* **Copy changes made to `ConfigLoader`**. If you have defined a custom class, such as `TemplatedConfigLoader`, by overriding `ProjectContext._create_config_loader`, you should move the contents of the function in `src/<package_name>/hooks.py`, under `register_config_loader`.

* **Copy changes made to `DataCatalog`**. Likewise, if you have `DataCatalog` defined with `ProjectContext._create_catalog`, you should copy-paste the contents into `register_catalog`.

* **Optional**: If you have plugins such as [Kedro-Viz](https://github.com/kedro-org/kedro-viz) installed, it's likely that Kedro 0.17.0 won't work with their older versions, so please either upgrade to the plugin's newest version or follow their migration guides.

# Release 0.16.6

## Major features and improvements

* Added documentation with a focus on single machine and distributed environment deployment; the series includes Docker, Argo, Prefect, Kubeflow, AWS Batch, AWS Sagemaker and extends our section on Databricks.
* Added [kedro-starter-spaceflights](https://github.com/kedro-org/kedro-starter-spaceflights/) alias for generating a project: `kedro new --starter spaceflights`.

## Bug fixes and other changes
* Fixed `TypeError` when converting dict inputs to a node made from a wrapped `partial` function.
* `PartitionedDataSet` improvements:
  - Supported passing arguments to the underlying filesystem.
* Improved handling of non-ASCII word characters in dataset names.
  - For example, a dataset named `jalapeño` will be accessible as `DataCatalog.datasets.jalapeño` rather than `DataCatalog.datasets.jalape__o`.
* Fixed `kedro install` for an Anaconda environment defined in `environment.yml`.
* Fixed backwards compatibility with templates generated with older Kedro versions <0.16.5. No longer need to update `.kedro.yml` to use `kedro lint` and `kedro jupyter notebook convert`.
* Improved documentation.
* Added documentation using MinIO with Kedro.
* Improved error messages for incorrect parameters passed into a node.
* Fixed issue with saving a `TensorFlowModelDataset` in the HDF5 format with versioning enabled.
* Added missing `run_result` argument in `after_pipeline_run` Hooks spec.
* Fixed a bug in IPython script that was causing context hooks to be registered twice. To apply this fix to a project generated with an older Kedro version, apply the same changes made in [this PR](https://github.com/kedro-org/kedro-starter-pandas-iris/pull/16) to your `00-kedro-init.py` file.
* Improved documentation.

## Breaking changes to the API

## Thanks for supporting contributions
[Deepyaman Datta](https://github.com/deepyaman), [Bhavya Merchant](https://github.com/bnmerchant), [Lovkush Agarwal](https://github.com/Lovkush-A), [Varun Krishna S](https://github.com/vhawk19), [Sebastian Bertoli](https://github.com/sebastianbertoli), [noklam](https://github.com/noklam), [Daniel Petti](https://github.com/djpetti), [Waylon Walker](https://github.com/waylonwalker), [Saran Balaji C](https://github.com/csaranbalaji)

# Release 0.16.5

## Major features and improvements
* Added the following new datasets.

| Type                        | Description                                                                                             | Location                      |
| --------------------------- | ------------------------------------------------------------------------------------------------------- | ----------------------------- |
| `email.EmailMessageDataSet` | Manage email messages using [the Python standard library](https://docs.python.org/3/library/email.html) | `kedro.extras.datasets.email` |

* Added support for `pyproject.toml` to configure Kedro. `pyproject.toml` is used if `.kedro.yml` doesn't exist (Kedro configuration should be under `[tool.kedro]` section).
* Projects created with this version will have no `pipeline.py`, having been replaced by `hooks.py`.
* Added a set of registration hooks, as the new way of registering library components with a Kedro project:
    * `register_pipelines()`, to replace `_get_pipelines()`
    * `register_config_loader()`, to replace `_create_config_loader()`
    * `register_catalog()`, to replace `_create_catalog()`
These can be defined in `src/<python_package>/hooks.py` and added to `.kedro.yml` (or `pyproject.toml`). The order of execution is: plugin hooks, `.kedro.yml` hooks, hooks in `ProjectContext.hooks`.
* Added ability to disable auto-registered Hooks using `.kedro.yml` (or `pyproject.toml`) configuration file.

## Bug fixes and other changes
* Added option to run asynchronously via the Kedro CLI.
* Absorbed `.isort.cfg` settings into `setup.cfg`.
* Packaging a modular pipeline raises an error if the pipeline directory is empty or non-existent.

## Breaking changes to the API
* `project_name`, `project_version` and `package_name` now have to be defined in `.kedro.yml` for projects using Kedro 0.16.5+.

## Migration Guide
This release has accidentally broken the usage of `kedro lint` and `kedro jupyter notebook convert` on a project template generated with previous versions of Kedro (<=0.16.4). To amend this, please either upgrade to `kedro==0.16.6` or update `.kedro.yml` within your project root directory to include the following keys:

```yaml
project_name: "<your_project_name>"
project_version: "<kedro_version_of_the_project>"
package_name: "<your_package_name>"
```

## Thanks for supporting contributions
[Deepyaman Datta](https://github.com/deepyaman), [Bas Nijholt](https://github.com/basnijholt), [Sebastian Bertoli](https://github.com/sebastianbertoli)

# Release 0.16.4

## Major features and improvements
* Fixed a bug for using `ParallelRunner` on Windows.
* Enabled auto-discovery of hooks implementations coming from installed plugins.

## Bug fixes and other changes
* Fixed a bug for using `ParallelRunner` on Windows.
* Modified `GBQTableDataSet` to load customized results using customized queries from Google Big Query tables.
* Documentation improvements.

## Breaking changes to the API

## Thanks for supporting contributions
[Ajay Bisht](https://github.com/ajb7), [Vijay Sajjanar](https://github.com/vjkr), [Deepyaman Datta](https://github.com/deepyaman), [Sebastian Bertoli](https://github.com/sebastianbertoli), [Shahil Mawjee](https://github.com/s-mawjee), [Louis Guitton](https://github.com/louisguitton), [Emanuel Ferm](https://github.com/eferm)

# Release 0.16.3

## Major features and improvements
* Added the `kedro pipeline pull` CLI command to extract a packaged modular pipeline, and place the contents in a Kedro project.
* Added the `--version` option to `kedro pipeline package` to allow specifying alternative versions to package under.
* Added the `--starter` option to `kedro new` to create a new project from a local, remote or aliased starter template.
* Added the `kedro starter list` CLI command to list all starter templates that can be used to bootstrap a new Kedro project.
* Added the following new datasets.

| Type               | Description                                                                                           | Location                     |
| ------------------ | ----------------------------------------------------------------------------------------------------- | ---------------------------- |
| `json.JSONDataSet` | Work with JSON files using [the Python standard library](https://docs.python.org/3/library/json.html) | `kedro.extras.datasets.json` |

## Bug fixes and other changes
* Removed `/src/nodes` directory from the project template and made `kedro jupyter convert` create it on the fly if necessary.
* Fixed a bug in `MatplotlibWriter` which prevented saving lists and dictionaries of plots locally on Windows.
* Closed all pyplot windows after saving in `MatplotlibWriter`.
* Documentation improvements:
  - Added [kedro-wings](https://github.com/tamsanh/kedro-wings) and [kedro-great](https://github.com/tamsanh/kedro-great) to the list of community plugins.
* Fixed broken versioning for Windows paths.
* Fixed `DataSet` string representation for falsy values.
* Improved the error message when duplicate nodes are passed to the `Pipeline` initializer.
* Fixed a bug where `kedro docs` would fail because the built docs were located in a different directory.
* Fixed a bug where `ParallelRunner` would fail on Windows machines whose reported CPU count exceeded 61.
* Fixed an issue with saving TensorFlow model to `h5` file on Windows.
* Added a `json` parameter to `APIDataSet` for the convenience of generating requests with JSON bodies.
* Fixed dependencies for `SparkDataSet` to include spark.

## Breaking changes to the API

## Thanks for supporting contributions
[Deepyaman Datta](https://github.com/deepyaman), [Tam-Sanh Nguyen](https://github.com/tamsanh), [DataEngineerOne](http://youtube.com/DataEngineerOne)

# Release 0.16.2

## Major features and improvements
* Added the following new datasets.

| Type                                | Description                                                                                                          | Location                           |
| ----------------------------------- | -------------------------------------------------------------------------------------------------------------------- | ---------------------------------- |
| `pandas.AppendableExcelDataSet`     | Work with `Excel` files opened in append mode                                                                        | `kedro.extras.datasets.pandas`     |
| `tensorflow.TensorFlowModelDataset` | Work with `TensorFlow` models using [TensorFlow 2.X](https://www.tensorflow.org/api_docs/python/tf/keras/Model#save) | `kedro.extras.datasets.tensorflow` |
| `holoviews.HoloviewsWriter`         | Work with `Holoviews` objects (saves as image file)                                                                  | `kedro.extras.datasets.holoviews`  |

* `kedro install` will now compile project dependencies (by running `kedro build-reqs` behind the scenes) before the installation if the `src/requirements.in` file doesn't exist.
* Added `only_nodes_with_namespace` in `Pipeline` class to filter only nodes with a specified namespace.
* Added the `kedro pipeline delete` command to help delete unwanted or unused pipelines (it won't remove references to the pipeline in your `create_pipelines()` code).
* Added the `kedro pipeline package` command to help package up a modular pipeline. It will bundle up the pipeline source code, tests, and parameters configuration into a .whl file.

## Bug fixes and other changes
* `DataCatalog` improvements:
  - Introduced regex filtering to the `DataCatalog.list()` method.
  - Non-alphanumeric characters (except underscore) in dataset name are replaced with `__` in `DataCatalog.datasets`, for ease of access to transcoded datasets.
* Dataset improvements:
  - Improved initialization speed of `spark.SparkHiveDataSet`.
  - Improved S3 cache in `spark.SparkDataSet`.
  - Added support of options for building `pyarrow` table in `pandas.ParquetDataSet`.
* `kedro build-reqs` CLI command improvements:
  - `kedro build-reqs` is now called with `-q` option and will no longer print out compiled requirements to the console for security reasons.
  - All unrecognized CLI options in `kedro build-reqs` command are now passed to [pip-compile](https://github.com/jazzband/pip-tools#example-usage-for-pip-compile) call (e.g. `kedro build-reqs --generate-hashes`).
* `kedro jupyter` CLI command improvements:
  - Improved error message when running `kedro jupyter notebook`, `kedro jupyter lab` or `kedro ipython` with Jupyter/IPython dependencies not being installed.
  - Fixed `%run_viz` line magic for showing kedro viz inside a Jupyter notebook. For the fix to be applied on existing Kedro project, please see the migration guide.
  - Fixed the bug in IPython startup script ([issue 298](https://github.com/kedro-org/kedro/issues/298)).
* Documentation improvements:
  - Updated community-generated content in FAQ.
  - Added [find-kedro](https://github.com/WaylonWalker/find-kedro) and [kedro-static-viz](https://github.com/WaylonWalker/kedro-static-viz) to the list of community plugins.
  - Add missing `pillow.ImageDataSet` entry to the documentation.

## Breaking changes to the API

### Migration guide from Kedro 0.16.1 to 0.16.2

#### Guide to apply the fix for `%run_viz` line magic in existing project

Even though this release ships a fix for project generated with `kedro==0.16.2`, after upgrading, you will still need to make a change in your existing project if it was generated with `kedro>=0.16.0,<=0.16.1` for the fix to take effect. Specifically, please change the content of your project's IPython init script located at `.ipython/profile_default/startup/00-kedro-init.py` with the content of [this file](https://github.com/kedro-org/kedro/blob/0.16.2/kedro/templates/project/%7B%7B%20cookiecutter.repo_name%20%7D%7D/.ipython/profile_default/startup/00-kedro-init.py). You will also need `kedro-viz>=3.3.1`.

## Thanks for supporting contributions
[Miguel Rodriguez Gutierrez](https://github.com/MigQ2), [Joel Schwarzmann](https://github.com/datajoely), [w0rdsm1th](https://github.com/w0rdsm1th), [Deepyaman Datta](https://github.com/deepyaman), [Tam-Sanh Nguyen](https://github.com/tamsanh), [Marcus Gawronsky](https://github.com/marcusinthesky)

# 0.16.1

## Major features and improvements

## Bug fixes and other changes
* Fixed deprecation warnings from `kedro.cli` and `kedro.context` when running `kedro jupyter notebook`.
* Fixed a bug where `catalog` and `context` were not available in Jupyter Lab and Notebook.
* Fixed a bug where `kedro build-reqs` would fail if you didn't have your project dependencies installed.

## Breaking changes to the API

## Thanks for supporting contributions

# 0.16.0

## Major features and improvements
### CLI
* Added new CLI commands (only available for the projects created using Kedro 0.16.0 or later):
  - `kedro catalog list` to list datasets in your catalog
  - `kedro pipeline list` to list pipelines
  - `kedro pipeline describe` to describe a specific pipeline
  - `kedro pipeline create` to create a modular pipeline
* Improved the CLI speed by up to 50%.
* Improved error handling when making a typo on the CLI. We now suggest some of the possible commands you meant to type, in `git`-style.

### Framework
* All modules in `kedro.cli` and `kedro.context` have been moved into `kedro.framework.cli` and `kedro.framework.context` respectively. `kedro.cli` and `kedro.context` will be removed in future releases.
* Added `Hooks`, which is a new mechanism for extending Kedro.
* Fixed `load_context` changing user's current working directory.
* Allowed the source directory to be configurable in `.kedro.yml`.
* Added the ability to specify nested parameter values inside your node inputs, e.g. `node(func, "params:a.b", None)`
### DataSets
* Added the following new datasets.

| Type                       | Description                                 | Location                          |
| -------------------------- | ------------------------------------------- | --------------------------------- |
| `pillow.ImageDataSet`      | Work with image files using `Pillow`        | `kedro.extras.datasets.pillow`    |
| `geopandas.GeoJSONDataSet` | Work with geospatial data using `GeoPandas` | `kedro.extras.datasets.geopandas` |
| `api.APIDataSet`           | Work with data from HTTP(S) API requests    | `kedro.extras.datasets.api`       |

* Added `joblib` backend support to `pickle.PickleDataSet`.
* Added versioning support to `MatplotlibWriter` dataset.
* Added the ability to install dependencies for a given dataset with more granularity, e.g. `pip install "kedro[pandas.ParquetDataSet]"`.
* Added the ability to specify extra arguments, e.g. `encoding` or `compression`, for `fsspec.spec.AbstractFileSystem.open()` calls when loading/saving a dataset. See Example 3 under [docs](https://docs.kedro.org/en/0.16.0/04_user_guide/04_data_catalog.html#use-the-data-catalog-with-the-yaml-api).

### Other
* Added `namespace` property on ``Node``, related to the modular pipeline where the node belongs.
* Added an option to enable asynchronous loading inputs and saving outputs in both `SequentialRunner(is_async=True)` and `ParallelRunner(is_async=True)` class.
* Added `MemoryProfiler` transformer.
* Removed the requirement to have all dependencies for a dataset module to use only a subset of the datasets within.
* Added support for `pandas>=1.0`.
* Enabled Python 3.8 compatibility. _Please note that a Spark workflow may be unreliable for this Python version as `pyspark` is not fully-compatible with 3.8 yet._
* Renamed "features" layer to "feature" layer to be consistent with (most) other layers and the [relevant FAQ](https://docs.kedro.org/en/0.16.0/06_resources/01_faq.html#what-is-data-engineering-convention).

## Bug fixes and other changes
* Fixed a bug where a new version created mid-run by an external system caused inconsistencies in the load versions used in the current run.
* Documentation improvements
  * Added instruction in the documentation on how to create a custom runner).
  * Updated contribution process in `CONTRIBUTING.md` - added Developer Workflow.
  * Documented installation of development version of Kedro in the [FAQ section](https://docs.kedro.org/en/0.16.0/06_resources/01_faq.html#how-can-i-use-development-version-of-kedro).
  * Added missing `_exists` method to `MyOwnDataSet` example in 04_user_guide/08_advanced_io.
* Fixed a bug where `PartitionedDataSet` and `IncrementalDataSet` were not working with `s3a` or `s3n` protocol.
* Added ability to read partitioned parquet file from a directory in `pandas.ParquetDataSet`.
* Replaced `functools.lru_cache` with `cachetools.cachedmethod` in `PartitionedDataSet` and `IncrementalDataSet` for per-instance cache invalidation.
* Implemented custom glob function for `SparkDataSet` when running on Databricks.
* Fixed a bug in `SparkDataSet` not allowing for loading data from DBFS in a Windows machine using Databricks-connect.
* Improved the error message for `DataSetNotFoundError` to suggest possible dataset names user meant to type.
* Added the option for contributors to run Kedro tests locally without Spark installation with `make test-no-spark`.
* Added option to lint the project without applying the formatting changes (`kedro lint --check-only`).

## Breaking changes to the API
### Datasets
* Deleted obsolete datasets from `kedro.io`.
* Deleted `kedro.contrib` and `extras` folders.
* Deleted obsolete `CSVBlobDataSet` and `JSONBlobDataSet` dataset types.
* Made `invalidate_cache` method on datasets private.
* `get_last_load_version` and `get_last_save_version` methods are no longer available on `AbstractDataSet`.
* `get_last_load_version` and `get_last_save_version` have been renamed to `resolve_load_version` and `resolve_save_version` on ``AbstractVersionedDataSet``, the results of which are cached.
* The `release()` method on datasets extending ``AbstractVersionedDataSet`` clears the cached load and save version. All custom datasets must call `super()._release()` inside `_release()`.
* ``TextDataSet`` no longer has `load_args` and `save_args`. These can instead be specified under `open_args_load` or `open_args_save` in `fs_args`.
* `PartitionedDataSet` and `IncrementalDataSet` method `invalidate_cache` was made private: `_invalidate_caches`.

### Other
* Removed `KEDRO_ENV_VAR` from `kedro.context` to speed up the CLI run time.
* `Pipeline.name` has been removed in favour of `Pipeline.tag()`.
* Dropped `Pipeline.transform()` in favour of `kedro.pipeline.modular_pipeline.pipeline()` helper function.
* Made constant `PARAMETER_KEYWORDS` private, and moved it from `kedro.pipeline.pipeline` to `kedro.pipeline.modular_pipeline`.
* Layers are no longer part of the dataset object, as they've moved to the `DataCatalog`.
* Python 3.5 is no longer supported by the current and all future versions of Kedro.

### Migration guide from Kedro 0.15.* to 0.16.*

#### General Migration

**reminder** [How do I upgrade Kedro](https://docs.kedro.org/en/0.16.0/06_resources/01_faq.html#how-do-i-upgrade-kedro) covers a few key things to remember when updating any kedro version.

#### Migration for datasets

Since all the datasets (from `kedro.io` and `kedro.contrib.io`) were moved to `kedro/extras/datasets` you must update the type of all datasets in `<project>/conf/base/catalog.yml` file.
Here how it should be changed: `type: <SomeDataSet>` -> `type: <subfolder of kedro/extras/datasets>.<SomeDataSet>` (e.g. `type: CSVDataSet` -> `type: pandas.CSVDataSet`).

In addition, all the specific datasets like `CSVLocalDataSet`, `CSVS3DataSet` etc. were deprecated. Instead, you must use generalized datasets like `CSVDataSet`.
E.g. `type: CSVS3DataSet` -> `type: pandas.CSVDataSet`.

> Note: No changes required if you are using your custom dataset.

#### Migration for Pipeline.transform()
`Pipeline.transform()` has been dropped in favour of the `pipeline()` constructor. The following changes apply:
- Remember to import `from kedro.pipeline import pipeline`
- The `prefix` argument has been renamed to `namespace`
- And `datasets` has been broken down into more granular arguments:
  - `inputs`: Independent inputs to the pipeline
  - `outputs`: Any output created in the pipeline, whether an intermediary dataset or a leaf output
  - `parameters`: `params:...` or `parameters`

As an example, code that used to look like this with the `Pipeline.transform()` constructor:
```python
result = my_pipeline.transform(
    datasets={"input": "new_input", "output": "new_output", "params:x": "params:y"},
    prefix="pre",
)
```

When used with the new `pipeline()` constructor, becomes:
```python
from kedro.pipeline import pipeline

result = pipeline(
    my_pipeline,
    inputs={"input": "new_input"},
    outputs={"output": "new_output"},
    parameters={"params:x": "params:y"},
    namespace="pre",
)
```

#### Migration for decorators, color logger, transformers etc.
Since some modules were moved to other locations you need to update import paths appropriately.
You can find the list of moved files in the [`0.15.6` release notes](https://github.com/kedro-org/kedro/releases/tag/0.15.6) under the section titled `Files with a new location`.

#### Migration for CLI and KEDRO_ENV environment variable
> Note: If you haven't made significant changes to your `kedro_cli.py`, it may be easier to simply copy the updated `kedro_cli.py` `.ipython/profile_default/startup/00-kedro-init.py` and from GitHub or a newly generated project into your old project.

* We've removed `KEDRO_ENV_VAR` from `kedro.context`. To get your existing project template working, you'll need to remove all instances of `KEDRO_ENV_VAR` from your project template:
  - From the imports in `kedro_cli.py` and `.ipython/profile_default/startup/00-kedro-init.py`: `from kedro.context import KEDRO_ENV_VAR, load_context` -> `from kedro.framework.context import load_context`
  - Remove the `envvar=KEDRO_ENV_VAR` line from the click options in `run`, `jupyter_notebook` and `jupyter_lab` in `kedro_cli.py`
  - Replace `KEDRO_ENV_VAR` with `"KEDRO_ENV"` in `_build_jupyter_env`
  - Replace `context = load_context(path, env=os.getenv(KEDRO_ENV_VAR))` with `context = load_context(path)` in `.ipython/profile_default/startup/00-kedro-init.py`

 #### Migration for `kedro build-reqs`

 We have upgraded `pip-tools` which is used by `kedro build-reqs` to 5.x. This `pip-tools` version requires `pip>=20.0`. To upgrade `pip`, please refer to [their documentation](https://pip.pypa.io/en/stable/installing/#upgrading-pip).

## Thanks for supporting contributions
[@foolsgold](https://github.com/foolsgold), [Mani Sarkar](https://github.com/neomatrix369), [Priyanka Shanbhag](https://github.com/priyanka1414), [Luis Blanche](https://github.com/LuisBlanche), [Deepyaman Datta](https://github.com/deepyaman), [Antony Milne](https://github.com/AntonyMilneQB), [Panos Psimatikas](https://github.com/ppsimatikas), [Tam-Sanh Nguyen](https://github.com/tamsanh), [Tomasz Kaczmarczyk](https://github.com/TomaszKaczmarczyk), [Kody Fischer](https://github.com/Klio-Foxtrot187), [Waylon Walker](https://github.com/waylonwalker)

# 0.15.9

## Major features and improvements

## Bug fixes and other changes

* Pinned `fsspec>=0.5.1, <0.7.0` and `s3fs>=0.3.0, <0.4.1` to fix incompatibility issues with their latest release.

## Breaking changes to the API

## Thanks for supporting contributions

# 0.15.8

## Major features and improvements

## Bug fixes and other changes

* Added the additional libraries to our `requirements.txt` so `pandas.CSVDataSet` class works out of box with `pip install kedro`.
* Added `pandas` to our `extra_requires` in `setup.py`.
* Improved the error message when dependencies of a `DataSet` class are missing.

## Breaking changes to the API

## Thanks for supporting contributions

# 0.15.7

## Major features and improvements

* Added in documentation on how to contribute a custom `AbstractDataSet` implementation.

## Bug fixes and other changes

* Fixed the link to the Kedro banner image in the documentation.

## Breaking changes to the API

## Thanks for supporting contributions

# 0.15.6

## Major features and improvements
> _TL;DR_ We're launching [`kedro.extras`](https://github.com/kedro-org/kedro/tree/master/extras), the new home for our revamped series of datasets, decorators and dataset transformers. The datasets in [`kedro.extras.datasets`](https://github.com/kedro-org/kedro/tree/master/extras/datasets) use [`fsspec`](https://filesystem-spec.readthedocs.io/en/latest/) to access a variety of data stores including local file systems, network file systems, cloud object stores (including S3 and GCP), and Hadoop, read more about this [**here**](https://docs.kedro.org/en/0.15.6/04_user_guide/04_data_catalog.html#specifying-the-location-of-the-dataset). The change will allow [#178](https://github.com/kedro-org/kedro/issues/178) to happen in the next major release of Kedro.

An example of this new system can be seen below, loading the CSV `SparkDataSet` from S3:

```yaml
weather:
  type: spark.SparkDataSet  # Observe the specified type, this  affects all datasets
  filepath: s3a://your_bucket/data/01_raw/weather*  # filepath uses fsspec to indicate the file storage system
  credentials: dev_s3
  file_format: csv
```

You can also load data incrementally whenever it is dumped into a directory with the extension to [`PartionedDataSet`](https://docs.kedro.org/en/0.15.6/04_user_guide/08_advanced_io.html#partitioned-dataset), a feature that allows you to load a directory of files. The [`IncrementalDataSet`](https://docs.kedro.org/en/0.15.6/04_user_guide/08_advanced_io.html#incremental-loads-with-incrementaldataset) stores the information about the last processed partition in a `checkpoint`, read more about this feature [**here**](https://docs.kedro.org/en/0.15.6/04_user_guide/08_advanced_io.html#incremental-loads-with-incrementaldataset).

### New features

* Added `layer` attribute for datasets in `kedro.extras.datasets` to specify the name of a layer according to [data engineering convention](https://docs.kedro.org/en/0.15.6/06_resources/01_faq.html#what-is-data-engineering-convention), this feature will be passed to [`kedro-viz`](https://github.com/kedro-org/kedro-viz) in future releases.
* Enabled loading a particular version of a dataset in Jupyter Notebooks and iPython, using `catalog.load("dataset_name", version="<2019-12-13T15.08.09.255Z>")`.
* Added property `run_id` on `ProjectContext`, used for versioning using the [`Journal`](https://docs.kedro.org/en/0.15.6/04_user_guide/13_journal.html). To customise your journal `run_id` you can override the private method `_get_run_id()`.
* Added the ability to install all optional kedro dependencies via `pip install "kedro[all]"`.
* Modified the `DataCatalog`'s load order for datasets, loading order is the following:
  - `kedro.io`
  - `kedro.extras.datasets`
  - Import path, specified in `type`
* Added an optional `copy_mode` flag to `CachedDataSet` and `MemoryDataSet` to specify (`deepcopy`, `copy` or `assign`) the copy mode to use when loading and saving.

### New Datasets

| Type                             | Description                                                                                                                                      | Location                            |
| -------------------------------- | ------------------------------------------------------------------------------------------------------------------------------------------------ | ----------------------------------- |
| `dask.ParquetDataSet`            | Handles parquet datasets using Dask                                                                                                              | `kedro.extras.datasets.dask`        |
| `pickle.PickleDataSet`           | Work with Pickle files using [`fsspec`](https://filesystem-spec.readthedocs.io/en/latest/) to communicate with the underlying filesystem         | `kedro.extras.datasets.pickle`      |
| `pandas.CSVDataSet`              | Work with CSV files using [`fsspec`](https://filesystem-spec.readthedocs.io/en/latest/) to communicate with the underlying filesystem            | `kedro.extras.datasets.pandas`      |
| `pandas.TextDataSet`             | Work with text files using [`fsspec`](https://filesystem-spec.readthedocs.io/en/latest/) to communicate with the underlying filesystem           | `kedro.extras.datasets.pandas`      |
| `pandas.ExcelDataSet`            | Work with Excel files using [`fsspec`](https://filesystem-spec.readthedocs.io/en/latest/) to communicate with the underlying filesystem          | `kedro.extras.datasets.pandas`      |
| `pandas.HDFDataSet`              | Work with HDF using [`fsspec`](https://filesystem-spec.readthedocs.io/en/latest/) to communicate with the underlying filesystem                  | `kedro.extras.datasets.pandas`      |
| `yaml.YAMLDataSet`               | Work with YAML files using [`fsspec`](https://filesystem-spec.readthedocs.io/en/latest/) to communicate with the underlying filesystem           | `kedro.extras.datasets.yaml`        |
| `matplotlib.MatplotlibWriter`    | Save with Matplotlib images using [`fsspec`](https://filesystem-spec.readthedocs.io/en/latest/) to communicate with the underlying filesystem    | `kedro.extras.datasets.matplotlib`  |
| `networkx.NetworkXDataSet`       | Work with NetworkX files using [`fsspec`](https://filesystem-spec.readthedocs.io/en/latest/) to communicate with the underlying filesystem       | `kedro.extras.datasets.networkx`    |
| `biosequence.BioSequenceDataSet` | Work with bio-sequence objects using [`fsspec`](https://filesystem-spec.readthedocs.io/en/latest/) to communicate with the underlying filesystem | `kedro.extras.datasets.biosequence` |
| `pandas.GBQTableDataSet`         | Work with Google BigQuery                                                                                                                        | `kedro.extras.datasets.pandas`      |
| `pandas.FeatherDataSet`          | Work with feather files using [`fsspec`](https://filesystem-spec.readthedocs.io/en/latest/) to communicate with the underlying filesystem        | `kedro.extras.datasets.pandas`      |
| `IncrementalDataSet`             | Inherit from `PartitionedDataSet` and remembers the last processed partition                                                                     | `kedro.io`                          |

### Files with a new location

| Type                                                                 | New Location                                 |
| -------------------------------------------------------------------- | -------------------------------------------- |
| `JSONDataSet`                                                        | `kedro.extras.datasets.pandas`               |
| `CSVBlobDataSet`                                                     | `kedro.extras.datasets.pandas`               |
| `JSONBlobDataSet`                                                    | `kedro.extras.datasets.pandas`               |
| `SQLTableDataSet`                                                    | `kedro.extras.datasets.pandas`               |
| `SQLQueryDataSet`                                                    | `kedro.extras.datasets.pandas`               |
| `SparkDataSet`                                                       | `kedro.extras.datasets.spark`                |
| `SparkHiveDataSet`                                                   | `kedro.extras.datasets.spark`                |
| `SparkJDBCDataSet`                                                   | `kedro.extras.datasets.spark`                |
| `kedro/contrib/decorators/retry.py`                                  | `kedro/extras/decorators/retry_node.py`      |
| `kedro/contrib/decorators/memory_profiler.py`                        | `kedro/extras/decorators/memory_profiler.py` |
| `kedro/contrib/io/transformers/transformers.py`                      | `kedro/extras/transformers/time_profiler.py` |
| `kedro/contrib/colors/logging/color_logger.py`                       | `kedro/extras/logging/color_logger.py`       |
| `extras/ipython_loader.py`                                           | `tools/ipython/ipython_loader.py`            |
| `kedro/contrib/io/cached/cached_dataset.py`                          | `kedro/io/cached_dataset.py`                 |
| `kedro/contrib/io/catalog_with_default/data_catalog_with_default.py` | `kedro/io/data_catalog_with_default.py`      |
| `kedro/contrib/config/templated_config.py`                           | `kedro/config/templated_config.py`           |

## Upcoming deprecations

| Category                  | Type                                                           |
| ------------------------- | -------------------------------------------------------------- |
| **Datasets**              | `BioSequenceLocalDataSet`                                      |
|                           | `CSVGCSDataSet`                                                |
|                           | `CSVHTTPDataSet`                                               |
|                           | `CSVLocalDataSet`                                              |
|                           | `CSVS3DataSet`                                                 |
|                           | `ExcelLocalDataSet`                                            |
|                           | `FeatherLocalDataSet`                                          |
|                           | `JSONGCSDataSet`                                               |
|                           | `JSONLocalDataSet`                                             |
|                           | `HDFLocalDataSet`                                              |
|                           | `HDFS3DataSet`                                                 |
|                           | `kedro.contrib.io.cached.CachedDataSet`                        |
|                           | `kedro.contrib.io.catalog_with_default.DataCatalogWithDefault` |
|                           | `MatplotlibLocalWriter`                                        |
|                           | `MatplotlibS3Writer`                                           |
|                           | `NetworkXLocalDataSet`                                         |
|                           | `ParquetGCSDataSet`                                            |
|                           | `ParquetLocalDataSet`                                          |
|                           | `ParquetS3DataSet`                                             |
|                           | `PickleLocalDataSet`                                           |
|                           | `PickleS3DataSet`                                              |
|                           | `TextLocalDataSet`                                             |
|                           | `YAMLLocalDataSet`                                             |
| **Decorators**            | `kedro.contrib.decorators.memory_profiler`                     |
|                           | `kedro.contrib.decorators.retry`                               |
|                           | `kedro.contrib.decorators.pyspark.spark_to_pandas`             |
|                           | `kedro.contrib.decorators.pyspark.pandas_to_spark`             |
| **Transformers**          | `kedro.contrib.io.transformers.transformers`                   |
| **Configuration Loaders** | `kedro.contrib.config.TemplatedConfigLoader`                   |

## Bug fixes and other changes
* Added the option to set/overwrite params in `config.yaml` using YAML dict style instead of string CLI formatting only.
* Kedro CLI arguments `--node` and `--tag` support comma-separated values, alternative methods will be deprecated in future releases.
* Fixed a bug in the `invalidate_cache` method of `ParquetGCSDataSet` and `CSVGCSDataSet`.
* `--load-version` now won't break if version value contains a colon.
* Enabled running `node`s with duplicate inputs.
* Improved error message when empty credentials are passed into `SparkJDBCDataSet`.
* Fixed bug that caused an empty project to fail unexpectedly with ImportError in `template/.../pipeline.py`.
* Fixed bug related to saving dataframe with categorical variables in table mode using `HDFS3DataSet`.
* Fixed bug that caused unexpected behavior when using `from_nodes` and `to_nodes` in pipelines using transcoding.
* Credentials nested in the dataset config are now also resolved correctly.
* Bumped minimum required pandas version to 0.24.0 to make use of `pandas.DataFrame.to_numpy` (recommended alternative to `pandas.DataFrame.values`).
* Docs improvements.
* `Pipeline.transform` skips modifying node inputs/outputs containing `params:` or `parameters` keywords.
* Support for `dataset_credentials` key in the credentials for `PartitionedDataSet` is now deprecated. The dataset credentials should be specified explicitly inside the dataset config.
* Datasets can have a new `confirm` function which is called after a successful node function execution if the node contains `confirms` argument with such dataset name.
* Make the resume prompt on pipeline run failure use `--from-nodes` instead of `--from-inputs` to avoid unnecessarily re-running nodes that had already executed.
* When closed, Jupyter notebook kernels are automatically terminated after 30 seconds of inactivity by default. Use `--idle-timeout` option to update it.
* Added `kedro-viz` to the Kedro project template `requirements.txt` file.
* Removed the `results` and `references` folder from the project template.
* Updated contribution process in `CONTRIBUTING.md`.

## Breaking changes to the API
* Existing `MatplotlibWriter` dataset in `contrib` was renamed to `MatplotlibLocalWriter`.
* `kedro/contrib/io/matplotlib/matplotlib_writer.py` was renamed to `kedro/contrib/io/matplotlib/matplotlib_local_writer.py`.
* `kedro.contrib.io.bioinformatics.sequence_dataset.py` was renamed to `kedro.contrib.io.bioinformatics.biosequence_local_dataset.py`.

## Thanks for supporting contributions
[Andrii Ivaniuk](https://github.com/andrii-ivaniuk), [Jonas Kemper](https://github.com/jonasrk), [Yuhao Zhu](https://github.com/yhzqb), [Balazs Konig](https://github.com/BalazsKonigQB), [Pedro Abreu](https://github.com/PedroAbreuQB), [Tam-Sanh Nguyen](https://github.com/tamsanh), [Peter Zhao](https://github.com/zxpeter), [Deepyaman Datta](https://github.com/deepyaman), [Florian Roessler](https://github.com/fdroessler/), [Miguel Rodriguez Gutierrez](https://github.com/MigQ2)

# 0.15.5

## Major features and improvements
* New CLI commands and command flags:
  - Load multiple `kedro run` CLI flags from a configuration file with the `--config` flag (e.g. `kedro run --config run_config.yml`)
  - Run parametrised pipeline runs with the `--params` flag (e.g. `kedro run --params param1:value1,param2:value2`).
  - Lint your project code using the `kedro lint` command, your project is linted with [`black`](https://github.com/psf/black) (Python 3.6+), [`flake8`](https://gitlab.com/pycqa/flake8) and [`isort`](https://github.com/PyCQA/isort).
* Load specific environments with Jupyter notebooks using `KEDRO_ENV` which will globally set `run`, `jupyter notebook` and `jupyter lab` commands using environment variables.
* Added the following datasets:
  - `CSVGCSDataSet` dataset in `contrib` for working with CSV files in Google Cloud Storage.
  - `ParquetGCSDataSet` dataset in `contrib` for working with Parquet files in Google Cloud Storage.
  - `JSONGCSDataSet` dataset in `contrib` for working with JSON files in Google Cloud Storage.
  - `MatplotlibS3Writer` dataset in `contrib` for saving Matplotlib images to S3.
  - `PartitionedDataSet` for working with datasets split across multiple files.
  - `JSONDataSet` dataset for working with JSON files that uses [`fsspec`](https://filesystem-spec.readthedocs.io/en/latest/) to communicate with the underlying filesystem. It doesn't support `http(s)` protocol for now.
* Added `s3fs_args` to all S3 datasets.
* Pipelines can be deducted with `pipeline1 - pipeline2`.

## Bug fixes and other changes
* `ParallelRunner` now works with `SparkDataSet`.
* Allowed the use of nulls in `parameters.yml`.
* Fixed an issue where `%reload_kedro` wasn't reloading all user modules.
* Fixed `pandas_to_spark` and `spark_to_pandas` decorators to work with functions with kwargs.
* Fixed a bug where `kedro jupyter notebook` and `kedro jupyter lab` would run a different Jupyter installation to the one in the local environment.
* Implemented Databricks-compatible dataset versioning for `SparkDataSet`.
* Fixed a bug where `kedro package` would fail in certain situations where `kedro build-reqs` was used to generate `requirements.txt`.
* Made `bucket_name` argument optional for the following datasets: `CSVS3DataSet`, `HDFS3DataSet`, `PickleS3DataSet`, `contrib.io.parquet.ParquetS3DataSet`, `contrib.io.gcs.JSONGCSDataSet` - bucket name can now be included into the filepath along with the filesystem protocol (e.g. `s3://bucket-name/path/to/key.csv`).
* Documentation improvements and fixes.

## Breaking changes to the API
* Renamed entry point for running pip-installed projects to `run_package()` instead of `main()` in `src/<package>/run.py`.
* `bucket_name` key has been removed from the string representation of the following datasets: `CSVS3DataSet`, `HDFS3DataSet`, `PickleS3DataSet`, `contrib.io.parquet.ParquetS3DataSet`, `contrib.io.gcs.JSONGCSDataSet`.
* Moved the `mem_profiler` decorator to `contrib` and separated the `contrib` decorators so that dependencies are modular. You may need to update your import paths, for example the pyspark decorators should be imported as `from kedro.contrib.decorators.pyspark import <pyspark_decorator>` instead of `from kedro.contrib.decorators import <pyspark_decorator>`.

## Thanks for supporting contributions
[Sheldon Tsen](https://github.com/sheldontsen-qb), [@roumail](https://github.com/roumail), [Karlson Lee](https://github.com/i25959341), [Waylon Walker](https://github.com/WaylonWalker), [Deepyaman Datta](https://github.com/deepyaman), [Giovanni](https://github.com/plauto), [Zain Patel](https://github.com/mzjp2)

# 0.15.4

## Major features and improvements
* `kedro jupyter` now gives the default kernel a sensible name.
* `Pipeline.name` has been deprecated in favour of `Pipeline.tags`.
* Reuse pipelines within a Kedro project using `Pipeline.transform`, it simplifies dataset and node renaming.
* Added Jupyter Notebook line magic (`%run_viz`) to run `kedro viz` in a Notebook cell (requires [`kedro-viz`](https://github.com/kedro-org/kedro-viz) version 3.0.0 or later).
* Added the following datasets:
  - `NetworkXLocalDataSet` in `kedro.contrib.io.networkx` to load and save local graphs (JSON format) via NetworkX. (by [@josephhaaga](https://github.com/josephhaaga))
  - `SparkHiveDataSet` in `kedro.contrib.io.pyspark.SparkHiveDataSet` allowing usage of Spark and insert/upsert on non-transactional Hive tables.
* `kedro.contrib.config.TemplatedConfigLoader` now supports name/dict key templating and default values.

## Bug fixes and other changes
* `get_last_load_version()` method for versioned datasets now returns exact last load version if the dataset has been loaded at least once and `None` otherwise.
* Fixed a bug in `_exists` method for versioned `SparkDataSet`.
* Enabled the customisation of the ExcelWriter in `ExcelLocalDataSet` by specifying options under `writer` key in `save_args`.
* Fixed a bug in IPython startup script, attempting to load context from the incorrect location.
* Removed capping the length of a dataset's string representation.
* Fixed `kedro install` command failing on Windows if `src/requirements.txt` contains a different version of Kedro.
* Enabled passing a single tag into a node or a pipeline without having to wrap it in a list (i.e. `tags="my_tag"`).

## Breaking changes to the API
* Removed `_check_paths_consistency()` method from `AbstractVersionedDataSet`. Version consistency check is now done in `AbstractVersionedDataSet.save()`. Custom versioned datasets should modify `save()` method implementation accordingly.

## Thanks for supporting contributions
[Joseph Haaga](https://github.com/josephhaaga), [Deepyaman Datta](https://github.com/deepyaman), [Joost Duisters](https://github.com/JoostDuisters), [Zain Patel](https://github.com/mzjp2), [Tom Vigrass](https://github.com/tomvigrass)

# 0.15.3

## Bug Fixes and other changes
* Narrowed the requirements for `PyTables` so that we maintain support for Python 3.5.

# 0.15.2

## Major features and improvements
* Added `--load-version`, a `kedro run` argument that allows you run the pipeline with a particular load version of a dataset.
* Support for modular pipelines in `src/`, break the pipeline into isolated parts with reusability in mind.
* Support for multiple pipelines, an ability to have multiple entry point pipelines and choose one with `kedro run --pipeline NAME`.
* Added a `MatplotlibWriter` dataset in `contrib` for saving Matplotlib images.
* An ability to template/parameterize configuration files with `kedro.contrib.config.TemplatedConfigLoader`.
* Parameters are exposed as a context property for ease of access in iPython / Jupyter Notebooks with `context.params`.
* Added `max_workers` parameter for ``ParallelRunner``.

## Bug fixes and other changes
* Users will override the `_get_pipeline` abstract method in `ProjectContext(KedroContext)` in `run.py` rather than the `pipeline` abstract property. The `pipeline` property is not abstract anymore.
* Improved an error message when versioned local dataset is saved and unversioned path already exists.
* Added `catalog` global variable to `00-kedro-init.py`, allowing you to load datasets with `catalog.load()`.
* Enabled tuples to be returned from a node.
* Disallowed the ``ConfigLoader`` loading the same file more than once, and deduplicated the `conf_paths` passed in.
* Added a `--open` flag to `kedro build-docs` that opens the documentation on build.
* Updated the ``Pipeline`` representation to include name of the pipeline, also making it readable as a context property.
* `kedro.contrib.io.pyspark.SparkDataSet` and `kedro.contrib.io.azure.CSVBlobDataSet` now support versioning.

## Breaking changes to the API
* `KedroContext.run()` no longer accepts `catalog` and `pipeline` arguments.
* `node.inputs` now returns the node's inputs in the order required to bind them properly to the node's function.

## Thanks for supporting contributions
[Deepyaman Datta](https://github.com/deepyaman), [Luciano Issoe](https://github.com/Lucianois), [Joost Duisters](https://github.com/JoostDuisters), [Zain Patel](https://github.com/mzjp2), [William Ashford](https://github.com/williamashfordQB), [Karlson Lee](https://github.com/i25959341)

# 0.15.1

## Major features and improvements
* Extended `versioning` support to cover the tracking of environment setup, code and datasets.
* Added the following datasets:
  - `FeatherLocalDataSet` in `contrib` for usage with pandas. (by [@mdomarsaleem](https://github.com/mdomarsaleem))
* Added `get_last_load_version` and `get_last_save_version` to `AbstractVersionedDataSet`.
* Implemented `__call__` method on `Node` to allow for users to execute `my_node(input1=1, input2=2)` as an alternative to `my_node.run(dict(input1=1, input2=2))`.
* Added new `--from-inputs` run argument.

## Bug fixes and other changes
* Fixed a bug in `load_context()` not loading context in non-Kedro Jupyter Notebooks.
* Fixed a bug in `ConfigLoader.get()` not listing nested files for `**`-ending glob patterns.
* Fixed a logging config error in Jupyter Notebook.
* Updated documentation in `03_configuration` regarding how to modify the configuration path.
* Documented the architecture of Kedro showing how we think about library, project and framework components.
* `extras/kedro_project_loader.py` renamed to `extras/ipython_loader.py` and now runs any IPython startup scripts without relying on the Kedro project structure.
* Fixed TypeError when validating partial function's signature.
* After a node failure during a pipeline run, a resume command will be suggested in the logs. This command will not work if the required inputs are MemoryDataSets.

## Breaking changes to the API

## Thanks for supporting contributions
[Omar Saleem](https://github.com/mdomarsaleem), [Mariana Silva](https://github.com/marianansilva), [Anil Choudhary](https://github.com/aniryou), [Craig](https://github.com/cfranklin11)

# 0.15.0

## Major features and improvements
* Added `KedroContext` base class which holds the configuration and Kedro's main functionality (catalog, pipeline, config, runner).
* Added a new CLI command `kedro jupyter convert` to facilitate converting Jupyter Notebook cells into Kedro nodes.
* Added support for `pip-compile` and new Kedro command `kedro build-reqs` that generates `requirements.txt` based on `requirements.in`.
* Running `kedro install` will install packages to conda environment if `src/environment.yml` exists in your project.
* Added a new `--node` flag to `kedro run`, allowing users to run only the nodes with the specified names.
* Added new `--from-nodes` and `--to-nodes` run arguments, allowing users to run a range of nodes from the pipeline.
* Added prefix `params:` to the parameters specified in `parameters.yml` which allows users to differentiate between their different parameter node inputs and outputs.
* Jupyter Lab/Notebook now starts with only one kernel by default.
* Added the following datasets:
  -  `CSVHTTPDataSet` to load CSV using HTTP(s) links.
  - `JSONBlobDataSet` to load json (-delimited) files from Azure Blob Storage.
  - `ParquetS3DataSet` in `contrib` for usage with pandas. (by [@mmchougule](https://github.com/mmchougule))
  - `CachedDataSet` in `contrib` which will cache data in memory to avoid io/network operations. It will clear the cache once a dataset is no longer needed by a pipeline. (by [@tsanikgr](https://github.com/tsanikgr))
  - `YAMLLocalDataSet` in `contrib` to load and save local YAML files. (by [@Minyus](https://github.com/Minyus))

## Bug fixes and other changes
* Documentation improvements including instructions on how to initialise a Spark session using YAML configuration.
* `anyconfig` default log level changed from `INFO` to `WARNING`.
* Added information on installed plugins to `kedro info`.
* Added style sheets for project documentation, so the output of `kedro build-docs` will resemble the style of `kedro docs`.

## Breaking changes to the API
* Simplified the Kedro template in `run.py` with the introduction of `KedroContext` class.
* Merged `FilepathVersionMixIn` and `S3VersionMixIn` under one abstract class `AbstractVersionedDataSet` which extends`AbstractDataSet`.
* `name` changed to be a keyword-only argument for `Pipeline`.
* `CSVLocalDataSet` no longer supports URLs. `CSVHTTPDataSet` supports URLs.

### Migration guide from Kedro 0.14.* to Kedro 0.15.0
#### Migration for Kedro project template
This guide assumes that:
  * The framework specific code has not been altered significantly
  * Your project specific code is stored in the dedicated python package under `src/`.

The breaking changes were introduced in the following project template files:
- `<project-name>/.ipython/profile_default/startup/00-kedro-init.py`
- `<project-name>/kedro_cli.py`
- `<project-name>/src/tests/test_run.py`
- `<project-name>/src/<python_package>/run.py`
- `<project-name>/.kedro.yml` (new file)

The easiest way to migrate your project from Kedro 0.14.* to Kedro 0.15.0 is to create a new project (by using `kedro new`) and move code and files bit by bit as suggested in the detailed guide below:

1. Create a new project with the same name by running `kedro new`

2. Copy the following folders to the new project:
 - `results/`
 - `references/`
 - `notebooks/`
 - `logs/`
 - `data/`
 - `conf/`

3. If you customised your `src/<package>/run.py`, make sure you apply the same customisations to `src/<package>/run.py`
 - If you customised `get_config()`, you can override `config_loader` property in `ProjectContext` derived class
 - If you customised `create_catalog()`, you can override `catalog()` property in `ProjectContext` derived class
 - If you customised `run()`, you can override `run()` method in `ProjectContext` derived class
 - If you customised default `env`, you can override it in `ProjectContext` derived class or pass it at construction. By default, `env` is `local`.
 - If you customised default `root_conf`, you can override `CONF_ROOT` attribute in `ProjectContext` derived class. By default, `KedroContext` base class has `CONF_ROOT` attribute set to `conf`.

4. The following syntax changes are introduced in ipython or Jupyter notebook/labs:
 - `proj_dir` -> `context.project_path`
 - `proj_name` -> `context.project_name`
 - `conf` -> `context.config_loader`.
 - `io` -> `context.catalog` (e.g., `io.load()` -> `context.catalog.load()`)

5. If you customised your `kedro_cli.py`, you need to apply the same customisations to your `kedro_cli.py` in the new project.

6. Copy the contents of the old project's `src/requirements.txt` into the new project's `src/requirements.in` and, from the project root directory, run the `kedro build-reqs` command in your terminal window.

#### Migration for versioning custom dataset classes

If you defined any custom dataset classes which support versioning in your project, you need to apply the following changes:

1. Make sure your dataset inherits from `AbstractVersionedDataSet` only.
2. Call `super().__init__()` with the appropriate arguments in the dataset's `__init__`. If storing on local filesystem, providing the filepath and the version is enough. Otherwise, you should also pass in an `exists_function` and a `glob_function` that emulate `exists` and `glob` in a different filesystem (see `CSVS3DataSet` as an example).
3. Remove setting of the `_filepath` and `_version` attributes in the dataset's `__init__`, as this is taken care of in the base abstract class.
4. Any calls to `_get_load_path` and `_get_save_path` methods should take no arguments.
5. Ensure you convert the output of `_get_load_path` and `_get_save_path` appropriately, as these now return [`PurePath`s](https://docs.python.org/3/library/pathlib.html#pure-paths) instead of strings.
6. Make sure `_check_paths_consistency` is called with [`PurePath`s](https://docs.python.org/3/library/pathlib.html#pure-paths) as input arguments, instead of strings.

These steps should have brought your project to Kedro 0.15.0. There might be some more minor tweaks needed as every project is unique, but now you have a pretty solid base to work with. If you run into any problems, please consult the [Kedro documentation](https://docs.kedro.org).

## Thanks for supporting contributions
[Dmitry Vukolov](https://github.com/dvukolov), [Jo Stichbury](https://github.com/stichbury), [Angus Williams](https://github.com/awqb), [Deepyaman Datta](https://github.com/deepyaman), [Mayur Chougule](https://github.com/mmchougule), [Marat Kopytjuk](https://github.com/kopytjuk), [Evan Miller](https://github.com/evanmiller29), [Yusuke Minami](https://github.com/Minyus)

# 0.14.3

## Major features and improvements
* Tab completion for catalog datasets in `ipython` or `jupyter` sessions. (Thank you [@datajoely](https://github.com/datajoely) and [@WaylonWalker](https://github.com/WaylonWalker))
* Added support for transcoding, an ability to decouple loading/saving mechanisms of a dataset from its storage location, denoted by adding '@' to the dataset name.
* Datasets have a new `release` function that instructs them to free any cached data. The runners will call this when the dataset is no longer needed downstream.

## Bug fixes and other changes
* Add support for pipeline nodes made up from partial functions.
* Expand user home directory `~` for TextLocalDataSet (see issue #19).
* Add a `short_name` property to `Node`s for a display-friendly (but not necessarily unique) name.
* Add Kedro project loader for IPython: `extras/kedro_project_loader.py`.
* Fix source file encoding issues with Python 3.5 on Windows.
* Fix local project source not having priority over the same source installed as a package, leading to local updates not being recognised.

## Breaking changes to the API
* Remove the max_loads argument from the `MemoryDataSet` constructor and from the `AbstractRunner.create_default_data_set` method.

## Thanks for supporting contributions
[Joel Schwarzmann](https://github.com/datajoely), [Alex Kalmikov](https://github.com/kalexqb)

# 0.14.2

## Major features and improvements
* Added Data Set transformer support in the form of AbstractTransformer and DataCatalog.add_transformer.

## Breaking changes to the API
* Merged the `ExistsMixin` into `AbstractDataSet`.
* `Pipeline.node_dependencies` returns a dictionary keyed by node, with sets of parent nodes as values; `Pipeline` and `ParallelRunner` were refactored to make use of this for topological sort for node dependency resolution and running pipelines respectively.
* `Pipeline.grouped_nodes` returns a list of sets, rather than a list of lists.

## Thanks for supporting contributions

[Darren Gallagher](https://github.com/dazzag24), [Zain Patel](https://github.com/mzjp2)

# 0.14.1

## Major features and improvements
* New I/O module `HDFS3DataSet`.

## Bug fixes and other changes
* Improved API docs.
* Template `run.py` will throw a warning instead of error if `credentials.yml`
  is not present.

## Breaking changes to the API
None


# 0.14.0

The initial release of Kedro.


## Thanks for supporting contributions

Jo Stichbury, Aris Valtazanos, Fabian Peters, Guilherme Braccialli, Joel Schwarzmann, Miguel Beltre, Mohammed ElNabawy, Deepyaman Datta, Shubham Agrawal, Oleg Andreyev, Mayur Chougule, William Ashford, Ed Cannon, Nikhilesh Nukala, Sean Bailey, Vikram Tegginamath, Thomas Huijskens, Musa Bilal

We are also grateful to everyone who advised and supported us, filed issues or helped resolve them, asked and answered questions and were part of inspiring discussions.<|MERGE_RESOLUTION|>--- conflicted
+++ resolved
@@ -7,6 +7,7 @@
 * Fixed bug where project creation workflow would use the `main` branch version of `kedro-starters` instead of the respective release version.
 * Fixed namespacing for `confirms` during pipeline creation to support `IncrementalDataset`.
 * Fixed bug where `OmegaConf`cause an error during config resolution with runtime parameters.
+
 ## Breaking changes to the API
 
 
@@ -15,6 +16,7 @@
 * The `modular_pipeline` module is deprecated and will be removed in Kedro 1.0.0. Use the `pipeline` module instead.
 
 ## Documentation changes
+* Added non-jupyter environment integration page (e.g. marimo) with dynamic kedro session loading.
 
 # Release 0.19.12
 
@@ -27,9 +29,6 @@
 ## Bug fixes and other changes
 * Added `DataCatalog` deprecation warning.
 * Updated `_LazyDataset` representation when printing `KedroDataCatalog`.
-<<<<<<< HEAD
-* Added non-jupyter environment integration page (e.g. marimo) with dynamic kedro session loading.
-=======
 * Fixed `MemoryDataset` to infer `assign` copy mode for Ibis Tables, which previously would be inferred as `deepcopy`.
 * Fixed pipeline packaging issue by ensuring `pipelines/__init__.py` exists when creating new pipelines.
 * Changed the execution of `SequentialRunner` to not use an executor pool to ensure it's single threaded.
@@ -37,7 +36,6 @@
 * Remove `7: Kedro Viz` from Kedro tools.
 * Updated node grouping API to only group on first level of namespace.
 * Improved error handling to show root cause during dataset loading.
->>>>>>> c7ff0e0b
 
 ## Documentation changes
 * Added documentation for Kedro's support for Delta Lake versioning.
