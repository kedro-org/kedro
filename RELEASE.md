# Release 0.15.5

## Major features and improvements
* Load `kedro run` CLI options from a configuration file with the `--config` flag (e.g. `kedro run --config run_config.yml`)
* Run parametrised pipeline runs with the `--params` flag (e.g. `kedro run --params param1:value1,param2:value2`).
* Load specific environments with Jupyter notebooks using `KEDRO_ENV` which will globally set `run`, `jupyter notebook` and `jupyter lab` commands using environment variables.
* Added the following datasets:
  - `JSONGCSDataSet` dataset in `contrib` for working with JSON files in Google Cloud Storage.
  - `MatplotlibS3Writer` dataset in `contrib` for saving Matplotlib images to S3.
  - `PartitionedDataSet` for working with datasets split across multiple files.
<<<<<<< HEAD
* Pipelines can be deducted with `pipeline1 - pipeline2`.
* Added the ability to load a specific environment with Jupyter notebooks and introduced `KEDRO_ENV` to set it globally for `run`, `jupyter notebook` and `jupyter lab` commands using environment variables.
=======
* Added `s3fs_args` to all S3 datasets.
* Pipelines can be deducted with `pipeline1 - pipeline2`
>>>>>>> 114de08b

## Bug fixes and other changes
* `ParallelRunner` now works with `SparkDataSet`.
* Allowed the use of nulls in `parameters.yml`.
* Fixed an issue where `%reload_kedro` wasn't reloading all user modules.
* Fixed `pandas_to_spark` and `spark_to_pandas` decorators to work with functions with kwargs.
* Fixed a bug where `kedro jupyter notebook` and `kedro jupyter lab` would run a different Jupyter installation to the one in the local environment.
* Implemented Databricks-compatible dataset versioning for `SparkDataSet`.
* Fixed a bug where `kedro package` would fail in certain situations where `kedro build-reqs` was used to generate `requirements.txt`.
* Made `bucket_name` argument optional for the following datasets: `CSVS3DataSet`, `HDFS3DataSet`, `PickleS3DataSet`, `contrib.io.parquet.ParquetS3DataSet`, `contrib.io.gcs.JSONGCSDataSet` - bucket name can now be included into the filepath along with the filesystem protocol (e.g. `s3://bucket-name/path/to/key.csv`).
* Documentation improvements

## Breaking changes to the API
* Renamed entry point for running pip-installed projects to `run_package()` instead of `main()` in `src/<package>/run.py`.
* `bucket_name` key has been removed from the string representation of the following datasets: `CSVS3DataSet`, `HDFS3DataSet`, `PickleS3DataSet`, `contrib.io.parquet.ParquetS3DataSet`, `contrib.io.gcs.JSONGCSDataSet`.
* Moved the `mem_profiler` decorator to `contrib` and separated the `contrib` decorators so that dependencies are modular. You may need to update your import paths, for example the pyspark decorators should be imported as `from kedro.contrib.decorators.pyspark import <pyspark_decorator>` instead of `from kedro.contrib.decorators import <pyspark_decorator>`.

## Thanks for supporting contributions
[Sheldon Tsen](https://github.com/sheldontsen-qb), [@roumail](https://github.com/roumail), [Karlson Lee](https://github.com/i25959341), [Waylon Walker](https://github.com/WaylonWalker), [Deepyaman Datta](https://github.com/deepyaman)

# Release 0.15.4

## Major features and improvements
* `kedro jupyter` now gives the default kernel a sensible name.
* `Pipeline.name` has been deprecated in favour of `Pipeline.tags`.
* Reuse pipelines within a Kedro project using `Pipeline.transform`, it simplifies dataset and node renaming.
* Added Jupyter Notebook line magic (`%run_viz`) to run `kedro viz` in a Notebook cell (requires [`kedro-viz`](https://github.com/quantumblacklabs/kedro-viz) version `3.0.0` or later).
* Added the following datasets:
  - `NetworkXLocalDataSet` in `kedro.contrib.io.networkx` to load and save local graphs (JSON format) via NetworkX. (by [@josephhaaga](https://github.com/josephhaaga))
  - `SparkHiveDataSet` in `kedro.contrib.io.pyspark.SparkHiveDataSet` allowing usage of Spark and insert/upsert on non-transactional Hive tables.
* `kedro.contrib.config.TemplatedConfigLoader` now supports name/dict key templating and default values.

## Bug fixes and other changes
* `get_last_load_version()` method for versioned datasets now returns exact last load version if the dataset has been loaded at least once and `None` otherwise.
* Fixed a bug in `_exists` method for versioned `SparkDataSet`.
* Enabled the customisation of the ExcelWriter in `ExcelLocalDataSet` by specifying options under `writer` key in `save_args`.
* Fixed a bug in IPython startup script, attempting to load context from the incorrect location.
* Removed capping the length of a dataset's string representation.
* Fixed `kedro install` command failing on Windows if `src/requirements.txt` contains a different version of Kedro.
* Enabled passing a single tag into a node or a pipeline without having to wrap it in a list (i.e. `tags="my_tag"`).

## Breaking changes to the API
* Removed `_check_paths_consistency()` method from `AbstractVersionedDataSet`. Version consistency check is now done in `AbstractVersionedDataSet.save()`. Custom versioned datasets should modify `save()` method implementation accordingly.

## Thanks for supporting contributions
[Joseph Haaga](https://github.com/josephhaaga), [Deepyaman Datta](https://github.com/deepyaman), [Joost Duisters](https://github.com/JoostDuisters), [Zain Patel](https://github.com/mzjp2), [Tom Vigrass](https://github.com/tomvigrass)

# Release 0.15.3

## Bug Fixes and other changes
* Narrowed the requirements for `PyTables` so that we maintain support for Python 3.5.

# Release 0.15.2

## Major features and improvements
* Added `--load-version`, a `kedro run` argument that allows you run the pipeline with a particular load version of a dataset.
* Support for modular pipelines in `src/`, break the pipeline into isolated parts with reusability in mind.
* Support for multiple pipelines, an ability to have multiple entry point pipelines and choose one with `kedro run --pipeline NAME`.
* Added a `MatplotlibWriter` dataset in `contrib` for saving Matplotlib images.
* An ability to template/parameterize configuration files with `kedro.contrib.config.TemplatedConfigLoader`.
* Parameters are exposed as a context property for ease of access in iPython / Jupyter Notebooks with `context.params`.
* Added `max_workers` parameter for ``ParallelRunner``.

## Bug fixes and other changes
* Users will override the `_get_pipeline` abstract method in `ProjectContext(KedroContext)` in `run.py` rather than the `pipeline` abstract property. The `pipeline` property is not abstract anymore.
* Improved an error message when versioned local dataset is saved and unversioned path already exists.
* Added `catalog` global variable to `00-kedro-init.py`, allowing you to load datasets with `catalog.load()`.
* Enabled tuples to be returned from a node.
* Disallowed the ``ConfigLoader`` loading the same file more than once, and deduplicated the `conf_paths` passed in.
* Added a `--open` flag to `kedro build-docs` that opens the documentation on build.
* Updated the ``Pipeline`` representation to include name of the pipeline, also making it readable as a context property.
* `kedro.contrib.io.pyspark.SparkDataSet` and `kedro.contrib.io.azure.CSVBlobDataSet` now support versioning.

## Breaking changes to the API
* `KedroContext.run()` no longer accepts `catalog` and `pipeline` arguments.
* `node.inputs` now returns the node's inputs in the order required to bind them properly to the node's function.

## Thanks for supporting contributions
[Deepyaman Datta](https://github.com/deepyaman), [Luciano Issoe](https://github.com/Lucianois), [Joost Duisters](https://github.com/JoostDuisters), [Zain Patel](https://github.com/mzjp2), [William Ashford](https://github.com/williamashfordQB), [Karlson Lee](https://github.com/i25959341)

# Release 0.15.1

## Major features and improvements
* Extended `versioning` support to cover the tracking of environment setup, code and datasets.
* Added the following datasets:
  - `FeatherLocalDataSet` in `contrib` for usage with Pandas. (by [@mdomarsaleem](https://github.com/mdomarsaleem))
* Added `get_last_load_version` and `get_last_save_version` to `AbstractVersionedDataSet`.
* Implemented `__call__` method on `Node` to allow for users to execute `my_node(input1=1, input2=2)` as an alternative to `my_node.run(dict(input1=1, input2=2))`.
* Added new `--from-inputs` run argument.

## Bug fixes and other changes
* Fixed a bug in `load_context()` not loading context in non-Kedro Jupyter Notebooks.
* Fixed a bug in `ConfigLoader.get()` not listing nested files for `**`-ending glob patterns.
* Fixed a logging config error in Jupyter Notebook.
* Updated documentation in `03_configuration` regarding how to modify the configuration path.
* Documented the architecture of Kedro showing how we think about library, project and framework components.
* `extras/kedro_project_loader.py` renamed to `extras/ipython_loader.py` and now runs any IPython startup scripts without relying on the Kedro project structure.
* Fixed TypeError when validating partial function's signature.
* After a node failure during a pipeline run, a resume command will be suggested in the logs. This command will not work if the required inputs are MemoryDataSets.

## Breaking changes to the API

## Thanks for supporting contributions
[Omar Saleem](https://github.com/mdomarsaleem), [Mariana Silva](https://github.com/marianansilva), [Anil Choudhary](https://github.com/aniryou), [Craig](https://github.com/cfranklin11)

# Release 0.15.0

## Major features and improvements
* Added `KedroContext` base class which holds the configuration and Kedro's main functionality (catalog, pipeline, config, runner).
* Added a new CLI command `kedro jupyter convert` to facilitate converting Jupyter Notebook cells into Kedro nodes.
* Added support for `pip-compile` and new Kedro command `kedro build-reqs` that generates `requirements.txt` based on `requirements.in`.
* Running `kedro install` will install packages to conda environment if `src/environment.yml` exists in your project.
* Added a new `--node` flag to `kedro run`, allowing users to run only the nodes with the specified names.
* Added new `--from-nodes` and `--to-nodes` run arguments, allowing users to run a range of nodes from the pipeline.
* Added prefix `params:` to the parameters specified in `parameters.yml` which allows users to differentiate between their different parameter node inputs and outputs.
* Jupyter Lab/Notebook now starts with only one kernel by default.
* Added the following datasets:
  -  `CSVHTTPDataSet` to load CSV using HTTP(s) links.
  - `JSONBlobDataSet` to load json (-delimited) files from Azure Blob Storage.
  - `ParquetS3DataSet` in `contrib` for usage with Pandas. (by [@mmchougule](https://github.com/mmchougule))
  - `CachedDataSet` in `contrib` which will cache data in memory to avoid io/network operations. It will clear the cache once a dataset is no longer needed by a pipeline. (by [@tsanikgr](https://github.com/tsanikgr))
  - `YAMLLocalDataSet` in `contrib` to load and save local YAML files. (by [@Minyus](https://github.com/Minyus))

## Bug fixes and other changes
* Documentation improvements including instructions on how to initialise a Spark session using YAML configuration.
* `anyconfig` default log level changed from `INFO` to `WARNING`.
* Added information on installed plugins to `kedro info`.
* Added style sheets for project documentation, so the output of `kedro build-docs` will resemble the style of `kedro docs`.

## Breaking changes to the API
* Simplified the Kedro template in `run.py` with the introduction of `KedroContext` class.
* Merged `FilepathVersionMixIn` and `S3VersionMixIn` under one abstract class `AbstractVersionedDataSet` which extends`AbstractDataSet`.
* `name` changed to be a keyword-only argument for `Pipeline`.
* `CSVLocalDataSet` no longer supports URLs. `CSVHTTPDataSet` supports URLs.

### Migration guide from Kedro 0.14.* to Kedro 0.15.0
#### Migration for Kedro project template
This guide assumes that:
  * The framework specific code has not been altered significantly
  * Your project specific code is stored in the dedicated python package under `src/`.

The breaking changes were introduced in the following project template files:
- `<project-name>/.ipython/profile_default/startup/00-kedro-init.py`
- `<project-name>/kedro_cli.py`
- `<project-name>/src/tests/test_run.py`
- `<project-name>/src/<package-name>/run.py`
- `<project-name>/.kedro.yml` (new file)

The easiest way to migrate your project from Kedro 0.14.* to Kedro 0.15.0 is to create a new project (by using `kedro new`) and move code and files bit by bit as suggested in the detailed guide below:

1. Create a new project with the same name by running `kedro new`

2. Copy the following folders to the new project:
 - `results/`
 - `references/`
 - `notebooks/`
 - `logs/`
 - `data/`
 - `conf/`

3. If you customised your `src/<package>/run.py`, make sure you apply the same customisations to `src/<package>/run.py`
 - If you customised `get_config()`, you can override `config_loader` property in `ProjectContext` derived class
 - If you customised `create_catalog()`, you can override `catalog()` property in `ProjectContext` derived class
 - If you customised `run()`, you can override `run()` method in `ProjectContext` derived class
 - If you customised default `env`, you can override it in `ProjectContext` derived class or pass it at construction. By default, `env` is `local`.
 - If you customised default `root_conf`, you can override `CONF_ROOT` attribute in `ProjectContext` derived class. By default, `KedroContext` base class has `CONF_ROOT` attribute set to `conf`.

4. The following syntax changes are introduced in ipython or Jupyter notebook/labs:
 - `proj_dir` -> `context.project_path`
 - `proj_name` -> `context.project_name`
 - `conf` -> `context.config_loader`.
 - `io` -> `context.catalog` (e.g., `io.load()` -> `context.catalog.load()`)

5. If you customised your `kedro_cli.py`, you need to apply the same customisations to your `kedro_cli.py` in the new project.

6. Copy the contents of the old project's `src/requirements.txt` into the new project's `src/requirements.in` and, from the project root directory, run the `kedro build-reqs` command in your terminal window.

#### Migration for versioning custom dataset classes

If you defined any custom dataset classes which support versioning in your project, you need to apply the following changes:

1. Make sure your dataset inherits from `AbstractVersionedDataSet` only.
2. Call `super().__init__()` with the appropriate arguments in the dataset's `__init__`. If storing on local filesystem, providing the filepath and the version is enough. Otherwise, you should also pass in an `exists_function` and a `glob_function` that emulate `exists` and `glob` in a different filesystem (see `CSVS3DataSet` as an example).
3. Remove setting of the `_filepath` and `_version` attributes in the dataset's `__init__`, as this is taken care of in the base abstract class.
4. Any calls to `_get_load_path` and `_get_save_path` methods should take no arguments.
5. Ensure you convert the output of `_get_load_path` and `_get_save_path` appropriately, as these now return [`PurePath`s](https://docs.python.org/3/library/pathlib.html#pure-paths) instead of strings.
6. Make sure `_check_paths_consistency` is called with [`PurePath`s](https://docs.python.org/3/library/pathlib.html#pure-paths) as input arguments, instead of strings.

These steps should have brought your project to Kedro 0.15.0. There might be some more minor tweaks needed as every project is unique, but now you have a pretty solid base to work with. If you run into any problems, please consult the [Kedro documentation](https://kedro.readthedocs.io).

## Thanks for supporting contributions
[Dmitry Vukolov](https://github.com/dvukolov), [Jo Stichbury](https://github.com/stichbury), [Angus Williams](https://github.com/awqb), [Deepyaman Datta](https://github.com/deepyaman), [Mayur Chougule](https://github.com/mmchougule), [Marat Kopytjuk](https://github.com/kopytjuk), [Evan Miller](https://github.com/evanmiller29), [Yusuke Minami](https://github.com/Minyus)

# Release 0.14.3

## Major features and improvements
* Tab completion for catalog datasets in `ipython` or `jupyter` sessions. (Thank you [@datajoely](https://github.com/datajoely) and [@WaylonWalker](https://github.com/WaylonWalker))
* Added support for transcoding, an ability to decouple loading/saving mechanisms of a dataset from its storage location, denoted by adding '@' to the dataset name.
* Datasets have a new `release` function that instructs them to free any cached data. The runners will call this when the dataset is no longer needed downstream.

## Bug fixes and other changes
* Add support for pipeline nodes made up from partial functions.
* Expand user home directory `~` for TextLocalDataSet (see issue #19).
* Add a `short_name` property to `Node`s for a display-friendly (but not necessarily unique) name.
* Add Kedro project loader for IPython: `extras/kedro_project_loader.py`.
* Fix source file encoding issues with Python 3.5 on Windows.
* Fix local project source not having priority over the same source installed as a package, leading to local updates not being recognised.

## Breaking changes to the API
* Remove the max_loads argument from the `MemoryDataSet` constructor and from the `AbstractRunner.create_default_data_set` method.

## Thanks for supporting contributions
[Joel Schwarzmann](https://github.com/datajoely), [Alex Kalmikov](https://github.com/kalexqb)

# Release 0.14.2

## Major features and improvements
* Added Data Set transformer support in the form of AbstractTransformer and DataCatalog.add_transformer.

## Breaking changes to the API
* Merged the `ExistsMixin` into `AbstractDataSet`.
* `Pipeline.node_dependencies` returns a dictionary keyed by node, with sets of parent nodes as values; `Pipeline` and `ParallelRunner` were refactored to make use of this for topological sort for node dependency resolution and running pipelines respectively.
* `Pipeline.grouped_nodes` returns a list of sets, rather than a list of lists.

## Thanks for supporting contributions

[Darren Gallagher](https://github.com/dazzag24), [Zain Patel](https://github.com/mzjp2)

# Release 0.14.1

## Major features and improvements
* New I/O module `HDFS3DataSet`.

## Bug fixes and other changes
* Improved API docs.
* Template `run.py` will throw a warning instead of error if `credentials.yml`
  is not present.

## Breaking changes to the API
None


# Release 0.14.0:

The initial release of Kedro.


## Thanks for supporting contributions

Jo Stichbury, Aris Valtazanos, Fabian Peters, Guilherme Braccialli, Joel Schwarzmann, Miguel Beltre, Mohammed ElNabawy, Deepyaman Datta, Shubham Agrawal, Oleg Andreyev, Mayur Chougule, William Ashford, Ed Cannon, Nikhilesh Nukala, Sean Bailey, Vikram Tegginamath, Thomas Huijskens, Musa Bilal

We are also grateful to everyone who advised and supported us, filed issues or helped resolve them, asked and answered questions and were part of inspiring discussions.<|MERGE_RESOLUTION|>--- conflicted
+++ resolved
@@ -8,13 +8,8 @@
   - `JSONGCSDataSet` dataset in `contrib` for working with JSON files in Google Cloud Storage.
   - `MatplotlibS3Writer` dataset in `contrib` for saving Matplotlib images to S3.
   - `PartitionedDataSet` for working with datasets split across multiple files.
-<<<<<<< HEAD
+* Added `s3fs_args` to all S3 datasets.
 * Pipelines can be deducted with `pipeline1 - pipeline2`.
-* Added the ability to load a specific environment with Jupyter notebooks and introduced `KEDRO_ENV` to set it globally for `run`, `jupyter notebook` and `jupyter lab` commands using environment variables.
-=======
-* Added `s3fs_args` to all S3 datasets.
-* Pipelines can be deducted with `pipeline1 - pipeline2`
->>>>>>> 114de08b
 
 ## Bug fixes and other changes
 * `ParallelRunner` now works with `SparkDataSet`.
