--- conflicted
+++ resolved
@@ -8,11 +8,8 @@
 * Added validation to ensure dataset versions consistency across catalog.
 * Fixed a bug in project creation when using a custom starter template offline.
 * Added `node` import to the pipeline template.
-<<<<<<< HEAD
 * Update error message when executing kedro run without pipeline.
-=======
 * Safeguard hooks when user incorrectly registers a hook class in settings.py.
->>>>>>> 5721edad
 
 ## Breaking changes to the API
 ## Documentation changes
