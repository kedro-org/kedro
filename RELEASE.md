# Upcoming Release

## Major features and improvements
* Added `KedroDataCatalog.filter()` to filter datasets by name and type.
* Added `Pipeline.grouped_nodes_by_namespace` property which returns a dictionary of nodes grouped by namespace, intended to be used by plugins to facilitate deployment of namespaced nodes together.

## Bug fixes and other changes
* Updated `_LazyDataset` representation when printing `KedroDataCatalog`.
* Fixed `MemoryDataset` to infer `assign` copy mode for Ibis Tables, which previously would be inferred as `deepcopy`.
<<<<<<< HEAD
* Fixed `%load_node` magic command to work with Jupyter Notebook `>=7.2.0` by implementing a version specific fallback mechanism.
=======
* Changed the execution of `SequentialRunner` to not use an executor pool to ensure it's single threaded.
>>>>>>> e08fcfb1

## Breaking changes to the API
## Documentation changes
* Added documentation for Kedro's support for Delta Lake versioning.

# Release 0.19.11

## Major features and improvements
* Implemented `KedroDataCatalog.to_config()` method that converts the catalog instance into a configuration format suitable for serialization.
* Improve OmegaConfigLoader performance.
* Replaced `trufflehog` with `detect-secrets` for detecting secrets within a code base.
* Added support for `%load_ext kedro`.

## Bug fixes and other changes
* Added validation to ensure dataset versions consistency across catalog.
* Fixed a bug in project creation when using a custom starter template offline.
* Added `node` import to the pipeline template.
* Update error message when executing kedro run without pipeline.
* Safeguard hooks when user incorrectly registers a hook class in settings.py.
* Fixed parsing paths with query and fragment.
* Remove lowercase transformation in regex validation.
* Moved `kedro-catalog` JSON schema to `kedro-datasets`.
* Updated `Partitioned dataset lazy saving` docs page.
* Fixed `KedroDataCatalog` mutation after pipeline run.
* Made `KedroDataCatalog._datasets` compatible with `DataCatalog._datasets`.

## Community contributions
Many thanks to the following Kedroids for contributing PRs to this release:
* [Hendrik Scherner](https://github.com/SchernHe)
* [Chris Schopp](https://github.com/chrisschopp)

# Release 0.19.10

## Major features and improvements
* Add official support for Python 3.13.
* Implemented dict-like interface for `KedroDataCatalog`.
* Implemented lazy dataset initializing for `KedroDataCatalog`.
* Project dependencies on both the default template and on starter templates are now explicitly declared on the `pyproject.toml` file, allowing Kedro projects to work with project management tools like `uv`, `pdm`, and `rye`.

**Note:** ``KedroDataCatalog`` is an experimental feature and is under active development. Therefore, it is possible we'll introduce breaking changes to this class, so be mindful of that if you decide to use it already. Let us know if you have any feedback about the ``KedroDataCatalog`` or ideas for new features.

## Bug fixes and other changes
* Added I/O support for Oracle Cloud Infrastructure (OCI) Object Storage filesystem.
* Fixed `DatasetAlreadyExistsError` for `ThreadRunner` when Kedro project run and using runner separately.

## Breaking changes to the API
## Documentation changes
* Added Databricks Asset Bundles deployment guide.
* Added a new minimal Kedro project creation guide.
* Added example to explain how dataset factories work.
* Updated CLI autocompletion docs with new Click syntax.
* Standardised `.parquet` suffix in docs and tests.

## Community contributions
Many thanks to the following Kedroids for contributing PRs to this release:
* [G. D. McBain](https://github.com/gdmcbain)
* [Greg Vaslowski](https://github.com/Vaslo)
* [Hyewon Choi](https://github.com/hyew0nChoi)
* [Pedro Antonacio](https://github.com/antonacio)

# Release 0.19.9

## Major features and improvements
* Dropped Python 3.8 support.
* Implemented `KedroDataCatalog` repeating `DataCatalog` functionality with a few API enhancements:
  * Removed `_FrozenDatasets` and access datasets as properties;
  * Added get dataset by name feature;
  * `add_feed_dict()` was simplified to only add raw data;
  * Datasets' initialisation was moved out from `from_config()` method to the constructor.
* Moved development requirements from `requirements.txt` to the dedicated section in `pyproject.toml` for project template.
* Implemented `Protocol` abstraction for the current `DataCatalog` and adding new catalog implementations.
* Refactored `kedro run` and `kedro catalog` commands.
* Moved pattern resolution logic from `DataCatalog` to a separate component - `CatalogConfigResolver`. Updated `DataCatalog` to use `CatalogConfigResolver` internally.
* Made packaged Kedro projects return `session.run()` output to be used when running it in the interactive environment.
* Enhanced `OmegaConfigLoader` configuration validation to detect duplicate keys at all parameter levels, ensuring comprehensive nested key checking.

**Note:** ``KedroDataCatalog`` is an experimental feature and is under active development. Therefore, it is possible we'll introduce breaking changes to this class, so be mindful of that if you decide to use it already. Let us know if you have any feedback about the ``KedroDataCatalog`` or ideas for new features.

## Bug fixes and other changes
* Fixed bug where using dataset factories breaks with `ThreadRunner`.
* Fixed a bug where `SharedMemoryDataset.exists` would not call the underlying `MemoryDataset`.
* Fixed template projects example tests.
* Made credentials loading consistent between `KedroContext._get_catalog()` and `resolve_patterns` so that both use `_get_config_credentials()`

## Breaking changes to the API
* Removed `ShelveStore` to address a security vulnerability.

## Documentation changes
* Fix logo on PyPI page.
* Minor language/styling updates.


## Community contributions
* [Puneet](https://github.com/puneeter)
* [ethanknights](https://github.com/ethanknights)
* [Manezki](https://github.com/Manezki)
* [MigQ2](https://github.com/MigQ2)
* [Felix Scherz](https://github.com/felixscherz)
* [Yu-Sheng Li](https://github.com/kevin1kevin1k)

# Release 0.19.8

## Major features and improvements
* Made default run entrypoint in `__main__.py` work in interactive environments such as IPyhon and Databricks.

## Bug fixes and other changes
* Fixed a bug that caused tracebacks disappeared from CLI runs.
* Moved `_find_run_command()` and `_find_run_command_in_plugins()` from `__main__.py` in the project template to the framework itself.
* Fixed a bug where `%load_node` breaks with multi-lines import statements.
* Fixed a regression where `rich` mark up logs stop showing since 0.19.7.

## Breaking changes to the API

## Documentation changes
* Add clarifications in docs explaining how runtime parameter resolution works.

## Community contributions
Many thanks to the following Kedroids for contributing PRs to this release:
* [cclauss](https://github.com/cclauss)
* [eltociear](https://github.com/eltociear)
* [ltalirz](https://github.com/ltalirz)

# Release 0.19.7

## Major features and improvements
* Exposed `load` and `save` publicly for each dataset in the core `kedro` library, and enabled other datasets to do the same. If a dataset doesn't expose `load` or `save` publicly, Kedro will fall back to using `_load` or `_save`, respectively.
* Kedro commands are now lazily loaded to add performance gains when running Kedro commands.
* Implemented key completion support for accessing datasets in the `DataCatalog`.
* Implemented dataset pretty printing.
* Implemented `DataCatalog` pretty printing.
* Moved to an opt-out model for telemetry, enabling it by default without requiring prior consent.

## Bug fixes and other changes
* Updated error message for invalid catalog entries.
* Updated error message for catalog entries when the dataset class is not found with hints on how to resolve the issue.
* Fixed a bug in the `DataCatalog` `shallow_copy()` method to ensure it returns the type of the used catalog and doesn't cast it to `DataCatalog`.
* Made [kedro-telemetry](https://github.com/kedro-org/kedro-plugins/tree/main/kedro-telemetry) a core dependency.
* Fixed a bug when `OmegaConfigLoader` is printed, there are few missing arguments.
* Fixed a bug when where iterating `OmegaConfigLoader`'s `keys` return empty dictionary.

## Breaking changes to the API

## Upcoming deprecations for Kedro 0.20.0
* The utility method `get_pkg_version()` is deprecated and will be removed in Kedro 0.20.0.
* `LambdaDataset` is deprecated and will be removed in Kedro 0.20.0.

## Documentation changes
* Improved documentation for configuring dataset parameters in the data catalog
* Extended documentation with an example of logging customisation at runtime

## Community contributions
Many thanks to the following Kedroids for contributing PRs to this release:
* [nickolasrm](https://github.com/nickolasrm)
* [yury-fedotov](https://github.com/yury-fedotov)

# Release 0.19.6

## Major features and improvements
* Added `raise_errors` argument to `find_pipelines`. If `True`, the first pipeline for which autodiscovery fails will cause an error to be raised. The default behaviour is still to raise a warning for each failing pipeline.
* It is now possible to use Kedro without having `rich` installed.
* Updated custom logging behavior: `conf/logging.yml` will be used if it exists and `KEDRO_LOGGING_CONFIG` is not set; otherwise, `default_logging.yml` will be used.

## Bug fixes and other changes
* User defined catch-all dataset factory patterns now override the default pattern provided by the runner.

## Breaking changes to the API

## Upcoming deprecations for Kedro 0.20.0
* All micro-packaging commands (`kedro micropkg pull`, `kedro micropkg package`) are deprecated and will be removed in Kedro 0.20.0.

## Documentation changes
* Improved documentation for custom starters
* Added a new docs section on deploying Kedro project on AWS Airflow MWAA
* Detailed instructions on using `globals` and `runtime_params` with the `OmegaConfigLoader`

## Community contributions
Many thanks to the following Kedroids for contributing PRs to this release:
* [doxenix](https://github.com/doxenix)
* [cleeeks](https://github.com/cleeeks)

# Release 0.19.5

## Bug fixes and other changes
* Fixed breaking import issue when working on a project with `kedro-viz` on python 3.8.

## Documentation changes
* Updated the documentation for deploying a Kedro project with Astronomer Airflow.
* Used `kedro-sphinx-theme` for documentation.
* Add mentions about correct usage of `configure_project` with `multiprocessing`.
*
# Release 0.19.4

## Major features and improvements
* Kedro commands now work from any subdirectory within a Kedro project.
* Kedro CLI now provides a better error message when project commands are run outside of a project i.e. `kedro run`
* Added the `--telemetry` flag to `kedro new`, allowing the user to register consent to have user analytics collected at the same time as the project is created.
* Improved the performance of `Pipeline` object creation and summing.
* Improved suggestions to resume failed pipeline runs.
* Dropped the dependency on `toposort` in favour of the built-in `graphlib` module.
* Cookiecutter errors are shown in short format without the `--verbose` flag.

## Bug fixes and other changes
* Updated `kedro pipeline create` and `kedro pipeline delete` to read the base environment from the project settings.
* Updated CLI command `kedro catalog resolve` to read credentials properly.
* Changed the path of where pipeline tests generated with `kedro pipeline create` from `<project root>/src/tests/pipelines/<pipeline name>` to `<project root>/tests/pipelines/<pipeline name>`.
* Updated ``.gitignore`` to prevent pushing MLflow local runs folder to a remote forge when using MLflow and Git.
* Fixed error handling message for malformed yaml/json files in OmegaConfigLoader.
* Fixed a bug in `node`-creation allowing self-dependencies when using transcoding, that is datasets named like `name@format`.
* Improved error message when passing wrong value to node.

## Breaking changes to the API
* Methods `_is_project` and `_find_kedro_project` have been moved to `kedro.utils`. We recommend not using private methods in your code, but if you do, please update your code to use the new location.

## Documentation changes
* Added missing description for `merge_strategy` argument in OmegaConfigLoader.
* Added documentation on best practices for testing nodes and pipelines.
* Clarified docs around using custom resolvers without a full Kedro project.


## Community contributions
Many thanks to the following Kedroids for contributing PRs to this release:
* [ondrejzacha](https://github.com/ondrejzacha)
* [Puneet](https://github.com/puneeter)

# Release 0.19.3

## Major features and improvements
* Create the debugging line magic `%load_node` for Jupyter Notebook and Jupyter Lab.
* Add official support for Python 3.12.
* Add better IPython, VS Code Notebook support for `%load_node` and minimal support for Databricks.
* Add full Kedro Node input syntax for `%load_node`.

## Bug fixes and other changes
* Updated CLI Command `kedro catalog resolve` to work with dataset factories that use `PartitionedDataset`.
* Addressed arbitrary file write via archive extraction security vulnerability in micropackaging.
* Added the `_EPHEMERAL` attribute to `AbstractDataset` and other Dataset classes that inherit from it.
* Added new JSON Schema that works with Kedro versions 0.19.*

## Breaking changes to the API

## Documentation changes
* Enable read-the-docs search when user presses Command/Ctrl + K.
* Added documentation for `kedro-telemetry` and the data collected by it.

## Community contributions
Many thanks to the following Kedroids for contributing PRs to this release:
* [MosaicMan](https://github.com/MosaicMan)
* [Fazil](https://github.com/lordsoffallen)

# Release 0.19.2

## Bug fixes and other changes
* Removed example pipeline requirements when examples are not selected in `tools`.
* Allowed modern versions of JupyterLab and Jupyter Notebooks.
* Removed setuptools dependency
* Added `source_dir` explicitly in `pyproject.toml` for non-src layout project.
* `MemoryDataset` entries are now included in free outputs.
* Removed black dependency and replaced it functionality with `ruff format`.

## Breaking changes to the API
* Added logging about not using async mode in `SequentiallRunner` and `ParallelRunner`.
* Changed input format for tools option obtained from --config file from numbers to short names.

## Documentation changes
* Added documentation about `bootstrap_project` and `configure_project`.
* Added documentation about `kedro run` and hook execution order.

## Migration guide from Kedro 0.18.* to 0.19.*
[See the migration guide for 0.19 in the Kedro documentation](https://docs.kedro.org/en/latest/resources/migration.html).

# Release 0.19.1

## Bug fixes and other changes
* Loosened pin for `kedro-telemetry` to fix dependency issues in `0.19.0`.

## Migration guide from Kedro 0.18.* to 0.19.*
[See the migration guide for 0.19 in the Kedro documentation](https://docs.kedro.org/en/latest/resources/migration.html).


# Release 0.19.0

## Major features and improvements
* Dropped Python 3.7 support.
* [Introduced project tools and example to the `kedro new` CLI flow](docs/source/get_started/new_project.md#project-tools).
* The new spaceflights starters, `spaceflights-pandas`, `spaceflights-pandas-viz`, `spaceflights-pyspark`, and `spaceflights-pyspark-viz` can be used with the `kedro new` command with the `--starter` flag.
* Added the `--conf-source` option to `%reload_kedro`, allowing users to specify a source for project configuration.
* [Added the functionality to choose a merging strategy for config files loaded with `OmegaConfigLoader`](docs/source/configuration/advanced_configuration.md#how-to-change-the-merge-strategy-used-by-omegaconfigloader).
* Modified the mechanism of importing datasets, raise more explicit error when dependencies are missing.
* Added validation for configuration file used to override run commands via the CLI.
* Moved the default environment `base` and `local` from config loader to `_ProjectSettings`. This enables the use of config loader as a standalone class without affecting existing Kedro Framework users.

## Bug fixes and other changes
* Added a new field `tools` to `pyproject.toml` when a project is created.
* Reduced `spaceflights` data to minimise waiting times during tutorial execution.
* Added validation to node tags to be consistent with node names.
* Removed `pip-tools` as a dependency.
* Accepted path-like filepaths more broadly for datasets.
* Removed support for defining the `layer` attribute at top-level within DataCatalog.
* Bumped `kedro-datasets` to latest `2.0.0`.

## Breaking changes to the API
* Renamed the `data_sets` argument and the `_data_sets` attribute in `Catalog` and their references to `datasets` and `_datasets` respectively.
* Renamed the `data_sets()` method in `Pipeline` and all references to it to `datasets()`.
* Renamed all other uses of `data_set` and `data_sets` in the codebase to `dataset` and `datasets` respectively.
* Remove deprecated `project_version` from `ProjectMetadata`.
* Removed `package_name` argument from `KedroSession.create`.
* Removed the `create_default_data_set()` method in the `Runner` in favour of using dataset factories to create default dataset instances.
* Removed `layer` argument from the DataCatalog.

### Datasets
* Removed `kedro.extras.datasets` and tests.
* Reduced constructor arguments for `APIDataset` by replacing most arguments with a single constructor argument `load_args`. This makes it more consistent with other Kedro DataSets and the underlying `requests` API, and automatically enables the full configuration domain: stream, certificates, proxies, and more.
* Removed `PartitionedDataset` and `IncrementalDataset` from `kedro.io`

### CLI
* Removed deprecated commands:
   * `kedro docs`
   * `kedro jupyter convert`
   * `kedro activate-nbstripout`
   * `kedro build-docs`
   * `kedro build-reqs`
   * `kedro lint`
   * `kedro test`
* Added the `--addons` flag to the `kedro new` command.
* Added the `--name` flag to the `kedro new` command.
* Removed `kedro run` flags `--node`, `--tag`, and `--load-version` in favour of `--nodes`, `--tags`, and `--load-versions`.

### ConfigLoader
* Made `OmegaConfigLoader` the default config loader.
* Removed `ConfigLoader` and `TemplatedConfigLoader`.
* `logging` is removed from `ConfigLoader` in favour of the environment variable `KEDRO_LOGGING_CONFIG`.

### Other
* Removed deprecated `kedro.extras.ColorHandler`.
* The Kedro IPython extension is no longer available as `%load_ext kedro.extras.extensions.ipython`; use `%load_ext kedro.ipython` instead.
* Anonymous nodes are given default names of the form `<function_name>([in1;in2;...]) -> [out1;out2;...]`, with the names of inputs and outputs separated by semicolons.
* The default project template now has one `pyproject.toml` at the root of the project (containing both the packaging metadata and the Kedro build config).
* The `requirements.txt` in the default project template moved to the root of the project as well (hence dependencies are now installed with `pip install -r requirements.txt` instead of `pip install -r src/requirements.txt`).
* The `spaceflights` starter has been renamed to `spaceflights-pandas`.
* The starters `pandas-iris`, `pyspark-iris`, `pyspark`, and `standalone-datacatalog` have been archived.

## Migration guide from Kedro 0.18.* to 0.19.*
[See the migration guide for 0.19 in the Kedro documentation](https://docs.kedro.org/en/latest/resources/migration.html).


### Logging
`logging.yml` is now independent of Kedro's run environment and only used if `KEDRO_LOGGING_CONFIG` is set to point to it.

## Community contributors
We are grateful to every community member who made a PR to Kedro that's found its way into 0.19.0, and give particular thanks to those who contributed between 0.18.14 and this release, either as part of their ongoing Kedro community involvement or as part of Hacktoberfest 2023 🎃

* [Jeroldine Akuye Oakley](https://github.com/JayOaks) 🎃
* [Laíza Milena Scheid Parizotto](https://github.com/laizaparizotto) 🎃
* [Mustapha Abdullahi](https://github.com/mustious)
* [Adam Kells](https://github.com/adamkells)
* [Ajay Gonepuri](https://github.com/HKABIG)

# Release 0.18.14

## Major features and improvements
* Allowed using of custom cookiecutter templates for creating pipelines with `--template` flag for `kedro pipeline create` or via `template/pipeline` folder.
* Allowed overriding of configuration keys with runtime parameters using the `runtime_params` resolver with `OmegaConfigLoader`.

## Bug fixes and other changes
* Updated dataset factories to resolve nested catalog config properly.
* Updated `OmegaConfigLoader` to handle paths containing dots outside of `conf_source`.
* Made `settings.py` optional.

## Documentation changes
* Added documentation to clarify execution order of hooks.
* Added a notebook example for spaceflights to illustrate how to incrementally add Kedro features.
* Moved documentation for the `standalone-datacatalog` starter into its [README file](https://github.com/kedro-org/kedro-starters/tree/main/standalone-datacatalog).
* Added new documentation about deploying a Kedro project with Amazon EMR.
* Added new documentation about how to publish a Kedro-Viz project to make it shareable.
* New TSC members added to the page and the organisation of each member is also now listed.
* Plus some minor bug fixes and changes across the documentation.

## Upcoming deprecations for Kedro 0.19.0
* All dataset classes will be removed from the core Kedro repository (`kedro.extras.datasets`). Install and import them from the [`kedro-datasets`](https://github.com/kedro-org/kedro-plugins/tree/main/kedro-datasets) package instead.
* All dataset classes ending with `DataSet` are deprecated and will be removed in Kedro `0.19.0` and `kedro-datasets` `2.0.0`. Instead, use the updated class names ending with `Dataset`.
* The starters `pandas-iris`, `pyspark-iris`, `pyspark`, and `standalone-datacatalog` are deprecated and will be archived in Kedro 0.19.0.
* `PartitionedDataset` and `IncrementalDataset` have been moved to `kedro-datasets` and will be removed in Kedro `0.19.0`. Install and import them from the [`kedro-datasets`](https://github.com/kedro-org/kedro-plugins/tree/main/kedro-datasets) package instead.

## Community contributions
Many thanks to the following Kedroids for contributing PRs to this release:
* [Jason Hite](https://github.com/jasonmhite)
* [IngerMathilde](https://github.com/IngerMathilde)
* [Laíza Milena Scheid Parizotto](https://github.com/laizaparizotto)
* [Richard](https://github.com/CF-FHB-X)
* [flpvvvv](https://github.com/flpvvvv)
* [qheuristics](https://github.com/qheuristics)
* [Miguel Ortiz](https://github.com/miguel-ortiz-marin)
* [rxm7706](https://github.com/rxm7706)
* [Iñigo Hidalgo](https://github.com/inigohidalgo)
* [harmonys-qb](https://github.com/harmonys-qb)
* [Yi Kuang](https://github.com/lvxhnat)
* [Jens Lordén](https://github.com/Celsuss)

# Release 0.18.13

## Major features and improvements
* Added support for Python 3.11. This includes tackling challenges like dependency pinning and test adjustments to ensure a smooth experience. Detailed migration tips are provided below for further context.
* Added new `OmegaConfigLoader` features:
  * Allowed registering of custom resolvers to `OmegaConfigLoader` through `CONFIG_LOADER_ARGS`.
  * Added support for global variables to `OmegaConfigLoader`.
* Added `kedro catalog resolve` CLI command that resolves dataset factories in the catalog with any explicit entries in the project pipeline.
* Implemented a flat `conf/` structure for modular pipelines, and accordingly, updated the `kedro pipeline create` and `kedro catalog create` command.
* Updated new Kedro project template and Kedro starters:
  * Change Kedro starters and new Kedro projects to use `OmegaConfigLoader`.
  * Converted `setup.py` in new Kedro project template and Kedro starters to `pyproject.toml` and moved flake8 configuration
  to dedicated file `.flake8`.
  * Updated the spaceflights starter to use the new flat `conf/` structure.

## Bug fixes and other changes
* Updated `OmegaConfigLoader` to ignore config from hidden directories like `.ipynb_checkpoints`.

## Documentation changes
* Revised the `data` section to restructure beginner and advanced pages about the Data Catalog and datasets.
* Moved contributor documentation to the [GitHub wiki](https://github.com/kedro-org/kedro/wiki/Contribute-to-Kedro).
* Updated example of using generator functions in nodes.
* Added migration guide from the `ConfigLoader` and the `TemplatedConfigLoader` to the `OmegaConfigLoader`. The `ConfigLoader` and the `TemplatedConfigLoader` are deprecated and will be removed in the `0.19.0` release.

## Migration Tips for Python 3.11:
* PyTables on Windows: Users on Windows with Python >=3.8 should note we've pinned `pytables` to `3.8.0` due to compatibility issues.
* Spark Dependency: We've set an upper version limit for `pyspark` at <3.4 due to breaking changes in 3.4.
* Testing with Python 3.10: The latest `moto` version now supports parallel test execution for Python 3.10, resolving previous issues.

## Breaking changes to the API

## Upcoming deprecations for Kedro 0.19.0
* Renamed abstract dataset classes, in accordance with the [Kedro lexicon](https://github.com/kedro-org/kedro/wiki/Kedro-documentation-style-guide#kedro-lexicon). Dataset classes ending with "DataSet" are deprecated and will be removed in 0.19.0. Note that all of the below classes are also importable from `kedro.io`; only the module where they are defined is listed as the location.

| Type                       | Deprecated Alias           | Location        |
| -------------------------- | -------------------------- | --------------- |
| `AbstractDataset`          | `AbstractDataSet`          | `kedro.io.core` |
| `AbstractVersionedDataset` | `AbstractVersionedDataSet` | `kedro.io.core` |

* Using the `layer` attribute at the top level is deprecated; it will be removed in Kedro version 0.19.0. Please move `layer` inside the `metadata` -> `kedro-viz` attributes.

## Community contributions
Thanks to [Laíza Milena Scheid Parizotto](https://github.com/laizaparizotto) and [Jonathan Cohen](https://github.com/JonathanDCohen).

# Release 0.18.12

## Major features and improvements
* Added dataset factories feature which uses pattern matching to reduce the number of catalog entries.
* Activated all built-in resolvers by default for `OmegaConfigLoader` except for `oc.env`.
* Added `kedro catalog rank` CLI command that ranks dataset factories in the catalog by matching priority.

## Bug fixes and other changes
* Consolidated dependencies and optional dependencies in `pyproject.toml`.
* Made validation of unique node outputs much faster.
* Updated `kedro catalog list` to show datasets generated with factories.

## Documentation changes
* Recommended `ruff` as the linter and removed mentions of `pylint`, `isort`, `flake8`.

## Community contributions
Thanks to [Laíza Milena Scheid Parizotto](https://github.com/laizaparizotto) and [Chris Schopp](https://github.com/cschopp-simwell).

## Breaking changes to the API

## Upcoming deprecations for Kedro 0.19.0
* `ConfigLoader` and `TemplatedConfigLoader` will be deprecated. Please use `OmegaConfigLoader` instead.

# Release 0.18.11

## Major features and improvements
* Added `databricks-iris` as an official starter.

## Bug fixes and other changes
* Reworked micropackaging workflow to use standard Python packaging practices.
* Make `kedro micropkg package` accept `--verbose`.
* Compare for protocol and delimiter in `PartitionedDataSet` to be able to pass the protocol to partitions which paths starts with the same characters as the protocol (e.g. `s3://s3-my-bucket`).

## Documentation changes
* Significant improvements to the documentation that covers working with Databricks and Kedro, including a new page for workspace-only development, and a guide to choosing the best workflow for your use case.
* Updated documentation for deploying with Prefect for version 2.0.
* Added documentation for developing a Kedro project using a Databricks workspace.

## Breaking changes to the API
* Logging is decoupled from `ConfigLoader`, use `KEDRO_LOGGING_CONFIG` to configure logging.

## Upcoming deprecations for Kedro 0.19.0
* Renamed dataset and error classes, in accordance with the [Kedro lexicon](https://github.com/kedro-org/kedro/wiki/Kedro-documentation-style-guide#kedro-lexicon). Dataset classes ending with "DataSet" and error classes starting with "DataSet" are deprecated and will be removed in 0.19.0. Note that all of the below classes are also importable from `kedro.io`; only the module where they are defined is listed as the location.

| Type                        | Deprecated Alias            | Location                       |
| --------------------------- | --------------------------- | ------------------------------ |
| `CachedDataset`             | `CachedDataSet`             | `kedro.io.cached_dataset`      |
| `LambdaDataset`             | `LambdaDataSet`             | `kedro.io.lambda_dataset`      |
| `IncrementalDataset`        | `IncrementalDataSet`        | `kedro.io.partitioned_dataset` |
| `MemoryDataset`             | `MemoryDataSet`             | `kedro.io.memory_dataset`      |
| `PartitionedDataset`        | `PartitionedDataSet`        | `kedro.io.partitioned_dataset` |
| `DatasetError`              | `DataSetError`              | `kedro.io.core`                |
| `DatasetAlreadyExistsError` | `DataSetAlreadyExistsError` | `kedro.io.core`                |
| `DatasetNotFoundError`      | `DataSetNotFoundError`      | `kedro.io.core`                |

## Community contributions
Many thanks to the following Kedroids for contributing PRs to this release:

* [jmalovera10](https://github.com/jmalovera10)
* [debugger24](https://github.com/debugger24)
* [juliushetzel](https://github.com/juliushetzel)
* [jacobweiss2305](https://github.com/jacobweiss2305)
* [eduardoconto](https://github.com/eduardoconto)

# Release 0.18.10

## Major features and improvements
* Rebrand across all documentation and Kedro assets.
* Added support for variable interpolation in the catalog with the `OmegaConfigLoader`.

# Release 0.18.9

## Major features and improvements
* `kedro run --params` now updates interpolated parameters correctly when using `OmegaConfigLoader`.
* Added `metadata` attribute to `kedro.io` datasets. This is ignored by Kedro, but may be consumed by users or external plugins.
* Added `kedro.logging.RichHandler`. This replaces the default `rich.logging.RichHandler` and is more flexible, user can turn off the `rich` traceback if needed.

## Bug fixes and other changes
* `OmegaConfigLoader` will return a `dict` instead of `DictConfig`.
* `OmegaConfigLoader` does not show a `MissingConfigError` when the config files exist but are empty.

## Documentation changes
* Added documentation for collaborative experiment tracking within Kedro-Viz.
* Revised section on deployment to better organise content and reflect how recently docs have been updated.
* Minor improvements to fix typos and revise docs to align with engineering changes.

## Breaking changes to the API
* `kedro package` does not produce `.egg` files anymore, and now relies exclusively on `.whl` files.

## Community contributions
Many thanks to the following Kedroids for contributing PRs to this release:

* [tomasvanpottelbergh](https://github.com/tomasvanpottelbergh)
* [https://github.com/debugger24](https://github.com/debugger24)

# Release 0.18.8

## Major features and improvements
* Added `KEDRO_LOGGING_CONFIG` environment variable, which can be used to configure logging from the beginning of the `kedro` process.
* Removed logs folder from the kedro new project template. File-based logging will remain but just be level INFO and above and go to project root instead.


## Bug fixes and other changes
* Improvements to Jupyter E2E tests.
* Added full `kedro run` CLI command to session store to improve run reproducibility using `Kedro-Viz` experiment tracking.

### Documentation changes
* Improvements to documentation about configuration.
* Improvements to Sphinx toolchain including incrementing to use a newer version.
* Improvements to documentation on visualising Kedro projects on Databricks, and additional documentation about the development workflow for Kedro projects on Databricks.
* Updated Technical Steering Committee membership documentation.
* Revised documentation section about linting and formatting and extended to give details of `flake8` configuration.
* Updated table of contents for documentation to reduce scrolling.
* Expanded FAQ documentation.
* Added a 404 page to documentation.
* Added deprecation warnings about the removal of `kedro.extras.datasets`.

## Community contributions
Many thanks to the following Kedroids for contributing PRs to this release:

* [MaximeSteinmetz](https://github.com/MaximeSteinmetz)


# Release 0.18.7

## Major features and improvements
* Added new Kedro CLI `kedro jupyter setup` to setup Jupyter Kernel for Kedro.
* `kedro package` now includes the project configuration in a compressed `tar.gz` file.
* Added functionality to the `OmegaConfigLoader` to load configuration from compressed files of `zip` or `tar` format. This feature requires `fsspec>=2023.1.0`.
* Significant improvements to on-boarding documentation that covers setup for new Kedro users. Also some major changes to the spaceflights tutorial to make it faster to work through. We think it's a better read. Tell us if it's not.

## Bug fixes and other changes
* Added a guide and tooling for developing Kedro for Databricks.
* Implemented missing dict-like interface for `_ProjectPipeline`.


# Release 0.18.6

## Bug fixes and other changes
* Fixed bug that didn't allow to read or write datasets with `s3a` or `s3n` filepaths
* Fixed bug with overriding nested parameters using the `--params` flag
* Fixed bug that made session store incompatible with `Kedro-Viz` experiment tracking

## Migration guide from Kedro 0.18.5 to 0.18.6
A regression introduced in Kedro version `0.18.5` caused the `Kedro-Viz` console to fail to show experiment tracking correctly. If you experienced this issue, you will need to:
* upgrade to Kedro version `0.18.6`
* delete any erroneous session entries created with Kedro 0.18.5 from your session_store.db stored at `<project-path>/data/session_store.db`.

Thanks to Kedroids tomohiko kato, [tsanikgr](https://github.com/tsanikgr) and [maddataanalyst](https://github.com/maddataanalyst) for very detailed reports about the bug.


# Release 0.18.5

> This release introduced a bug that causes a failure in experiment tracking within the `Kedro-Viz` console. We recommend that you use Kedro version `0.18.6` in preference.

## Major features and improvements
* Added new `OmegaConfigLoader` which uses `OmegaConf` for loading and merging configuration.
* Added the `--conf-source` option to `kedro run`, allowing users to specify a source for project configuration for the run.
* Added `omegaconf` syntax as option for `--params`. Keys and values can now be separated by colons or equals signs.
* Added support for generator functions as nodes, i.e. using `yield` instead of return.
  * Enable chunk-wise processing in nodes with generator functions.
  * Save node outputs after every `yield` before proceeding with next chunk.
* Fixed incorrect parsing of Azure Data Lake Storage Gen2 URIs used in datasets.
* Added support for loading credentials from environment variables using `OmegaConfigLoader`.
* Added new `--namespace` flag to `kedro run` to enable filtering by node namespace.
* Added a new argument `node` for all four dataset hooks.
* Added the `kedro run` flags `--nodes`, `--tags`, and `--load-versions` to replace `--node`, `--tag`, and `--load-version`.

## Bug fixes and other changes
* Commas surrounded by square brackets (only possible for nodes with default names) will no longer split the arguments to `kedro run` options which take a list of nodes as inputs (`--from-nodes` and `--to-nodes`).
* Fixed bug where `micropkg` manifest section in `pyproject.toml` isn't recognised as allowed configuration.
* Fixed bug causing `load_ipython_extension` not to register the `%reload_kedro` line magic when called in a directory that does not contain a Kedro project.
* Added `anyconfig`'s `ac_context` parameter to `kedro.config.commons` module functions for more flexible `ConfigLoader` customizations.
* Change reference to `kedro.pipeline.Pipeline` object throughout test suite with `kedro.modular_pipeline.pipeline` factory.
* Fixed bug causing the `after_dataset_saved` hook only to be called for one output dataset when multiple are saved in a single node and async saving is in use.
* Log level for "Credentials not found in your Kedro project config" was changed from `WARNING` to `DEBUG`.
* Added safe extraction of tar files in `micropkg pull` to fix vulnerability caused by [CVE-2007-4559](https://github.com/advisories/GHSA-gw9q-c7gh-j9vm).
* Documentation improvements
    * Bug fix in table font size
    * Updated API docs links for datasets
    * Improved CLI docs for `kedro run`
    * Revised documentation for visualisation to build plots and for experiment tracking
    * Added example for loading external credentials to the Hooks documentation

## Breaking changes to the API

## Community contributions
Many thanks to the following Kedroids for contributing PRs to this release:

* [adamfrly](https://github.com/adamfrly)
* [corymaklin](https://github.com/corymaklin)
* [Emiliopb](https://github.com/Emiliopb)
* [grhaonan](https://github.com/grhaonan)
* [JStumpp](https://github.com/JStumpp)
* [michalbrys](https://github.com/michalbrys)
* [sbrugman](https://github.com/sbrugman)

## Upcoming deprecations for Kedro 0.19.0
* `project_version` will be deprecated in `pyproject.toml` please use `kedro_init_version` instead.
* Deprecated `kedro run` flags `--node`, `--tag`, and `--load-version` in favour of `--nodes`, `--tags`, and `--load-versions`.

# Release 0.18.4

## Major features and improvements
* Make Kedro instantiate datasets from `kedro_datasets` with higher priority than `kedro.extras.datasets`. `kedro_datasets` is the namespace for the new `kedro-datasets` python package.
* The config loader objects now implement `UserDict` and the configuration is accessed through `conf_loader['catalog']`.
* You can configure config file patterns through `settings.py` without creating a custom config loader.
* Added the following new datasets:

| Type                                 | Description                                                                | Location                         |
| ------------------------------------ | -------------------------------------------------------------------------- | -------------------------------- |
| `svmlight.SVMLightDataSet`           | Work with svmlight/libsvm files using scikit-learn library                 | `kedro.extras.datasets.svmlight` |
| `video.VideoDataSet`                 | Read and write video files from a filesystem                               | `kedro.extras.datasets.video`    |
| `video.video_dataset.SequenceVideo`  | Create a video object from an iterable sequence to use with `VideoDataSet` | `kedro.extras.datasets.video`    |
| `video.video_dataset.GeneratorVideo` | Create a video object from a generator to use with `VideoDataSet`          | `kedro.extras.datasets.video`    |
* Implemented support for a functional definition of schema in `dask.ParquetDataSet` to work with the `dask.to_parquet` API.

## Bug fixes and other changes
* Fixed `kedro micropkg pull` for packages on PyPI.
* Fixed `format` in `save_args` for `SparkHiveDataSet`, previously it didn't allow you to save it as delta format.
* Fixed save errors in `TensorFlowModelDataset` when used without versioning; previously, it wouldn't overwrite an existing model.
* Added support for `tf.device` in `TensorFlowModelDataset`.
* Updated error message for `VersionNotFoundError` to handle insufficient permission issues for cloud storage.
* Updated Experiment Tracking docs with working examples.
* Updated `MatplotlibWriter`, `text.TextDataSet`, `plotly.PlotlyDataSet` and `plotly.JSONDataSet` docs with working examples.
* Modified implementation of the Kedro IPython extension to use `local_ns` rather than a global variable.
* Refactored `ShelveStore` to its own module to ensure multiprocessing works with it.
* `kedro.extras.datasets.pandas.SQLQueryDataSet` now takes optional argument `execution_options`.
* Removed `attrs` upper bound to support newer versions of Airflow.
* Bumped the lower bound for the `setuptools` dependency to <=61.5.1.

## Minor breaking changes to the API

## Upcoming deprecations for Kedro 0.19.0
* `kedro test` and `kedro lint` will be deprecated.

## Documentation
* Revised the Introduction to shorten it
* Revised the Get Started section to remove unnecessary information and clarify the learning path
* Updated the spaceflights tutorial to simplify the later stages and clarify what the reader needed to do in each phase
* Moved some pages that covered advanced materials into more appropriate sections
* Moved visualisation into its own section
* Fixed a bug that degraded user experience: the table of contents is now sticky when you navigate between pages
* Added redirects where needed on ReadTheDocs for legacy links and bookmarks

## Contributions from the Kedroid community
We are grateful to the following for submitting PRs that contributed to this release: [jstammers](https://github.com/jstammers), [FlorianGD](https://github.com/FlorianGD), [yash6318](https://github.com/yash6318), [carlaprv](https://github.com/carlaprv), [dinotuku](https://github.com/dinotuku), [williamcaicedo](https://github.com/williamcaicedo), [avan-sh](https://github.com/avan-sh), [Kastakin](https://github.com/Kastakin), [amaralbf](https://github.com/amaralbf), [BSGalvan](https://github.com/BSGalvan), [levimjoseph](https://github.com/levimjoseph), [daniel-falk](https://github.com/daniel-falk), [clotildeguinard](https://github.com/clotildeguinard), [avsolatorio](https://github.com/avsolatorio), and [picklejuicedev](https://github.com/picklejuicedev) for comments and input to documentation changes

# Release 0.18.3

## Major features and improvements
* Implemented autodiscovery of project pipelines. A pipeline created with `kedro pipeline create <pipeline_name>` can now be accessed immediately without needing to explicitly register it in `src/<package_name>/pipeline_registry.py`, either individually by name (e.g. `kedro run --pipeline=<pipeline_name>`) or as part of the combined default pipeline (e.g. `kedro run`). By default, the simplified `register_pipelines()` function in `pipeline_registry.py` looks like:

    ```python
    def register_pipelines() -> Dict[str, Pipeline]:
        """Register the project's pipelines.

        Returns:
            A mapping from pipeline names to ``Pipeline`` objects.
        """
        pipelines = find_pipelines()
        pipelines["__default__"] = sum(pipelines.values())
        return pipelines
    ```

* The Kedro IPython extension should now be loaded with `%load_ext kedro.ipython`.
* The line magic `%reload_kedro` now accepts keywords arguments, e.g. `%reload_kedro --env=prod`.
* Improved resume pipeline suggestion for `SequentialRunner`, it will backtrack the closest persisted inputs to resume.

## Bug fixes and other changes

* Changed default `False` value for rich logging `show_locals`, to make sure credentials and other sensitive data isn't shown in logs.
* Rich traceback handling is disabled on Databricks so that exceptions now halt execution as expected. This is a workaround for a [bug in `rich`](https://github.com/Textualize/rich/issues/2455).
* When using `kedro run -n [some_node]`, if `some_node` is missing a namespace the resulting error message will suggest the correct node name.
* Updated documentation for `rich` logging.
* Updated Prefect deployment documentation to allow for reruns with saved versioned datasets.
* The Kedro IPython extension now surfaces errors when it cannot load a Kedro project.
* Relaxed `delta-spark` upper bound to allow compatibility with Spark 3.1.x and 3.2.x.
* Added `gdrive` to list of cloud protocols, enabling Google Drive paths for datasets.
* Added svg logo resource for ipython kernel.

## Upcoming deprecations for Kedro 0.19.0
* The Kedro IPython extension will no longer be available as `%load_ext kedro.extras.extensions.ipython`; use `%load_ext kedro.ipython` instead.
* `kedro jupyter convert`, `kedro build-docs`, `kedro build-reqs` and `kedro activate-nbstripout` will be deprecated.

# Release 0.18.2

## Major features and improvements
* Added `abfss` to list of cloud protocols, enabling abfss paths.
* Kedro now uses the [Rich](https://github.com/Textualize/rich) library to format terminal logs and tracebacks.
* The file `conf/base/logging.yml` is now optional. See [our documentation](https://docs.kedro.org/en/0.18.2/logging/logging.html) for details.
* Introduced a `kedro.starters` entry point. This enables plugins to create custom starter aliases used by `kedro starter list` and `kedro new`.
* Reduced the `kedro new` prompts to just one question asking for the project name.

## Bug fixes and other changes
* Bumped `pyyaml` upper bound to make Kedro compatible with the [pyodide](https://pyodide.org/en/stable/usage/loading-packages.html#micropip) stack.
* Updated project template's Sphinx configuration to use `myst_parser` instead of `recommonmark`.
* Reduced number of log lines by changing the logging level from `INFO` to `DEBUG` for low priority messages.
* Kedro's framework-side logging configuration no longer performs file-based logging. Hence superfluous `info.log`/`errors.log` files are no longer created in your project root, and running Kedro on read-only file systems such as Databricks Repos is now possible.
* The `root` logger is now set to the Python default level of `WARNING` rather than `INFO`. Kedro's logger is still set to emit `INFO` level messages.
* `SequentialRunner` now has consistent execution order across multiple runs with sorted nodes.
* Bumped the upper bound for the Flake8 dependency to <5.0.
* `kedro jupyter notebook/lab` no longer reuses a Jupyter kernel.
* Required `cookiecutter>=2.1.1` to address a [known command injection vulnerability](https://security.snyk.io/vuln/SNYK-PYTHON-COOKIECUTTER-2414281).
* The session store no longer fails if a username cannot be found with `getpass.getuser`.
* Added generic typing for `AbstractDataSet` and `AbstractVersionedDataSet` as well as typing to all datasets.
* Rendered the deployment guide flowchart as a Mermaid diagram, and added Dask.

## Minor breaking changes to the API
* The module `kedro.config.default_logger` no longer exists; default logging configuration is now set automatically through `kedro.framework.project.LOGGING`. Unless you explicitly import `kedro.config.default_logger` you do not need to make any changes.

## Upcoming deprecations for Kedro 0.19.0
* `kedro.extras.ColorHandler` will be removed in 0.19.0.

# Release 0.18.1

## Major features and improvements
* Added a new hook `after_context_created` that passes the `KedroContext` instance as `context`.
* Added a new CLI hook `after_command_run`.
* Added more detail to YAML `ParserError` exception error message.
* Added option to `SparkDataSet` to specify a `schema` load argument that allows for supplying a user-defined schema as opposed to relying on the schema inference of Spark.
* The Kedro package no longer contains a built version of the Kedro documentation significantly reducing the package size.

## Bug fixes and other changes
* Removed fatal error from being logged when a Kedro session is created in a directory without git.
* `KedroContext` is now a attr's dataclass, `config_loader` is available as public attribute.
* Fixed `CONFIG_LOADER_CLASS` validation so that `TemplatedConfigLoader` can be specified in settings.py. Any `CONFIG_LOADER_CLASS` must be a subclass of `AbstractConfigLoader`.
* Added runner name to the `run_params` dictionary used in pipeline hooks.
* Updated [Databricks documentation](https://docs.kedro.org/en/0.18.1/deployment/databricks.html) to include how to get it working with IPython extension and Kedro-Viz.
* Update sections on visualisation, namespacing, and experiment tracking in the spaceflight tutorial to correspond to the complete spaceflights starter.
* Fixed `Jinja2` syntax loading with `TemplatedConfigLoader` using `globals.yml`.
* Removed global `_active_session`, `_activate_session` and `_deactivate_session`. Plugins that need to access objects such as the config loader should now do so through `context` in the new `after_context_created` hook.
* `config_loader` is available as a public read-only attribute of `KedroContext`.
* Made `hook_manager` argument optional for `runner.run`.
* `kedro docs` now opens an online version of the Kedro documentation instead of a locally built version.

## Upcoming deprecations for Kedro 0.19.0
* `kedro docs` will be removed in 0.19.0.


# Release 0.18.0

## TL;DR ✨
Kedro 0.18.0 strives to reduce the complexity of the project template and get us closer to a stable release of the framework. We've introduced the full [micro-packaging workflow](https://docs.kedro.org/en/0.18.0/nodes_and_pipelines/micro_packaging.html) 📦, which allows you to import packages, utility functions and existing pipelines into your Kedro project. [Integration with IPython and Jupyter](https://docs.kedro.org/en/0.18.0/tools_integration/ipython.html) has been streamlined in preparation for enhancements to Kedro's interactive workflow. Additionally, the release comes with long-awaited Python 3.9 and 3.10 support 🐍.

## Major features and improvements

### Framework
* Added `kedro.config.abstract_config.AbstractConfigLoader` as an abstract base class for all `ConfigLoader` implementations. `ConfigLoader` and `TemplatedConfigLoader` now inherit directly from this base class.
* Streamlined the `ConfigLoader.get` and `TemplatedConfigLoader.get` API and delegated the actual `get` method functional implementation to the `kedro.config.common` module.
* The `hook_manager` is no longer a global singleton. The `hook_manager` lifecycle is now managed by the `KedroSession`, and a new `hook_manager` will be created every time a `session` is instantiated.
* Added support for specifying parameters mapping in `pipeline()` without the `params:` prefix.
* Added new API `Pipeline.filter()` (previously in `KedroContext._filter_pipeline()`) to filter parts of a pipeline.
* Added `username` to Session store for logging during Experiment Tracking.
* A packaged Kedro project can now be imported and run from another Python project as following:
```python
from my_package.__main__ import main

main(
    ["--pipleine", "my_pipeline"]
)  # or just main() if no parameters are needed for the run
```

### Project template
* Removed `cli.py` from the Kedro project template. By default, all CLI commands, including `kedro run`, are now defined on the Kedro framework side. You can still define custom CLI commands by creating your own `cli.py`.
* Removed `hooks.py` from the Kedro project template. Registration hooks have been removed in favour of `settings.py` configuration, but you can still define execution timeline hooks by creating your own `hooks.py`.
* Removed `.ipython` directory from the Kedro project template. The IPython/Jupyter workflow no longer uses IPython profiles; it now uses an IPython extension.
* The default `kedro` run configuration environment names can now be set in `settings.py` using the `CONFIG_LOADER_ARGS` variable. The relevant keyword arguments to supply are `base_env` and `default_run_env`, which are set to `base` and `local` respectively by default.

### DataSets
* Added the following new datasets:

| Type                      | Description                                                   | Location                         |
| ------------------------- | ------------------------------------------------------------- | -------------------------------- |
| `pandas.XMLDataSet`       | Read XML into Pandas DataFrame. Write Pandas DataFrame to XML | `kedro.extras.datasets.pandas`   |
| `networkx.GraphMLDataSet` | Work with NetworkX using GraphML files                        | `kedro.extras.datasets.networkx` |
| `networkx.GMLDataSet`     | Work with NetworkX using Graph Modelling Language files       | `kedro.extras.datasets.networkx` |
| `redis.PickleDataSet`     | loads/saves data from/to a Redis database                     | `kedro.extras.datasets.redis`    |

* Added `partitionBy` support and exposed `save_args` for `SparkHiveDataSet`.
* Exposed `open_args_save` in `fs_args` for `pandas.ParquetDataSet`.
* Refactored the `load` and `save` operations for `pandas` datasets in order to leverage `pandas` own API and delegate `fsspec` operations to them. This reduces the need to have our own `fsspec` wrappers.
* Merged `pandas.AppendableExcelDataSet` into `pandas.ExcelDataSet`.
* Added `save_args` to `feather.FeatherDataSet`.

### Jupyter and IPython integration
* The [only recommended way to work with Kedro in Jupyter or IPython is now the Kedro IPython extension](https://docs.kedro.org/en/0.18.0/tools_integration/ipython.html). Managed Jupyter instances should load this via `%load_ext kedro.ipython` and use the line magic `%reload_kedro`.
* `kedro ipython` launches an IPython session that preloads the Kedro IPython extension.
* `kedro jupyter notebook/lab` creates a custom Jupyter kernel that preloads the Kedro IPython extension and launches a notebook with that kernel selected. There is no longer a need to specify `--all-kernels` to show all available kernels.

### Dependencies
* Bumped the minimum version of `pandas` to 1.3. Any `storage_options` should continue to be specified under `fs_args` and/or `credentials`.
* Added support for Python 3.9 and 3.10, dropped support for Python 3.6.
* Updated `black` dependency in the project template to a non pre-release version.

### Other
* Documented distribution of Kedro pipelines with Dask.

## Breaking changes to the API

### Framework
* Removed `RegistrationSpecs` and its associated `register_config_loader` and `register_catalog` hook specifications in favour of `CONFIG_LOADER_CLASS`/`CONFIG_LOADER_ARGS` and `DATA_CATALOG_CLASS` in `settings.py`.
* Removed deprecated functions `load_context` and `get_project_context`.
* Removed deprecated `CONF_SOURCE`, `package_name`, `pipeline`, `pipelines`, `config_loader` and `io` attributes from `KedroContext` as well as the deprecated `KedroContext.run` method.
* Added the `PluginManager` `hook_manager` argument to `KedroContext` and the `Runner.run()` method, which will be provided by the `KedroSession`.
* Removed the public method `get_hook_manager()` and replaced its functionality by `_create_hook_manager()`.
* Enforced that only one run can be successfully executed as part of a `KedroSession`. `run_id` has been renamed to `session_id` as a result.

### Configuration loaders
* The `settings.py` setting `CONF_ROOT` has been renamed to `CONF_SOURCE`. Default value of `conf` remains unchanged.
* `ConfigLoader` and `TemplatedConfigLoader` argument `conf_root` has been renamed to `conf_source`.
* `extra_params` has been renamed to `runtime_params` in `kedro.config.config.ConfigLoader` and `kedro.config.templated_config.TemplatedConfigLoader`.
* The environment defaulting behaviour has been removed from `KedroContext` and is now implemented in a `ConfigLoader` class (or equivalent) with the `base_env` and `default_run_env` attributes.

### DataSets
* `pandas.ExcelDataSet` now uses `openpyxl` engine instead of `xlrd`.
* `pandas.ParquetDataSet` now calls `pd.to_parquet()` upon saving. Note that the argument `partition_cols` is not supported.
* `spark.SparkHiveDataSet` API has been updated to reflect `spark.SparkDataSet`. The `write_mode=insert` option has also been replaced with `write_mode=append` as per Spark styleguide. This change addresses [Issue 725](https://github.com/kedro-org/kedro/issues/725) and [Issue 745](https://github.com/kedro-org/kedro/issues/745). Additionally, `upsert` mode now leverages `checkpoint` functionality and requires a valid `checkpointDir` be set for current `SparkContext`.
* `yaml.YAMLDataSet` can no longer save a `pandas.DataFrame` directly, but it can save a dictionary. Use `pandas.DataFrame.to_dict()` to convert your `pandas.DataFrame` to a dictionary before you attempt to save it to YAML.
* Removed `open_args_load` and `open_args_save` from the following datasets:
  * `pandas.CSVDataSet`
  * `pandas.ExcelDataSet`
  * `pandas.FeatherDataSet`
  * `pandas.JSONDataSet`
  * `pandas.ParquetDataSet`
* `storage_options` are now dropped if they are specified under `load_args` or `save_args` for the following datasets:
  * `pandas.CSVDataSet`
  * `pandas.ExcelDataSet`
  * `pandas.FeatherDataSet`
  * `pandas.JSONDataSet`
  * `pandas.ParquetDataSet`
* Renamed `lambda_data_set`, `memory_data_set`, and `partitioned_data_set` to `lambda_dataset`, `memory_dataset`, and `partitioned_dataset`, respectively, in `kedro.io`.
* The dataset `networkx.NetworkXDataSet` has been renamed to `networkx.JSONDataSet`.

### CLI
* Removed `kedro install` in favour of `pip install -r src/requirements.txt` to install project dependencies.
* Removed `--parallel` flag from `kedro run` in favour of `--runner=ParallelRunner`. The `-p` flag is now an alias for `--pipeline`.
* `kedro pipeline package` has been replaced by `kedro micropkg package` and, in addition to the `--alias` flag used to rename the package, now accepts a module name and path to the pipeline or utility module to package, relative to `src/<package_name>/`. The `--version` CLI option has been removed in favour of setting a `__version__` variable in the micro-package's `__init__.py` file.
* `kedro pipeline pull` has been replaced by `kedro micropkg pull` and now also supports `--destination` to provide a location for pulling the package.
* Removed `kedro pipeline list` and `kedro pipeline describe` in favour of `kedro registry list` and `kedro registry describe`.
* `kedro package` and `kedro micropkg package` now save `egg` and `whl` or `tar` files in the `<project_root>/dist` folder (previously `<project_root>/src/dist`).
* Changed the behaviour of `kedro build-reqs` to compile requirements from `requirements.txt` instead of `requirements.in` and save them to `requirements.lock` instead of `requirements.txt`.
* `kedro jupyter notebook/lab` no longer accept `--all-kernels` or `--idle-timeout` flags. `--all-kernels` is now the default behaviour.
* `KedroSession.run` now raises `ValueError` rather than `KedroContextError` when the pipeline contains no nodes. The same `ValueError` is raised when there are no matching tags.
* `KedroSession.run` now raises `ValueError` rather than `KedroContextError` when the pipeline name doesn't exist in the pipeline registry.

### Other
* Added namespace to parameters in a modular pipeline, which addresses [Issue 399](https://github.com/kedro-org/kedro/issues/399).
* Switched from packaging pipelines as wheel files to tar archive files compressed with gzip (`.tar.gz`).
* Removed decorator API from `Node` and `Pipeline`, as well as the modules `kedro.extras.decorators` and `kedro.pipeline.decorators`.
* Removed transformer API from `DataCatalog`, as well as the modules `kedro.extras.transformers` and `kedro.io.transformers`.
* Removed the `Journal` and `DataCatalogWithDefault`.
* Removed `%init_kedro` IPython line magic, with its functionality incorporated into `%reload_kedro`. This means that if `%reload_kedro` is called with a filepath, that will be set as default for subsequent calls.

## Migration guide from Kedro 0.17.* to 0.18.*

### Hooks
* Remove any existing `hook_impl` of the `register_config_loader` and `register_catalog` methods from `ProjectHooks` in `hooks.py` (or custom alternatives).
* If you use `run_id` in the `after_catalog_created` hook, replace it with `save_version` instead.
* If you use `run_id` in any of the `before_node_run`, `after_node_run`, `on_node_error`, `before_pipeline_run`, `after_pipeline_run` or `on_pipeline_error` hooks, replace it with `session_id` instead.

### `settings.py` file
* If you use a custom config loader class such as `kedro.config.TemplatedConfigLoader`, alter `CONFIG_LOADER_CLASS` to specify the class and `CONFIG_LOADER_ARGS` to specify keyword arguments. If not set, these default to `kedro.config.ConfigLoader` and an empty dictionary respectively.
* If you use a custom data catalog class, alter `DATA_CATALOG_CLASS` to specify the class. If not set, this defaults to `kedro.io.DataCatalog`.
* If you have a custom config location (i.e. not `conf`), update `CONF_ROOT` to `CONF_SOURCE` and set it to a string with the expected configuration location. If not set, this defaults to `"conf"`.

### Modular pipelines
* If you use any modular pipelines with parameters, make sure they are declared with the correct namespace. See example below:

For a given pipeline:
```python
active_pipeline = pipeline(
    pipe=[
        node(
            func=some_func,
            inputs=["model_input_table", "params:model_options"],
            outputs=["**my_output"],
        ),
        ...,
    ],
    inputs="model_input_table",
    namespace="candidate_modelling_pipeline",
)
```

The parameters should look like this:

```diff
-model_options:
-    test_size: 0.2
-    random_state: 8
-    features:
-    - engines
-    - passenger_capacity
-    - crew
+candidate_modelling_pipeline:
+    model_options:
+      test_size: 0.2
+      random_state: 8
+      features:
+        - engines
+        - passenger_capacity
+        - crew

```
* Optional: You can now remove all `params:` prefix when supplying values to `parameters` argument in a `pipeline()` call.
* If you pull modular pipelines with `kedro pipeline pull my_pipeline --alias other_pipeline`, now use `kedro micropkg pull my_pipeline --alias pipelines.other_pipeline` instead.
* If you package modular pipelines with `kedro pipeline package my_pipeline`, now use `kedro micropkg package pipelines.my_pipeline` instead.
* Similarly, if you package any modular pipelines using `pyproject.toml`, you should modify the keys to include the full module path, and wrapped in double-quotes, e.g:

```diff
[tool.kedro.micropkg.package]
-data_engineering = {destination = "path/to/here"}
-data_science = {alias = "ds", env = "local"}
+"pipelines.data_engineering" = {destination = "path/to/here"}
+"pipelines.data_science" = {alias = "ds", env = "local"}

[tool.kedro.micropkg.pull]
-"s3://my_bucket/my_pipeline" = {alias = "aliased_pipeline"}
+"s3://my_bucket/my_pipeline" = {alias = "pipelines.aliased_pipeline"}
```

### DataSets
* If you use `pandas.ExcelDataSet`, make sure you have `openpyxl` installed in your environment. This is automatically installed if you specify `kedro[pandas.ExcelDataSet]==0.18.0` in your `requirements.txt`. You can uninstall `xlrd` if you were only using it for this dataset.
* If you use`pandas.ParquetDataSet`, pass pandas saving arguments directly to `save_args` instead of nested in `from_pandas` (e.g. `save_args = {"preserve_index": False}` instead of `save_args = {"from_pandas": {"preserve_index": False}}`).
* If you use `spark.SparkHiveDataSet` with `write_mode` option set to `insert`, change this to `append` in line with the Spark styleguide. If you use `spark.SparkHiveDataSet` with `write_mode` option set to `upsert`, make sure that your `SparkContext` has a valid `checkpointDir` set either by `SparkContext.setCheckpointDir` method or directly in the `conf` folder.
* If you use `pandas~=1.2.0` and pass `storage_options` through `load_args` or `savs_args`, specify them under `fs_args` or via `credentials` instead.
* If you import from `kedro.io.lambda_data_set`, `kedro.io.memory_data_set`, or `kedro.io.partitioned_data_set`, change the import to `kedro.io.lambda_dataset`, `kedro.io.memory_dataset`, or `kedro.io.partitioned_dataset`, respectively (or import the dataset directly from `kedro.io`).
* If you have any `pandas.AppendableExcelDataSet` entries in your catalog, replace them with `pandas.ExcelDataSet`.
* If you have any `networkx.NetworkXDataSet` entries in your catalog, replace them with `networkx.JSONDataSet`.

### Other
* Edit any scripts containing `kedro pipeline package --version` to use `kedro micropkg package` instead. If you wish to set a specific pipeline package version, set the `__version__` variable in the pipeline package's `__init__.py` file.
* To run a pipeline in parallel, use `kedro run --runner=ParallelRunner` rather than `--parallel` or `-p`.
* If you call `ConfigLoader` or `TemplatedConfigLoader` directly, update the keyword arguments `conf_root` to `conf_source` and `extra_params` to `runtime_params`.
* If you use `KedroContext` to access `ConfigLoader`, use `settings.CONFIG_LOADER_CLASS` to access the currently used `ConfigLoader` instead.
* The signature of `KedroContext` has changed and now needs `config_loader` and `hook_manager` as additional arguments of type `ConfigLoader` and `PluginManager` respectively.

# Release 0.17.7

## Major features and improvements
* `pipeline` now accepts `tags` and a collection of `Node`s and/or `Pipeline`s rather than just a single `Pipeline` object. `pipeline` should be used in preference to `Pipeline` when creating a Kedro pipeline.
* `pandas.SQLTableDataSet` and `pandas.SQLQueryDataSet` now only open one connection per database, at instantiation time (therefore at catalog creation time), rather than one per load/save operation.
* Added new command group, `micropkg`, to replace `kedro pipeline pull` and `kedro pipeline package` with `kedro micropkg pull` and `kedro micropkg package` for Kedro 0.18.0. `kedro micropkg package` saves packages to `project/dist` while `kedro pipeline package` saves packages to `project/src/dist`.

## Bug fixes and other changes
* Added tutorial documentation for [experiment tracking](https://docs.kedro.org/en/0.17.7/08_logging/02_experiment_tracking.html).
* Added [Plotly dataset documentation](https://docs.kedro.org/en/0.17.7/03_tutorial/05_visualise_pipeline.html#visualise-plotly-charts-in-kedro-viz).
* Added the upper limit `pandas<1.4` to maintain compatibility with `xlrd~=1.0`.
* Bumped the `Pillow` minimum version requirement to 9.0 (Python 3.7+ only) following [CVE-2022-22817](https://cve.mitre.org/cgi-bin/cvename.cgi?name=CVE-2022-22817).
* Fixed `PickleDataSet` to be copyable and hence work with the parallel runner.
* Upgraded `pip-tools`, which is used by `kedro build-reqs`, to 6.5 (Python 3.7+ only). This `pip-tools` version is compatible with `pip>=21.2`, including the most recent releases of `pip`. Python 3.6 users should continue to use `pip-tools` 6.4 and `pip<22`.
* Added `astro-iris` as alias for `astro-airlow-iris`, so that old tutorials can still be followed.
* Added details about [Kedro's Technical Steering Committee and governance model](https://docs.kedro.org/en/0.17.7/14_contribution/technical_steering_committee.html).

## Upcoming deprecations for Kedro 0.18.0
* `kedro pipeline pull` and `kedro pipeline package` will be deprecated. Please use `kedro micropkg` instead.


# Release 0.17.6

## Major features and improvements
* Added `pipelines` global variable to IPython extension, allowing you to access the project's pipelines in `kedro ipython` or `kedro jupyter notebook`.
* Enabled overriding nested parameters with `params` in CLI, i.e. `kedro run --params="model.model_tuning.booster:gbtree"` updates parameters to `{"model": {"model_tuning": {"booster": "gbtree"}}}`.
* Added option to `pandas.SQLQueryDataSet` to specify a `filepath` with a SQL query, in addition to the current method of supplying the query itself in the `sql` argument.
* Extended `ExcelDataSet` to support saving Excel files with multiple sheets.
* Added the following new datasets:

| Type                      | Description                                                                                                            | Location                       |
| ------------------------- | ---------------------------------------------------------------------------------------------------------------------- | ------------------------------ |
| `plotly.JSONDataSet`      | Works with plotly graph object Figures (saves as json file)                                                            | `kedro.extras.datasets.plotly` |
| `pandas.GenericDataSet`   | Provides a 'best effort' facility to read / write any format provided by the `pandas` library                          | `kedro.extras.datasets.pandas` |
| `pandas.GBQQueryDataSet`  | Loads data from a Google Bigquery table using provided SQL query                                                       | `kedro.extras.datasets.pandas` |
| `spark.DeltaTableDataSet` | Dataset designed to handle Delta Lake Tables and their CRUD-style operations, including `update`, `merge` and `delete` | `kedro.extras.datasets.spark`  |

## Bug fixes and other changes
* Fixed an issue where `kedro new --config config.yml` was ignoring the config file when `prompts.yml` didn't exist.
* Added documentation for `kedro viz --autoreload`.
* Added support for arbitrary backends (via importable module paths) that satisfy the `pickle` interface to `PickleDataSet`.
* Added support for `sum` syntax for connecting pipeline objects.
* Upgraded `pip-tools`, which is used by `kedro build-reqs`, to 6.4. This `pip-tools` version requires `pip>=21.2` while [adding support for `pip>=21.3`](https://github.com/jazzband/pip-tools/pull/1501). To upgrade `pip`, please refer to [their documentation](https://pip.pypa.io/en/stable/installing/#upgrading-pip).
* Relaxed the bounds on the `plotly` requirement for `plotly.PlotlyDataSet` and the `pyarrow` requirement for `pandas.ParquetDataSet`.
* `kedro pipeline package <pipeline>` now raises an error if the `<pipeline>` argument doesn't look like a valid Python module path (e.g. has `/` instead of `.`).
* Added new `overwrite` argument to `PartitionedDataSet` and `MatplotlibWriter` to enable deletion of existing partitions and plots on dataset `save`.
* `kedro pipeline pull` now works when the project requirements contains entries such as `-r`, `--extra-index-url` and local wheel files ([Issue #913](https://github.com/kedro-org/kedro/issues/913)).
* Fixed slow startup because of catalog processing by reducing the exponential growth of extra processing during `_FrozenDatasets` creations.
* Removed `.coveragerc` from the Kedro project template. `coverage` settings are now given in `pyproject.toml`.
* Fixed a bug where packaging or pulling a modular pipeline with the same name as the project's package name would throw an error (or silently pass without including the pipeline source code in the wheel file).
* Removed unintentional dependency on `git`.
* Fixed an issue where nested pipeline configuration was not included in the packaged pipeline.
* Deprecated the "Thanks for supporting contributions" section of release notes to simplify the contribution process; Kedro 0.17.6 is the last release that includes this. This process has been replaced with the [automatic GitHub feature](https://github.com/kedro-org/kedro/graphs/contributors).
* Fixed a bug where the version on the tracking datasets didn't match the session id and the versions of regular versioned datasets.
* Fixed an issue where datasets in `load_versions` that are not found in the data catalog would silently pass.
* Altered the string representation of nodes so that node inputs/outputs order is preserved rather than being alphabetically sorted.
* Update `APIDataSet` to accept `auth` through `credentials` and allow any iterable for `auth`.

## Upcoming deprecations for Kedro 0.18.0
* `kedro.extras.decorators` and `kedro.pipeline.decorators` are being deprecated in favour of Hooks.
* `kedro.extras.transformers` and `kedro.io.transformers` are being deprecated in favour of Hooks.
* The `--parallel` flag on `kedro run` is being removed in favour of `--runner=ParallelRunner`. The `-p` flag will change to be an alias for `--pipeline`.
* `kedro.io.DataCatalogWithDefault` is being deprecated, to be removed entirely in 0.18.0.

## Thanks for supporting contributions
[Deepyaman Datta](https://github.com/deepyaman),
[Brites](https://github.com/brites101),
[Manish Swami](https://github.com/ManishS6),
[Avaneesh Yembadi](https://github.com/avan-sh),
[Zain Patel](https://github.com/mzjp2),
[Simon Brugman](https://github.com/sbrugman),
[Kiyo Kunii](https://github.com/921kiyo),
[Benjamin Levy](https://github.com/BenjaminLevyQB),
[Louis de Charsonville](https://github.com/louisdecharson),
[Simon Picard](https://github.com/simonpicard)

# Release 0.17.5

## Major features and improvements
* Added new CLI group `registry`, with the associated commands `kedro registry list` and `kedro registry describe`, to replace `kedro pipeline list` and `kedro pipeline describe`.
* Added support for dependency management at a modular pipeline level. When a pipeline with `requirements.txt` is packaged, its dependencies are embedded in the modular pipeline wheel file. Upon pulling the pipeline, Kedro will append dependencies to the project's `requirements.in`. More information is available in [our documentation](https://docs.kedro.org/en/0.17.5/06_nodes_and_pipelines/03_modular_pipelines.html).
* Added support for bulk packaging/pulling modular pipelines using `kedro pipeline package/pull --all` and `pyproject.toml`.
* Removed `cli.py` from the Kedro project template. By default all CLI commands, including `kedro run`, are now defined on the Kedro framework side. These can be overridden in turn by a plugin or a `cli.py` file in your project. A packaged Kedro project will respect the same hierarchy when executed with `python -m my_package`.
* Removed `.ipython/profile_default/startup/` from the Kedro project template in favour of `.ipython/profile_default/ipython_config.py` and the `kedro.extras.extensions.ipython`.
* Added support for `dill` backend to `PickleDataSet`.
* Imports are now refactored at `kedro pipeline package` and `kedro pipeline pull` time, so that _aliasing_ a modular pipeline doesn't break it.
* Added the following new datasets to support basic Experiment Tracking:

| Type                      | Description                                              | Location                         |
| ------------------------- | -------------------------------------------------------- | -------------------------------- |
| `tracking.MetricsDataSet` | Dataset to track numeric metrics for experiment tracking | `kedro.extras.datasets.tracking` |
| `tracking.JSONDataSet`    | Dataset to track data for experiment tracking            | `kedro.extras.datasets.tracking` |

## Bug fixes and other changes
* Bumped minimum required `fsspec` version to 2021.04.
* Fixed the `kedro install` and `kedro build-reqs` flows when uninstalled dependencies are present in a project's `settings.py`, `context.py` or `hooks.py` ([Issue #829](https://github.com/kedro-org/kedro/issues/829)).
* Imports are now refactored at `kedro pipeline package` and `kedro pipeline pull` time, so that _aliasing_ a modular pipeline doesn't break it.

## Minor breaking changes to the API
* Pinned `dynaconf` to `<3.1.6` because the method signature for `_validate_items` changed which is used in Kedro.

## Upcoming deprecations for Kedro 0.18.0
* `kedro pipeline list` and `kedro pipeline describe` are being deprecated in favour of new commands `kedro registry list ` and `kedro registry describe`.
* `kedro install` is being deprecated in favour of using `pip install -r src/requirements.txt` to install project dependencies.

## Thanks for supporting contributions
[Moussa Taifi](https://github.com/moutai),
[Deepyaman Datta](https://github.com/deepyaman)

# Release 0.17.4

## Major features and improvements
* Added the following new datasets:

| Type                   | Description                                                 | Location                       |
| ---------------------- | ----------------------------------------------------------- | ------------------------------ |
| `plotly.PlotlyDataSet` | Works with plotly graph object Figures (saves as json file) | `kedro.extras.datasets.plotly` |

## Bug fixes and other changes
* Defined our set of Kedro Principles! Have a read through [our docs](https://docs.kedro.org/en/0.17.4/12_faq/03_kedro_principles.html).
* `ConfigLoader.get()` now raises a `BadConfigException`, with a more helpful error message, if a configuration file cannot be loaded (for instance due to wrong syntax or poor formatting).
* `run_id` now defaults to `save_version` when `after_catalog_created` is called, similarly to what happens during a `kedro run`.
* Fixed a bug where `kedro ipython` and `kedro jupyter notebook` didn't work if the `PYTHONPATH` was already set.
* Update the IPython extension to allow passing `env` and `extra_params` to `reload_kedro`  similar to how the IPython script works.
* `kedro info` now outputs if a plugin has any `hooks` or `cli_hooks` implemented.
* `PartitionedDataSet` now supports lazily materializing data on save.
* `kedro pipeline describe` now defaults to the `__default__` pipeline when no pipeline name is provided and also shows the namespace the nodes belong to.
* Fixed an issue where spark.SparkDataSet with enabled versioning would throw a VersionNotFoundError when using databricks-connect from a remote machine and saving to dbfs filesystem.
* `EmailMessageDataSet` added to doctree.
* When node inputs do not pass validation, the error message is now shown as the most recent exception in the traceback ([Issue #761](https://github.com/kedro-org/kedro/issues/761)).
* `kedro pipeline package` now only packages the parameter file that exactly matches the pipeline name specified and the parameter files in a directory with the pipeline name.
* Extended support to newer versions of third-party dependencies ([Issue #735](https://github.com/kedro-org/kedro/issues/735)).
* Ensured consistent references to `model input` tables in accordance with our Data Engineering convention.
* Changed behaviour where `kedro pipeline package` takes the pipeline package version, rather than the kedro package version. If the pipeline package version is not present, then the package version is used.
* Launched [GitHub Discussions](https://github.com/kedro-org/kedro/discussions/) and [Kedro Discord Server](https://discord.gg/akJDeVaxnB)
* Improved error message when versioning is enabled for a dataset previously saved as non-versioned ([Issue #625](https://github.com/kedro-org/kedro/issues/625)).

## Minor breaking changes to the API

## Upcoming deprecations for Kedro 0.18.0

## Thanks for supporting contributions
[Lou Kratz](https://github.com/lou-k),
[Lucas Jamar](https://github.com/lucasjamar)

# Release 0.17.3

## Major features and improvements
* Kedro plugins can now override built-in CLI commands.
* Added a `before_command_run` hook for plugins to add extra behaviour before Kedro CLI commands run.
* `pipelines` from `pipeline_registry.py` and `register_pipeline` hooks are now loaded lazily when they are first accessed, not on startup:

    ```python
    from kedro.framework.project import pipelines

    print(pipelines["__default__"])  # pipeline loading is only triggered here
    ```

## Bug fixes and other changes
* `TemplatedConfigLoader` now correctly inserts default values when no globals are supplied.
* Fixed a bug where the `KEDRO_ENV` environment variable had no effect on instantiating the `context` variable in an iPython session or a Jupyter notebook.
* Plugins with empty CLI groups are no longer displayed in the Kedro CLI help screen.
* Duplicate commands will no longer appear twice in the Kedro CLI help screen.
* CLI commands from sources with the same name will show under one list in the help screen.
* The setup of a Kedro project, including adding src to path and configuring settings, is now handled via the `bootstrap_project` method.
* `configure_project` is invoked if a `package_name` is supplied to `KedroSession.create`. This is added for backward-compatibility purpose to support a workflow that creates `Session` manually. It will be removed in `0.18.0`.
* Stopped swallowing up all `ModuleNotFoundError` if `register_pipelines` not found, so that a more helpful error message will appear when a dependency is missing, e.g. [Issue #722](https://github.com/kedro-org/kedro/issues/722).
* When `kedro new` is invoked using a configuration yaml file, `output_dir` is no longer a required key; by default the current working directory will be used.
* When `kedro new` is invoked using a configuration yaml file, the appropriate `prompts.yml` file is now used for validating the provided configuration. Previously, validation was always performed against the kedro project template `prompts.yml` file.
* When a relative path to a starter template is provided, `kedro new` now generates user prompts to obtain configuration rather than supplying empty configuration.
* Fixed error when using starters on Windows with Python 3.7 (Issue [#722](https://github.com/kedro-org/kedro/issues/722)).
* Fixed decoding error of config files that contain accented characters by opening them for reading in UTF-8.
* Fixed an issue where `after_dataset_loaded` run would finish before a dataset is actually loaded when using `--async` flag.

## Upcoming deprecations for Kedro 0.18.0

* `kedro.versioning.journal.Journal` will be removed.
* The following properties on `kedro.framework.context.KedroContext` will be removed:
  * `io` in favour of `KedroContext.catalog`
  * `pipeline` (equivalent to `pipelines["__default__"]`)
  * `pipelines` in favour of `kedro.framework.project.pipelines`

# Release 0.17.2

## Major features and improvements
* Added support for `compress_pickle` backend to `PickleDataSet`.
* Enabled loading pipelines without creating a `KedroContext` instance:

    ```python
    from kedro.framework.project import pipelines

    print(pipelines)
    ```

* Projects generated with kedro>=0.17.2:
  - should define pipelines in `pipeline_registry.py` rather than `hooks.py`.
  - when run as a package, will behave the same as `kedro run`

## Bug fixes and other changes
* If `settings.py` is not importable, the errors will be surfaced earlier in the process, rather than at runtime.

## Minor breaking changes to the API
* `kedro pipeline list` and `kedro pipeline describe` no longer accept redundant `--env` parameter.
* `from kedro.framework.cli.cli import cli` no longer includes the `new` and `starter` commands.

## Upcoming deprecations for Kedro 0.18.0

* `kedro.framework.context.KedroContext.run` will be removed in release 0.18.0.

## Thanks for supporting contributions
[Sasaki Takeru](https://github.com/takeru)

# Release 0.17.1

## Major features and improvements
* Added `env` and `extra_params` to `reload_kedro()` line magic.
* Extended the `pipeline()` API to allow strings and sets of strings as `inputs` and `outputs`, to specify when a dataset name remains the same (not namespaced).
* Added the ability to add custom prompts with regexp validator for starters by repurposing `default_config.yml` as `prompts.yml`.
* Added the `env` and `extra_params` arguments to `register_config_loader` hook.
* Refactored the way `settings` are loaded. You will now be able to run:

    ```python
    from kedro.framework.project import settings

    print(settings.CONF_ROOT)
    ```

* Added a check on `kedro.runner.parallel_runner.ParallelRunner` which checks datasets for the `_SINGLE_PROCESS` attribute in the `_validate_catalog` method. If this attribute is set to `True` in an instance of a dataset (e.g. `SparkDataSet`), the `ParallelRunner` will raise an `AttributeError`.
* Any user-defined dataset that should not be used with `ParallelRunner` may now have the `_SINGLE_PROCESS` attribute set to `True`.

## Bug fixes and other changes
* The version of a packaged modular pipeline now defaults to the version of the project package.
* Added fix to prevent new lines being added to pandas CSV datasets.
* Fixed issue with loading a versioned `SparkDataSet` in the interactive workflow.
* Kedro CLI now checks `pyproject.toml` for a `tool.kedro` section before treating the project as a Kedro project.
* Added fix to `DataCatalog::shallow_copy` now it should copy layers.
* `kedro pipeline pull` now uses `pip download` for protocols that are not supported by `fsspec`.
* Cleaned up documentation to fix broken links and rewrite permanently redirected ones.
* Added a `jsonschema` schema definition for the Kedro 0.17 catalog.
* `kedro install` now waits on Windows until all the requirements are installed.
* Exposed `--to-outputs` option in the CLI, throughout the codebase, and as part of hooks specifications.
* Fixed a bug where `ParquetDataSet` wasn't creating parent directories on the fly.
* Updated documentation.

## Breaking changes to the API
* This release has broken the `kedro ipython` and `kedro jupyter` workflows. To fix this, follow the instructions in the migration guide below.
* You will also need to upgrade `kedro-viz` to 3.10.1 if you use the `%run_viz` line magic in Jupyter Notebook.

> *Note:* If you're using the `ipython` [extension](https://docs.kedro.org/en/0.17.1/11_tools_integration/02_ipython.html#ipython-extension) instead, you will not encounter this problem.

## Migration guide
You will have to update the file `<your_project>/.ipython/profile_default/startup/00-kedro-init.py` in order to make `kedro ipython` and/or `kedro jupyter` work. Add the following line before the `KedroSession` is created:

```python
configure_project(metadata.package_name)  # to add

session = KedroSession.create(metadata.package_name, path)
```

Make sure that the associated import is provided in the same place as others in the file:

```python
from kedro.framework.project import configure_project  # to add
from kedro.framework.session import KedroSession
```

## Thanks for supporting contributions
[Mariana Silva](https://github.com/marianansilva),
[Kiyohito Kunii](https://github.com/921kiyo),
[noklam](https://github.com/noklam),
[Ivan Doroshenko](https://github.com/imdoroshenko),
[Zain Patel](https://github.com/mzjp2),
[Deepyaman Datta](https://github.com/deepyaman),
[Sam Hiscox](https://github.com/samhiscoxqb),
[Pascal Brokmeier](https://github.com/pascalwhoop)

# Release 0.17.0

## Major features and improvements

* In a significant change, [we have introduced `KedroSession`](https://docs.kedro.org/en/0.17.0/04_kedro_project_setup/03_session.html) which is responsible for managing the lifecycle of a Kedro run.
* Created a new Kedro Starter: `kedro new --starter=mini-kedro`. It is possible to [use the DataCatalog as a standalone component](https://github.com/kedro-org/kedro-starters/tree/master/mini-kedro) in a Jupyter notebook and transition into the rest of the Kedro framework.
* Added `DatasetSpecs` with Hooks to run before and after datasets are loaded from/saved to the catalog.
* Added a command: `kedro catalog create`. For a registered pipeline, it creates a `<conf_root>/<env>/catalog/<pipeline_name>.yml` configuration file with `MemoryDataSet` datasets for each dataset that is missing from `DataCatalog`.
* Added `settings.py` and `pyproject.toml` (to replace `.kedro.yml`) for project configuration, in line with Python best practice.
* `ProjectContext` is no longer needed, unless for very complex customisations. `KedroContext`, `ProjectHooks` and `settings.py` together implement sensible default behaviour. As a result `context_path` is also now an _optional_ key in `pyproject.toml`.
* Removed `ProjectContext` from `src/<package_name>/run.py`.
* `TemplatedConfigLoader` now supports [Jinja2 template syntax](https://jinja.palletsprojects.com/en/2.11.x/templates/) alongside its original syntax.
* Made [registration Hooks](https://docs.kedro.org/en/0.17.0/07_extend_kedro/02_hooks.html#registration-hooks) mandatory, as the only way to customise the `ConfigLoader` or the `DataCatalog` used in a project. If no such Hook is provided in `src/<package_name>/hooks.py`, a `KedroContextError` is raised. There are sensible defaults defined in any project generated with Kedro >= 0.16.5.

## Bug fixes and other changes

* `ParallelRunner` no longer results in a run failure, when triggered from a notebook, if the run is started using `KedroSession` (`session.run()`).
* `before_node_run` can now overwrite node inputs by returning a dictionary with the corresponding updates.
* Added minimal, black-compatible flake8 configuration to the project template.
* Moved `isort` and `pytest` configuration from `<project_root>/setup.cfg` to `<project_root>/pyproject.toml`.
* Extra parameters are no longer incorrectly passed from `KedroSession` to `KedroContext`.
* Relaxed `pyspark` requirements to allow for installation of `pyspark` 3.0.
* Added a `--fs-args` option to the `kedro pipeline pull` command to specify configuration options for the `fsspec` filesystem arguments used when pulling modular pipelines from non-PyPI locations.
* Bumped maximum required `fsspec` version to 0.9.
* Bumped maximum supported `s3fs` version to 0.5 (`S3FileSystem` interface has changed since 0.4.1 version).

## Deprecations
* In Kedro 0.17.0 we have deleted the deprecated `kedro.cli` and `kedro.context` modules in favour of `kedro.framework.cli` and `kedro.framework.context` respectively.

## Other breaking changes to the API
* `kedro.io.DataCatalog.exists()` returns `False` when the dataset does not exist, as opposed to raising an exception.
* The pipeline-specific `catalog.yml` file is no longer automatically created for modular pipelines when running `kedro pipeline create`. Use `kedro catalog create` to replace this functionality.
* Removed `include_examples` prompt from `kedro new`. To generate boilerplate example code, you should use a Kedro starter.
* Changed the `--verbose` flag from a global command to a project-specific command flag (e.g `kedro --verbose new` becomes `kedro new --verbose`).
* Dropped support of the `dataset_credentials` key in credentials in `PartitionedDataSet`.
* `get_source_dir()` was removed from `kedro/framework/cli/utils.py`.
* Dropped support of `get_config`, `create_catalog`, `create_pipeline`, `template_version`, `project_name` and `project_path` keys by `get_project_context()` function (`kedro/framework/cli/cli.py`).
* `kedro new --starter` now defaults to fetching the starter template matching the installed Kedro version.
* Renamed `kedro_cli.py` to `cli.py` and moved it inside the Python package (`src/<package_name>/`), for a better packaging and deployment experience.
* Removed `.kedro.yml` from the project template and replaced it with `pyproject.toml`.
* Removed `KEDRO_CONFIGS` constant (previously residing in `kedro.framework.context.context`).
* Modified `kedro pipeline create` CLI command to add a boilerplate parameter config file in `conf/<env>/parameters/<pipeline_name>.yml` instead of `conf/<env>/pipelines/<pipeline_name>/parameters.yml`. CLI commands `kedro pipeline delete` / `package` / `pull` were updated accordingly.
* Removed `get_static_project_data` from `kedro.framework.context`.
* Removed `KedroContext.static_data`.
* The `KedroContext` constructor now takes `package_name` as first argument.
* Replaced `context` property on `KedroSession` with `load_context()` method.
* Renamed `_push_session` and `_pop_session` in `kedro.framework.session.session` to `_activate_session` and `_deactivate_session` respectively.
* Custom context class is set via `CONTEXT_CLASS` variable in `src/<your_project>/settings.py`.
* Removed `KedroContext.hooks` attribute. Instead, hooks should be registered in `src/<your_project>/settings.py` under the `HOOKS` key.
* Restricted names given to nodes to match the regex pattern `[\w\.-]+$`.
* Removed `KedroContext._create_config_loader()` and `KedroContext._create_data_catalog()`. They have been replaced by registration hooks, namely `register_config_loader()` and `register_catalog()` (see also [upcoming deprecations](#upcoming_deprecations_for_kedro_0.18.0)).


## Upcoming deprecations for Kedro 0.18.0

* `kedro.framework.context.load_context` will be removed in release 0.18.0.
* `kedro.framework.cli.get_project_context` will be removed in release 0.18.0.
* We've added a `DeprecationWarning` to the decorator API for both `node` and `pipeline`. These will be removed in release 0.18.0. Use Hooks to extend a node's behaviour instead.
* We've added a `DeprecationWarning` to the Transformers API when adding a transformer to the catalog. These will be removed in release 0.18.0. Use Hooks to customise the `load` and `save` methods.

## Thanks for supporting contributions
[Deepyaman Datta](https://github.com/deepyaman),
[Zach Schuster](https://github.com/zschuster)

## Migration guide from Kedro 0.16.* to 0.17.*

**Reminder:** Our documentation on [how to upgrade Kedro](https://docs.kedro.org/en/0.17.0/12_faq/01_faq.html#how-do-i-upgrade-kedro) covers a few key things to remember when updating any Kedro version.

The Kedro 0.17.0 release contains some breaking changes. If you update Kedro to 0.17.0 and then try to work with projects created against earlier versions of Kedro, you may encounter some issues when trying to run `kedro` commands in the terminal for that project. Here's a short guide to getting your projects running against the new version of Kedro.


>*Note*: As always, if you hit any problems, please check out our documentation:
>* [How can I find out more about Kedro?](https://docs.kedro.org/en/0.17.0/12_faq/01_faq.html#how-can-i-find-out-more-about-kedro)
>* [How can I get my questions answered?](https://docs.kedro.org/en/0.17.0/12_faq/01_faq.html#how-can-i-get-my-question-answered).

To get an existing Kedro project to work after you upgrade to Kedro 0.17.0, we recommend that you create a new project against Kedro 0.17.0 and move the code from your existing project into it. Let's go through the changes, but first, note that if you create a new Kedro project with Kedro 0.17.0 you will not be asked whether you want to include the boilerplate code for the Iris dataset example. We've removed this option (you should now use a Kedro starter if you want to create a project that is pre-populated with code).

To create a new, blank Kedro 0.17.0 project to drop your existing code into, you can create one, as always, with `kedro new`. We also recommend creating a new virtual environment for your new project, or you might run into conflicts with existing dependencies.

* **Update `pyproject.toml`**: Copy the following three keys from the `.kedro.yml` of your existing Kedro project into the `pyproject.toml` file of your new Kedro 0.17.0 project:


    ```toml
    [tools.kedro]
    package_name = "<package_name>"
    project_name = "<project_name>"
    project_version = "0.17.0"
    ```

Check your source directory. If you defined a different source directory (`source_dir`), make sure you also move that to `pyproject.toml`.


* **Copy files from your existing project**:

  + Copy subfolders of `project/src/project_name/pipelines` from existing to new project
  + Copy subfolders of `project/src/test/pipelines` from existing to new project
  + Copy the requirements your project needs into `requirements.txt` and/or `requirements.in`.
  + Copy your project configuration from the `conf` folder. Take note of the new locations needed for modular pipeline configuration (move it from `conf/<env>/pipeline_name/catalog.yml` to `conf/<env>/catalog/pipeline_name.yml` and likewise for `parameters.yml`).
  + Copy from the `data/` folder of your existing project, if needed, into the same location in your new project.
  + Copy any Hooks from `src/<package_name>/hooks.py`.

* **Update your new project's README and docs as necessary**.

* **Update `settings.py`**: For example, if you specified additional Hook implementations in `hooks`, or listed plugins under `disable_hooks_by_plugin` in your `.kedro.yml`, you will need to move them to `settings.py` accordingly:

    ```python
    from <package_name>.hooks import MyCustomHooks, ProjectHooks

    HOOKS = (ProjectHooks(), MyCustomHooks())

    DISABLE_HOOKS_FOR_PLUGINS = ("my_plugin1",)
    ```

* **Migration for `node` names**. From 0.17.0 the only allowed characters for node names are letters, digits, hyphens, underscores and/or fullstops. If you have previously defined node names that have special characters, spaces or other characters that are no longer permitted, you will need to rename those nodes.

* **Copy changes to `kedro_cli.py`**. If you previously customised the `kedro run` command or added more CLI commands to your `kedro_cli.py`, you should move them into `<project_root>/src/<package_name>/cli.py`. Note, however, that the new way to run a Kedro pipeline is via a `KedroSession`, rather than using the `KedroContext`:

    ```python
    with KedroSession.create(package_name=...) as session:
        session.run()
    ```

* **Copy changes made to `ConfigLoader`**. If you have defined a custom class, such as `TemplatedConfigLoader`, by overriding `ProjectContext._create_config_loader`, you should move the contents of the function in `src/<package_name>/hooks.py`, under `register_config_loader`.

* **Copy changes made to `DataCatalog`**. Likewise, if you have `DataCatalog` defined with `ProjectContext._create_catalog`, you should copy-paste the contents into `register_catalog`.

* **Optional**: If you have plugins such as [Kedro-Viz](https://github.com/kedro-org/kedro-viz) installed, it's likely that Kedro 0.17.0 won't work with their older versions, so please either upgrade to the plugin's newest version or follow their migration guides.

# Release 0.16.6

## Major features and improvements

* Added documentation with a focus on single machine and distributed environment deployment; the series includes Docker, Argo, Prefect, Kubeflow, AWS Batch, AWS Sagemaker and extends our section on Databricks.
* Added [kedro-starter-spaceflights](https://github.com/kedro-org/kedro-starter-spaceflights/) alias for generating a project: `kedro new --starter spaceflights`.

## Bug fixes and other changes
* Fixed `TypeError` when converting dict inputs to a node made from a wrapped `partial` function.
* `PartitionedDataSet` improvements:
  - Supported passing arguments to the underlying filesystem.
* Improved handling of non-ASCII word characters in dataset names.
  - For example, a dataset named `jalapeño` will be accessible as `DataCatalog.datasets.jalapeño` rather than `DataCatalog.datasets.jalape__o`.
* Fixed `kedro install` for an Anaconda environment defined in `environment.yml`.
* Fixed backwards compatibility with templates generated with older Kedro versions <0.16.5. No longer need to update `.kedro.yml` to use `kedro lint` and `kedro jupyter notebook convert`.
* Improved documentation.
* Added documentation using MinIO with Kedro.
* Improved error messages for incorrect parameters passed into a node.
* Fixed issue with saving a `TensorFlowModelDataset` in the HDF5 format with versioning enabled.
* Added missing `run_result` argument in `after_pipeline_run` Hooks spec.
* Fixed a bug in IPython script that was causing context hooks to be registered twice. To apply this fix to a project generated with an older Kedro version, apply the same changes made in [this PR](https://github.com/kedro-org/kedro-starter-pandas-iris/pull/16) to your `00-kedro-init.py` file.
* Improved documentation.

## Breaking changes to the API

## Thanks for supporting contributions
[Deepyaman Datta](https://github.com/deepyaman), [Bhavya Merchant](https://github.com/bnmerchant), [Lovkush Agarwal](https://github.com/Lovkush-A), [Varun Krishna S](https://github.com/vhawk19), [Sebastian Bertoli](https://github.com/sebastianbertoli), [noklam](https://github.com/noklam), [Daniel Petti](https://github.com/djpetti), [Waylon Walker](https://github.com/waylonwalker), [Saran Balaji C](https://github.com/csaranbalaji)

# Release 0.16.5

## Major features and improvements
* Added the following new datasets.

| Type                        | Description                                                                                             | Location                      |
| --------------------------- | ------------------------------------------------------------------------------------------------------- | ----------------------------- |
| `email.EmailMessageDataSet` | Manage email messages using [the Python standard library](https://docs.python.org/3/library/email.html) | `kedro.extras.datasets.email` |

* Added support for `pyproject.toml` to configure Kedro. `pyproject.toml` is used if `.kedro.yml` doesn't exist (Kedro configuration should be under `[tool.kedro]` section).
* Projects created with this version will have no `pipeline.py`, having been replaced by `hooks.py`.
* Added a set of registration hooks, as the new way of registering library components with a Kedro project:
    * `register_pipelines()`, to replace `_get_pipelines()`
    * `register_config_loader()`, to replace `_create_config_loader()`
    * `register_catalog()`, to replace `_create_catalog()`
These can be defined in `src/<python_package>/hooks.py` and added to `.kedro.yml` (or `pyproject.toml`). The order of execution is: plugin hooks, `.kedro.yml` hooks, hooks in `ProjectContext.hooks`.
* Added ability to disable auto-registered Hooks using `.kedro.yml` (or `pyproject.toml`) configuration file.

## Bug fixes and other changes
* Added option to run asynchronously via the Kedro CLI.
* Absorbed `.isort.cfg` settings into `setup.cfg`.
* Packaging a modular pipeline raises an error if the pipeline directory is empty or non-existent.

## Breaking changes to the API
* `project_name`, `project_version` and `package_name` now have to be defined in `.kedro.yml` for projects using Kedro 0.16.5+.

## Migration Guide
This release has accidentally broken the usage of `kedro lint` and `kedro jupyter notebook convert` on a project template generated with previous versions of Kedro (<=0.16.4). To amend this, please either upgrade to `kedro==0.16.6` or update `.kedro.yml` within your project root directory to include the following keys:

```yaml
project_name: "<your_project_name>"
project_version: "<kedro_version_of_the_project>"
package_name: "<your_package_name>"
```

## Thanks for supporting contributions
[Deepyaman Datta](https://github.com/deepyaman), [Bas Nijholt](https://github.com/basnijholt), [Sebastian Bertoli](https://github.com/sebastianbertoli)

# Release 0.16.4

## Major features and improvements
* Fixed a bug for using `ParallelRunner` on Windows.
* Enabled auto-discovery of hooks implementations coming from installed plugins.

## Bug fixes and other changes
* Fixed a bug for using `ParallelRunner` on Windows.
* Modified `GBQTableDataSet` to load customized results using customized queries from Google Big Query tables.
* Documentation improvements.

## Breaking changes to the API

## Thanks for supporting contributions
[Ajay Bisht](https://github.com/ajb7), [Vijay Sajjanar](https://github.com/vjkr), [Deepyaman Datta](https://github.com/deepyaman), [Sebastian Bertoli](https://github.com/sebastianbertoli), [Shahil Mawjee](https://github.com/s-mawjee), [Louis Guitton](https://github.com/louisguitton), [Emanuel Ferm](https://github.com/eferm)

# Release 0.16.3

## Major features and improvements
* Added the `kedro pipeline pull` CLI command to extract a packaged modular pipeline, and place the contents in a Kedro project.
* Added the `--version` option to `kedro pipeline package` to allow specifying alternative versions to package under.
* Added the `--starter` option to `kedro new` to create a new project from a local, remote or aliased starter template.
* Added the `kedro starter list` CLI command to list all starter templates that can be used to bootstrap a new Kedro project.
* Added the following new datasets.

| Type               | Description                                                                                           | Location                     |
| ------------------ | ----------------------------------------------------------------------------------------------------- | ---------------------------- |
| `json.JSONDataSet` | Work with JSON files using [the Python standard library](https://docs.python.org/3/library/json.html) | `kedro.extras.datasets.json` |

## Bug fixes and other changes
* Removed `/src/nodes` directory from the project template and made `kedro jupyter convert` create it on the fly if necessary.
* Fixed a bug in `MatplotlibWriter` which prevented saving lists and dictionaries of plots locally on Windows.
* Closed all pyplot windows after saving in `MatplotlibWriter`.
* Documentation improvements:
  - Added [kedro-wings](https://github.com/tamsanh/kedro-wings) and [kedro-great](https://github.com/tamsanh/kedro-great) to the list of community plugins.
* Fixed broken versioning for Windows paths.
* Fixed `DataSet` string representation for falsy values.
* Improved the error message when duplicate nodes are passed to the `Pipeline` initializer.
* Fixed a bug where `kedro docs` would fail because the built docs were located in a different directory.
* Fixed a bug where `ParallelRunner` would fail on Windows machines whose reported CPU count exceeded 61.
* Fixed an issue with saving TensorFlow model to `h5` file on Windows.
* Added a `json` parameter to `APIDataSet` for the convenience of generating requests with JSON bodies.
* Fixed dependencies for `SparkDataSet` to include spark.

## Breaking changes to the API

## Thanks for supporting contributions
[Deepyaman Datta](https://github.com/deepyaman), [Tam-Sanh Nguyen](https://github.com/tamsanh), [DataEngineerOne](http://youtube.com/DataEngineerOne)

# Release 0.16.2

## Major features and improvements
* Added the following new datasets.

| Type                                | Description                                                                                                          | Location                           |
| ----------------------------------- | -------------------------------------------------------------------------------------------------------------------- | ---------------------------------- |
| `pandas.AppendableExcelDataSet`     | Work with `Excel` files opened in append mode                                                                        | `kedro.extras.datasets.pandas`     |
| `tensorflow.TensorFlowModelDataset` | Work with `TensorFlow` models using [TensorFlow 2.X](https://www.tensorflow.org/api_docs/python/tf/keras/Model#save) | `kedro.extras.datasets.tensorflow` |
| `holoviews.HoloviewsWriter`         | Work with `Holoviews` objects (saves as image file)                                                                  | `kedro.extras.datasets.holoviews`  |

* `kedro install` will now compile project dependencies (by running `kedro build-reqs` behind the scenes) before the installation if the `src/requirements.in` file doesn't exist.
* Added `only_nodes_with_namespace` in `Pipeline` class to filter only nodes with a specified namespace.
* Added the `kedro pipeline delete` command to help delete unwanted or unused pipelines (it won't remove references to the pipeline in your `create_pipelines()` code).
* Added the `kedro pipeline package` command to help package up a modular pipeline. It will bundle up the pipeline source code, tests, and parameters configuration into a .whl file.

## Bug fixes and other changes
* `DataCatalog` improvements:
  - Introduced regex filtering to the `DataCatalog.list()` method.
  - Non-alphanumeric characters (except underscore) in dataset name are replaced with `__` in `DataCatalog.datasets`, for ease of access to transcoded datasets.
* Dataset improvements:
  - Improved initialization speed of `spark.SparkHiveDataSet`.
  - Improved S3 cache in `spark.SparkDataSet`.
  - Added support of options for building `pyarrow` table in `pandas.ParquetDataSet`.
* `kedro build-reqs` CLI command improvements:
  - `kedro build-reqs` is now called with `-q` option and will no longer print out compiled requirements to the console for security reasons.
  - All unrecognized CLI options in `kedro build-reqs` command are now passed to [pip-compile](https://github.com/jazzband/pip-tools#example-usage-for-pip-compile) call (e.g. `kedro build-reqs --generate-hashes`).
* `kedro jupyter` CLI command improvements:
  - Improved error message when running `kedro jupyter notebook`, `kedro jupyter lab` or `kedro ipython` with Jupyter/IPython dependencies not being installed.
  - Fixed `%run_viz` line magic for showing kedro viz inside a Jupyter notebook. For the fix to be applied on existing Kedro project, please see the migration guide.
  - Fixed the bug in IPython startup script ([issue 298](https://github.com/kedro-org/kedro/issues/298)).
* Documentation improvements:
  - Updated community-generated content in FAQ.
  - Added [find-kedro](https://github.com/WaylonWalker/find-kedro) and [kedro-static-viz](https://github.com/WaylonWalker/kedro-static-viz) to the list of community plugins.
  - Add missing `pillow.ImageDataSet` entry to the documentation.

## Breaking changes to the API

### Migration guide from Kedro 0.16.1 to 0.16.2

#### Guide to apply the fix for `%run_viz` line magic in existing project

Even though this release ships a fix for project generated with `kedro==0.16.2`, after upgrading, you will still need to make a change in your existing project if it was generated with `kedro>=0.16.0,<=0.16.1` for the fix to take effect. Specifically, please change the content of your project's IPython init script located at `.ipython/profile_default/startup/00-kedro-init.py` with the content of [this file](https://github.com/kedro-org/kedro/blob/0.16.2/kedro/templates/project/%7B%7B%20cookiecutter.repo_name%20%7D%7D/.ipython/profile_default/startup/00-kedro-init.py). You will also need `kedro-viz>=3.3.1`.

## Thanks for supporting contributions
[Miguel Rodriguez Gutierrez](https://github.com/MigQ2), [Joel Schwarzmann](https://github.com/datajoely), [w0rdsm1th](https://github.com/w0rdsm1th), [Deepyaman Datta](https://github.com/deepyaman), [Tam-Sanh Nguyen](https://github.com/tamsanh), [Marcus Gawronsky](https://github.com/marcusinthesky)

# 0.16.1

## Major features and improvements

## Bug fixes and other changes
* Fixed deprecation warnings from `kedro.cli` and `kedro.context` when running `kedro jupyter notebook`.
* Fixed a bug where `catalog` and `context` were not available in Jupyter Lab and Notebook.
* Fixed a bug where `kedro build-reqs` would fail if you didn't have your project dependencies installed.

## Breaking changes to the API

## Thanks for supporting contributions

# 0.16.0

## Major features and improvements
### CLI
* Added new CLI commands (only available for the projects created using Kedro 0.16.0 or later):
  - `kedro catalog list` to list datasets in your catalog
  - `kedro pipeline list` to list pipelines
  - `kedro pipeline describe` to describe a specific pipeline
  - `kedro pipeline create` to create a modular pipeline
* Improved the CLI speed by up to 50%.
* Improved error handling when making a typo on the CLI. We now suggest some of the possible commands you meant to type, in `git`-style.

### Framework
* All modules in `kedro.cli` and `kedro.context` have been moved into `kedro.framework.cli` and `kedro.framework.context` respectively. `kedro.cli` and `kedro.context` will be removed in future releases.
* Added `Hooks`, which is a new mechanism for extending Kedro.
* Fixed `load_context` changing user's current working directory.
* Allowed the source directory to be configurable in `.kedro.yml`.
* Added the ability to specify nested parameter values inside your node inputs, e.g. `node(func, "params:a.b", None)`
### DataSets
* Added the following new datasets.

| Type                       | Description                                 | Location                          |
| -------------------------- | ------------------------------------------- | --------------------------------- |
| `pillow.ImageDataSet`      | Work with image files using `Pillow`        | `kedro.extras.datasets.pillow`    |
| `geopandas.GeoJSONDataSet` | Work with geospatial data using `GeoPandas` | `kedro.extras.datasets.geopandas` |
| `api.APIDataSet`           | Work with data from HTTP(S) API requests    | `kedro.extras.datasets.api`       |

* Added `joblib` backend support to `pickle.PickleDataSet`.
* Added versioning support to `MatplotlibWriter` dataset.
* Added the ability to install dependencies for a given dataset with more granularity, e.g. `pip install "kedro[pandas.ParquetDataSet]"`.
* Added the ability to specify extra arguments, e.g. `encoding` or `compression`, for `fsspec.spec.AbstractFileSystem.open()` calls when loading/saving a dataset. See Example 3 under [docs](https://docs.kedro.org/en/0.16.0/04_user_guide/04_data_catalog.html#use-the-data-catalog-with-the-yaml-api).

### Other
* Added `namespace` property on ``Node``, related to the modular pipeline where the node belongs.
* Added an option to enable asynchronous loading inputs and saving outputs in both `SequentialRunner(is_async=True)` and `ParallelRunner(is_async=True)` class.
* Added `MemoryProfiler` transformer.
* Removed the requirement to have all dependencies for a dataset module to use only a subset of the datasets within.
* Added support for `pandas>=1.0`.
* Enabled Python 3.8 compatibility. _Please note that a Spark workflow may be unreliable for this Python version as `pyspark` is not fully-compatible with 3.8 yet._
* Renamed "features" layer to "feature" layer to be consistent with (most) other layers and the [relevant FAQ](https://docs.kedro.org/en/0.16.0/06_resources/01_faq.html#what-is-data-engineering-convention).

## Bug fixes and other changes
* Fixed a bug where a new version created mid-run by an external system caused inconsistencies in the load versions used in the current run.
* Documentation improvements
  * Added instruction in the documentation on how to create a custom runner).
  * Updated contribution process in `CONTRIBUTING.md` - added Developer Workflow.
  * Documented installation of development version of Kedro in the [FAQ section](https://docs.kedro.org/en/0.16.0/06_resources/01_faq.html#how-can-i-use-development-version-of-kedro).
  * Added missing `_exists` method to `MyOwnDataSet` example in 04_user_guide/08_advanced_io.
* Fixed a bug where `PartitionedDataSet` and `IncrementalDataSet` were not working with `s3a` or `s3n` protocol.
* Added ability to read partitioned parquet file from a directory in `pandas.ParquetDataSet`.
* Replaced `functools.lru_cache` with `cachetools.cachedmethod` in `PartitionedDataSet` and `IncrementalDataSet` for per-instance cache invalidation.
* Implemented custom glob function for `SparkDataSet` when running on Databricks.
* Fixed a bug in `SparkDataSet` not allowing for loading data from DBFS in a Windows machine using Databricks-connect.
* Improved the error message for `DataSetNotFoundError` to suggest possible dataset names user meant to type.
* Added the option for contributors to run Kedro tests locally without Spark installation with `make test-no-spark`.
* Added option to lint the project without applying the formatting changes (`kedro lint --check-only`).

## Breaking changes to the API
### Datasets
* Deleted obsolete datasets from `kedro.io`.
* Deleted `kedro.contrib` and `extras` folders.
* Deleted obsolete `CSVBlobDataSet` and `JSONBlobDataSet` dataset types.
* Made `invalidate_cache` method on datasets private.
* `get_last_load_version` and `get_last_save_version` methods are no longer available on `AbstractDataSet`.
* `get_last_load_version` and `get_last_save_version` have been renamed to `resolve_load_version` and `resolve_save_version` on ``AbstractVersionedDataSet``, the results of which are cached.
* The `release()` method on datasets extending ``AbstractVersionedDataSet`` clears the cached load and save version. All custom datasets must call `super()._release()` inside `_release()`.
* ``TextDataSet`` no longer has `load_args` and `save_args`. These can instead be specified under `open_args_load` or `open_args_save` in `fs_args`.
* `PartitionedDataSet` and `IncrementalDataSet` method `invalidate_cache` was made private: `_invalidate_caches`.

### Other
* Removed `KEDRO_ENV_VAR` from `kedro.context` to speed up the CLI run time.
* `Pipeline.name` has been removed in favour of `Pipeline.tag()`.
* Dropped `Pipeline.transform()` in favour of `kedro.pipeline.modular_pipeline.pipeline()` helper function.
* Made constant `PARAMETER_KEYWORDS` private, and moved it from `kedro.pipeline.pipeline` to `kedro.pipeline.modular_pipeline`.
* Layers are no longer part of the dataset object, as they've moved to the `DataCatalog`.
* Python 3.5 is no longer supported by the current and all future versions of Kedro.

### Migration guide from Kedro 0.15.* to 0.16.*

#### General Migration

**reminder** [How do I upgrade Kedro](https://docs.kedro.org/en/0.16.0/06_resources/01_faq.html#how-do-i-upgrade-kedro) covers a few key things to remember when updating any kedro version.

#### Migration for datasets

Since all the datasets (from `kedro.io` and `kedro.contrib.io`) were moved to `kedro/extras/datasets` you must update the type of all datasets in `<project>/conf/base/catalog.yml` file.
Here how it should be changed: `type: <SomeDataSet>` -> `type: <subfolder of kedro/extras/datasets>.<SomeDataSet>` (e.g. `type: CSVDataSet` -> `type: pandas.CSVDataSet`).

In addition, all the specific datasets like `CSVLocalDataSet`, `CSVS3DataSet` etc. were deprecated. Instead, you must use generalized datasets like `CSVDataSet`.
E.g. `type: CSVS3DataSet` -> `type: pandas.CSVDataSet`.

> Note: No changes required if you are using your custom dataset.

#### Migration for Pipeline.transform()
`Pipeline.transform()` has been dropped in favour of the `pipeline()` constructor. The following changes apply:
- Remember to import `from kedro.pipeline import pipeline`
- The `prefix` argument has been renamed to `namespace`
- And `datasets` has been broken down into more granular arguments:
  - `inputs`: Independent inputs to the pipeline
  - `outputs`: Any output created in the pipeline, whether an intermediary dataset or a leaf output
  - `parameters`: `params:...` or `parameters`

As an example, code that used to look like this with the `Pipeline.transform()` constructor:
```python
result = my_pipeline.transform(
    datasets={"input": "new_input", "output": "new_output", "params:x": "params:y"},
    prefix="pre",
)
```

When used with the new `pipeline()` constructor, becomes:
```python
from kedro.pipeline import pipeline

result = pipeline(
    my_pipeline,
    inputs={"input": "new_input"},
    outputs={"output": "new_output"},
    parameters={"params:x": "params:y"},
    namespace="pre",
)
```

#### Migration for decorators, color logger, transformers etc.
Since some modules were moved to other locations you need to update import paths appropriately.
You can find the list of moved files in the [`0.15.6` release notes](https://github.com/kedro-org/kedro/releases/tag/0.15.6) under the section titled `Files with a new location`.

#### Migration for CLI and KEDRO_ENV environment variable
> Note: If you haven't made significant changes to your `kedro_cli.py`, it may be easier to simply copy the updated `kedro_cli.py` `.ipython/profile_default/startup/00-kedro-init.py` and from GitHub or a newly generated project into your old project.

* We've removed `KEDRO_ENV_VAR` from `kedro.context`. To get your existing project template working, you'll need to remove all instances of `KEDRO_ENV_VAR` from your project template:
  - From the imports in `kedro_cli.py` and `.ipython/profile_default/startup/00-kedro-init.py`: `from kedro.context import KEDRO_ENV_VAR, load_context` -> `from kedro.framework.context import load_context`
  - Remove the `envvar=KEDRO_ENV_VAR` line from the click options in `run`, `jupyter_notebook` and `jupyter_lab` in `kedro_cli.py`
  - Replace `KEDRO_ENV_VAR` with `"KEDRO_ENV"` in `_build_jupyter_env`
  - Replace `context = load_context(path, env=os.getenv(KEDRO_ENV_VAR))` with `context = load_context(path)` in `.ipython/profile_default/startup/00-kedro-init.py`

 #### Migration for `kedro build-reqs`

 We have upgraded `pip-tools` which is used by `kedro build-reqs` to 5.x. This `pip-tools` version requires `pip>=20.0`. To upgrade `pip`, please refer to [their documentation](https://pip.pypa.io/en/stable/installing/#upgrading-pip).

## Thanks for supporting contributions
[@foolsgold](https://github.com/foolsgold), [Mani Sarkar](https://github.com/neomatrix369), [Priyanka Shanbhag](https://github.com/priyanka1414), [Luis Blanche](https://github.com/LuisBlanche), [Deepyaman Datta](https://github.com/deepyaman), [Antony Milne](https://github.com/AntonyMilneQB), [Panos Psimatikas](https://github.com/ppsimatikas), [Tam-Sanh Nguyen](https://github.com/tamsanh), [Tomasz Kaczmarczyk](https://github.com/TomaszKaczmarczyk), [Kody Fischer](https://github.com/Klio-Foxtrot187), [Waylon Walker](https://github.com/waylonwalker)

# 0.15.9

## Major features and improvements

## Bug fixes and other changes

* Pinned `fsspec>=0.5.1, <0.7.0` and `s3fs>=0.3.0, <0.4.1` to fix incompatibility issues with their latest release.

## Breaking changes to the API

## Thanks for supporting contributions

# 0.15.8

## Major features and improvements

## Bug fixes and other changes

* Added the additional libraries to our `requirements.txt` so `pandas.CSVDataSet` class works out of box with `pip install kedro`.
* Added `pandas` to our `extra_requires` in `setup.py`.
* Improved the error message when dependencies of a `DataSet` class are missing.

## Breaking changes to the API

## Thanks for supporting contributions

# 0.15.7

## Major features and improvements

* Added in documentation on how to contribute a custom `AbstractDataSet` implementation.

## Bug fixes and other changes

* Fixed the link to the Kedro banner image in the documentation.

## Breaking changes to the API

## Thanks for supporting contributions

# 0.15.6

## Major features and improvements
> _TL;DR_ We're launching [`kedro.extras`](https://github.com/kedro-org/kedro/tree/master/extras), the new home for our revamped series of datasets, decorators and dataset transformers. The datasets in [`kedro.extras.datasets`](https://github.com/kedro-org/kedro/tree/master/extras/datasets) use [`fsspec`](https://filesystem-spec.readthedocs.io/en/latest/) to access a variety of data stores including local file systems, network file systems, cloud object stores (including S3 and GCP), and Hadoop, read more about this [**here**](https://docs.kedro.org/en/0.15.6/04_user_guide/04_data_catalog.html#specifying-the-location-of-the-dataset). The change will allow [#178](https://github.com/kedro-org/kedro/issues/178) to happen in the next major release of Kedro.

An example of this new system can be seen below, loading the CSV `SparkDataSet` from S3:

```yaml
weather:
  type: spark.SparkDataSet  # Observe the specified type, this  affects all datasets
  filepath: s3a://your_bucket/data/01_raw/weather*  # filepath uses fsspec to indicate the file storage system
  credentials: dev_s3
  file_format: csv
```

You can also load data incrementally whenever it is dumped into a directory with the extension to [`PartionedDataSet`](https://docs.kedro.org/en/0.15.6/04_user_guide/08_advanced_io.html#partitioned-dataset), a feature that allows you to load a directory of files. The [`IncrementalDataSet`](https://docs.kedro.org/en/0.15.6/04_user_guide/08_advanced_io.html#incremental-loads-with-incrementaldataset) stores the information about the last processed partition in a `checkpoint`, read more about this feature [**here**](https://docs.kedro.org/en/0.15.6/04_user_guide/08_advanced_io.html#incremental-loads-with-incrementaldataset).

### New features

* Added `layer` attribute for datasets in `kedro.extras.datasets` to specify the name of a layer according to [data engineering convention](https://docs.kedro.org/en/0.15.6/06_resources/01_faq.html#what-is-data-engineering-convention), this feature will be passed to [`kedro-viz`](https://github.com/kedro-org/kedro-viz) in future releases.
* Enabled loading a particular version of a dataset in Jupyter Notebooks and iPython, using `catalog.load("dataset_name", version="<2019-12-13T15.08.09.255Z>")`.
* Added property `run_id` on `ProjectContext`, used for versioning using the [`Journal`](https://docs.kedro.org/en/0.15.6/04_user_guide/13_journal.html). To customise your journal `run_id` you can override the private method `_get_run_id()`.
* Added the ability to install all optional kedro dependencies via `pip install "kedro[all]"`.
* Modified the `DataCatalog`'s load order for datasets, loading order is the following:
  - `kedro.io`
  - `kedro.extras.datasets`
  - Import path, specified in `type`
* Added an optional `copy_mode` flag to `CachedDataSet` and `MemoryDataSet` to specify (`deepcopy`, `copy` or `assign`) the copy mode to use when loading and saving.

### New Datasets

| Type                             | Description                                                                                                                                      | Location                            |
| -------------------------------- | ------------------------------------------------------------------------------------------------------------------------------------------------ | ----------------------------------- |
| `dask.ParquetDataSet`            | Handles parquet datasets using Dask                                                                                                              | `kedro.extras.datasets.dask`        |
| `pickle.PickleDataSet`           | Work with Pickle files using [`fsspec`](https://filesystem-spec.readthedocs.io/en/latest/) to communicate with the underlying filesystem         | `kedro.extras.datasets.pickle`      |
| `pandas.CSVDataSet`              | Work with CSV files using [`fsspec`](https://filesystem-spec.readthedocs.io/en/latest/) to communicate with the underlying filesystem            | `kedro.extras.datasets.pandas`      |
| `pandas.TextDataSet`             | Work with text files using [`fsspec`](https://filesystem-spec.readthedocs.io/en/latest/) to communicate with the underlying filesystem           | `kedro.extras.datasets.pandas`      |
| `pandas.ExcelDataSet`            | Work with Excel files using [`fsspec`](https://filesystem-spec.readthedocs.io/en/latest/) to communicate with the underlying filesystem          | `kedro.extras.datasets.pandas`      |
| `pandas.HDFDataSet`              | Work with HDF using [`fsspec`](https://filesystem-spec.readthedocs.io/en/latest/) to communicate with the underlying filesystem                  | `kedro.extras.datasets.pandas`      |
| `yaml.YAMLDataSet`               | Work with YAML files using [`fsspec`](https://filesystem-spec.readthedocs.io/en/latest/) to communicate with the underlying filesystem           | `kedro.extras.datasets.yaml`        |
| `matplotlib.MatplotlibWriter`    | Save with Matplotlib images using [`fsspec`](https://filesystem-spec.readthedocs.io/en/latest/) to communicate with the underlying filesystem    | `kedro.extras.datasets.matplotlib`  |
| `networkx.NetworkXDataSet`       | Work with NetworkX files using [`fsspec`](https://filesystem-spec.readthedocs.io/en/latest/) to communicate with the underlying filesystem       | `kedro.extras.datasets.networkx`    |
| `biosequence.BioSequenceDataSet` | Work with bio-sequence objects using [`fsspec`](https://filesystem-spec.readthedocs.io/en/latest/) to communicate with the underlying filesystem | `kedro.extras.datasets.biosequence` |
| `pandas.GBQTableDataSet`         | Work with Google BigQuery                                                                                                                        | `kedro.extras.datasets.pandas`      |
| `pandas.FeatherDataSet`          | Work with feather files using [`fsspec`](https://filesystem-spec.readthedocs.io/en/latest/) to communicate with the underlying filesystem        | `kedro.extras.datasets.pandas`      |
| `IncrementalDataSet`             | Inherit from `PartitionedDataSet` and remembers the last processed partition                                                                     | `kedro.io`                          |

### Files with a new location

| Type                                                                 | New Location                                 |
| -------------------------------------------------------------------- | -------------------------------------------- |
| `JSONDataSet`                                                        | `kedro.extras.datasets.pandas`               |
| `CSVBlobDataSet`                                                     | `kedro.extras.datasets.pandas`               |
| `JSONBlobDataSet`                                                    | `kedro.extras.datasets.pandas`               |
| `SQLTableDataSet`                                                    | `kedro.extras.datasets.pandas`               |
| `SQLQueryDataSet`                                                    | `kedro.extras.datasets.pandas`               |
| `SparkDataSet`                                                       | `kedro.extras.datasets.spark`                |
| `SparkHiveDataSet`                                                   | `kedro.extras.datasets.spark`                |
| `SparkJDBCDataSet`                                                   | `kedro.extras.datasets.spark`                |
| `kedro/contrib/decorators/retry.py`                                  | `kedro/extras/decorators/retry_node.py`      |
| `kedro/contrib/decorators/memory_profiler.py`                        | `kedro/extras/decorators/memory_profiler.py` |
| `kedro/contrib/io/transformers/transformers.py`                      | `kedro/extras/transformers/time_profiler.py` |
| `kedro/contrib/colors/logging/color_logger.py`                       | `kedro/extras/logging/color_logger.py`       |
| `extras/ipython_loader.py`                                           | `tools/ipython/ipython_loader.py`            |
| `kedro/contrib/io/cached/cached_dataset.py`                          | `kedro/io/cached_dataset.py`                 |
| `kedro/contrib/io/catalog_with_default/data_catalog_with_default.py` | `kedro/io/data_catalog_with_default.py`      |
| `kedro/contrib/config/templated_config.py`                           | `kedro/config/templated_config.py`           |

## Upcoming deprecations

| Category                  | Type                                                           |
| ------------------------- | -------------------------------------------------------------- |
| **Datasets**              | `BioSequenceLocalDataSet`                                      |
|                           | `CSVGCSDataSet`                                                |
|                           | `CSVHTTPDataSet`                                               |
|                           | `CSVLocalDataSet`                                              |
|                           | `CSVS3DataSet`                                                 |
|                           | `ExcelLocalDataSet`                                            |
|                           | `FeatherLocalDataSet`                                          |
|                           | `JSONGCSDataSet`                                               |
|                           | `JSONLocalDataSet`                                             |
|                           | `HDFLocalDataSet`                                              |
|                           | `HDFS3DataSet`                                                 |
|                           | `kedro.contrib.io.cached.CachedDataSet`                        |
|                           | `kedro.contrib.io.catalog_with_default.DataCatalogWithDefault` |
|                           | `MatplotlibLocalWriter`                                        |
|                           | `MatplotlibS3Writer`                                           |
|                           | `NetworkXLocalDataSet`                                         |
|                           | `ParquetGCSDataSet`                                            |
|                           | `ParquetLocalDataSet`                                          |
|                           | `ParquetS3DataSet`                                             |
|                           | `PickleLocalDataSet`                                           |
|                           | `PickleS3DataSet`                                              |
|                           | `TextLocalDataSet`                                             |
|                           | `YAMLLocalDataSet`                                             |
| **Decorators**            | `kedro.contrib.decorators.memory_profiler`                     |
|                           | `kedro.contrib.decorators.retry`                               |
|                           | `kedro.contrib.decorators.pyspark.spark_to_pandas`             |
|                           | `kedro.contrib.decorators.pyspark.pandas_to_spark`             |
| **Transformers**          | `kedro.contrib.io.transformers.transformers`                   |
| **Configuration Loaders** | `kedro.contrib.config.TemplatedConfigLoader`                   |

## Bug fixes and other changes
* Added the option to set/overwrite params in `config.yaml` using YAML dict style instead of string CLI formatting only.
* Kedro CLI arguments `--node` and `--tag` support comma-separated values, alternative methods will be deprecated in future releases.
* Fixed a bug in the `invalidate_cache` method of `ParquetGCSDataSet` and `CSVGCSDataSet`.
* `--load-version` now won't break if version value contains a colon.
* Enabled running `node`s with duplicate inputs.
* Improved error message when empty credentials are passed into `SparkJDBCDataSet`.
* Fixed bug that caused an empty project to fail unexpectedly with ImportError in `template/.../pipeline.py`.
* Fixed bug related to saving dataframe with categorical variables in table mode using `HDFS3DataSet`.
* Fixed bug that caused unexpected behavior when using `from_nodes` and `to_nodes` in pipelines using transcoding.
* Credentials nested in the dataset config are now also resolved correctly.
* Bumped minimum required pandas version to 0.24.0 to make use of `pandas.DataFrame.to_numpy` (recommended alternative to `pandas.DataFrame.values`).
* Docs improvements.
* `Pipeline.transform` skips modifying node inputs/outputs containing `params:` or `parameters` keywords.
* Support for `dataset_credentials` key in the credentials for `PartitionedDataSet` is now deprecated. The dataset credentials should be specified explicitly inside the dataset config.
* Datasets can have a new `confirm` function which is called after a successful node function execution if the node contains `confirms` argument with such dataset name.
* Make the resume prompt on pipeline run failure use `--from-nodes` instead of `--from-inputs` to avoid unnecessarily re-running nodes that had already executed.
* When closed, Jupyter notebook kernels are automatically terminated after 30 seconds of inactivity by default. Use `--idle-timeout` option to update it.
* Added `kedro-viz` to the Kedro project template `requirements.txt` file.
* Removed the `results` and `references` folder from the project template.
* Updated contribution process in `CONTRIBUTING.md`.

## Breaking changes to the API
* Existing `MatplotlibWriter` dataset in `contrib` was renamed to `MatplotlibLocalWriter`.
* `kedro/contrib/io/matplotlib/matplotlib_writer.py` was renamed to `kedro/contrib/io/matplotlib/matplotlib_local_writer.py`.
* `kedro.contrib.io.bioinformatics.sequence_dataset.py` was renamed to `kedro.contrib.io.bioinformatics.biosequence_local_dataset.py`.

## Thanks for supporting contributions
[Andrii Ivaniuk](https://github.com/andrii-ivaniuk), [Jonas Kemper](https://github.com/jonasrk), [Yuhao Zhu](https://github.com/yhzqb), [Balazs Konig](https://github.com/BalazsKonigQB), [Pedro Abreu](https://github.com/PedroAbreuQB), [Tam-Sanh Nguyen](https://github.com/tamsanh), [Peter Zhao](https://github.com/zxpeter), [Deepyaman Datta](https://github.com/deepyaman), [Florian Roessler](https://github.com/fdroessler/), [Miguel Rodriguez Gutierrez](https://github.com/MigQ2)

# 0.15.5

## Major features and improvements
* New CLI commands and command flags:
  - Load multiple `kedro run` CLI flags from a configuration file with the `--config` flag (e.g. `kedro run --config run_config.yml`)
  - Run parametrised pipeline runs with the `--params` flag (e.g. `kedro run --params param1:value1,param2:value2`).
  - Lint your project code using the `kedro lint` command, your project is linted with [`black`](https://github.com/psf/black) (Python 3.6+), [`flake8`](https://gitlab.com/pycqa/flake8) and [`isort`](https://github.com/PyCQA/isort).
* Load specific environments with Jupyter notebooks using `KEDRO_ENV` which will globally set `run`, `jupyter notebook` and `jupyter lab` commands using environment variables.
* Added the following datasets:
  - `CSVGCSDataSet` dataset in `contrib` for working with CSV files in Google Cloud Storage.
  - `ParquetGCSDataSet` dataset in `contrib` for working with Parquet files in Google Cloud Storage.
  - `JSONGCSDataSet` dataset in `contrib` for working with JSON files in Google Cloud Storage.
  - `MatplotlibS3Writer` dataset in `contrib` for saving Matplotlib images to S3.
  - `PartitionedDataSet` for working with datasets split across multiple files.
  - `JSONDataSet` dataset for working with JSON files that uses [`fsspec`](https://filesystem-spec.readthedocs.io/en/latest/) to communicate with the underlying filesystem. It doesn't support `http(s)` protocol for now.
* Added `s3fs_args` to all S3 datasets.
* Pipelines can be deducted with `pipeline1 - pipeline2`.

## Bug fixes and other changes
* `ParallelRunner` now works with `SparkDataSet`.
* Allowed the use of nulls in `parameters.yml`.
* Fixed an issue where `%reload_kedro` wasn't reloading all user modules.
* Fixed `pandas_to_spark` and `spark_to_pandas` decorators to work with functions with kwargs.
* Fixed a bug where `kedro jupyter notebook` and `kedro jupyter lab` would run a different Jupyter installation to the one in the local environment.
* Implemented Databricks-compatible dataset versioning for `SparkDataSet`.
* Fixed a bug where `kedro package` would fail in certain situations where `kedro build-reqs` was used to generate `requirements.txt`.
* Made `bucket_name` argument optional for the following datasets: `CSVS3DataSet`, `HDFS3DataSet`, `PickleS3DataSet`, `contrib.io.parquet.ParquetS3DataSet`, `contrib.io.gcs.JSONGCSDataSet` - bucket name can now be included into the filepath along with the filesystem protocol (e.g. `s3://bucket-name/path/to/key.csv`).
* Documentation improvements and fixes.

## Breaking changes to the API
* Renamed entry point for running pip-installed projects to `run_package()` instead of `main()` in `src/<package>/run.py`.
* `bucket_name` key has been removed from the string representation of the following datasets: `CSVS3DataSet`, `HDFS3DataSet`, `PickleS3DataSet`, `contrib.io.parquet.ParquetS3DataSet`, `contrib.io.gcs.JSONGCSDataSet`.
* Moved the `mem_profiler` decorator to `contrib` and separated the `contrib` decorators so that dependencies are modular. You may need to update your import paths, for example the pyspark decorators should be imported as `from kedro.contrib.decorators.pyspark import <pyspark_decorator>` instead of `from kedro.contrib.decorators import <pyspark_decorator>`.

## Thanks for supporting contributions
[Sheldon Tsen](https://github.com/sheldontsen-qb), [@roumail](https://github.com/roumail), [Karlson Lee](https://github.com/i25959341), [Waylon Walker](https://github.com/WaylonWalker), [Deepyaman Datta](https://github.com/deepyaman), [Giovanni](https://github.com/plauto), [Zain Patel](https://github.com/mzjp2)

# 0.15.4

## Major features and improvements
* `kedro jupyter` now gives the default kernel a sensible name.
* `Pipeline.name` has been deprecated in favour of `Pipeline.tags`.
* Reuse pipelines within a Kedro project using `Pipeline.transform`, it simplifies dataset and node renaming.
* Added Jupyter Notebook line magic (`%run_viz`) to run `kedro viz` in a Notebook cell (requires [`kedro-viz`](https://github.com/kedro-org/kedro-viz) version 3.0.0 or later).
* Added the following datasets:
  - `NetworkXLocalDataSet` in `kedro.contrib.io.networkx` to load and save local graphs (JSON format) via NetworkX. (by [@josephhaaga](https://github.com/josephhaaga))
  - `SparkHiveDataSet` in `kedro.contrib.io.pyspark.SparkHiveDataSet` allowing usage of Spark and insert/upsert on non-transactional Hive tables.
* `kedro.contrib.config.TemplatedConfigLoader` now supports name/dict key templating and default values.

## Bug fixes and other changes
* `get_last_load_version()` method for versioned datasets now returns exact last load version if the dataset has been loaded at least once and `None` otherwise.
* Fixed a bug in `_exists` method for versioned `SparkDataSet`.
* Enabled the customisation of the ExcelWriter in `ExcelLocalDataSet` by specifying options under `writer` key in `save_args`.
* Fixed a bug in IPython startup script, attempting to load context from the incorrect location.
* Removed capping the length of a dataset's string representation.
* Fixed `kedro install` command failing on Windows if `src/requirements.txt` contains a different version of Kedro.
* Enabled passing a single tag into a node or a pipeline without having to wrap it in a list (i.e. `tags="my_tag"`).

## Breaking changes to the API
* Removed `_check_paths_consistency()` method from `AbstractVersionedDataSet`. Version consistency check is now done in `AbstractVersionedDataSet.save()`. Custom versioned datasets should modify `save()` method implementation accordingly.

## Thanks for supporting contributions
[Joseph Haaga](https://github.com/josephhaaga), [Deepyaman Datta](https://github.com/deepyaman), [Joost Duisters](https://github.com/JoostDuisters), [Zain Patel](https://github.com/mzjp2), [Tom Vigrass](https://github.com/tomvigrass)

# 0.15.3

## Bug Fixes and other changes
* Narrowed the requirements for `PyTables` so that we maintain support for Python 3.5.

# 0.15.2

## Major features and improvements
* Added `--load-version`, a `kedro run` argument that allows you run the pipeline with a particular load version of a dataset.
* Support for modular pipelines in `src/`, break the pipeline into isolated parts with reusability in mind.
* Support for multiple pipelines, an ability to have multiple entry point pipelines and choose one with `kedro run --pipeline NAME`.
* Added a `MatplotlibWriter` dataset in `contrib` for saving Matplotlib images.
* An ability to template/parameterize configuration files with `kedro.contrib.config.TemplatedConfigLoader`.
* Parameters are exposed as a context property for ease of access in iPython / Jupyter Notebooks with `context.params`.
* Added `max_workers` parameter for ``ParallelRunner``.

## Bug fixes and other changes
* Users will override the `_get_pipeline` abstract method in `ProjectContext(KedroContext)` in `run.py` rather than the `pipeline` abstract property. The `pipeline` property is not abstract anymore.
* Improved an error message when versioned local dataset is saved and unversioned path already exists.
* Added `catalog` global variable to `00-kedro-init.py`, allowing you to load datasets with `catalog.load()`.
* Enabled tuples to be returned from a node.
* Disallowed the ``ConfigLoader`` loading the same file more than once, and deduplicated the `conf_paths` passed in.
* Added a `--open` flag to `kedro build-docs` that opens the documentation on build.
* Updated the ``Pipeline`` representation to include name of the pipeline, also making it readable as a context property.
* `kedro.contrib.io.pyspark.SparkDataSet` and `kedro.contrib.io.azure.CSVBlobDataSet` now support versioning.

## Breaking changes to the API
* `KedroContext.run()` no longer accepts `catalog` and `pipeline` arguments.
* `node.inputs` now returns the node's inputs in the order required to bind them properly to the node's function.

## Thanks for supporting contributions
[Deepyaman Datta](https://github.com/deepyaman), [Luciano Issoe](https://github.com/Lucianois), [Joost Duisters](https://github.com/JoostDuisters), [Zain Patel](https://github.com/mzjp2), [William Ashford](https://github.com/williamashfordQB), [Karlson Lee](https://github.com/i25959341)

# 0.15.1

## Major features and improvements
* Extended `versioning` support to cover the tracking of environment setup, code and datasets.
* Added the following datasets:
  - `FeatherLocalDataSet` in `contrib` for usage with pandas. (by [@mdomarsaleem](https://github.com/mdomarsaleem))
* Added `get_last_load_version` and `get_last_save_version` to `AbstractVersionedDataSet`.
* Implemented `__call__` method on `Node` to allow for users to execute `my_node(input1=1, input2=2)` as an alternative to `my_node.run(dict(input1=1, input2=2))`.
* Added new `--from-inputs` run argument.

## Bug fixes and other changes
* Fixed a bug in `load_context()` not loading context in non-Kedro Jupyter Notebooks.
* Fixed a bug in `ConfigLoader.get()` not listing nested files for `**`-ending glob patterns.
* Fixed a logging config error in Jupyter Notebook.
* Updated documentation in `03_configuration` regarding how to modify the configuration path.
* Documented the architecture of Kedro showing how we think about library, project and framework components.
* `extras/kedro_project_loader.py` renamed to `extras/ipython_loader.py` and now runs any IPython startup scripts without relying on the Kedro project structure.
* Fixed TypeError when validating partial function's signature.
* After a node failure during a pipeline run, a resume command will be suggested in the logs. This command will not work if the required inputs are MemoryDataSets.

## Breaking changes to the API

## Thanks for supporting contributions
[Omar Saleem](https://github.com/mdomarsaleem), [Mariana Silva](https://github.com/marianansilva), [Anil Choudhary](https://github.com/aniryou), [Craig](https://github.com/cfranklin11)

# 0.15.0

## Major features and improvements
* Added `KedroContext` base class which holds the configuration and Kedro's main functionality (catalog, pipeline, config, runner).
* Added a new CLI command `kedro jupyter convert` to facilitate converting Jupyter Notebook cells into Kedro nodes.
* Added support for `pip-compile` and new Kedro command `kedro build-reqs` that generates `requirements.txt` based on `requirements.in`.
* Running `kedro install` will install packages to conda environment if `src/environment.yml` exists in your project.
* Added a new `--node` flag to `kedro run`, allowing users to run only the nodes with the specified names.
* Added new `--from-nodes` and `--to-nodes` run arguments, allowing users to run a range of nodes from the pipeline.
* Added prefix `params:` to the parameters specified in `parameters.yml` which allows users to differentiate between their different parameter node inputs and outputs.
* Jupyter Lab/Notebook now starts with only one kernel by default.
* Added the following datasets:
  -  `CSVHTTPDataSet` to load CSV using HTTP(s) links.
  - `JSONBlobDataSet` to load json (-delimited) files from Azure Blob Storage.
  - `ParquetS3DataSet` in `contrib` for usage with pandas. (by [@mmchougule](https://github.com/mmchougule))
  - `CachedDataSet` in `contrib` which will cache data in memory to avoid io/network operations. It will clear the cache once a dataset is no longer needed by a pipeline. (by [@tsanikgr](https://github.com/tsanikgr))
  - `YAMLLocalDataSet` in `contrib` to load and save local YAML files. (by [@Minyus](https://github.com/Minyus))

## Bug fixes and other changes
* Documentation improvements including instructions on how to initialise a Spark session using YAML configuration.
* `anyconfig` default log level changed from `INFO` to `WARNING`.
* Added information on installed plugins to `kedro info`.
* Added style sheets for project documentation, so the output of `kedro build-docs` will resemble the style of `kedro docs`.

## Breaking changes to the API
* Simplified the Kedro template in `run.py` with the introduction of `KedroContext` class.
* Merged `FilepathVersionMixIn` and `S3VersionMixIn` under one abstract class `AbstractVersionedDataSet` which extends`AbstractDataSet`.
* `name` changed to be a keyword-only argument for `Pipeline`.
* `CSVLocalDataSet` no longer supports URLs. `CSVHTTPDataSet` supports URLs.

### Migration guide from Kedro 0.14.* to Kedro 0.15.0
#### Migration for Kedro project template
This guide assumes that:
  * The framework specific code has not been altered significantly
  * Your project specific code is stored in the dedicated python package under `src/`.

The breaking changes were introduced in the following project template files:
- `<project-name>/.ipython/profile_default/startup/00-kedro-init.py`
- `<project-name>/kedro_cli.py`
- `<project-name>/src/tests/test_run.py`
- `<project-name>/src/<python_package>/run.py`
- `<project-name>/.kedro.yml` (new file)

The easiest way to migrate your project from Kedro 0.14.* to Kedro 0.15.0 is to create a new project (by using `kedro new`) and move code and files bit by bit as suggested in the detailed guide below:

1. Create a new project with the same name by running `kedro new`

2. Copy the following folders to the new project:
 - `results/`
 - `references/`
 - `notebooks/`
 - `logs/`
 - `data/`
 - `conf/`

3. If you customised your `src/<package>/run.py`, make sure you apply the same customisations to `src/<package>/run.py`
 - If you customised `get_config()`, you can override `config_loader` property in `ProjectContext` derived class
 - If you customised `create_catalog()`, you can override `catalog()` property in `ProjectContext` derived class
 - If you customised `run()`, you can override `run()` method in `ProjectContext` derived class
 - If you customised default `env`, you can override it in `ProjectContext` derived class or pass it at construction. By default, `env` is `local`.
 - If you customised default `root_conf`, you can override `CONF_ROOT` attribute in `ProjectContext` derived class. By default, `KedroContext` base class has `CONF_ROOT` attribute set to `conf`.

4. The following syntax changes are introduced in ipython or Jupyter notebook/labs:
 - `proj_dir` -> `context.project_path`
 - `proj_name` -> `context.project_name`
 - `conf` -> `context.config_loader`.
 - `io` -> `context.catalog` (e.g., `io.load()` -> `context.catalog.load()`)

5. If you customised your `kedro_cli.py`, you need to apply the same customisations to your `kedro_cli.py` in the new project.

6. Copy the contents of the old project's `src/requirements.txt` into the new project's `src/requirements.in` and, from the project root directory, run the `kedro build-reqs` command in your terminal window.

#### Migration for versioning custom dataset classes

If you defined any custom dataset classes which support versioning in your project, you need to apply the following changes:

1. Make sure your dataset inherits from `AbstractVersionedDataSet` only.
2. Call `super().__init__()` with the appropriate arguments in the dataset's `__init__`. If storing on local filesystem, providing the filepath and the version is enough. Otherwise, you should also pass in an `exists_function` and a `glob_function` that emulate `exists` and `glob` in a different filesystem (see `CSVS3DataSet` as an example).
3. Remove setting of the `_filepath` and `_version` attributes in the dataset's `__init__`, as this is taken care of in the base abstract class.
4. Any calls to `_get_load_path` and `_get_save_path` methods should take no arguments.
5. Ensure you convert the output of `_get_load_path` and `_get_save_path` appropriately, as these now return [`PurePath`s](https://docs.python.org/3/library/pathlib.html#pure-paths) instead of strings.
6. Make sure `_check_paths_consistency` is called with [`PurePath`s](https://docs.python.org/3/library/pathlib.html#pure-paths) as input arguments, instead of strings.

These steps should have brought your project to Kedro 0.15.0. There might be some more minor tweaks needed as every project is unique, but now you have a pretty solid base to work with. If you run into any problems, please consult the [Kedro documentation](https://docs.kedro.org).

## Thanks for supporting contributions
[Dmitry Vukolov](https://github.com/dvukolov), [Jo Stichbury](https://github.com/stichbury), [Angus Williams](https://github.com/awqb), [Deepyaman Datta](https://github.com/deepyaman), [Mayur Chougule](https://github.com/mmchougule), [Marat Kopytjuk](https://github.com/kopytjuk), [Evan Miller](https://github.com/evanmiller29), [Yusuke Minami](https://github.com/Minyus)

# 0.14.3

## Major features and improvements
* Tab completion for catalog datasets in `ipython` or `jupyter` sessions. (Thank you [@datajoely](https://github.com/datajoely) and [@WaylonWalker](https://github.com/WaylonWalker))
* Added support for transcoding, an ability to decouple loading/saving mechanisms of a dataset from its storage location, denoted by adding '@' to the dataset name.
* Datasets have a new `release` function that instructs them to free any cached data. The runners will call this when the dataset is no longer needed downstream.

## Bug fixes and other changes
* Add support for pipeline nodes made up from partial functions.
* Expand user home directory `~` for TextLocalDataSet (see issue #19).
* Add a `short_name` property to `Node`s for a display-friendly (but not necessarily unique) name.
* Add Kedro project loader for IPython: `extras/kedro_project_loader.py`.
* Fix source file encoding issues with Python 3.5 on Windows.
* Fix local project source not having priority over the same source installed as a package, leading to local updates not being recognised.

## Breaking changes to the API
* Remove the max_loads argument from the `MemoryDataSet` constructor and from the `AbstractRunner.create_default_data_set` method.

## Thanks for supporting contributions
[Joel Schwarzmann](https://github.com/datajoely), [Alex Kalmikov](https://github.com/kalexqb)

# 0.14.2

## Major features and improvements
* Added Data Set transformer support in the form of AbstractTransformer and DataCatalog.add_transformer.

## Breaking changes to the API
* Merged the `ExistsMixin` into `AbstractDataSet`.
* `Pipeline.node_dependencies` returns a dictionary keyed by node, with sets of parent nodes as values; `Pipeline` and `ParallelRunner` were refactored to make use of this for topological sort for node dependency resolution and running pipelines respectively.
* `Pipeline.grouped_nodes` returns a list of sets, rather than a list of lists.

## Thanks for supporting contributions

[Darren Gallagher](https://github.com/dazzag24), [Zain Patel](https://github.com/mzjp2)

# 0.14.1

## Major features and improvements
* New I/O module `HDFS3DataSet`.

## Bug fixes and other changes
* Improved API docs.
* Template `run.py` will throw a warning instead of error if `credentials.yml`
  is not present.

## Breaking changes to the API
None


# 0.14.0

The initial release of Kedro.


## Thanks for supporting contributions

Jo Stichbury, Aris Valtazanos, Fabian Peters, Guilherme Braccialli, Joel Schwarzmann, Miguel Beltre, Mohammed ElNabawy, Deepyaman Datta, Shubham Agrawal, Oleg Andreyev, Mayur Chougule, William Ashford, Ed Cannon, Nikhilesh Nukala, Sean Bailey, Vikram Tegginamath, Thomas Huijskens, Musa Bilal

We are also grateful to everyone who advised and supported us, filed issues or helped resolve them, asked and answered questions and were part of inspiring discussions.<|MERGE_RESOLUTION|>--- conflicted
+++ resolved
@@ -7,11 +7,8 @@
 ## Bug fixes and other changes
 * Updated `_LazyDataset` representation when printing `KedroDataCatalog`.
 * Fixed `MemoryDataset` to infer `assign` copy mode for Ibis Tables, which previously would be inferred as `deepcopy`.
-<<<<<<< HEAD
-* Fixed `%load_node` magic command to work with Jupyter Notebook `>=7.2.0` by implementing a version specific fallback mechanism.
-=======
+* Fixed `%load_node` magic command to work with Jupyter Notebook `>=7.2.0`.
 * Changed the execution of `SequentialRunner` to not use an executor pool to ensure it's single threaded.
->>>>>>> e08fcfb1
 
 ## Breaking changes to the API
 ## Documentation changes
