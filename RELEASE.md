--- conflicted
+++ resolved
@@ -3,11 +3,8 @@
 ## Major features and improvements
 * `pipeline` now accepts `tags` and a collection of `Node`s and/or `Pipeline`s rather than just a single `Pipeline` object. `pipeline` should be used in preference to `Pipeline` when creating a Kedro pipeline.
 * `pandas.SQLTableDataSet` and `pandas.SQLQueryDataSet` now only open one connection per database, at instantiation time (therefore at catalog creation time), rather than one per load/save operation.
-<<<<<<< HEAD
 * Documented distribution of Kedro pipelines with Dask.
-=======
 * Added new command group, `micropkg`, to replace `kedro pipeline pull` and `kedro pipeline package` with `kedro micropkg pull` and `kedro micropkg package` for Kedro 0.18.0. `kedro micropkg package` saves packages to `project/dist` while `kedro pipeline package` saves packages to `project/src/dist`.
->>>>>>> acc1e2d4
 
 ## Bug fixes and other changes
 * Added tutorial documentation for experiment tracking (`03_tutorial/07_set_up_experiment_tracking.md`).
