# Upcoming Release 0.17.6

## Major features and improvements
* Added `pipelines` global variable to IPython extension, allowing you to access the project's pipelines in `kedro ipython` or `kedro jupyter notebook`.
* Enabled overriding nested parameters with `params` in CLI, i.e. `kedro run --params="model.model_tuning.booster:gbtree"` updates parameters to `{"model": {"model_tuning": {"booster": "gbtree"}}}`.
* Added option to `pandas.SQLQueryDataSet` to specify a `filepath` with a SQL query, in addition to the current method of supplying the query itself in the `sql` argument.
* Extended `ExcelDataSet` to support saving Excel files with multiple sheets.
* Added the following new datasets (see ([Issue #839](https://github.com/quantumblacklabs/kedro/issues/839)):

| Type                        | Description                                          | Location                          |
| --------------------------- | ---------------------------------------------------- | --------------------------------- |
| `plotly.JSONDataSet` | Works with plotly graph object Figures (saves as json file) | `kedro.extras.datasets.plotly` |
| `pandas.GenericDataSet` | Provides a 'best effort' facility to read / write any format provided by the `pandas` library | `kedro.extras.datasets.pandas` |
<<<<<<< HEAD
| `spark.DeltaTableDataSet` | Dataset designed to handle Delta Lake Tables and their CRUD-style operations, including `update`, `merge` and `delete` | `kedro.extras.datasets.spark` |
=======
| `pandas.GBQQueryDataSet` | Loads data from a Google Bigquery table using provided SQL query | `kedro.extras.datasets.pandas` |
>>>>>>> ce58b4da

## Bug fixes and other changes
* Fixed an issue where `kedro new --config config.yml` was ignoring the config file when `prompts.yml` didn't exist.
* Added documentation for `kedro viz --autoreload`.
* Added support for arbitrary backends (via importable module paths) that satisfy the `pickle` interface to `PickleDataSet`.
* Added support for `sum` syntax for connecting pipeline objects.
* Upgraded `pip-tools`, which is used by `kedro build-reqs`, to 6.4. This `pip-tools` version requires `pip>=21.2` while [adding support for `pip>=21.3`](https://github.com/jazzband/pip-tools/pull/1501). To upgrade `pip`, please refer to [their documentation](https://pip.pypa.io/en/stable/installing/#upgrading-pip).
* Relaxed the bounds on the `plotly` requirement for `plotly.PlotlyDataSet` and the `pyarrow` requirement for `pandas.ParquetDataSet`.
* `kedro pipeline package <pipeline>` now raises an error if the `<pipeline>` argument doesn't look like a valid Python module path (e.g. has `/` instead of `.`).
* Added new `overwrite` argument to `PartitionedDataSet` and `MatplotlibWriter` to enable deletion of existing partitions and plots on dataset `save`.
* `kedro pipeline pull` now works when the project requirements contains entries such as `-r`, `--extra-index-url` and local wheel files ([Issue #913](https://github.com/quantumblacklabs/kedro/issues/913)).
* Fixed slow startup because of catalog processing by reducing the exponential growth of extra processing during `_FrozenDatasets` creations.
* Removed `.coveragerc` from the Kedro project template. `coverage` settings are now given in `pyproject.toml`.
* Fixed a bug where packaging or pulling a modular pipeline with the same name as the project's package name would throw an error (or silently pass without including the pipeline source code in the wheel file).
* Removed unintentional dependency on `git`.
* Fixed an issue where nested pipeline configuration was not included in the packaged pipeline.
* Deprecated the "Thanks for supporting contributions" section of release notes to simplify the contribution process; Kedro 0.17.6 is the last release that includes this. This process has been replaced with the [automatic GitHub feature](https://github.com/quantumblacklabs/kedro/graphs/contributors).
* Fixed a bug where the version on the tracking datasets didn't match the session id and the versions of regular versioned datasets.
* Fixed an issue where datasets in `load_versions` that are not found in the data catalog would silently pass.

## Minor breaking changes to the API

## Upcoming deprecations for Kedro 0.18.0
* `kedro.extras.decorators` and `kedro.pipeline.decorators` are being deprecated in favour of Hooks.
* `kedro.extras.transformers` and `kedro.io.transformers` are being deprecated in favour of Hooks.
* The `--parallel` flag on `kedro run` is being removed in favour of `--runner=ParallelRunner`. The `-p` flag will change to be an alias for `--pipeline`.
* `kedro.io.DataCatalogWithDefault` is being deprecated, to be removed entirely in 0.18.0.

## Thanks for supporting contributions
[Deepyaman Datta](https://github.com/deepyaman),
[Brites](https://github.com/brites101),
[Manish Swami](https://github.com/ManishS6),
[Avaneesh Yembadi](https://github.com/avan-sh),
[Zain Patel](https://github.com/mzjp2),
[Simon Brugman](https://github.com/sbrugman),
[Kiyo Kunii](https://github.com/921kiyo),
[Benjamin Levy](https://github.com/BenjaminLevyQB),
[Louis de Charsonville](https://github.com/louisdecharson),
[Simon Picard](https://github.com/simonpicard)

# Release 0.17.5

## Major features and improvements
* Added new CLI group `registry`, with the associated commands `kedro registry list` and `kedro registry describe`, to replace `kedro pipeline list` and `kedro pipeline describe`.
* Added support for dependency management at a modular pipeline level. When a pipeline with `requirements.txt` is packaged, its dependencies are embedded in the modular pipeline wheel file. Upon pulling the pipeline, Kedro will append dependencies to the project's `requirements.in`. More information is available in [our documentation](https://kedro.readthedocs.io/en/stable/06_nodes_and_pipelines/03_modular_pipelines.html#package-a-modular-pipeline).
* Added support for bulk packaging/pulling modular pipelines using `kedro pipeline package/pull --all` and `pyproject.toml`.
* Removed `cli.py` from the Kedro project template. By default all CLI commands, including `kedro run`, are now defined on the Kedro framework side. These can be overridden in turn by a plugin or a `cli.py` file in your project. A packaged Kedro project will respect the same hierarchy when executed with `python -m my_package`.
* Removed `.ipython/profile_default/startup/` from the Kedro project template in favour of `.ipython/profile_default/ipython_config.py` and the `kedro.extras.extensions.ipython`.
* Added support for `dill` backend to `PickleDataSet`.
* Imports are now refactored at `kedro pipeline package` and `kedro pipeline pull` time, so that _aliasing_ a modular pipeline doesn't break it.
* Added the following new datasets to support basic Experiment Tracking:

| Type                      | Description                                              | Location                         |
| ------------------------- | -------------------------------------------------------- | -------------------------------- |
| `tracking.MetricsDataSet` | Dataset to track numeric metrics for experiment tracking | `kedro.extras.datasets.tracking` |
| `tracking.JSONDataSet`    | Dataset to track data for experiment tracking            | `kedro.extras.datasets.tracking` |

## Bug fixes and other changes
* Bumped minimum required `fsspec` version to 2021.04.
* Fixed the `kedro install` and `kedro build-reqs` flows when uninstalled dependencies are present in a project's `settings.py`, `context.py` or `hooks.py` ([Issue #829](https://github.com/quantumblacklabs/kedro/issues/829)).
* Imports are now refactored at `kedro pipeline package` and `kedro pipeline pull` time, so that _aliasing_ a modular pipeline doesn't break it.

## Minor breaking changes to the API
* Pinned `dynaconf` to `<3.1.6` because the method signature for `_validate_items` changed which is used in Kedro.

## Upcoming deprecations for Kedro 0.18.0
* `kedro pipeline list` and `kedro pipeline describe` are being deprecated in favour of new commands `kedro registry list ` and `kedro registry describe`.
* `kedro install` is being deprecated in favour of using `pip install -r src/requirements.txt` to install project dependencies.

## Thanks for supporting contributions
[Moussa Taifi](https://github.com/moutai),
[Deepyaman Datta](https://github.com/deepyaman)

# Release 0.17.4

## Major features and improvements
* Added the following new datasets:

| Type                   | Description                                                 | Location                       |
| ---------------------- | ----------------------------------------------------------- | ------------------------------ |
| `plotly.PlotlyDataSet` | Works with plotly graph object Figures (saves as json file) | `kedro.extras.datasets.plotly` |

## Bug fixes and other changes
* Defined our set of Kedro Principles! Have a read through [our docs](https://kedro.readthedocs.io/en/0.17.4/12_faq/03_kedro_principles.html).
* `ConfigLoader.get()` now raises a `BadConfigException`, with a more helpful error message, if a configuration file cannot be loaded (for instance due to wrong syntax or poor formatting).
* `run_id` now defaults to `save_version` when `after_catalog_created` is called, similarly to what happens during a `kedro run`.
* Fixed a bug where `kedro ipython` and `kedro jupyter notebook` didn't work if the `PYTHONPATH` was already set.
* Update the IPython extension to allow passing `env` and `extra_params` to `reload_kedro`  similar to how the IPython script works.
* `kedro info` now outputs if a plugin has any `hooks` or `cli_hooks` implemented.
* `PartitionedDataSet` now supports lazily materializing data on save.
* `kedro pipeline describe` now defaults to the `__default__` pipeline when no pipeline name is provided and also shows the namespace the nodes belong to.
* Fixed an issue where spark.SparkDataSet with enabled versioning would throw a VersionNotFoundError when using databricks-connect from a remote machine and saving to dbfs filesystem.
* `EmailMessageDataSet` added to doctree.
* When node inputs do not pass validation, the error message is now shown as the most recent exception in the traceback ([Issue #761](https://github.com/quantumblacklabs/kedro/issues/761)).
* `kedro pipeline package` now only packages the parameter file that exactly matches the pipeline name specified and the parameter files in a directory with the pipeline name.
* Extended support to newer versions of third-party dependencies ([Issue #735](https://github.com/quantumblacklabs/kedro/issues/735)).
* Ensured consistent references to `model input` tables in accordance with our Data Engineering convention.
* Changed behaviour where `kedro pipeline package` takes the pipeline package version, rather than the kedro package version. If the pipeline package version is not present, then the package version is used.
* Launched [GitHub Discussions](https://github.com/quantumblacklabs/kedro/discussions/) and [Kedro Discord Server](https://discord.gg/akJDeVaxnB)
* Improved error message when versioning is enabled for a dataset previously saved as non-versioned ([Issue #625](https://github.com/quantumblacklabs/kedro/issues/625)).

## Minor breaking changes to the API

## Upcoming deprecations for Kedro 0.18.0

## Thanks for supporting contributions
[Lou Kratz](https://github.com/lou-k),
[Lucas Jamar](https://github.com/lucasjamar)

# Release 0.17.3

## Major features and improvements
* Kedro plugins can now override built-in CLI commands.
* Added a `before_command_run` hook for plugins to add extra behaviour before Kedro CLI commands run.
* `pipelines` from `pipeline_registry.py` and `register_pipeline` hooks are now loaded lazily when they are first accessed, not on startup:

    ```python
    from kedro.framework.project import pipelines

    print(pipelines["__default__"])  # pipeline loading is only triggered here
    ```

## Bug fixes and other changes
* `TemplatedConfigLoader` now correctly inserts default values when no globals are supplied.
* Fixed a bug where the `KEDRO_ENV` environment variable had no effect on instantiating the `context` variable in an iPython session or a Jupyter notebook.
* Plugins with empty CLI groups are no longer displayed in the Kedro CLI help screen.
* Duplicate commands will no longer appear twice in the Kedro CLI help screen.
* CLI commands from sources with the same name will show under one list in the help screen.
* The setup of a Kedro project, including adding src to path and configuring settings, is now handled via the `bootstrap_project` method.
* `configure_project` is invoked if a `package_name` is supplied to `KedroSession.create`. This is added for backward-compatibility purpose to support a workflow that creates `Session` manually. It will be removed in `0.18.0`.
* Stopped swallowing up all `ModuleNotFoundError` if `register_pipelines` not found, so that a more helpful error message will appear when a dependency is missing, e.g. [Issue #722](https://github.com/quantumblacklabs/kedro/issues/722).
* When `kedro new` is invoked using a configuration yaml file, `output_dir` is no longer a required key; by default the current working directory will be used.
* When `kedro new` is invoked using a configuration yaml file, the appropriate `prompts.yml` file is now used for validating the provided configuration. Previously, validation was always performed against the kedro project template `prompts.yml` file.
* When a relative path to a starter template is provided, `kedro new` now generates user prompts to obtain configuration rather than supplying empty configuration.
* Fixed error when using starters on Windows with Python 3.7 (Issue [#722](https://github.com/quantumblacklabs/kedro/issues/722)).
* Fixed decoding error of config files that contain accented characters by opening them for reading in UTF-8.
* Fixed an issue where `after_dataset_loaded` run would finish before a dataset is actually loaded when using `--async` flag.

## Upcoming deprecations for Kedro 0.18.0

* `kedro.versioning.journal.Journal` will be removed.
* The following properties on `kedro.framework.context.KedroContext` will be removed:
  * `io` in favour of `KedroContext.catalog`
  * `pipeline` (equivalent to `pipelines["__default__"]`)
  * `pipelines` in favour of `kedro.framework.project.pipelines`

# Release 0.17.2

## Major features and improvements
* Added support for `compress_pickle` backend to `PickleDataSet`.
* Enabled loading pipelines without creating a `KedroContext` instance:

    ```python
    from kedro.framework.project import pipelines

    print(pipelines)
    ```

* Projects generated with kedro>=0.17.2:
  - should define pipelines in `pipeline_registry.py` rather than `hooks.py`.
  - when run as a package, will behave the same as `kedro run`

## Bug fixes and other changes
* If `settings.py` is not importable, the errors will be surfaced earlier in the process, rather than at runtime.

## Minor breaking changes to the API
* `kedro pipeline list` and `kedro pipeline describe` no longer accept redundant `--env` parameter.
* `from kedro.framework.cli.cli import cli` no longer includes the `new` and `starter` commands.

## Upcoming deprecations for Kedro 0.18.0

* `kedro.framework.context.KedroContext.run` will be removed in release 0.18.0.

## Thanks for supporting contributions
[Sasaki Takeru](https://github.com/takeru)

# Release 0.17.1

## Major features and improvements
* Added `env` and `extra_params` to `reload_kedro()` line magic.
* Extended the `pipeline()` API to allow strings and sets of strings as `inputs` and `outputs`, to specify when a dataset name remains the same (not namespaced).
* Added the ability to add custom prompts with regexp validator for starters by repurposing `default_config.yml` as `prompts.yml`.
* Added the `env` and `extra_params` arguments to `register_config_loader` hook.
* Refactored the way `settings` are loaded. You will now be able to run:

    ```python
    from kedro.framework.project import settings

    print(settings.CONF_ROOT)
    ```

* Added a check on `kedro.runner.parallel_runner.ParallelRunner` which checks datasets for the `_SINGLE_PROCESS` attribute in the `_validate_catalog` method. If this attribute is set to `True` in an instance of a dataset (e.g. `SparkDataSet`), the `ParallelRunner` will raise an `AttributeError`.
* Any user-defined dataset that should not be used with `ParallelRunner` may now have the `_SINGLE_PROCESS` attribute set to `True`.

## Bug fixes and other changes
* The version of a packaged modular pipeline now defaults to the version of the project package.
* Added fix to prevent new lines being added to pandas CSV datasets.
* Fixed issue with loading a versioned `SparkDataSet` in the interactive workflow.
* Kedro CLI now checks `pyproject.toml` for a `tool.kedro` section before treating the project as a Kedro project.
* Added fix to `DataCatalog::shallow_copy` now it should copy layers.
* `kedro pipeline pull` now uses `pip download` for protocols that are not supported by `fsspec`.
* Cleaned up documentation to fix broken links and rewrite permanently redirected ones.
* Added a `jsonschema` schema definition for the Kedro 0.17 catalog.
* `kedro install` now waits on Windows until all the requirements are installed.
* Exposed `--to-outputs` option in the CLI, throughout the codebase, and as part of hooks specifications.
* Fixed a bug where `ParquetDataSet` wasn't creating parent directories on the fly.
* Updated documentation.

## Breaking changes to the API
* This release has broken the `kedro ipython` and `kedro jupyter` workflows. To fix this, follow the instructions in the migration guide below.
* You will also need to upgrade `kedro-viz` to 3.10.1 if you use the `%run_viz` line magic in Jupyter Notebook.

> *Note:* If you're using the `ipython` [extension](https://kedro.readthedocs.io/en/stable/11_tools_integration/02_ipython.html#ipython-extension) instead, you will not encounter this problem.

## Migration guide
You will have to update the file `<your_project>/.ipython/profile_default/startup/00-kedro-init.py` in order to make `kedro ipython` and/or `kedro jupyter` work. Add the following line before the `KedroSession` is created:

```python
configure_project(metadata.package_name)  # to add

session = KedroSession.create(metadata.package_name, path)
```

Make sure that the associated import is provided in the same place as others in the file:

```python
from kedro.framework.project import configure_project  # to add
from kedro.framework.session import KedroSession
```

## Thanks for supporting contributions
[Mariana Silva](https://github.com/marianansilva),
[Kiyohito Kunii](https://github.com/921kiyo),
[noklam](https://github.com/noklam),
[Ivan Doroshenko](https://github.com/imdoroshenko),
[Zain Patel](https://github.com/mzjp2),
[Deepyaman Datta](https://github.com/deepyaman),
[Sam Hiscox](https://github.com/samhiscoxqb),
[Pascal Brokmeier](https://github.com/pascalwhoop)

# Release 0.17.0

## Major features and improvements

* In a significant change, [we have introduced `KedroSession`](https://kedro.readthedocs.io/en/stable/04_kedro_project_setup/03_session.html) which is responsible for managing the lifecycle of a Kedro run.
* Created a new Kedro Starter: `kedro new --starter=mini-kedro`. It is possible to [use the DataCatalog as a standalone component](https://github.com/quantumblacklabs/kedro-starters/tree/master/mini-kedro) in a Jupyter notebook and transition into the rest of the Kedro framework.
* Added `DatasetSpecs` with Hooks to run before and after datasets are loaded from/saved to the catalog.
* Added a command: `kedro catalog create`. For a registered pipeline, it creates a `<conf_root>/<env>/catalog/<pipeline_name>.yml` configuration file with `MemoryDataSet` datasets for each dataset that is missing from `DataCatalog`.
* Added `settings.py` and `pyproject.toml` (to replace `.kedro.yml`) for project configuration, in line with Python best practice.
* `ProjectContext` is no longer needed, unless for very complex customisations. `KedroContext`, `ProjectHooks` and `settings.py` together implement sensible default behaviour. As a result `context_path` is also now an _optional_ key in `pyproject.toml`.
* Removed `ProjectContext` from `src/<package_name>/run.py`.
* `TemplatedConfigLoader` now supports [Jinja2 template syntax](https://jinja.palletsprojects.com/en/2.11.x/templates/) alongside its original syntax.
* Made [registration Hooks](https://kedro.readthedocs.io/en/stable/07_extend_kedro/02_hooks.html#registration-hooks) mandatory, as the only way to customise the `ConfigLoader` or the `DataCatalog` used in a project. If no such Hook is provided in `src/<package_name>/hooks.py`, a `KedroContextError` is raised. There are sensible defaults defined in any project generated with Kedro >= 0.16.5.

## Bug fixes and other changes

* `ParallelRunner` no longer results in a run failure, when triggered from a notebook, if the run is started using `KedroSession` (`session.run()`).
* `before_node_run` can now overwrite node inputs by returning a dictionary with the corresponding updates.
* Added minimal, black-compatible flake8 configuration to the project template.
* Moved `isort` and `pytest` configuration from `<project_root>/setup.cfg` to `<project_root>/pyproject.toml`.
* Extra parameters are no longer incorrectly passed from `KedroSession` to `KedroContext`.
* Relaxed `pyspark` requirements to allow for installation of `pyspark` 3.0.
* Added a `--fs-args` option to the `kedro pipeline pull` command to specify configuration options for the `fsspec` filesystem arguments used when pulling modular pipelines from non-PyPI locations.
* Bumped maximum required `fsspec` version to 0.9.
* Bumped maximum supported `s3fs` version to 0.5 (`S3FileSystem` interface has changed since 0.4.1 version).

## Deprecations
* In Kedro 0.17.0 we have deleted the deprecated `kedro.cli` and `kedro.context` modules in favour of `kedro.framework.cli` and `kedro.framework.context` respectively.

## Other breaking changes to the API
* `kedro.io.DataCatalog.exists()` returns `False` when the dataset does not exist, as opposed to raising an exception.
* The pipeline-specific `catalog.yml` file is no longer automatically created for modular pipelines when running `kedro pipeline create`. Use `kedro catalog create` to replace this functionality.
* Removed `include_examples` prompt from `kedro new`. To generate boilerplate example code, you should use a Kedro starter.
* Changed the `--verbose` flag from a global command to a project-specific command flag (e.g `kedro --verbose new` becomes `kedro new --verbose`).
* Dropped support of the `dataset_credentials` key in credentials in `PartitionedDataSet`.
* `get_source_dir()` was removed from `kedro/framework/cli/utils.py`.
* Dropped support of `get_config`, `create_catalog`, `create_pipeline`, `template_version`, `project_name` and `project_path` keys by `get_project_context()` function (`kedro/framework/cli/cli.py`).
* `kedro new --starter` now defaults to fetching the starter template matching the installed Kedro version.
* Renamed `kedro_cli.py` to `cli.py` and moved it inside the Python package (`src/<package_name>/`), for a better packaging and deployment experience.
* Removed `.kedro.yml` from the project template and replaced it with `pyproject.toml`.
* Removed `KEDRO_CONFIGS` constant (previously residing in `kedro.framework.context.context`).
* Modified `kedro pipeline create` CLI command to add a boilerplate parameter config file in `conf/<env>/parameters/<pipeline_name>.yml` instead of `conf/<env>/pipelines/<pipeline_name>/parameters.yml`. CLI commands `kedro pipeline delete` / `package` / `pull` were updated accordingly.
* Removed `get_static_project_data` from `kedro.framework.context`.
* Removed `KedroContext.static_data`.
* The `KedroContext` constructor now takes `package_name` as first argument.
* Replaced `context` property on `KedroSession` with `load_context()` method.
* Renamed `_push_session` and `_pop_session` in `kedro.framework.session.session` to `_activate_session` and `_deactivate_session` respectively.
* Custom context class is set via `CONTEXT_CLASS` variable in `src/<your_project>/settings.py`.
* Removed `KedroContext.hooks` attribute. Instead, hooks should be registered in `src/<your_project>/settings.py` under the `HOOKS` key.
* Restricted names given to nodes to match the regex pattern `[\w\.-]+$`.
* Removed `KedroContext._create_config_loader()` and `KedroContext._create_data_catalog()`. They have been replaced by registration hooks, namely `register_config_loader()` and `register_catalog()` (see also [upcoming deprecations](#upcoming_deprecations_for_kedro_0.18.0)).


## Upcoming deprecations for Kedro 0.18.0

* `kedro.framework.context.load_context` will be removed in release 0.18.0.
* `kedro.framework.cli.get_project_context` will be removed in release 0.18.0.
* We've added a `DeprecationWarning` to the decorator API for both `node` and `pipeline`. These will be removed in release 0.18.0. Use Hooks to extend a node's behaviour instead.
* We've added a `DeprecationWarning` to the Transformers API when adding a transformer to the catalog. These will be removed in release 0.18.0. Use Hooks to customise the `load` and `save` methods.

## Thanks for supporting contributions
[Deepyaman Datta](https://github.com/deepyaman),
[Zach Schuster](https://github.com/zschuster)

## Migration guide from Kedro 0.16.* to 0.17.*

**Reminder:** Our documentation on [how to upgrade Kedro](https://kedro.readthedocs.io/en/stable/12_faq/01_faq.html#how-do-i-upgrade-kedro) covers a few key things to remember when updating any Kedro version.

The Kedro 0.17.0 release contains some breaking changes. If you update Kedro to 0.17.0 and then try to work with projects created against earlier versions of Kedro, you may encounter some issues when trying to run `kedro` commands in the terminal for that project. Here's a short guide to getting your projects running against the new version of Kedro.


>*Note*: As always, if you hit any problems, please check out our documentation:
>* [How can I find out more about Kedro?](https://kedro.readthedocs.io/en/stable/12_faq/01_faq.html#how-can-i-find-out-more-about-kedro)
>* [How can I get my questions answered?](https://kedro.readthedocs.io/en/stable/12_faq/01_faq.html#how-can-i-get-my-question-answered).

To get an existing Kedro project to work after you upgrade to Kedro 0.17.0, we recommend that you create a new project against Kedro 0.17.0 and move the code from your existing project into it. Let's go through the changes, but first, note that if you create a new Kedro project with Kedro 0.17.0 you will not be asked whether you want to include the boilerplate code for the Iris dataset example. We've removed this option (you should now use a Kedro starter if you want to create a project that is pre-populated with code).

To create a new, blank Kedro 0.17.0 project to drop your existing code into, you can create one, as always, with `kedro new`. We also recommend creating a new virtual environment for your new project, or you might run into conflicts with existing dependencies.

* **Update `pyproject.toml`**: Copy the following three keys from the `.kedro.yml` of your existing Kedro project into the `pyproject.toml` file of your new Kedro 0.17.0 project:


    ```toml
    [tools.kedro]
    package_name = "<package_name>"
    project_name = "<project_name>"
    project_version = "0.17.0"
    ```

Check your source directory. If you defined a different source directory (`source_dir`), make sure you also move that to `pyproject.toml`.


* **Copy files from your existing project**:

  + Copy subfolders of `project/src/project_name/pipelines` from existing to new project
  + Copy subfolders of `project/src/test/pipelines` from existing to new project
  + Copy the requirements your project needs into `requirements.txt` and/or `requirements.in`.
  + Copy your project configuration from the `conf` folder. Take note of the new locations needed for modular pipeline configuration (move it from `conf/<env>/pipeline_name/catalog.yml` to `conf/<env>/catalog/pipeline_name.yml` and likewise for `parameters.yml`).
  + Copy from the `data/` folder of your existing project, if needed, into the same location in your new project.
  + Copy any Hooks from `src/<package_name>/hooks.py`.

* **Update your new project's README and docs as necessary**.

* **Update `settings.py`**: For example, if you specified additional Hook implementations in `hooks`, or listed plugins under `disable_hooks_by_plugin` in your `.kedro.yml`, you will need to move them to `settings.py` accordingly:

    ```python
    from <package_name>.hooks import MyCustomHooks, ProjectHooks

    HOOKS = (ProjectHooks(), MyCustomHooks())

    DISABLE_HOOKS_FOR_PLUGINS = ("my_plugin1",)
    ```

* **Migration for `node` names**. From 0.17.0 the only allowed characters for node names are letters, digits, hyphens, underscores and/or fullstops. If you have previously defined node names that have special characters, spaces or other characters that are no longer permitted, you will need to rename those nodes.

* **Copy changes to `kedro_cli.py`**. If you previously customised the `kedro run` command or added more CLI commands to your `kedro_cli.py`, you should move them into `<project_root>/src/<package_name>/cli.py`. Note, however, that the new way to run a Kedro pipeline is via a `KedroSession`, rather than using the `KedroContext`:

    ```python
    with KedroSession.create(package_name=...) as session:
        session.run()
    ```

* **Copy changes made to `ConfigLoader`**. If you have defined a custom class, such as `TemplatedConfigLoader`, by overriding `ProjectContext._create_config_loader`, you should move the contents of the function in `src/<package_name>/hooks.py`, under `register_config_loader`.

* **Copy changes made to `DataCatalog`**. Likewise, if you have `DataCatalog` defined with `ProjectContext._create_catalog`, you should copy-paste the contents into `register_catalog`.

* **Optional**: If you have plugins such as [Kedro-Viz](https://github.com/quantumblacklabs/kedro-viz) installed, it's likely that Kedro 0.17.0 won't work with their older versions, so please either upgrade to the plugin's newest version or follow their migration guides.

# Release 0.16.6

## Major features and improvements

* Added documentation with a focus on single machine and distributed environment deployment; the series includes Docker, Argo, Prefect, Kubeflow, AWS Batch, AWS Sagemaker and extends our section on Databricks
* Added [kedro-starter-spaceflights](https://github.com/quantumblacklabs/kedro-starter-spaceflights/) alias for generating a project: `kedro new --starter spaceflights`.

## Bug fixes and other changes
* Fixed `TypeError` when converting dict inputs to a node made from a wrapped `partial` function.
* `PartitionedDataSet` improvements:
  - Supported passing arguments to the underlying filesystem.
* Improved handling of non-ASCII word characters in dataset names.
  - For example, a dataset named `jalapeño` will be accessible as `DataCatalog.datasets.jalapeño` rather than `DataCatalog.datasets.jalape__o`.
* Fixed `kedro install` for an Anaconda environment defined in `environment.yml`.
* Fixed backwards compatibility with templates generated with older Kedro versions <0.16.5. No longer need to update `.kedro.yml` to use `kedro lint` and `kedro jupyter notebook convert`.
* Improved documentation.
* Added documentation using MinIO with Kedro.
* Improved error messages for incorrect parameters passed into a node.
* Fixed issue with saving a `TensorFlowModelDataset` in the HDF5 format with versioning enabled.
* Added missing `run_result` argument in `after_pipeline_run` Hooks spec.
* Fixed a bug in IPython script that was causing context hooks to be registered twice. To apply this fix to a project generated with an older Kedro version, apply the same changes made in [this PR](https://github.com/quantumblacklabs/kedro-starter-pandas-iris/pull/16) to your `00-kedro-init.py` file.
* Improved documentation.

## Breaking changes to the API

## Thanks for supporting contributions
[Deepyaman Datta](https://github.com/deepyaman), [Bhavya Merchant](https://github.com/bnmerchant), [Lovkush Agarwal](https://github.com/Lovkush-A), [Varun Krishna S](https://github.com/vhawk19), [Sebastian Bertoli](https://github.com/sebastianbertoli), [noklam](https://github.com/noklam), [Daniel Petti](https://github.com/djpetti), [Waylon Walker](https://github.com/waylonwalker), [Saran Balaji C](https://github.com/csaranbalaji)

# Release 0.16.5

## Major features and improvements
* Added the following new datasets.

| Type                        | Description                                                                                             | Location                      |
| --------------------------- | ------------------------------------------------------------------------------------------------------- | ----------------------------- |
| `email.EmailMessageDataSet` | Manage email messages using [the Python standard library](https://docs.python.org/3/library/email.html) | `kedro.extras.datasets.email` |

* Added support for `pyproject.toml` to configure Kedro. `pyproject.toml` is used if `.kedro.yml` doesn't exist (Kedro configuration should be under `[tool.kedro]` section).
* Projects created with this version will have no `pipeline.py`, having been replaced by `hooks.py`.
* Added a set of registration hooks, as the new way of registering library components with a Kedro project:
    * `register_pipelines()`, to replace `_get_pipelines()`
    * `register_config_loader()`, to replace `_create_config_loader()`
    * `register_catalog()`, to replace `_create_catalog()`
These can be defined in `src/<package-name>/hooks.py` and added to `.kedro.yml` (or `pyproject.toml`). The order of execution is: plugin hooks, `.kedro.yml` hooks, hooks in `ProjectContext.hooks`.
* Added ability to disable auto-registered Hooks using `.kedro.yml` (or `pyproject.toml`) configuration file.

## Bug fixes and other changes
* Added option to run asynchronously via the Kedro CLI.
* Absorbed `.isort.cfg` settings into `setup.cfg`.
* Packaging a modular pipeline raises an error if the pipeline directory is empty or non-existent.

## Breaking changes to the API
* `project_name`, `project_version` and `package_name` now have to be defined in `.kedro.yml` for projects using Kedro 0.16.5+.

## Migration Guide
This release has accidentally broken the usage of `kedro lint` and `kedro jupyter notebook convert` on a project template generated with previous versions of Kedro (<=0.16.4). To amend this, please either upgrade to `kedro==0.16.6` or update `.kedro.yml` within your project root directory to include the following keys:

```yaml
project_name: "<your_project_name>"
project_version: "<kedro_version_of_the_project>"
package_name: "<your_package_name>"
```

## Thanks for supporting contributions
[Deepyaman Datta](https://github.com/deepyaman), [Bas Nijholt](https://github.com/basnijholt), [Sebastian Bertoli](https://github.com/sebastianbertoli)

# Release 0.16.4

## Major features and improvements
* Fixed a bug for using `ParallelRunner` on Windows.
* Enabled auto-discovery of hooks implementations coming from installed plugins.

## Bug fixes and other changes
* Fixed a bug for using `ParallelRunner` on Windows.
* Modified `GBQTableDataSet` to load customized results using customized queries from Google Big Query tables.
* Documentation improvements.

## Breaking changes to the API

## Thanks for supporting contributions
[Ajay Bisht](https://github.com/ajb7), [Vijay Sajjanar](https://github.com/vjkr), [Deepyaman Datta](https://github.com/deepyaman), [Sebastian Bertoli](https://github.com/sebastianbertoli), [Shahil Mawjee](https://github.com/s-mawjee), [Louis Guitton](https://github.com/louisguitton), [Emanuel Ferm](https://github.com/eferm)

# Release 0.16.3

## Major features and improvements
* Added the `kedro pipeline pull` CLI command to extract a packaged modular pipeline, and place the contents in a Kedro project.
* Added the `--version` option to `kedro pipeline package` to allow specifying alternative versions to package under.
* Added the `--starter` option to `kedro new` to create a new project from a local, remote or aliased starter template.
* Added the `kedro starter list` CLI command to list all starter templates that can be used to bootstrap a new Kedro project.
* Added the following new datasets.

| Type               | Description                                                                                           | Location                     |
| ------------------ | ----------------------------------------------------------------------------------------------------- | ---------------------------- |
| `json.JSONDataSet` | Work with JSON files using [the Python standard library](https://docs.python.org/3/library/json.html) | `kedro.extras.datasets.json` |

## Bug fixes and other changes
* Removed `/src/nodes` directory from the project template and made `kedro jupyter convert` create it on the fly if necessary.
* Fixed a bug in `MatplotlibWriter` which prevented saving lists and dictionaries of plots locally on Windows.
* Closed all pyplot windows after saving in `MatplotlibWriter`.
* Documentation improvements:
  - Added [kedro-wings](https://github.com/tamsanh/kedro-wings) and [kedro-great](https://github.com/tamsanh/kedro-great) to the list of community plugins.
* Fixed broken versioning for Windows paths.
* Fixed `DataSet` string representation for falsy values.
* Improved the error message when duplicate nodes are passed to the `Pipeline` initializer.
* Fixed a bug where `kedro docs` would fail because the built docs were located in a different directory.
* Fixed a bug where `ParallelRunner` would fail on Windows machines whose reported CPU count exceeded 61.
* Fixed an issue with saving TensorFlow model to `h5` file on Windows.
* Added a `json` parameter to `APIDataSet` for the convenience of generating requests with JSON bodies.
* Fixed dependencies for `SparkDataSet` to include spark.

## Breaking changes to the API

## Thanks for supporting contributions
[Deepyaman Datta](https://github.com/deepyaman), [Tam-Sanh Nguyen](https://github.com/tamsanh), [DataEngineerOne](http://youtube.com/DataEngineerOne)

# Release 0.16.2

## Major features and improvements
* Added the following new datasets.

| Type                                | Description                                                                                                          | Location                           |
| ----------------------------------- | -------------------------------------------------------------------------------------------------------------------- | ---------------------------------- |
| `pandas.AppendableExcelDataSet`     | Work with `Excel` files opened in append mode                                                                        | `kedro.extras.datasets.pandas`     |
| `tensorflow.TensorFlowModelDataset` | Work with `TensorFlow` models using [TensorFlow 2.X](https://www.tensorflow.org/api_docs/python/tf/keras/Model#save) | `kedro.extras.datasets.tensorflow` |
| `holoviews.HoloviewsWriter`         | Work with `Holoviews` objects (saves as image file)                                                                  | `kedro.extras.datasets.holoviews`  |

* `kedro install` will now compile project dependencies (by running `kedro build-reqs` behind the scenes) before the installation if the `src/requirements.in` file doesn't exist.
* Added `only_nodes_with_namespace` in `Pipeline` class to filter only nodes with a specified namespace.
* Added the `kedro pipeline delete` command to help delete unwanted or unused pipelines (it won't remove references to the pipeline in your `create_pipelines()` code).
* Added the `kedro pipeline package` command to help package up a modular pipeline. It will bundle up the pipeline source code, tests, and parameters configuration into a .whl file.

## Bug fixes and other changes
* `DataCatalog` improvements:
  - Introduced regex filtering to the `DataCatalog.list()` method.
  - Non-alphanumeric characters (except underscore) in dataset name are replaced with `__` in `DataCatalog.datasets`, for ease of access to transcoded datasets.
* Dataset improvements:
  - Improved initialization speed of `spark.SparkHiveDataSet`.
  - Improved S3 cache in `spark.SparkDataSet`.
  - Added support of options for building `pyarrow` table in `pandas.ParquetDataSet`.
* `kedro build-reqs` CLI command improvements:
  - `kedro build-reqs` is now called with `-q` option and will no longer print out compiled requirements to the console for security reasons.
  - All unrecognized CLI options in `kedro build-reqs` command are now passed to [pip-compile](https://github.com/jazzband/pip-tools#example-usage-for-pip-compile) call (e.g. `kedro build-reqs --generate-hashes`).
* `kedro jupyter` CLI command improvements:
  - Improved error message when running `kedro jupyter notebook`, `kedro jupyter lab` or `kedro ipython` with Jupyter/IPython dependencies not being installed.
  - Fixed `%run_viz` line magic for showing kedro viz inside a Jupyter notebook. For the fix to be applied on existing Kedro project, please see the migration guide.
  - Fixed the bug in IPython startup script ([issue 298](https://github.com/quantumblacklabs/kedro/issues/298)).
* Documentation improvements:
  - Updated community-generated content in FAQ.
  - Added [find-kedro](https://github.com/WaylonWalker/find-kedro) and [kedro-static-viz](https://github.com/WaylonWalker/kedro-static-viz) to the list of community plugins.
  - Add missing `pillow.ImageDataSet` entry to the documentation.

## Breaking changes to the API

### Migration guide from Kedro 0.16.1 to 0.16.2

#### Guide to apply the fix for `%run_viz` line magic in existing project

Even though this release ships a fix for project generated with `kedro==0.16.2`, after upgrading, you will still need to make a change in your existing project if it was generated with `kedro>=0.16.0,<=0.16.1` for the fix to take effect. Specifically, please change the content of your project's IPython init script located at `.ipython/profile_default/startup/00-kedro-init.py` with the content of [this file](https://github.com/quantumblacklabs/kedro/blob/0.16.2/kedro/templates/project/%7B%7B%20cookiecutter.repo_name%20%7D%7D/.ipython/profile_default/startup/00-kedro-init.py). You will also need `kedro-viz>=3.3.1`.

## Thanks for supporting contributions
[Miguel Rodriguez Gutierrez](https://github.com/MigQ2), [Joel Schwarzmann](https://github.com/datajoely), [w0rdsm1th](https://github.com/w0rdsm1th), [Deepyaman Datta](https://github.com/deepyaman), [Tam-Sanh Nguyen](https://github.com/tamsanh), [Marcus Gawronsky](https://github.com/marcusinthesky)

# 0.16.1

## Major features and improvements

## Bug fixes and other changes
* Fixed deprecation warnings from `kedro.cli` and `kedro.context` when running `kedro jupyter notebook`.
* Fixed a bug where `catalog` and `context` were not available in Jupyter Lab and Notebook.
* Fixed a bug where `kedro build-reqs` would fail if you didn't have your project dependencies installed.

## Breaking changes to the API

## Thanks for supporting contributions

# 0.16.0

## Major features and improvements
### CLI
* Added new CLI commands (only available for the projects created using Kedro 0.16.0 or later):
  - `kedro catalog list` to list datasets in your catalog
  - `kedro pipeline list` to list pipelines
  - `kedro pipeline describe` to describe a specific pipeline
  - `kedro pipeline create` to create a modular pipeline
* Improved the CLI speed by up to 50%.
* Improved error handling when making a typo on the CLI. We now suggest some of the possible commands you meant to type, in `git`-style.

### Framework
* All modules in `kedro.cli` and `kedro.context` have been moved into `kedro.framework.cli` and `kedro.framework.context` respectively. `kedro.cli` and `kedro.context` will be removed in future releases.
* Added `Hooks`, which is a new mechanism for extending Kedro.
* Fixed `load_context` changing user's current working directory.
* Allowed the source directory to be configurable in `.kedro.yml`.
* Added the ability to specify nested parameter values inside your node inputs, e.g. `node(func, "params:a.b", None)`
### DataSets
* Added the following new datasets.

| Type                       | Description                                 | Location                          |
| -------------------------- | ------------------------------------------- | --------------------------------- |
| `pillow.ImageDataSet`      | Work with image files using `Pillow`        | `kedro.extras.datasets.pillow`    |
| `geopandas.GeoJSONDataSet` | Work with geospatial data using `GeoPandas` | `kedro.extras.datasets.geopandas` |
| `api.APIDataSet`           | Work with data from HTTP(S) API requests    | `kedro.extras.datasets.api`       |

* Added `joblib` backend support to `pickle.PickleDataSet`.
* Added versioning support to `MatplotlibWriter` dataset.
* Added the ability to install dependencies for a given dataset with more granularity, e.g. `pip install "kedro[pandas.ParquetDataSet]"`.
* Added the ability to specify extra arguments, e.g. `encoding` or `compression`, for `fsspec.spec.AbstractFileSystem.open()` calls when loading/saving a dataset. See Example 3 under [docs](https://kedro.readthedocs.io/en/stable/04_user_guide/04_data_catalog.html#using-the-data-catalog-with-the-yaml-api).

### Other
* Added `namespace` property on ``Node``, related to the modular pipeline where the node belongs.
* Added an option to enable asynchronous loading inputs and saving outputs in both `SequentialRunner(is_async=True)` and `ParallelRunner(is_async=True)` class.
* Added `MemoryProfiler` transformer.
* Removed the requirement to have all dependencies for a dataset module to use only a subset of the datasets within.
* Added support for `pandas>=1.0`.
* Enabled Python 3.8 compatibility. _Please note that a Spark workflow may be unreliable for this Python version as `pyspark` is not fully-compatible with 3.8 yet._
* Renamed "features" layer to "feature" layer to be consistent with (most) other layers and the [relevant FAQ](https://kedro.readthedocs.io/en/stable/11_faq/01_faq.html#what-is-data-engineering-convention).

## Bug fixes and other changes
* Fixed a bug where a new version created mid-run by an external system caused inconsistencies in the load versions used in the current run.
* Documentation improvements
  * Added instruction in the documentation on how to create a custom runner).
  * Updated contribution process in `CONTRIBUTING.md` - added Developer Workflow.
  * Documented installation of development version of Kedro in the [FAQ section](https://kedro.readthedocs.io/en/stable/11_faq/01_faq.html#how-can-i-use-a-development-version-of-kedro).
  * Added missing `_exists` method to `MyOwnDataSet` example in 04_user_guide/08_advanced_io.
* Fixed a bug where `PartitionedDataSet` and `IncrementalDataSet` were not working with `s3a` or `s3n` protocol.
* Added ability to read partitioned parquet file from a directory in `pandas.ParquetDataSet`.
* Replaced `functools.lru_cache` with `cachetools.cachedmethod` in `PartitionedDataSet` and `IncrementalDataSet` for per-instance cache invalidation.
* Implemented custom glob function for `SparkDataSet` when running on Databricks.
* Fixed a bug in `SparkDataSet` not allowing for loading data from DBFS in a Windows machine using Databricks-connect.
* Improved the error message for `DataSetNotFoundError` to suggest possible dataset names user meant to type.
* Added the option for contributors to run Kedro tests locally without Spark installation with `make test-no-spark`.
* Added option to lint the project without applying the formatting changes (`kedro lint --check-only`).

## Breaking changes to the API
### Datasets
* Deleted obsolete datasets from `kedro.io`.
* Deleted `kedro.contrib` and `extras` folders.
* Deleted obsolete `CSVBlobDataSet` and `JSONBlobDataSet` dataset types.
* Made `invalidate_cache` method on datasets private.
* `get_last_load_version` and `get_last_save_version` methods are no longer available on `AbstractDataSet`.
* `get_last_load_version` and `get_last_save_version` have been renamed to `resolve_load_version` and `resolve_save_version` on ``AbstractVersionedDataSet``, the results of which are cached.
* The `release()` method on datasets extending ``AbstractVersionedDataSet`` clears the cached load and save version. All custom datasets must call `super()._release()` inside `_release()`.
* ``TextDataSet`` no longer has `load_args` and `save_args`. These can instead be specified under `open_args_load` or `open_args_save` in `fs_args`.
* `PartitionedDataSet` and `IncrementalDataSet` method `invalidate_cache` was made private: `_invalidate_caches`.

### Other
* Removed `KEDRO_ENV_VAR` from `kedro.context` to speed up the CLI run time.
* `Pipeline.name` has been removed in favour of `Pipeline.tag()`.
* Dropped `Pipeline.transform()` in favour of `kedro.pipeline.modular_pipeline.pipeline()` helper function.
* Made constant `PARAMETER_KEYWORDS` private, and moved it from `kedro.pipeline.pipeline` to `kedro.pipeline.modular_pipeline`.
* Layers are no longer part of the dataset object, as they've moved to the `DataCatalog`.
* Python 3.5 is no longer supported by the current and all future versions of Kedro.

### Migration guide from Kedro 0.15.* to 0.16.*

#### General Migration

**reminder** [How do I upgrade Kedro](https://kedro.readthedocs.io/en/stable/11_faq/01_faq.html#how-do-i-upgrade-kedro) covers a few key things to remember when updating any kedro version.

#### Migration for datasets

Since all the datasets (from `kedro.io` and `kedro.contrib.io`) were moved to `kedro/extras/datasets` you must update the type of all datasets in `<project>/conf/base/catalog.yml` file.
Here how it should be changed: `type: <SomeDataSet>` -> `type: <subfolder of kedro/extras/datasets>.<SomeDataSet>` (e.g. `type: CSVDataSet` -> `type: pandas.CSVDataSet`).

In addition, all the specific datasets like `CSVLocalDataSet`, `CSVS3DataSet` etc. were deprecated. Instead, you must use generalized datasets like `CSVDataSet`.
E.g. `type: CSVS3DataSet` -> `type: pandas.CSVDataSet`.

> Note: No changes required if you are using your custom dataset.

#### Migration for Pipeline.transform()
`Pipeline.transform()` has been dropped in favour of the `pipeline()` constructor. The following changes apply:
- Remember to import `from kedro.pipeline import pipeline`
- The `prefix` argument has been renamed to `namespace`
- And `datasets` has been broken down into more granular arguments:
  - `inputs`: Independent inputs to the pipeline
  - `outputs`: Any output created in the pipeline, whether an intermediary dataset or a leaf output
  - `parameters`: `params:...` or `parameters`

As an example, code that used to look like this with the `Pipeline.transform()` constructor:
```python
result = my_pipeline.transform(
    datasets={"input": "new_input", "output": "new_output", "params:x": "params:y"},
    prefix="pre",
)
```

When used with the new `pipeline()` constructor, becomes:
```python
from kedro.pipeline import pipeline

result = pipeline(
    my_pipeline,
    inputs={"input": "new_input"},
    outputs={"output": "new_output"},
    parameters={"params:x": "params:y"},
    namespace="pre",
)
```

#### Migration for decorators, color logger, transformers etc.
Since some modules were moved to other locations you need to update import paths appropriately.
You can find the list of moved files in the [`0.15.6` release notes](https://github.com/quantumblacklabs/kedro/releases/tag/0.15.6) under the section titled `Files with a new location`.

#### Migration for CLI and KEDRO_ENV environment variable
> Note: If you haven't made significant changes to your `kedro_cli.py`, it may be easier to simply copy the updated `kedro_cli.py` `.ipython/profile_default/startup/00-kedro-init.py` and from GitHub or a newly generated project into your old project.

* We've removed `KEDRO_ENV_VAR` from `kedro.context`. To get your existing project template working, you'll need to remove all instances of `KEDRO_ENV_VAR` from your project template:
  - From the imports in `kedro_cli.py` and `.ipython/profile_default/startup/00-kedro-init.py`: `from kedro.context import KEDRO_ENV_VAR, load_context` -> `from kedro.framework.context import load_context`
  - Remove the `envvar=KEDRO_ENV_VAR` line from the click options in `run`, `jupyter_notebook` and `jupyter_lab` in `kedro_cli.py`
  - Replace `KEDRO_ENV_VAR` with `"KEDRO_ENV"` in `_build_jupyter_env`
  - Replace `context = load_context(path, env=os.getenv(KEDRO_ENV_VAR))` with `context = load_context(path)` in `.ipython/profile_default/startup/00-kedro-init.py`

 #### Migration for `kedro build-reqs`

 We have upgraded `pip-tools` which is used by `kedro build-reqs` to 5.x. This `pip-tools` version requires `pip>=20.0`. To upgrade `pip`, please refer to [their documentation](https://pip.pypa.io/en/stable/installing/#upgrading-pip).

## Thanks for supporting contributions
[@foolsgold](https://github.com/foolsgold), [Mani Sarkar](https://github.com/neomatrix369), [Priyanka Shanbhag](https://github.com/priyanka1414), [Luis Blanche](https://github.com/LuisBlanche), [Deepyaman Datta](https://github.com/deepyaman), [Antony Milne](https://github.com/AntonyMilneQB), [Panos Psimatikas](https://github.com/ppsimatikas), [Tam-Sanh Nguyen](https://github.com/tamsanh), [Tomasz Kaczmarczyk](https://github.com/TomaszKaczmarczyk), [Kody Fischer](https://github.com/Klio-Foxtrot187), [Waylon Walker](https://github.com/waylonwalker)

# 0.15.9

## Major features and improvements

## Bug fixes and other changes

* Pinned `fsspec>=0.5.1, <0.7.0` and `s3fs>=0.3.0, <0.4.1` to fix incompatibility issues with their latest release.

## Breaking changes to the API

## Thanks for supporting contributions

# 0.15.8

## Major features and improvements

## Bug fixes and other changes

* Added the additional libraries to our `requirements.txt` so `pandas.CSVDataSet` class works out of box with `pip install kedro`.
* Added `pandas` to our `extra_requires` in `setup.py`.
* Improved the error message when dependencies of a `DataSet` class are missing.

## Breaking changes to the API

## Thanks for supporting contributions

# 0.15.7

## Major features and improvements

* Added in documentation on how to contribute a custom `AbstractDataSet` implementation.

## Bug fixes and other changes

* Fixed the link to the Kedro banner image in the documentation.

## Breaking changes to the API

## Thanks for supporting contributions

# 0.15.6

## Major features and improvements
> _TL;DR_ We're launching [`kedro.extras`](https://github.com/quantumblacklabs/kedro/tree/master/extras), the new home for our revamped series of datasets, decorators and dataset transformers. The datasets in [`kedro.extras.datasets`](https://github.com/quantumblacklabs/kedro/tree/master/extras/datasets) use [`fsspec`](https://filesystem-spec.readthedocs.io/en/latest/) to access a variety of data stores including local file systems, network file systems, cloud object stores (including S3 and GCP), and Hadoop, read more about this [**here**](https://kedro.readthedocs.io/en/latest/04_user_guide/04_data_catalog.html#specifying-the-location-of-the-dataset). The change will allow [#178](https://github.com/quantumblacklabs/kedro/issues/178) to happen in the next major release of Kedro.

An example of this new system can be seen below, loading the CSV `SparkDataSet` from S3:

```yaml
weather:
  type: spark.SparkDataSet  # Observe the specified type, this  affects all datasets
  filepath: s3a://your_bucket/data/01_raw/weather*  # filepath uses fsspec to indicate the file storage system
  credentials: dev_s3
  file_format: csv
```

You can also load data incrementally whenever it is dumped into a directory with the extension to [`PartionedDataSet`](https://kedro.readthedocs.io/en/latest/04_user_guide/08_advanced_io.html#partitioned-dataset), a feature that allows you to load a directory of files. The [`IncrementalDataSet`](https://kedro.readthedocs.io/en/stable/04_user_guide/08_advanced_io.html#incremental-loads-with-incrementaldataset) stores the information about the last processed partition in a `checkpoint`, read more about this feature [**here**](https://kedro.readthedocs.io/en/stable/04_user_guide/08_advanced_io.html#incremental-loads-with-incrementaldataset).

### New features

* Added `layer` attribute for datasets in `kedro.extras.datasets` to specify the name of a layer according to [data engineering convention](https://kedro.readthedocs.io/en/stable/11_faq/01_faq.html#what-is-data-engineering-convention), this feature will be passed to [`kedro-viz`](https://github.com/quantumblacklabs/kedro-viz) in future releases.
* Enabled loading a particular version of a dataset in Jupyter Notebooks and iPython, using `catalog.load("dataset_name", version="<2019-12-13T15.08.09.255Z>")`.
* Added property `run_id` on `ProjectContext`, used for versioning using the [`Journal`](https://kedro.readthedocs.io/en/stable/04_user_guide/13_journal.html). To customise your journal `run_id` you can override the private method `_get_run_id()`.
* Added the ability to install all optional kedro dependencies via `pip install "kedro[all]"`.
* Modified the `DataCatalog`'s load order for datasets, loading order is the following:
  - `kedro.io`
  - `kedro.extras.datasets`
  - Import path, specified in `type`
* Added an optional `copy_mode` flag to `CachedDataSet` and `MemoryDataSet` to specify (`deepcopy`, `copy` or `assign`) the copy mode to use when loading and saving.

### New Datasets

| Type                             | Description                                                                                                                                      | Location                            |
| -------------------------------- | ------------------------------------------------------------------------------------------------------------------------------------------------ | ----------------------------------- |
| `dask.ParquetDataSet`            | Handles parquet datasets using Dask                                                                                                              | `kedro.extras.datasets.dask`        |
| `pickle.PickleDataSet`           | Work with Pickle files using [`fsspec`](https://filesystem-spec.readthedocs.io/en/latest/) to communicate with the underlying filesystem         | `kedro.extras.datasets.pickle`      |
| `pandas.CSVDataSet`              | Work with CSV files using [`fsspec`](https://filesystem-spec.readthedocs.io/en/latest/) to communicate with the underlying filesystem            | `kedro.extras.datasets.pandas`      |
| `pandas.TextDataSet`             | Work with text files using [`fsspec`](https://filesystem-spec.readthedocs.io/en/latest/) to communicate with the underlying filesystem           | `kedro.extras.datasets.pandas`      |
| `pandas.ExcelDataSet`            | Work with Excel files using [`fsspec`](https://filesystem-spec.readthedocs.io/en/latest/) to communicate with the underlying filesystem          | `kedro.extras.datasets.pandas`      |
| `pandas.HDFDataSet`              | Work with HDF using [`fsspec`](https://filesystem-spec.readthedocs.io/en/latest/) to communicate with the underlying filesystem                  | `kedro.extras.datasets.pandas`      |
| `yaml.YAMLDataSet`               | Work with YAML files using [`fsspec`](https://filesystem-spec.readthedocs.io/en/latest/) to communicate with the underlying filesystem           | `kedro.extras.datasets.yaml`        |
| `matplotlib.MatplotlibWriter`    | Save with Matplotlib images using [`fsspec`](https://filesystem-spec.readthedocs.io/en/latest/) to communicate with the underlying filesystem    | `kedro.extras.datasets.matplotlib`  |
| `networkx.NetworkXDataSet`       | Work with NetworkX files using [`fsspec`](https://filesystem-spec.readthedocs.io/en/latest/) to communicate with the underlying filesystem       | `kedro.extras.datasets.networkx`    |
| `biosequence.BioSequenceDataSet` | Work with bio-sequence objects using [`fsspec`](https://filesystem-spec.readthedocs.io/en/latest/) to communicate with the underlying filesystem | `kedro.extras.datasets.biosequence` |
| `pandas.GBQTableDataSet`         | Work with Google BigQuery                                                                                                                        | `kedro.extras.datasets.pandas`      |
| `pandas.FeatherDataSet`          | Work with feather files using [`fsspec`](https://filesystem-spec.readthedocs.io/en/latest/) to communicate with the underlying filesystem        | `kedro.extras.datasets.pandas`      |
| `IncrementalDataSet`             | Inherit from `PartitionedDataSet` and remembers the last processed partition                                                                     | `kedro.io`                          |

### Files with a new location

| Type                                                                 | New Location                                 |
| -------------------------------------------------------------------- | -------------------------------------------- |
| `JSONDataSet`                                                        | `kedro.extras.datasets.pandas`               |
| `CSVBlobDataSet`                                                     | `kedro.extras.datasets.pandas`               |
| `JSONBlobDataSet`                                                    | `kedro.extras.datasets.pandas`               |
| `SQLTableDataSet`                                                    | `kedro.extras.datasets.pandas`               |
| `SQLQueryDataSet`                                                    | `kedro.extras.datasets.pandas`               |
| `SparkDataSet`                                                       | `kedro.extras.datasets.spark`                |
| `SparkHiveDataSet`                                                   | `kedro.extras.datasets.spark`                |
| `SparkJDBCDataSet`                                                   | `kedro.extras.datasets.spark`                |
| `kedro/contrib/decorators/retry.py`                                  | `kedro/extras/decorators/retry_node.py`      |
| `kedro/contrib/decorators/memory_profiler.py`                        | `kedro/extras/decorators/memory_profiler.py` |
| `kedro/contrib/io/transformers/transformers.py`                      | `kedro/extras/transformers/time_profiler.py` |
| `kedro/contrib/colors/logging/color_logger.py`                       | `kedro/extras/logging/color_logger.py`       |
| `extras/ipython_loader.py`                                           | `tools/ipython/ipython_loader.py`            |
| `kedro/contrib/io/cached/cached_dataset.py`                          | `kedro/io/cached_dataset.py`                 |
| `kedro/contrib/io/catalog_with_default/data_catalog_with_default.py` | `kedro/io/data_catalog_with_default.py`      |
| `kedro/contrib/config/templated_config.py`                           | `kedro/config/templated_config.py`           |

## Upcoming deprecations

| Category                  | Type                                                           |
| ------------------------- | -------------------------------------------------------------- |
| **Datasets**              | `BioSequenceLocalDataSet`                                      |
|                           | `CSVGCSDataSet`                                                |
|                           | `CSVHTTPDataSet`                                               |
|                           | `CSVLocalDataSet`                                              |
|                           | `CSVS3DataSet`                                                 |
|                           | `ExcelLocalDataSet`                                            |
|                           | `FeatherLocalDataSet`                                          |
|                           | `JSONGCSDataSet`                                               |
|                           | `JSONLocalDataSet`                                             |
|                           | `HDFLocalDataSet`                                              |
|                           | `HDFS3DataSet`                                                 |
|                           | `kedro.contrib.io.cached.CachedDataSet`                        |
|                           | `kedro.contrib.io.catalog_with_default.DataCatalogWithDefault` |
|                           | `MatplotlibLocalWriter`                                        |
|                           | `MatplotlibS3Writer`                                           |
|                           | `NetworkXLocalDataSet`                                         |
|                           | `ParquetGCSDataSet`                                            |
|                           | `ParquetLocalDataSet`                                          |
|                           | `ParquetS3DataSet`                                             |
|                           | `PickleLocalDataSet`                                           |
|                           | `PickleS3DataSet`                                              |
|                           | `TextLocalDataSet`                                             |
|                           | `YAMLLocalDataSet`                                             |
| **Decorators**            | `kedro.contrib.decorators.memory_profiler`                     |
|                           | `kedro.contrib.decorators.retry`                               |
|                           | `kedro.contrib.decorators.pyspark.spark_to_pandas`             |
|                           | `kedro.contrib.decorators.pyspark.pandas_to_spark`             |
| **Transformers**          | `kedro.contrib.io.transformers.transformers`                   |
| **Configuration Loaders** | `kedro.contrib.config.TemplatedConfigLoader`                   |

## Bug fixes and other changes
* Added the option to set/overwrite params in `config.yaml` using YAML dict style instead of string CLI formatting only.
* Kedro CLI arguments `--node` and `--tag` support comma-separated values, alternative methods will be deprecated in future releases.
* Fixed a bug in the `invalidate_cache` method of `ParquetGCSDataSet` and `CSVGCSDataSet`.
* `--load-version` now won't break if version value contains a colon.
* Enabled running `node`s with duplicate inputs.
* Improved error message when empty credentials are passed into `SparkJDBCDataSet`.
* Fixed bug that caused an empty project to fail unexpectedly with ImportError in `template/.../pipeline.py`.
* Fixed bug related to saving dataframe with categorical variables in table mode using `HDFS3DataSet`.
* Fixed bug that caused unexpected behavior when using `from_nodes` and `to_nodes` in pipelines using transcoding.
* Credentials nested in the dataset config are now also resolved correctly.
* Bumped minimum required pandas version to 0.24.0 to make use of `pandas.DataFrame.to_numpy` (recommended alternative to `pandas.DataFrame.values`).
* Docs improvements.
* `Pipeline.transform` skips modifying node inputs/outputs containing `params:` or `parameters` keywords.
* Support for `dataset_credentials` key in the credentials for `PartitionedDataSet` is now deprecated. The dataset credentials should be specified explicitly inside the dataset config.
* Datasets can have a new `confirm` function which is called after a successful node function execution if the node contains `confirms` argument with such dataset name.
* Make the resume prompt on pipeline run failure use `--from-nodes` instead of `--from-inputs` to avoid unnecessarily re-running nodes that had already executed.
* When closed, Jupyter notebook kernels are automatically terminated after 30 seconds of inactivity by default. Use `--idle-timeout` option to update it.
* Added `kedro-viz` to the Kedro project template `requirements.txt` file.
* Removed the `results` and `references` folder from the project template.
* Updated contribution process in `CONTRIBUTING.md`.

## Breaking changes to the API
* Existing `MatplotlibWriter` dataset in `contrib` was renamed to `MatplotlibLocalWriter`.
* `kedro/contrib/io/matplotlib/matplotlib_writer.py` was renamed to `kedro/contrib/io/matplotlib/matplotlib_local_writer.py`.
* `kedro.contrib.io.bioinformatics.sequence_dataset.py` was renamed to `kedro.contrib.io.bioinformatics.biosequence_local_dataset.py`.

## Thanks for supporting contributions
[Andrii Ivaniuk](https://github.com/andrii-ivaniuk), [Jonas Kemper](https://github.com/jonasrk), [Yuhao Zhu](https://github.com/yhzqb), [Balazs Konig](https://github.com/BalazsKonigQB), [Pedro Abreu](https://github.com/PedroAbreuQB), [Tam-Sanh Nguyen](https://github.com/tamsanh), [Peter Zhao](https://github.com/zxpeter), [Deepyaman Datta](https://github.com/deepyaman), [Florian Roessler](https://github.com/fdroessler/), [Miguel Rodriguez Gutierrez](https://github.com/MigQ2)

# 0.15.5

## Major features and improvements
* New CLI commands and command flags:
  - Load multiple `kedro run` CLI flags from a configuration file with the `--config` flag (e.g. `kedro run --config run_config.yml`)
  - Run parametrised pipeline runs with the `--params` flag (e.g. `kedro run --params param1:value1,param2:value2`).
  - Lint your project code using the `kedro lint` command, your project is linted with [`black`](https://github.com/psf/black) (Python 3.6+), [`flake8`](https://gitlab.com/pycqa/flake8) and [`isort`](https://github.com/PyCQA/isort).
* Load specific environments with Jupyter notebooks using `KEDRO_ENV` which will globally set `run`, `jupyter notebook` and `jupyter lab` commands using environment variables.
* Added the following datasets:
  - `CSVGCSDataSet` dataset in `contrib` for working with CSV files in Google Cloud Storage.
  - `ParquetGCSDataSet` dataset in `contrib` for working with Parquet files in Google Cloud Storage.
  - `JSONGCSDataSet` dataset in `contrib` for working with JSON files in Google Cloud Storage.
  - `MatplotlibS3Writer` dataset in `contrib` for saving Matplotlib images to S3.
  - `PartitionedDataSet` for working with datasets split across multiple files.
  - `JSONDataSet` dataset for working with JSON files that uses [`fsspec`](https://filesystem-spec.readthedocs.io/en/latest/) to communicate with the underlying filesystem. It doesn't support `http(s)` protocol for now.
* Added `s3fs_args` to all S3 datasets.
* Pipelines can be deducted with `pipeline1 - pipeline2`.

## Bug fixes and other changes
* `ParallelRunner` now works with `SparkDataSet`.
* Allowed the use of nulls in `parameters.yml`.
* Fixed an issue where `%reload_kedro` wasn't reloading all user modules.
* Fixed `pandas_to_spark` and `spark_to_pandas` decorators to work with functions with kwargs.
* Fixed a bug where `kedro jupyter notebook` and `kedro jupyter lab` would run a different Jupyter installation to the one in the local environment.
* Implemented Databricks-compatible dataset versioning for `SparkDataSet`.
* Fixed a bug where `kedro package` would fail in certain situations where `kedro build-reqs` was used to generate `requirements.txt`.
* Made `bucket_name` argument optional for the following datasets: `CSVS3DataSet`, `HDFS3DataSet`, `PickleS3DataSet`, `contrib.io.parquet.ParquetS3DataSet`, `contrib.io.gcs.JSONGCSDataSet` - bucket name can now be included into the filepath along with the filesystem protocol (e.g. `s3://bucket-name/path/to/key.csv`).
* Documentation improvements and fixes.

## Breaking changes to the API
* Renamed entry point for running pip-installed projects to `run_package()` instead of `main()` in `src/<package>/run.py`.
* `bucket_name` key has been removed from the string representation of the following datasets: `CSVS3DataSet`, `HDFS3DataSet`, `PickleS3DataSet`, `contrib.io.parquet.ParquetS3DataSet`, `contrib.io.gcs.JSONGCSDataSet`.
* Moved the `mem_profiler` decorator to `contrib` and separated the `contrib` decorators so that dependencies are modular. You may need to update your import paths, for example the pyspark decorators should be imported as `from kedro.contrib.decorators.pyspark import <pyspark_decorator>` instead of `from kedro.contrib.decorators import <pyspark_decorator>`.

## Thanks for supporting contributions
[Sheldon Tsen](https://github.com/sheldontsen-qb), [@roumail](https://github.com/roumail), [Karlson Lee](https://github.com/i25959341), [Waylon Walker](https://github.com/WaylonWalker), [Deepyaman Datta](https://github.com/deepyaman), [Giovanni](https://github.com/plauto), [Zain Patel](https://github.com/mzjp2)

# 0.15.4

## Major features and improvements
* `kedro jupyter` now gives the default kernel a sensible name.
* `Pipeline.name` has been deprecated in favour of `Pipeline.tags`.
* Reuse pipelines within a Kedro project using `Pipeline.transform`, it simplifies dataset and node renaming.
* Added Jupyter Notebook line magic (`%run_viz`) to run `kedro viz` in a Notebook cell (requires [`kedro-viz`](https://github.com/quantumblacklabs/kedro-viz) version 3.0.0 or later).
* Added the following datasets:
  - `NetworkXLocalDataSet` in `kedro.contrib.io.networkx` to load and save local graphs (JSON format) via NetworkX. (by [@josephhaaga](https://github.com/josephhaaga))
  - `SparkHiveDataSet` in `kedro.contrib.io.pyspark.SparkHiveDataSet` allowing usage of Spark and insert/upsert on non-transactional Hive tables.
* `kedro.contrib.config.TemplatedConfigLoader` now supports name/dict key templating and default values.

## Bug fixes and other changes
* `get_last_load_version()` method for versioned datasets now returns exact last load version if the dataset has been loaded at least once and `None` otherwise.
* Fixed a bug in `_exists` method for versioned `SparkDataSet`.
* Enabled the customisation of the ExcelWriter in `ExcelLocalDataSet` by specifying options under `writer` key in `save_args`.
* Fixed a bug in IPython startup script, attempting to load context from the incorrect location.
* Removed capping the length of a dataset's string representation.
* Fixed `kedro install` command failing on Windows if `src/requirements.txt` contains a different version of Kedro.
* Enabled passing a single tag into a node or a pipeline without having to wrap it in a list (i.e. `tags="my_tag"`).

## Breaking changes to the API
* Removed `_check_paths_consistency()` method from `AbstractVersionedDataSet`. Version consistency check is now done in `AbstractVersionedDataSet.save()`. Custom versioned datasets should modify `save()` method implementation accordingly.

## Thanks for supporting contributions
[Joseph Haaga](https://github.com/josephhaaga), [Deepyaman Datta](https://github.com/deepyaman), [Joost Duisters](https://github.com/JoostDuisters), [Zain Patel](https://github.com/mzjp2), [Tom Vigrass](https://github.com/tomvigrass)

# 0.15.3

## Bug Fixes and other changes
* Narrowed the requirements for `PyTables` so that we maintain support for Python 3.5.

# 0.15.2

## Major features and improvements
* Added `--load-version`, a `kedro run` argument that allows you run the pipeline with a particular load version of a dataset.
* Support for modular pipelines in `src/`, break the pipeline into isolated parts with reusability in mind.
* Support for multiple pipelines, an ability to have multiple entry point pipelines and choose one with `kedro run --pipeline NAME`.
* Added a `MatplotlibWriter` dataset in `contrib` for saving Matplotlib images.
* An ability to template/parameterize configuration files with `kedro.contrib.config.TemplatedConfigLoader`.
* Parameters are exposed as a context property for ease of access in iPython / Jupyter Notebooks with `context.params`.
* Added `max_workers` parameter for ``ParallelRunner``.

## Bug fixes and other changes
* Users will override the `_get_pipeline` abstract method in `ProjectContext(KedroContext)` in `run.py` rather than the `pipeline` abstract property. The `pipeline` property is not abstract anymore.
* Improved an error message when versioned local dataset is saved and unversioned path already exists.
* Added `catalog` global variable to `00-kedro-init.py`, allowing you to load datasets with `catalog.load()`.
* Enabled tuples to be returned from a node.
* Disallowed the ``ConfigLoader`` loading the same file more than once, and deduplicated the `conf_paths` passed in.
* Added a `--open` flag to `kedro build-docs` that opens the documentation on build.
* Updated the ``Pipeline`` representation to include name of the pipeline, also making it readable as a context property.
* `kedro.contrib.io.pyspark.SparkDataSet` and `kedro.contrib.io.azure.CSVBlobDataSet` now support versioning.

## Breaking changes to the API
* `KedroContext.run()` no longer accepts `catalog` and `pipeline` arguments.
* `node.inputs` now returns the node's inputs in the order required to bind them properly to the node's function.

## Thanks for supporting contributions
[Deepyaman Datta](https://github.com/deepyaman), [Luciano Issoe](https://github.com/Lucianois), [Joost Duisters](https://github.com/JoostDuisters), [Zain Patel](https://github.com/mzjp2), [William Ashford](https://github.com/williamashfordQB), [Karlson Lee](https://github.com/i25959341)

# 0.15.1

## Major features and improvements
* Extended `versioning` support to cover the tracking of environment setup, code and datasets.
* Added the following datasets:
  - `FeatherLocalDataSet` in `contrib` for usage with pandas. (by [@mdomarsaleem](https://github.com/mdomarsaleem))
* Added `get_last_load_version` and `get_last_save_version` to `AbstractVersionedDataSet`.
* Implemented `__call__` method on `Node` to allow for users to execute `my_node(input1=1, input2=2)` as an alternative to `my_node.run(dict(input1=1, input2=2))`.
* Added new `--from-inputs` run argument.

## Bug fixes and other changes
* Fixed a bug in `load_context()` not loading context in non-Kedro Jupyter Notebooks.
* Fixed a bug in `ConfigLoader.get()` not listing nested files for `**`-ending glob patterns.
* Fixed a logging config error in Jupyter Notebook.
* Updated documentation in `03_configuration` regarding how to modify the configuration path.
* Documented the architecture of Kedro showing how we think about library, project and framework components.
* `extras/kedro_project_loader.py` renamed to `extras/ipython_loader.py` and now runs any IPython startup scripts without relying on the Kedro project structure.
* Fixed TypeError when validating partial function's signature.
* After a node failure during a pipeline run, a resume command will be suggested in the logs. This command will not work if the required inputs are MemoryDataSets.

## Breaking changes to the API

## Thanks for supporting contributions
[Omar Saleem](https://github.com/mdomarsaleem), [Mariana Silva](https://github.com/marianansilva), [Anil Choudhary](https://github.com/aniryou), [Craig](https://github.com/cfranklin11)

# 0.15.0

## Major features and improvements
* Added `KedroContext` base class which holds the configuration and Kedro's main functionality (catalog, pipeline, config, runner).
* Added a new CLI command `kedro jupyter convert` to facilitate converting Jupyter Notebook cells into Kedro nodes.
* Added support for `pip-compile` and new Kedro command `kedro build-reqs` that generates `requirements.txt` based on `requirements.in`.
* Running `kedro install` will install packages to conda environment if `src/environment.yml` exists in your project.
* Added a new `--node` flag to `kedro run`, allowing users to run only the nodes with the specified names.
* Added new `--from-nodes` and `--to-nodes` run arguments, allowing users to run a range of nodes from the pipeline.
* Added prefix `params:` to the parameters specified in `parameters.yml` which allows users to differentiate between their different parameter node inputs and outputs.
* Jupyter Lab/Notebook now starts with only one kernel by default.
* Added the following datasets:
  -  `CSVHTTPDataSet` to load CSV using HTTP(s) links.
  - `JSONBlobDataSet` to load json (-delimited) files from Azure Blob Storage.
  - `ParquetS3DataSet` in `contrib` for usage with pandas. (by [@mmchougule](https://github.com/mmchougule))
  - `CachedDataSet` in `contrib` which will cache data in memory to avoid io/network operations. It will clear the cache once a dataset is no longer needed by a pipeline. (by [@tsanikgr](https://github.com/tsanikgr))
  - `YAMLLocalDataSet` in `contrib` to load and save local YAML files. (by [@Minyus](https://github.com/Minyus))

## Bug fixes and other changes
* Documentation improvements including instructions on how to initialise a Spark session using YAML configuration.
* `anyconfig` default log level changed from `INFO` to `WARNING`.
* Added information on installed plugins to `kedro info`.
* Added style sheets for project documentation, so the output of `kedro build-docs` will resemble the style of `kedro docs`.

## Breaking changes to the API
* Simplified the Kedro template in `run.py` with the introduction of `KedroContext` class.
* Merged `FilepathVersionMixIn` and `S3VersionMixIn` under one abstract class `AbstractVersionedDataSet` which extends`AbstractDataSet`.
* `name` changed to be a keyword-only argument for `Pipeline`.
* `CSVLocalDataSet` no longer supports URLs. `CSVHTTPDataSet` supports URLs.

### Migration guide from Kedro 0.14.* to Kedro 0.15.0
#### Migration for Kedro project template
This guide assumes that:
  * The framework specific code has not been altered significantly
  * Your project specific code is stored in the dedicated python package under `src/`.

The breaking changes were introduced in the following project template files:
- `<project-name>/.ipython/profile_default/startup/00-kedro-init.py`
- `<project-name>/kedro_cli.py`
- `<project-name>/src/tests/test_run.py`
- `<project-name>/src/<package-name>/run.py`
- `<project-name>/.kedro.yml` (new file)

The easiest way to migrate your project from Kedro 0.14.* to Kedro 0.15.0 is to create a new project (by using `kedro new`) and move code and files bit by bit as suggested in the detailed guide below:

1. Create a new project with the same name by running `kedro new`

2. Copy the following folders to the new project:
 - `results/`
 - `references/`
 - `notebooks/`
 - `logs/`
 - `data/`
 - `conf/`

3. If you customised your `src/<package>/run.py`, make sure you apply the same customisations to `src/<package>/run.py`
 - If you customised `get_config()`, you can override `config_loader` property in `ProjectContext` derived class
 - If you customised `create_catalog()`, you can override `catalog()` property in `ProjectContext` derived class
 - If you customised `run()`, you can override `run()` method in `ProjectContext` derived class
 - If you customised default `env`, you can override it in `ProjectContext` derived class or pass it at construction. By default, `env` is `local`.
 - If you customised default `root_conf`, you can override `CONF_ROOT` attribute in `ProjectContext` derived class. By default, `KedroContext` base class has `CONF_ROOT` attribute set to `conf`.

4. The following syntax changes are introduced in ipython or Jupyter notebook/labs:
 - `proj_dir` -> `context.project_path`
 - `proj_name` -> `context.project_name`
 - `conf` -> `context.config_loader`.
 - `io` -> `context.catalog` (e.g., `io.load()` -> `context.catalog.load()`)

5. If you customised your `kedro_cli.py`, you need to apply the same customisations to your `kedro_cli.py` in the new project.

6. Copy the contents of the old project's `src/requirements.txt` into the new project's `src/requirements.in` and, from the project root directory, run the `kedro build-reqs` command in your terminal window.

#### Migration for versioning custom dataset classes

If you defined any custom dataset classes which support versioning in your project, you need to apply the following changes:

1. Make sure your dataset inherits from `AbstractVersionedDataSet` only.
2. Call `super().__init__()` with the appropriate arguments in the dataset's `__init__`. If storing on local filesystem, providing the filepath and the version is enough. Otherwise, you should also pass in an `exists_function` and a `glob_function` that emulate `exists` and `glob` in a different filesystem (see `CSVS3DataSet` as an example).
3. Remove setting of the `_filepath` and `_version` attributes in the dataset's `__init__`, as this is taken care of in the base abstract class.
4. Any calls to `_get_load_path` and `_get_save_path` methods should take no arguments.
5. Ensure you convert the output of `_get_load_path` and `_get_save_path` appropriately, as these now return [`PurePath`s](https://docs.python.org/3/library/pathlib.html#pure-paths) instead of strings.
6. Make sure `_check_paths_consistency` is called with [`PurePath`s](https://docs.python.org/3/library/pathlib.html#pure-paths) as input arguments, instead of strings.

These steps should have brought your project to Kedro 0.15.0. There might be some more minor tweaks needed as every project is unique, but now you have a pretty solid base to work with. If you run into any problems, please consult the [Kedro documentation](https://kedro.readthedocs.io).

## Thanks for supporting contributions
[Dmitry Vukolov](https://github.com/dvukolov), [Jo Stichbury](https://github.com/stichbury), [Angus Williams](https://github.com/awqb), [Deepyaman Datta](https://github.com/deepyaman), [Mayur Chougule](https://github.com/mmchougule), [Marat Kopytjuk](https://github.com/kopytjuk), [Evan Miller](https://github.com/evanmiller29), [Yusuke Minami](https://github.com/Minyus)

# 0.14.3

## Major features and improvements
* Tab completion for catalog datasets in `ipython` or `jupyter` sessions. (Thank you [@datajoely](https://github.com/datajoely) and [@WaylonWalker](https://github.com/WaylonWalker))
* Added support for transcoding, an ability to decouple loading/saving mechanisms of a dataset from its storage location, denoted by adding '@' to the dataset name.
* Datasets have a new `release` function that instructs them to free any cached data. The runners will call this when the dataset is no longer needed downstream.

## Bug fixes and other changes
* Add support for pipeline nodes made up from partial functions.
* Expand user home directory `~` for TextLocalDataSet (see issue #19).
* Add a `short_name` property to `Node`s for a display-friendly (but not necessarily unique) name.
* Add Kedro project loader for IPython: `extras/kedro_project_loader.py`.
* Fix source file encoding issues with Python 3.5 on Windows.
* Fix local project source not having priority over the same source installed as a package, leading to local updates not being recognised.

## Breaking changes to the API
* Remove the max_loads argument from the `MemoryDataSet` constructor and from the `AbstractRunner.create_default_data_set` method.

## Thanks for supporting contributions
[Joel Schwarzmann](https://github.com/datajoely), [Alex Kalmikov](https://github.com/kalexqb)

# 0.14.2

## Major features and improvements
* Added Data Set transformer support in the form of AbstractTransformer and DataCatalog.add_transformer.

## Breaking changes to the API
* Merged the `ExistsMixin` into `AbstractDataSet`.
* `Pipeline.node_dependencies` returns a dictionary keyed by node, with sets of parent nodes as values; `Pipeline` and `ParallelRunner` were refactored to make use of this for topological sort for node dependency resolution and running pipelines respectively.
* `Pipeline.grouped_nodes` returns a list of sets, rather than a list of lists.

## Thanks for supporting contributions

[Darren Gallagher](https://github.com/dazzag24), [Zain Patel](https://github.com/mzjp2)

# 0.14.1

## Major features and improvements
* New I/O module `HDFS3DataSet`.

## Bug fixes and other changes
* Improved API docs.
* Template `run.py` will throw a warning instead of error if `credentials.yml`
  is not present.

## Breaking changes to the API
None


# 0.14.0

The initial release of Kedro.


## Thanks for supporting contributions

Jo Stichbury, Aris Valtazanos, Fabian Peters, Guilherme Braccialli, Joel Schwarzmann, Miguel Beltre, Mohammed ElNabawy, Deepyaman Datta, Shubham Agrawal, Oleg Andreyev, Mayur Chougule, William Ashford, Ed Cannon, Nikhilesh Nukala, Sean Bailey, Vikram Tegginamath, Thomas Huijskens, Musa Bilal

We are also grateful to everyone who advised and supported us, filed issues or helped resolve them, asked and answered questions and were part of inspiring discussions.<|MERGE_RESOLUTION|>--- conflicted
+++ resolved
@@ -11,11 +11,8 @@
 | --------------------------- | ---------------------------------------------------- | --------------------------------- |
 | `plotly.JSONDataSet` | Works with plotly graph object Figures (saves as json file) | `kedro.extras.datasets.plotly` |
 | `pandas.GenericDataSet` | Provides a 'best effort' facility to read / write any format provided by the `pandas` library | `kedro.extras.datasets.pandas` |
-<<<<<<< HEAD
+| `pandas.GBQQueryDataSet` | Loads data from a Google Bigquery table using provided SQL query | `kedro.extras.datasets.pandas` |
 | `spark.DeltaTableDataSet` | Dataset designed to handle Delta Lake Tables and their CRUD-style operations, including `update`, `merge` and `delete` | `kedro.extras.datasets.spark` |
-=======
-| `pandas.GBQQueryDataSet` | Loads data from a Google Bigquery table using provided SQL query | `kedro.extras.datasets.pandas` |
->>>>>>> ce58b4da
 
 ## Bug fixes and other changes
 * Fixed an issue where `kedro new --config config.yml` was ignoring the config file when `prompts.yml` didn't exist.
