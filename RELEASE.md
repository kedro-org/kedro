--- conflicted
+++ resolved
@@ -29,15 +29,7 @@
 # Upcoming Release
 
 ## Major features and improvements
-<<<<<<< HEAD
-* Added execution time to pipeline completion log.
-
-## Bug fixes and other changes
-* Fixed a recursion error in custom datasets when `_describe()` accessed `self.__dict__`.
-
-=======
-## Bug fixes and other changes
->>>>>>> 16b87614
+## Bug fixes and other changes
 ## Breaking changes to the API
 ## Upcoming deprecations for Kedro 1.0.0
 ## Documentation changes
@@ -47,8 +39,10 @@
 
 ## Major features and improvements
 * Added execution time to pipeline completion log.
+
 ## Bug fixes and other changes
 * Fixed a recursion error in custom datasets when `_describe()` accessed `self.__dict__`.
+
 ## Community contributions
 Many thanks to the following Kedroids for contributing PRs to this release:
 * [Yury Fedotov](https://github.com/yury-fedotov)
