--- conflicted
+++ resolved
@@ -4,11 +4,9 @@
 * Documented distribution of Kedro pipelines with Dask.
 
 ## Bug fixes and other changes
-<<<<<<< HEAD
 * Fix `kedro new` invalid package name when user input contains hyphen.
-=======
 * Added `username` to Session store for logging during Experiment Tracking.
->>>>>>> 0495d04b
+
 
 ## Upcoming deprecations for Kedro 0.18.0
 
