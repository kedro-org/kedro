# Upcoming Release 0.18.0

## Major features and improvements
* Added support for Python 3.9, dropped support for Python 3.6.
* Support specifying parameters mapping in `pipeline()` without the `params:` prefix.
* Added new API `Pipeline.filter()` (previously in `KedroContext._filter_pipeline()`) to filter parts of a pipeline.
* Added `partitionBy` support and exposed `save_args` for `SparkHiveDataSet`.
* Exposed `open_args_save` in `fs_args` for `pandas.ParquetDataSet`.
* Bumped the minimum version of `pandas` to 1.3. Any `storage_options` should continue to be specified under `fs_args` and/or `credentials`.
* Refactored the `load` and `save` operations for `pandas` datasets in order to leverage `pandas` own API and delegate `fsspec` operations to them. This reduces the need to have our own `fsspec` wrappers.
* Removed `cli.py` from the Kedro project template. By default, all CLI commands, including `kedro run`, are now defined on the Kedro framework side. These can be overridden in turn by a plugin or a `cli.py` file in your project. A packaged Kedro project will respect the same hierarchy when executed with `python -m my_package`.
* Merged `pandas.AppendableExcelDataSet` into `pandas.ExcelDataSet`.
* Added `save_args` to `feather.FeatherDataSet`.
* The default `kedro` environment names can now be set in `settings.py` with the help of the `CONFIG_LOADER_ARGS` variable. The relevant keys to be supplied are `base_env` and `default_run_env`. These values are set to `base` and `local` respectively as a default.
* Added `kedro.config.abstract_config.AbstractConfigLoader` as an abstract base class for all `ConfigLoader` implementations. `ConfigLoader` and `TemplatedConfigLoader` now inherit directly from this base class.
* Streamlined the `ConfigLoader.get` and `TemplatedConfigLoader.get` API and delegated the actual `get` method functional implementation to the `kedro.config.common` module.
* Added the following new datasets:

| Type                | Description                                                    | Location                       |
| ------------------- | -------------------------------------------------------------- | ------------------------------ |
| `pandas.XMLDataSet` | Read XML into Pandas DataFrame. Write Pandas DataFrame to XML. | `kedro.extras.datasets.pandas` |
| `networkx.GraphMLDataSet`       |  Work with NetworkX using GraphML files            | `kedro.extras.datasets.networkx` |
| `networkx.GMLDataSet`      | Work with NetworkX using Graph Modelling Language files | `kedro.extras.datasets.networkx` |

## Breaking changes to the API
* Add namespace to parameters in a modular pipeline, which addresses [Issue 399](https://github.com/quantumblacklabs/kedro/issues/399)
* `pandas.ExcelDataSet` now uses `openpyxl` engine instead of `xlrd`.
* `pandas.ParquetDataSet` now calls `pd.to_parquet()` upon saving. Note that the argument `partition_cols` is not supported.
* `KedroSession.run` now raises `ValueError` rather than `KedroContextError` when the pipeline contains no nodes. The same `ValueError` is raised when there are no matching tags.
* `KedroSession.run` now raises `ValueError` rather than `KedroContextError` when the pipeline name doesn't exist in the pipeline registry.
* Removed deprecated functions `load_context` and `get_project_context`.
* `spark.SparkHiveDataSet` API has been updated to reflect `spark.SparkDataSet`. The `write_mode=insert` option has also been replaced with `write_mode=append` as per Spark styleguide. This change addresses [Issue 725](https://github.com/quantumblacklabs/kedro/issues/725) and [Issue 745](https://github.com/quantumblacklabs/kedro/issues/745). Additionally, `upsert` mode now leverages `checkpoint` functionality and requires a valid `checkpointDir` be set for current `SparkContext`.
* Deprecated and removed `ProjectHooks.register_config_loader` `hook_spec` in favour of loading `CONFIG_LOADER_CLASS` directly from `settings.py`. The default option for `CONFIG_LOADER_CLASS` is now set to `kedro.config.ConfigLoader`.
* Added `CONFIG_LOADER_ARGS` to `settings.py` to facilitate the provision of additional keyword arguments to the constructor of the project `config_loader`. The default option for `CONFIG_LOADER_ARGS` is an empty dictionary.
* `yaml.YAMLDataSet` can no longer save a `pandas.DataFrame` directly, but it can save a dictionary. Use `pandas.DataFrame.to_dict()` to convert your `pandas.DataFrame` to a dictionary before you attempt to save it to YAML.
* Removed `--version` CLI option for `kedro pipeline package` command. Specific pipeline package version can be added by setting the `__version__` variable in the pipeline package's `__init__.py` file.
* The `kedro package` and `kedro pipeline package` now save `egg` and `whl` files in the `<project_root>/dist` folder (previously `<project_root>/src/dist`).
* Removed `kedro pipeline list` and `kedro pipeline describe` commands in favour of `kedro registry list` and `kedro registry describe`.
* Removed `open_args_load` and `open_args_save` from the following datasets:
  * `pandas.CSVDataSet`
  * `pandas.ExcelDataSet`
  * `pandas.FeatherDataSet`
  * `pandas.JSONDataSet`
  * `pandas.ParquetDataSet`
* `storage_options` are now dropped if they are specified under `load_args` or `save_args` for the following datasets:
  * `pandas.CSVDataSet`
  * `pandas.ExcelDataSet`
  * `pandas.FeatherDataSet`
  * `pandas.JSONDataSet`
  * `pandas.ParquetDataSet`
* The environment defaulting behaviour has been removed from `KedroContext` and is now implemented in a `ConfigLoader` class (or equivalent) with the `base_env` and `default_run_env` attributes.
* `ConfigLoader` and `TemplatedConfigLoader` argument `conf_root` has been renamed to `conf_source` to align the API.
* The `settings.py` setting `CONF_ROOT` has been renamed to `CONF_SOURCE` to align the API. Default value of `conf` remains unchanged.
* Renamed `extra_params` to `runtime_params` in `kedro.config.config.ConfigLoader` and `kedro.config.templated_config.TemplatedConfigLoader`.
* Switched from packaging pipelines as wheel files to tar archive files compressed with gzip (`.tar.gz`)
* `kedro pipeline package` and `kedro pipeline pull --alias` now accept a module path to the pipeline or utility module to package, relative to the `src/<package_name>/`.
* Renamed `lambda_data_set`, `memory_data_set`, and `partitioned_data_set` to `lambda_dataset`, `memory_dataset`, and `partitioned_dataset`, respectively, in `kedro.io`.
* Removed the `kedro install` command in favour of using `pip install -r src/requirements.txt` to install project dependencies.
* The dataset `networkx.NetworkXDataSet` has been renamed to `networkx.JSONDataSet`.
* Removed the `config_loader` property from `KedroContext`.
* Removed decorator API from `Node` and `Pipeline`, as well as the modules `kedro.extras.decorators` and `kedro.pipeline.decorators`.
<<<<<<< HEAD
* Removed transformer API from `DataCatalog`, as well as the modules `kedro.extras.transformers` and `kedro.io.transformers`.
=======
* Removed the `Journal`.
>>>>>>> f3ca1f5d

## Thanks for supporting contributions

[Deepyaman Datta](https://github.com/deepyaman), [Lucas Jamar](https://github.com/lucasjamar), [Simon Brugman](https://github.com/sbrugman)

## Migration guide from Kedro 0.17.* to 0.18.*
* Please remove any existing `hook_impl` of the `register_config_loader` method from `ProjectHooks` (or custom alternatives).
* Populate `settings.py` with `CONFIG_LOADER_CLASS` set to your expected config loader class (for example `kedro.config.TemplatedConfigLoader` or custom implementation). If `CONFIG_LOADER_CLASS` value is not set, it will default to `kedro.config.ConfigLoader` at runtime.
* Populate `settings.py` with `CONFIG_LOADER_ARGS` set to a dictionary with expected keyword arguments. If `CONFIG_LOADER_ARGS` is not set, it will default to an empty dictionary.
* Optional: You can now remove all `params:` prefix when supplying values to `parameters` argument in a `pipeline()` call.
* If you're using `pandas.ExcelDataSet`, make sure you have `openpyxl` installed in your environment. Note that this is automatically pulled if you specify `kedro[pandas.ExcelDataSet]==0.18.0` in your `requirements.in`. You can uninstall `xlrd` if you were only using it for this dataset.
* If you're using `pandas.ParquetDataSet`, please pass pandas saving arguments directly to `save_args` instead of nested in `from_pandas` (e.g. `save_args = {"preserve_index": False}` instead of `save_args = {"from_pandas": {"preserve_index": False}}`).
* If you're using `spark.SparkHiveDataSet` with `write_mode` option set to `insert`, please update this to `append` in line with the Spark styleguide. If you're using `spark.SparkHiveDataSet` with `write_mode` option set to `upsert`, please make sure that your `SparkContext` has a valid `checkpointDir` set either by `SparkContext.setCheckpointDir` method or directly in the `conf` folder.
* Edit any scripts containing `kedro pipeline package --version` to remove the `--version` option. If you wish to set a specific pipeline package version, set the `__version__` variable in the pipeline package's `__init__.py` file.
* If you had any `pandas.AppendableExcelDataSet` entries in your catalog, replace them with `pandas.ExcelDataSet`.
* If you were using `pandas~=1.2.0` and passing `storage_options` through `load_args` or `savs_args`, please specify them under `fs_args` or via `credentials` instead.
* Update the `settings.py` setting `CONF_ROOT` to `CONF_SOURCE`.
* Update the key-word argument `conf_root` to `conf_source` when calling `ConfigLoader` or `TemplatedConfigLoader` directly.
* Rename `extra_params` to `runtime_params` in `kedro.config.config.ConfigLoader` and `kedro.config.templated_config.TemplatedConfigLoader`, or your custom implementation, if it calls to `ConfigLoader` or any of its parent classes.
* If you were importing from `kedro.io.lambda_data_set`, `kedro.io.memory_data_set`, or `kedro.io.partitioned_data_set`, change the import to `kedro.io.lambda_dataset`, `kedro.io.memory_dataset`, or `kedro.io.partitioned_dataset`, respectively (or import the dataset directly from `kedro.io`).
* If you were pulling any modular pipelines with `kedro pipeline pull my_pipeline --alias other_pipeline`, please use `kedro pipeline pull my_pipeline --alias pipelines.other_pipeline` instead.
* If you were packaging any modular pipelines with `kedro pipeline package my_pipeline`, please use `kedro pipeline package pipelines.my_pipeline` instead.
* Similarly, if you were packaging any modular pipelines using `pyproject.toml`, you should modify the keys to include the full module path, and wrapped in double-quotes, e.g:

  ```toml
  [tool.kedro.pipeline.package]
  data_engineering = {destination = "path/to/here"}
  data_science = {alias = "ds", env = "local"}

  [tool.kedro.pipeline.pull]
  "s3://my_bucket/my_pipeline" = {alias = "aliased_pipeline"}
  ```

  becomes

  ```toml
  [tool.kedro.pipeline.package]
  "pipelines.data_engineering" = {destination = "path/to/here"}
  "pipelines.data_science" = {alias = "ds", env = "local"}

  [tool.kedro.pipeline.pull]
  "s3://my_bucket/my_pipeline" = {alias = "pipelines.aliased_pipeline"}

  ```

* If you had any `networkx.NetworkXDataSet` entries in your catalog, replace them with `networkx.JSONDataSet`.
* If you were using the `KedroContext` to access `ConfigLoader`, please use `settings.CONFIG_LOADER_CLASS` to access the currently used `ConfigLoader` instead.

# Upcoming Release 0.17.6

## Major features and improvements
* Added `pipelines` global variable to IPython extension, allowing you to access the project's pipelines in `kedro ipython` or `kedro jupyter notebook`.
* Enabled overriding nested parameters with `params` in CLI, i.e. `kedro run --params="model.model_tuning.booster:gbtree"` updates parameters to `{"model": {"model_tuning": {"booster": "gbtree"}}}`.
* Added option to `pandas.SQLQueryDataSet` to specify a `filepath` with a SQL query, in addition to the current method of supplying the query itself in the `sql` argument.
* Extended `ExcelDataSet` to support saving Excel files with multiple sheets.
* Added the following new dataset (see ([Issue #839](https://github.com/quantumblacklabs/kedro/issues/839)):

| Type                        | Description                                          | Location                          |
| --------------------------- | ---------------------------------------------------- | --------------------------------- |
| `plotly.JSONDataSet` | Works with plotly graph object Figures (saves as json file) | `kedro.extras.datasets.plotly` |
| `pandas.GenericDataSet` | Provides a 'best effort' facility to read / write any format provided by the `pandas` library | `kedro.extras.datasets.pandas` |

## Bug fixes and other changes
* Fixed an issue where `kedro new --config config.yml` was ignoring the config file when `prompts.yml` didn't exist.
* Added documentation for `kedro viz --autoreload`.
* Added support for arbitrary backends (via importable module paths) that satisfy the `pickle` interface to `PickleDataSet`.
* Added support for `sum` syntax for connecting pipeline objects.
* Upgraded `pip-tools`, which is used by `kedro build-reqs`, to 6.4. This `pip-tools` version requires `pip>=21.2` while [adding support for `pip>=21.3`](https://github.com/jazzband/pip-tools/pull/1501). To upgrade `pip`, please refer to [their documentation](https://pip.pypa.io/en/stable/installing/#upgrading-pip).
* Relaxed the bounds on the `plotly` requirement for `plotly.PlotlyDataSet`.
* `kedro pipeline package <pipeline>` now raises an error if the `<pipeline>` argument doesn't look like a valid Python module path (e.g. has `/` instead of `.`).
* `kedro pipeline pull` now works when the project requirements contains entries such as `-r`, `--extra-index-url` and local wheel files ([Issue #913](https://github.com/quantumblacklabs/kedro/issues/913)).
* Fixed slow startup because of catalog processing by reducing the exponential growth of extra processing during `_FrozenDatasets` creations.
* Removed `.coveragerc` from the Kedro project template. `coverage` settings are now given in `pyproject.toml`.
* Fixed a bug where packaging or pulling a modular pipeline with the same name as the project's package name would throw an error (or silently pass without including the pipeline source code in the wheel file).
* Removed unintentional dependency on `git`.
* Fixed an issue where nested pipeline configuration was not included in the packaged pipeline.
* Deprecated the "Thanks for supporting contributions" section of release notes to simplify the contribution process; Kedro 0.17.6 is the last release that includes this. This process has been replaced with the [automatic GitHub feature](https://github.com/quantumblacklabs/kedro/graphs/contributors).
* Fixed a bug where the version on the tracking datasets didn't match the session id and the versions of regular versioned datasets.

## Minor breaking changes to the API

## Upcoming deprecations for Kedro 0.18.0
* `kedro.extras.decorators` and `kedro.pipeline.decorators` are being deprecated in favour of Hooks.
* `kedro.extras.transformers` and `kedro.io.transformers` are being deprecated in favour of Hooks.

## Thanks for supporting contributions
[Deepyaman Datta](https://github.com/deepyaman),
[Brites](https://github.com/brites101),
[Manish Swami](https://github.com/ManishS6),
[Avaneesh Yembadi](https://github.com/avan-sh),
[Zain Patel](https://github.com/mzjp2),
[Simon Brugman](https://github.com/sbrugman),
[Kiyo Kunii](https://github.com/921kiyo),
[Benjamin Levy](https://github.com/BenjaminLevyQB),
[Louis de Charsonville](https://github.com/louisdecharson)

# Release 0.17.5

## Major features and improvements
* Added new CLI group `registry`, with the associated commands `kedro registry list` and `kedro registry describe`, to replace `kedro pipeline list` and `kedro pipeline describe`.
* Added support for dependency management at a modular pipeline level. When a pipeline with `requirements.txt` is packaged, its dependencies are embedded in the modular pipeline wheel file. Upon pulling the pipeline, Kedro will append dependencies to the project's `requirements.in`. More information is available in [our documentation](https://kedro.readthedocs.io/en/stable/06_nodes_and_pipelines/03_modular_pipelines.html#package-a-modular-pipeline).
* Added support for bulk packaging/pulling modular pipelines using `kedro pipeline package/pull --all` and `pyproject.toml`.
* Removed `cli.py` from the Kedro project template. By default all CLI commands, including `kedro run`, are now defined on the Kedro framework side. These can be overridden in turn by a plugin or a `cli.py` file in your project. A packaged Kedro project will respect the same hierarchy when executed with `python -m my_package`.
* Removed `.ipython/profile_default/startup/` from the Kedro project template in favour of `.ipython/profile_default/ipython_config.py` and the `kedro.extras.extensions.ipython`.
* Added support for `dill` backend to `PickleDataSet`.
* Imports are now refactored at `kedro pipeline package` and `kedro pipeline pull` time, so that _aliasing_ a modular pipeline doesn't break it.
* Added the following new datasets to support basic Experiment Tracking:

| Type                      | Description                                              | Location                         |
| ------------------------- | -------------------------------------------------------- | -------------------------------- |
| `tracking.MetricsDataSet` | Dataset to track numeric metrics for experiment tracking | `kedro.extras.datasets.tracking` |
| `tracking.JSONDataSet`    | Dataset to track data for experiment tracking            | `kedro.extras.datasets.tracking` |

## Bug fixes and other changes
* Bumped minimum required `fsspec` version to 2021.04.
* Fixed the `kedro install` and `kedro build-reqs` flows when uninstalled dependencies are present in a project's `settings.py`, `context.py` or `hooks.py` ([Issue #829](https://github.com/quantumblacklabs/kedro/issues/829)).
* Imports are now refactored at `kedro pipeline package` and `kedro pipeline pull` time, so that _aliasing_ a modular pipeline doesn't break it.

## Minor breaking changes to the API
* Pinned `dynaconf` to `<3.1.6` because the method signature for `_validate_items` changed which is used in Kedro.

## Upcoming deprecations for Kedro 0.18.0
* `kedro pipeline list` and `kedro pipeline describe` are being deprecated in favour of new commands `kedro registry list ` and `kedro registry describe`.
* `kedro install` is being deprecated in favour of using `pip install -r src/requirements.txt` to install project dependencies.

## Thanks for supporting contributions
[Moussa Taifi](https://github.com/moutai),
[Deepyaman Datta](https://github.com/deepyaman)

# Release 0.17.4

## Major features and improvements
* Added the following new datasets:

| Type                   | Description                                                 | Location                       |
| ---------------------- | ----------------------------------------------------------- | ------------------------------ |
| `plotly.PlotlyDataSet` | Works with plotly graph object Figures (saves as json file) | `kedro.extras.datasets.plotly` |

## Bug fixes and other changes
* Defined our set of Kedro Principles! Have a read through [our docs](https://kedro.readthedocs.io/en/0.17.4/12_faq/03_kedro_principles.html).
* `ConfigLoader.get()` now raises a `BadConfigException`, with a more helpful error message, if a configuration file cannot be loaded (for instance due to wrong syntax or poor formatting).
* `run_id` now defaults to `save_version` when `after_catalog_created` is called, similarly to what happens during a `kedro run`.
* Fixed a bug where `kedro ipython` and `kedro jupyter notebook` didn't work if the `PYTHONPATH` was already set.
* Update the IPython extension to allow passing `env` and `extra_params` to `reload_kedro`  similar to how the IPython script works.
* `kedro info` now outputs if a plugin has any `hooks` or `cli_hooks` implemented.
* `PartitionedDataSet` now supports lazily materializing data on save.
* `kedro pipeline describe` now defaults to the `__default__` pipeline when no pipeline name is provided and also shows the namespace the nodes belong to.
* Fixed an issue where spark.SparkDataSet with enabled versioning would throw a VersionNotFoundError when using databricks-connect from a remote machine and saving to dbfs filesystem.
* `EmailMessageDataSet` added to doctree.
* When node inputs do not pass validation, the error message is now shown as the most recent exception in the traceback ([Issue #761](https://github.com/quantumblacklabs/kedro/issues/761)).
* `kedro pipeline package` now only packages the parameter file that exactly matches the pipeline name specified and the parameter files in a directory with the pipeline name.
* Extended support to newer versions of third-party dependencies ([Issue #735](https://github.com/quantumblacklabs/kedro/issues/735)).
* Ensured consistent references to `model input` tables in accordance with our Data Engineering convention.
* Changed behaviour where `kedro pipeline package` takes the pipeline package version, rather than the kedro package version. If the pipeline package version is not present, then the package version is used.
* Launched [GitHub Discussions](https://github.com/quantumblacklabs/kedro/discussions/) and [Kedro Discord Server](https://discord.gg/akJDeVaxnB)
* Improved error message when versioning is enabled for a dataset previously saved as non-versioned ([Issue #625](https://github.com/quantumblacklabs/kedro/issues/625)).

## Minor breaking changes to the API

## Upcoming deprecations for Kedro 0.18.0

## Thanks for supporting contributions
[Lou Kratz](https://github.com/lou-k),
[Lucas Jamar](https://github.com/lucasjamar)

# Release 0.17.3

## Major features and improvements
* Kedro plugins can now override built-in CLI commands.
* Added a `before_command_run` hook for plugins to add extra behaviour before Kedro CLI commands run.
* `pipelines` from `pipeline_registry.py` and `register_pipeline` hooks are now loaded lazily when they are first accessed, not on startup:

    ```python
    from kedro.framework.project import pipelines

    print(pipelines["__default__"])  # pipeline loading is only triggered here
    ```

## Bug fixes and other changes
* `TemplatedConfigLoader` now correctly inserts default values when no globals are supplied.
* Fixed a bug where the `KEDRO_ENV` environment variable had no effect on instantiating the `context` variable in an iPython session or a Jupyter notebook.
* Plugins with empty CLI groups are no longer displayed in the Kedro CLI help screen.
* Duplicate commands will no longer appear twice in the Kedro CLI help screen.
* CLI commands from sources with the same name will show under one list in the help screen.
* The setup of a Kedro project, including adding src to path and configuring settings, is now handled via the `bootstrap_project` method.
* `configure_project` is invoked if a `package_name` is supplied to `KedroSession.create`. This is added for backward-compatibility purpose to support a workflow that creates `Session` manually. It will be removed in `0.18.0`.
* Stopped swallowing up all `ModuleNotFoundError` if `register_pipelines` not found, so that a more helpful error message will appear when a dependency is missing, e.g. [Issue #722](https://github.com/quantumblacklabs/kedro/issues/722).
* When `kedro new` is invoked using a configuration yaml file, `output_dir` is no longer a required key; by default the current working directory will be used.
* When `kedro new` is invoked using a configuration yaml file, the appropriate `prompts.yml` file is now used for validating the provided configuration. Previously, validation was always performed against the kedro project template `prompts.yml` file.
* When a relative path to a starter template is provided, `kedro new` now generates user prompts to obtain configuration rather than supplying empty configuration.
* Fixed error when using starters on Windows with Python 3.7 (Issue [#722](https://github.com/quantumblacklabs/kedro/issues/722)).
* Fixed decoding error of config files that contain accented characters by opening them for reading in UTF-8.
* Fixed an issue where `after_dataset_loaded` run would finish before a dataset is actually loaded when using `--async` flag.

## Upcoming deprecations for Kedro 0.18.0

* `kedro.versioning.journal.Journal` will be removed.
* The following properties on `kedro.framework.context.KedroContext` will be removed:
  * `io` in favour of `KedroContext.catalog`
  * `pipeline` (equivalent to `pipelines["__default__"]`)
  * `pipelines` in favour of `kedro.framework.project.pipelines`

# Release 0.17.2

## Major features and improvements
* Added support for `compress_pickle` backend to `PickleDataSet`.
* Enabled loading pipelines without creating a `KedroContext` instance:

    ```python
    from kedro.framework.project import pipelines

    print(pipelines)
    ```

* Projects generated with kedro>=0.17.2:
  - should define pipelines in `pipeline_registry.py` rather than `hooks.py`.
  - when run as a package, will behave the same as `kedro run`

## Bug fixes and other changes
* If `settings.py` is not importable, the errors will be surfaced earlier in the process, rather than at runtime.

## Minor breaking changes to the API
* `kedro pipeline list` and `kedro pipeline describe` no longer accept redundant `--env` parameter.
* `from kedro.framework.cli.cli import cli` no longer includes the `new` and `starter` commands.

## Upcoming deprecations for Kedro 0.18.0

* `kedro.framework.context.KedroContext.run` will be removed in release 0.18.0.

## Thanks for supporting contributions
[Sasaki Takeru](https://github.com/takeru)

# Release 0.17.1

## Major features and improvements
* Added `env` and `extra_params` to `reload_kedro()` line magic.
* Extended the `pipeline()` API to allow strings and sets of strings as `inputs` and `outputs`, to specify when a dataset name remains the same (not namespaced).
* Added the ability to add custom prompts with regexp validator for starters by repurposing `default_config.yml` as `prompts.yml`.
* Added the `env` and `extra_params` arguments to `register_config_loader` hook.
* Refactored the way `settings` are loaded. You will now be able to run:

    ```python
    from kedro.framework.project import settings

    print(settings.CONF_ROOT)
    ```

* Added a check on `kedro.runner.parallel_runner.ParallelRunner` which checks datasets for the `_SINGLE_PROCESS` attribute in the `_validate_catalog` method. If this attribute is set to `True` in an instance of a dataset (e.g. `SparkDataSet`), the `ParallelRunner` will raise an `AttributeError`.
* Any user-defined dataset that should not be used with `ParallelRunner` may now have the `_SINGLE_PROCESS` attribute set to `True`.

## Bug fixes and other changes
* The version of a packaged modular pipeline now defaults to the version of the project package.
* Added fix to prevent new lines being added to pandas CSV datasets.
* Fixed issue with loading a versioned `SparkDataSet` in the interactive workflow.
* Kedro CLI now checks `pyproject.toml` for a `tool.kedro` section before treating the project as a Kedro project.
* Added fix to `DataCatalog::shallow_copy` now it should copy layers.
* `kedro pipeline pull` now uses `pip download` for protocols that are not supported by `fsspec`.
* Cleaned up documentation to fix broken links and rewrite permanently redirected ones.
* Added a `jsonschema` schema definition for the Kedro 0.17 catalog.
* `kedro install` now waits on Windows until all the requirements are installed.
* Exposed `--to-outputs` option in the CLI, throughout the codebase, and as part of hooks specifications.
* Fixed a bug where `ParquetDataSet` wasn't creating parent directories on the fly.
* Updated documentation.

## Breaking changes to the API
* This release has broken the `kedro ipython` and `kedro jupyter` workflows. To fix this, follow the instructions in the migration guide below.
* You will also need to upgrade `kedro-viz` to 3.10.1 if you use the `%run_viz` line magic in Jupyter Notebook.

> *Note:* If you're using the `ipython` [extension](https://kedro.readthedocs.io/en/stable/11_tools_integration/02_ipython.html#ipython-extension) instead, you will not encounter this problem.

## Migration guide
You will have to update the file `<your_project>/.ipython/profile_default/startup/00-kedro-init.py` in order to make `kedro ipython` and/or `kedro jupyter` work. Add the following line before the `KedroSession` is created:

```python
configure_project(metadata.package_name)  # to add

session = KedroSession.create(metadata.package_name, path)
```

Make sure that the associated import is provided in the same place as others in the file:

```python
from kedro.framework.project import configure_project  # to add
from kedro.framework.session import KedroSession
```

## Thanks for supporting contributions
[Mariana Silva](https://github.com/marianansilva),
[Kiyohito Kunii](https://github.com/921kiyo),
[noklam](https://github.com/noklam),
[Ivan Doroshenko](https://github.com/imdoroshenko),
[Zain Patel](https://github.com/mzjp2),
[Deepyaman Datta](https://github.com/deepyaman),
[Sam Hiscox](https://github.com/samhiscoxqb),
[Pascal Brokmeier](https://github.com/pascalwhoop)

# Release 0.17.0

## Major features and improvements

* In a significant change, [we have introduced `KedroSession`](https://kedro.readthedocs.io/en/stable/04_kedro_project_setup/03_session.html) which is responsible for managing the lifecycle of a Kedro run.
* Created a new Kedro Starter: `kedro new --starter=mini-kedro`. It is possible to [use the DataCatalog as a standalone component](https://github.com/quantumblacklabs/kedro-starters/tree/master/mini-kedro) in a Jupyter notebook and transition into the rest of the Kedro framework.
* Added `DatasetSpecs` with Hooks to run before and after datasets are loaded from/saved to the catalog.
* Added a command: `kedro catalog create`. For a registered pipeline, it creates a `<conf_root>/<env>/catalog/<pipeline_name>.yml` configuration file with `MemoryDataSet` datasets for each dataset that is missing from `DataCatalog`.
* Added `settings.py` and `pyproject.toml` (to replace `.kedro.yml`) for project configuration, in line with Python best practice.
* `ProjectContext` is no longer needed, unless for very complex customisations. `KedroContext`, `ProjectHooks` and `settings.py` together implement sensible default behaviour. As a result `context_path` is also now an _optional_ key in `pyproject.toml`.
* Removed `ProjectContext` from `src/<package_name>/run.py`.
* `TemplatedConfigLoader` now supports [Jinja2 template syntax](https://jinja.palletsprojects.com/en/2.11.x/templates/) alongside its original syntax.
* Made [registration Hooks](https://kedro.readthedocs.io/en/stable/07_extend_kedro/02_hooks.html#registration-hooks) mandatory, as the only way to customise the `ConfigLoader` or the `DataCatalog` used in a project. If no such Hook is provided in `src/<package_name>/hooks.py`, a `KedroContextError` is raised. There are sensible defaults defined in any project generated with Kedro >= 0.16.5.

## Bug fixes and other changes

* `ParallelRunner` no longer results in a run failure, when triggered from a notebook, if the run is started using `KedroSession` (`session.run()`).
* `before_node_run` can now overwrite node inputs by returning a dictionary with the corresponding updates.
* Added minimal, black-compatible flake8 configuration to the project template.
* Moved `isort` and `pytest` configuration from `<project_root>/setup.cfg` to `<project_root>/pyproject.toml`.
* Extra parameters are no longer incorrectly passed from `KedroSession` to `KedroContext`.
* Relaxed `pyspark` requirements to allow for installation of `pyspark` 3.0.
* Added a `--fs-args` option to the `kedro pipeline pull` command to specify configuration options for the `fsspec` filesystem arguments used when pulling modular pipelines from non-PyPI locations.
* Bumped maximum required `fsspec` version to 0.9.
* Bumped maximum supported `s3fs` version to 0.5 (`S3FileSystem` interface has changed since 0.4.1 version).

## Deprecations
* In Kedro 0.17.0 we have deleted the deprecated `kedro.cli` and `kedro.context` modules in favour of `kedro.framework.cli` and `kedro.framework.context` respectively.

## Other breaking changes to the API
* `kedro.io.DataCatalog.exists()` returns `False` when the dataset does not exist, as opposed to raising an exception.
* The pipeline-specific `catalog.yml` file is no longer automatically created for modular pipelines when running `kedro pipeline create`. Use `kedro catalog create` to replace this functionality.
* Removed `include_examples` prompt from `kedro new`. To generate boilerplate example code, you should use a Kedro starter.
* Changed the `--verbose` flag from a global command to a project-specific command flag (e.g `kedro --verbose new` becomes `kedro new --verbose`).
* Dropped support of the `dataset_credentials` key in credentials in `PartitionedDataSet`.
* `get_source_dir()` was removed from `kedro/framework/cli/utils.py`.
* Dropped support of `get_config`, `create_catalog`, `create_pipeline`, `template_version`, `project_name` and `project_path` keys by `get_project_context()` function (`kedro/framework/cli/cli.py`).
* `kedro new --starter` now defaults to fetching the starter template matching the installed Kedro version.
* Renamed `kedro_cli.py` to `cli.py` and moved it inside the Python package (`src/<package_name>/`), for a better packaging and deployment experience.
* Removed `.kedro.yml` from the project template and replaced it with `pyproject.toml`.
* Removed `KEDRO_CONFIGS` constant (previously residing in `kedro.framework.context.context`).
* Modified `kedro pipeline create` CLI command to add a boilerplate parameter config file in `conf/<env>/parameters/<pipeline_name>.yml` instead of `conf/<env>/pipelines/<pipeline_name>/parameters.yml`. CLI commands `kedro pipeline delete` / `package` / `pull` were updated accordingly.
* Removed `get_static_project_data` from `kedro.framework.context`.
* Removed `KedroContext.static_data`.
* The `KedroContext` constructor now takes `package_name` as first argument.
* Replaced `context` property on `KedroSession` with `load_context()` method.
* Renamed `_push_session` and `_pop_session` in `kedro.framework.session.session` to `_activate_session` and `_deactivate_session` respectively.
* Custom context class is set via `CONTEXT_CLASS` variable in `src/<your_project>/settings.py`.
* Removed `KedroContext.hooks` attribute. Instead, hooks should be registered in `src/<your_project>/settings.py` under the `HOOKS` key.
* Restricted names given to nodes to match the regex pattern `[\w\.-]+$`.
* Removed `KedroContext._create_config_loader()` and `KedroContext._create_data_catalog()`. They have been replaced by registration hooks, namely `register_config_loader()` and `register_catalog()` (see also [upcoming deprecations](#upcoming_deprecations_for_kedro_0.18.0)).


## Upcoming deprecations for Kedro 0.18.0

* `kedro.framework.context.load_context` will be removed in release 0.18.0.
* `kedro.framework.cli.get_project_context` will be removed in release 0.18.0.
* We've added a `DeprecationWarning` to the decorator API for both `node` and `pipeline`. These will be removed in release 0.18.0. Use Hooks to extend a node's behaviour instead.
* We've added a `DeprecationWarning` to the Transformers API when adding a transformer to the catalog. These will be removed in release 0.18.0. Use Hooks to customise the `load` and `save` methods.

## Thanks for supporting contributions
[Deepyaman Datta](https://github.com/deepyaman),
[Zach Schuster](https://github.com/zschuster)

## Migration guide from Kedro 0.16.* to 0.17.*

**Reminder:** Our documentation on [how to upgrade Kedro](https://kedro.readthedocs.io/en/stable/12_faq/01_faq.html#how-do-i-upgrade-kedro) covers a few key things to remember when updating any Kedro version.

The Kedro 0.17.0 release contains some breaking changes. If you update Kedro to 0.17.0 and then try to work with projects created against earlier versions of Kedro, you may encounter some issues when trying to run `kedro` commands in the terminal for that project. Here's a short guide to getting your projects running against the new version of Kedro.


>*Note*: As always, if you hit any problems, please check out our documentation:
>* [How can I find out more about Kedro?](https://kedro.readthedocs.io/en/stable/12_faq/01_faq.html#how-can-i-find-out-more-about-kedro)
>* [How can I get my questions answered?](https://kedro.readthedocs.io/en/stable/12_faq/01_faq.html#how-can-i-get-my-question-answered).

To get an existing Kedro project to work after you upgrade to Kedro 0.17.0, we recommend that you create a new project against Kedro 0.17.0 and move the code from your existing project into it. Let's go through the changes, but first, note that if you create a new Kedro project with Kedro 0.17.0 you will not be asked whether you want to include the boilerplate code for the Iris dataset example. We've removed this option (you should now use a Kedro starter if you want to create a project that is pre-populated with code).

To create a new, blank Kedro 0.17.0 project to drop your existing code into, you can create one, as always, with `kedro new`. We also recommend creating a new virtual environment for your new project, or you might run into conflicts with existing dependencies.

* **Update `pyproject.toml`**: Copy the following three keys from the `.kedro.yml` of your existing Kedro project into the `pyproject.toml` file of your new Kedro 0.17.0 project:


    ```toml
    [tools.kedro]
    package_name = "<package_name>"
    project_name = "<project_name>"
    project_version = "0.17.0"
    ```

Check your source directory. If you defined a different source directory (`source_dir`), make sure you also move that to `pyproject.toml`.


* **Copy files from your existing project**:

  + Copy subfolders of `project/src/project_name/pipelines` from existing to new project
  + Copy subfolders of `project/src/test/pipelines` from existing to new project
  + Copy the requirements your project needs into `requirements.txt` and/or `requirements.in`.
  + Copy your project configuration from the `conf` folder. Take note of the new locations needed for modular pipeline configuration (move it from `conf/<env>/pipeline_name/catalog.yml` to `conf/<env>/catalog/pipeline_name.yml` and likewise for `parameters.yml`).
  + Copy from the `data/` folder of your existing project, if needed, into the same location in your new project.
  + Copy any Hooks from `src/<package_name>/hooks.py`.

* **Update your new project's README and docs as necessary**.

* **Update `settings.py`**: For example, if you specified additional Hook implementations in `hooks`, or listed plugins under `disable_hooks_by_plugin` in your `.kedro.yml`, you will need to move them to `settings.py` accordingly:

    ```python
    from <package_name>.hooks import MyCustomHooks, ProjectHooks

    HOOKS = (ProjectHooks(), MyCustomHooks())

    DISABLE_HOOKS_FOR_PLUGINS = ("my_plugin1",)
    ```

* **Migration for `node` names**. From 0.17.0 the only allowed characters for node names are letters, digits, hyphens, underscores and/or fullstops. If you have previously defined node names that have special characters, spaces or other characters that are no longer permitted, you will need to rename those nodes.

* **Copy changes to `kedro_cli.py`**. If you previously customised the `kedro run` command or added more CLI commands to your `kedro_cli.py`, you should move them into `<project_root>/src/<package_name>/cli.py`. Note, however, that the new way to run a Kedro pipeline is via a `KedroSession`, rather than using the `KedroContext`:

    ```python
    with KedroSession.create(package_name=...) as session:
        session.run()
    ```

* **Copy changes made to `ConfigLoader`**. If you have defined a custom class, such as `TemplatedConfigLoader`, by overriding `ProjectContext._create_config_loader`, you should move the contents of the function in `src/<package_name>/hooks.py`, under `register_config_loader`.

* **Copy changes made to `DataCatalog`**. Likewise, if you have `DataCatalog` defined with `ProjectContext._create_catalog`, you should copy-paste the contents into `register_catalog`.

* **Optional**: If you have plugins such as [Kedro-Viz](https://github.com/quantumblacklabs/kedro-viz) installed, it's likely that Kedro 0.17.0 won't work with their older versions, so please either upgrade to the plugin's newest version or follow their migration guides.

# Release 0.16.6

## Major features and improvements

* Added documentation with a focus on single machine and distributed environment deployment; the series includes Docker, Argo, Prefect, Kubeflow, AWS Batch, AWS Sagemaker and extends our section on Databricks
* Added [kedro-starter-spaceflights](https://github.com/quantumblacklabs/kedro-starter-spaceflights/) alias for generating a project: `kedro new --starter spaceflights`.

## Bug fixes and other changes
* Fixed `TypeError` when converting dict inputs to a node made from a wrapped `partial` function.
* `PartitionedDataSet` improvements:
  - Supported passing arguments to the underlying filesystem.
* Improved handling of non-ASCII word characters in dataset names.
  - For example, a dataset named `jalapeño` will be accessible as `DataCatalog.datasets.jalapeño` rather than `DataCatalog.datasets.jalape__o`.
* Fixed `kedro install` for an Anaconda environment defined in `environment.yml`.
* Fixed backwards compatibility with templates generated with older Kedro versions <0.16.5. No longer need to update `.kedro.yml` to use `kedro lint` and `kedro jupyter notebook convert`.
* Improved documentation.
* Added documentation using MinIO with Kedro.
* Improved error messages for incorrect parameters passed into a node.
* Fixed issue with saving a `TensorFlowModelDataset` in the HDF5 format with versioning enabled.
* Added missing `run_result` argument in `after_pipeline_run` Hooks spec.
* Fixed a bug in IPython script that was causing context hooks to be registered twice. To apply this fix to a project generated with an older Kedro version, apply the same changes made in [this PR](https://github.com/quantumblacklabs/kedro-starter-pandas-iris/pull/16) to your `00-kedro-init.py` file.
* Improved documentation.

## Breaking changes to the API

## Thanks for supporting contributions
[Deepyaman Datta](https://github.com/deepyaman), [Bhavya Merchant](https://github.com/bnmerchant), [Lovkush Agarwal](https://github.com/Lovkush-A), [Varun Krishna S](https://github.com/vhawk19), [Sebastian Bertoli](https://github.com/sebastianbertoli), [noklam](https://github.com/noklam), [Daniel Petti](https://github.com/djpetti), [Waylon Walker](https://github.com/waylonwalker), [Saran Balaji C](https://github.com/csaranbalaji)

# Release 0.16.5

## Major features and improvements
* Added the following new datasets.

| Type                        | Description                                                                                             | Location                      |
| --------------------------- | ------------------------------------------------------------------------------------------------------- | ----------------------------- |
| `email.EmailMessageDataSet` | Manage email messages using [the Python standard library](https://docs.python.org/3/library/email.html) | `kedro.extras.datasets.email` |

* Added support for `pyproject.toml` to configure Kedro. `pyproject.toml` is used if `.kedro.yml` doesn't exist (Kedro configuration should be under `[tool.kedro]` section).
* Projects created with this version will have no `pipeline.py`, having been replaced by `hooks.py`.
* Added a set of registration hooks, as the new way of registering library components with a Kedro project:
    * `register_pipelines()`, to replace `_get_pipelines()`
    * `register_config_loader()`, to replace `_create_config_loader()`
    * `register_catalog()`, to replace `_create_catalog()`
These can be defined in `src/<package-name>/hooks.py` and added to `.kedro.yml` (or `pyproject.toml`). The order of execution is: plugin hooks, `.kedro.yml` hooks, hooks in `ProjectContext.hooks`.
* Added ability to disable auto-registered Hooks using `.kedro.yml` (or `pyproject.toml`) configuration file.

## Bug fixes and other changes
* Added option to run asynchronously via the Kedro CLI.
* Absorbed `.isort.cfg` settings into `setup.cfg`.
* Packaging a modular pipeline raises an error if the pipeline directory is empty or non-existent.

## Breaking changes to the API
* `project_name`, `project_version` and `package_name` now have to be defined in `.kedro.yml` for projects using Kedro 0.16.5+.

## Migration Guide
This release has accidentally broken the usage of `kedro lint` and `kedro jupyter notebook convert` on a project template generated with previous versions of Kedro (<=0.16.4). To amend this, please either upgrade to `kedro==0.16.6` or update `.kedro.yml` within your project root directory to include the following keys:

```yaml
project_name: "<your_project_name>"
project_version: "<kedro_version_of_the_project>"
package_name: "<your_package_name>"
```

## Thanks for supporting contributions
[Deepyaman Datta](https://github.com/deepyaman), [Bas Nijholt](https://github.com/basnijholt), [Sebastian Bertoli](https://github.com/sebastianbertoli)

# Release 0.16.4

## Major features and improvements
* Fixed a bug for using `ParallelRunner` on Windows.
* Enabled auto-discovery of hooks implementations coming from installed plugins.

## Bug fixes and other changes
* Fixed a bug for using `ParallelRunner` on Windows.
* Modified `GBQTableDataSet` to load customized results using customized queries from Google Big Query tables.
* Documentation improvements.

## Breaking changes to the API

## Thanks for supporting contributions
[Ajay Bisht](https://github.com/ajb7), [Vijay Sajjanar](https://github.com/vjkr), [Deepyaman Datta](https://github.com/deepyaman), [Sebastian Bertoli](https://github.com/sebastianbertoli), [Shahil Mawjee](https://github.com/s-mawjee), [Louis Guitton](https://github.com/louisguitton), [Emanuel Ferm](https://github.com/eferm)

# Release 0.16.3

## Major features and improvements
* Added the `kedro pipeline pull` CLI command to extract a packaged modular pipeline, and place the contents in a Kedro project.
* Added the `--version` option to `kedro pipeline package` to allow specifying alternative versions to package under.
* Added the `--starter` option to `kedro new` to create a new project from a local, remote or aliased starter template.
* Added the `kedro starter list` CLI command to list all starter templates that can be used to bootstrap a new Kedro project.
* Added the following new datasets.

| Type               | Description                                                                                           | Location                     |
| ------------------ | ----------------------------------------------------------------------------------------------------- | ---------------------------- |
| `json.JSONDataSet` | Work with JSON files using [the Python standard library](https://docs.python.org/3/library/json.html) | `kedro.extras.datasets.json` |

## Bug fixes and other changes
* Removed `/src/nodes` directory from the project template and made `kedro jupyter convert` create it on the fly if necessary.
* Fixed a bug in `MatplotlibWriter` which prevented saving lists and dictionaries of plots locally on Windows.
* Closed all pyplot windows after saving in `MatplotlibWriter`.
* Documentation improvements:
  - Added [kedro-wings](https://github.com/tamsanh/kedro-wings) and [kedro-great](https://github.com/tamsanh/kedro-great) to the list of community plugins.
* Fixed broken versioning for Windows paths.
* Fixed `DataSet` string representation for falsy values.
* Improved the error message when duplicate nodes are passed to the `Pipeline` initializer.
* Fixed a bug where `kedro docs` would fail because the built docs were located in a different directory.
* Fixed a bug where `ParallelRunner` would fail on Windows machines whose reported CPU count exceeded 61.
* Fixed an issue with saving TensorFlow model to `h5` file on Windows.
* Added a `json` parameter to `APIDataSet` for the convenience of generating requests with JSON bodies.
* Fixed dependencies for `SparkDataSet` to include spark.

## Breaking changes to the API

## Thanks for supporting contributions
[Deepyaman Datta](https://github.com/deepyaman), [Tam-Sanh Nguyen](https://github.com/tamsanh), [DataEngineerOne](http://youtube.com/DataEngineerOne)

# Release 0.16.2

## Major features and improvements
* Added the following new datasets.

| Type                                | Description                                                                                                          | Location                           |
| ----------------------------------- | -------------------------------------------------------------------------------------------------------------------- | ---------------------------------- |
| `pandas.AppendableExcelDataSet`     | Work with `Excel` files opened in append mode                                                                        | `kedro.extras.datasets.pandas`     |
| `tensorflow.TensorFlowModelDataset` | Work with `TensorFlow` models using [TensorFlow 2.X](https://www.tensorflow.org/api_docs/python/tf/keras/Model#save) | `kedro.extras.datasets.tensorflow` |
| `holoviews.HoloviewsWriter`         | Work with `Holoviews` objects (saves as image file)                                                                  | `kedro.extras.datasets.holoviews`  |

* `kedro install` will now compile project dependencies (by running `kedro build-reqs` behind the scenes) before the installation if the `src/requirements.in` file doesn't exist.
* Added `only_nodes_with_namespace` in `Pipeline` class to filter only nodes with a specified namespace.
* Added the `kedro pipeline delete` command to help delete unwanted or unused pipelines (it won't remove references to the pipeline in your `create_pipelines()` code).
* Added the `kedro pipeline package` command to help package up a modular pipeline. It will bundle up the pipeline source code, tests, and parameters configuration into a .whl file.

## Bug fixes and other changes
* `DataCatalog` improvements:
  - Introduced regex filtering to the `DataCatalog.list()` method.
  - Non-alphanumeric characters (except underscore) in dataset name are replaced with `__` in `DataCatalog.datasets`, for ease of access to transcoded datasets.
* Dataset improvements:
  - Improved initialization speed of `spark.SparkHiveDataSet`.
  - Improved S3 cache in `spark.SparkDataSet`.
  - Added support of options for building `pyarrow` table in `pandas.ParquetDataSet`.
* `kedro build-reqs` CLI command improvements:
  - `kedro build-reqs` is now called with `-q` option and will no longer print out compiled requirements to the console for security reasons.
  - All unrecognized CLI options in `kedro build-reqs` command are now passed to [pip-compile](https://github.com/jazzband/pip-tools#example-usage-for-pip-compile) call (e.g. `kedro build-reqs --generate-hashes`).
* `kedro jupyter` CLI command improvements:
  - Improved error message when running `kedro jupyter notebook`, `kedro jupyter lab` or `kedro ipython` with Jupyter/IPython dependencies not being installed.
  - Fixed `%run_viz` line magic for showing kedro viz inside a Jupyter notebook. For the fix to be applied on existing Kedro project, please see the migration guide.
  - Fixed the bug in IPython startup script ([issue 298](https://github.com/quantumblacklabs/kedro/issues/298)).
* Documentation improvements:
  - Updated community-generated content in FAQ.
  - Added [find-kedro](https://github.com/WaylonWalker/find-kedro) and [kedro-static-viz](https://github.com/WaylonWalker/kedro-static-viz) to the list of community plugins.
  - Add missing `pillow.ImageDataSet` entry to the documentation.

## Breaking changes to the API

### Migration guide from Kedro 0.16.1 to 0.16.2

#### Guide to apply the fix for `%run_viz` line magic in existing project

Even though this release ships a fix for project generated with `kedro==0.16.2`, after upgrading, you will still need to make a change in your existing project if it was generated with `kedro>=0.16.0,<=0.16.1` for the fix to take effect. Specifically, please change the content of your project's IPython init script located at `.ipython/profile_default/startup/00-kedro-init.py` with the content of [this file](https://github.com/quantumblacklabs/kedro/blob/0.16.2/kedro/templates/project/%7B%7B%20cookiecutter.repo_name%20%7D%7D/.ipython/profile_default/startup/00-kedro-init.py). You will also need `kedro-viz>=3.3.1`.

## Thanks for supporting contributions
[Miguel Rodriguez Gutierrez](https://github.com/MigQ2), [Joel Schwarzmann](https://github.com/datajoely), [w0rdsm1th](https://github.com/w0rdsm1th), [Deepyaman Datta](https://github.com/deepyaman), [Tam-Sanh Nguyen](https://github.com/tamsanh), [Marcus Gawronsky](https://github.com/marcusinthesky)

# 0.16.1

## Major features and improvements

## Bug fixes and other changes
* Fixed deprecation warnings from `kedro.cli` and `kedro.context` when running `kedro jupyter notebook`.
* Fixed a bug where `catalog` and `context` were not available in Jupyter Lab and Notebook.
* Fixed a bug where `kedro build-reqs` would fail if you didn't have your project dependencies installed.

## Breaking changes to the API

## Thanks for supporting contributions

# 0.16.0

## Major features and improvements
### CLI
* Added new CLI commands (only available for the projects created using Kedro 0.16.0 or later):
  - `kedro catalog list` to list datasets in your catalog
  - `kedro pipeline list` to list pipelines
  - `kedro pipeline describe` to describe a specific pipeline
  - `kedro pipeline create` to create a modular pipeline
* Improved the CLI speed by up to 50%.
* Improved error handling when making a typo on the CLI. We now suggest some of the possible commands you meant to type, in `git`-style.

### Framework
* All modules in `kedro.cli` and `kedro.context` have been moved into `kedro.framework.cli` and `kedro.framework.context` respectively. `kedro.cli` and `kedro.context` will be removed in future releases.
* Added `Hooks`, which is a new mechanism for extending Kedro.
* Fixed `load_context` changing user's current working directory.
* Allowed the source directory to be configurable in `.kedro.yml`.
* Added the ability to specify nested parameter values inside your node inputs, e.g. `node(func, "params:a.b", None)`
### DataSets
* Added the following new datasets.

| Type                       | Description                                 | Location                          |
| -------------------------- | ------------------------------------------- | --------------------------------- |
| `pillow.ImageDataSet`      | Work with image files using `Pillow`        | `kedro.extras.datasets.pillow`    |
| `geopandas.GeoJSONDataSet` | Work with geospatial data using `GeoPandas` | `kedro.extras.datasets.geopandas` |
| `api.APIDataSet`           | Work with data from HTTP(S) API requests    | `kedro.extras.datasets.api`       |

* Added `joblib` backend support to `pickle.PickleDataSet`.
* Added versioning support to `MatplotlibWriter` dataset.
* Added the ability to install dependencies for a given dataset with more granularity, e.g. `pip install "kedro[pandas.ParquetDataSet]"`.
* Added the ability to specify extra arguments, e.g. `encoding` or `compression`, for `fsspec.spec.AbstractFileSystem.open()` calls when loading/saving a dataset. See Example 3 under [docs](https://kedro.readthedocs.io/en/stable/04_user_guide/04_data_catalog.html#using-the-data-catalog-with-the-yaml-api).

### Other
* Added `namespace` property on ``Node``, related to the modular pipeline where the node belongs.
* Added an option to enable asynchronous loading inputs and saving outputs in both `SequentialRunner(is_async=True)` and `ParallelRunner(is_async=True)` class.
* Added `MemoryProfiler` transformer.
* Removed the requirement to have all dependencies for a dataset module to use only a subset of the datasets within.
* Added support for `pandas>=1.0`.
* Enabled Python 3.8 compatibility. _Please note that a Spark workflow may be unreliable for this Python version as `pyspark` is not fully-compatible with 3.8 yet._
* Renamed "features" layer to "feature" layer to be consistent with (most) other layers and the [relevant FAQ](https://kedro.readthedocs.io/en/stable/11_faq/01_faq.html#what-is-data-engineering-convention).

## Bug fixes and other changes
* Fixed a bug where a new version created mid-run by an external system caused inconsistencies in the load versions used in the current run.
* Documentation improvements
  * Added instruction in the documentation on how to create a custom runner).
  * Updated contribution process in `CONTRIBUTING.md` - added Developer Workflow.
  * Documented installation of development version of Kedro in the [FAQ section](https://kedro.readthedocs.io/en/stable/11_faq/01_faq.html#how-can-i-use-a-development-version-of-kedro).
  * Added missing `_exists` method to `MyOwnDataSet` example in 04_user_guide/08_advanced_io.
* Fixed a bug where `PartitionedDataSet` and `IncrementalDataSet` were not working with `s3a` or `s3n` protocol.
* Added ability to read partitioned parquet file from a directory in `pandas.ParquetDataSet`.
* Replaced `functools.lru_cache` with `cachetools.cachedmethod` in `PartitionedDataSet` and `IncrementalDataSet` for per-instance cache invalidation.
* Implemented custom glob function for `SparkDataSet` when running on Databricks.
* Fixed a bug in `SparkDataSet` not allowing for loading data from DBFS in a Windows machine using Databricks-connect.
* Improved the error message for `DataSetNotFoundError` to suggest possible dataset names user meant to type.
* Added the option for contributors to run Kedro tests locally without Spark installation with `make test-no-spark`.
* Added option to lint the project without applying the formatting changes (`kedro lint --check-only`).

## Breaking changes to the API
### Datasets
* Deleted obsolete datasets from `kedro.io`.
* Deleted `kedro.contrib` and `extras` folders.
* Deleted obsolete `CSVBlobDataSet` and `JSONBlobDataSet` dataset types.
* Made `invalidate_cache` method on datasets private.
* `get_last_load_version` and `get_last_save_version` methods are no longer available on `AbstractDataSet`.
* `get_last_load_version` and `get_last_save_version` have been renamed to `resolve_load_version` and `resolve_save_version` on ``AbstractVersionedDataSet``, the results of which are cached.
* The `release()` method on datasets extending ``AbstractVersionedDataSet`` clears the cached load and save version. All custom datasets must call `super()._release()` inside `_release()`.
* ``TextDataSet`` no longer has `load_args` and `save_args`. These can instead be specified under `open_args_load` or `open_args_save` in `fs_args`.
* `PartitionedDataSet` and `IncrementalDataSet` method `invalidate_cache` was made private: `_invalidate_caches`.

### Other
* Removed `KEDRO_ENV_VAR` from `kedro.context` to speed up the CLI run time.
* `Pipeline.name` has been removed in favour of `Pipeline.tag()`.
* Dropped `Pipeline.transform()` in favour of `kedro.pipeline.modular_pipeline.pipeline()` helper function.
* Made constant `PARAMETER_KEYWORDS` private, and moved it from `kedro.pipeline.pipeline` to `kedro.pipeline.modular_pipeline`.
* Layers are no longer part of the dataset object, as they've moved to the `DataCatalog`.
* Python 3.5 is no longer supported by the current and all future versions of Kedro.

### Migration guide from Kedro 0.15.* to 0.16.*

#### General Migration

**reminder** [How do I upgrade Kedro](https://kedro.readthedocs.io/en/stable/11_faq/01_faq.html#how-do-i-upgrade-kedro) covers a few key things to remember when updating any kedro version.

#### Migration for datasets

Since all the datasets (from `kedro.io` and `kedro.contrib.io`) were moved to `kedro/extras/datasets` you must update the type of all datasets in `<project>/conf/base/catalog.yml` file.
Here how it should be changed: `type: <SomeDataSet>` -> `type: <subfolder of kedro/extras/datasets>.<SomeDataSet>` (e.g. `type: CSVDataSet` -> `type: pandas.CSVDataSet`).

In addition, all the specific datasets like `CSVLocalDataSet`, `CSVS3DataSet` etc. were deprecated. Instead, you must use generalized datasets like `CSVDataSet`.
E.g. `type: CSVS3DataSet` -> `type: pandas.CSVDataSet`.

> Note: No changes required if you are using your custom dataset.

#### Migration for Pipeline.transform()
`Pipeline.transform()` has been dropped in favour of the `pipeline()` constructor. The following changes apply:
- Remember to import `from kedro.pipeline import pipeline`
- The `prefix` argument has been renamed to `namespace`
- And `datasets` has been broken down into more granular arguments:
  - `inputs`: Independent inputs to the pipeline
  - `outputs`: Any output created in the pipeline, whether an intermediary dataset or a leaf output
  - `parameters`: `params:...` or `parameters`

As an example, code that used to look like this with the `Pipeline.transform()` constructor:
```python
result = my_pipeline.transform(
    datasets={"input": "new_input", "output": "new_output", "params:x": "params:y"},
    prefix="pre",
)
```

When used with the new `pipeline()` constructor, becomes:
```python
from kedro.pipeline import pipeline

result = pipeline(
    my_pipeline,
    inputs={"input": "new_input"},
    outputs={"output": "new_output"},
    parameters={"params:x": "params:y"},
    namespace="pre",
)
```

#### Migration for decorators, color logger, transformers etc.
Since some modules were moved to other locations you need to update import paths appropriately.
You can find the list of moved files in the [`0.15.6` release notes](https://github.com/quantumblacklabs/kedro/releases/tag/0.15.6) under the section titled `Files with a new location`.

#### Migration for CLI and KEDRO_ENV environment variable
> Note: If you haven't made significant changes to your `kedro_cli.py`, it may be easier to simply copy the updated `kedro_cli.py` `.ipython/profile_default/startup/00-kedro-init.py` and from GitHub or a newly generated project into your old project.

* We've removed `KEDRO_ENV_VAR` from `kedro.context`. To get your existing project template working, you'll need to remove all instances of `KEDRO_ENV_VAR` from your project template:
  - From the imports in `kedro_cli.py` and `.ipython/profile_default/startup/00-kedro-init.py`: `from kedro.context import KEDRO_ENV_VAR, load_context` -> `from kedro.framework.context import load_context`
  - Remove the `envvar=KEDRO_ENV_VAR` line from the click options in `run`, `jupyter_notebook` and `jupyter_lab` in `kedro_cli.py`
  - Replace `KEDRO_ENV_VAR` with `"KEDRO_ENV"` in `_build_jupyter_env`
  - Replace `context = load_context(path, env=os.getenv(KEDRO_ENV_VAR))` with `context = load_context(path)` in `.ipython/profile_default/startup/00-kedro-init.py`

 #### Migration for `kedro build-reqs`

 We have upgraded `pip-tools` which is used by `kedro build-reqs` to 5.x. This `pip-tools` version requires `pip>=20.0`. To upgrade `pip`, please refer to [their documentation](https://pip.pypa.io/en/stable/installing/#upgrading-pip).

## Thanks for supporting contributions
[@foolsgold](https://github.com/foolsgold), [Mani Sarkar](https://github.com/neomatrix369), [Priyanka Shanbhag](https://github.com/priyanka1414), [Luis Blanche](https://github.com/LuisBlanche), [Deepyaman Datta](https://github.com/deepyaman), [Antony Milne](https://github.com/AntonyMilneQB), [Panos Psimatikas](https://github.com/ppsimatikas), [Tam-Sanh Nguyen](https://github.com/tamsanh), [Tomasz Kaczmarczyk](https://github.com/TomaszKaczmarczyk), [Kody Fischer](https://github.com/Klio-Foxtrot187), [Waylon Walker](https://github.com/waylonwalker)

# 0.15.9

## Major features and improvements

## Bug fixes and other changes

* Pinned `fsspec>=0.5.1, <0.7.0` and `s3fs>=0.3.0, <0.4.1` to fix incompatibility issues with their latest release.

## Breaking changes to the API

## Thanks for supporting contributions

# 0.15.8

## Major features and improvements

## Bug fixes and other changes

* Added the additional libraries to our `requirements.txt` so `pandas.CSVDataSet` class works out of box with `pip install kedro`.
* Added `pandas` to our `extra_requires` in `setup.py`.
* Improved the error message when dependencies of a `DataSet` class are missing.

## Breaking changes to the API

## Thanks for supporting contributions

# 0.15.7

## Major features and improvements

* Added in documentation on how to contribute a custom `AbstractDataSet` implementation.

## Bug fixes and other changes

* Fixed the link to the Kedro banner image in the documentation.

## Breaking changes to the API

## Thanks for supporting contributions

# 0.15.6

## Major features and improvements
> _TL;DR_ We're launching [`kedro.extras`](https://github.com/quantumblacklabs/kedro/tree/master/extras), the new home for our revamped series of datasets, decorators and dataset transformers. The datasets in [`kedro.extras.datasets`](https://github.com/quantumblacklabs/kedro/tree/master/extras/datasets) use [`fsspec`](https://filesystem-spec.readthedocs.io/en/latest/) to access a variety of data stores including local file systems, network file systems, cloud object stores (including S3 and GCP), and Hadoop, read more about this [**here**](https://kedro.readthedocs.io/en/latest/04_user_guide/04_data_catalog.html#specifying-the-location-of-the-dataset). The change will allow [#178](https://github.com/quantumblacklabs/kedro/issues/178) to happen in the next major release of Kedro.

An example of this new system can be seen below, loading the CSV `SparkDataSet` from S3:

```yaml
weather:
  type: spark.SparkDataSet  # Observe the specified type, this  affects all datasets
  filepath: s3a://your_bucket/data/01_raw/weather*  # filepath uses fsspec to indicate the file storage system
  credentials: dev_s3
  file_format: csv
```

You can also load data incrementally whenever it is dumped into a directory with the extension to [`PartionedDataSet`](https://kedro.readthedocs.io/en/latest/04_user_guide/08_advanced_io.html#partitioned-dataset), a feature that allows you to load a directory of files. The [`IncrementalDataSet`](https://kedro.readthedocs.io/en/stable/04_user_guide/08_advanced_io.html#incremental-loads-with-incrementaldataset) stores the information about the last processed partition in a `checkpoint`, read more about this feature [**here**](https://kedro.readthedocs.io/en/stable/04_user_guide/08_advanced_io.html#incremental-loads-with-incrementaldataset).

### New features

* Added `layer` attribute for datasets in `kedro.extras.datasets` to specify the name of a layer according to [data engineering convention](https://kedro.readthedocs.io/en/stable/11_faq/01_faq.html#what-is-data-engineering-convention), this feature will be passed to [`kedro-viz`](https://github.com/quantumblacklabs/kedro-viz) in future releases.
* Enabled loading a particular version of a dataset in Jupyter Notebooks and iPython, using `catalog.load("dataset_name", version="<2019-12-13T15.08.09.255Z>")`.
* Added property `run_id` on `ProjectContext`, used for versioning using the [`Journal`](https://kedro.readthedocs.io/en/stable/04_user_guide/13_journal.html). To customise your journal `run_id` you can override the private method `_get_run_id()`.
* Added the ability to install all optional kedro dependencies via `pip install "kedro[all]"`.
* Modified the `DataCatalog`'s load order for datasets, loading order is the following:
  - `kedro.io`
  - `kedro.extras.datasets`
  - Import path, specified in `type`
* Added an optional `copy_mode` flag to `CachedDataSet` and `MemoryDataSet` to specify (`deepcopy`, `copy` or `assign`) the copy mode to use when loading and saving.

### New Datasets

| Type                             | Description                                                                                                                                      | Location                            |
| -------------------------------- | ------------------------------------------------------------------------------------------------------------------------------------------------ | ----------------------------------- |
| `dask.ParquetDataSet`            | Handles parquet datasets using Dask                                                                                                              | `kedro.extras.datasets.dask`        |
| `pickle.PickleDataSet`           | Work with Pickle files using [`fsspec`](https://filesystem-spec.readthedocs.io/en/latest/) to communicate with the underlying filesystem         | `kedro.extras.datasets.pickle`      |
| `pandas.CSVDataSet`              | Work with CSV files using [`fsspec`](https://filesystem-spec.readthedocs.io/en/latest/) to communicate with the underlying filesystem            | `kedro.extras.datasets.pandas`      |
| `pandas.TextDataSet`             | Work with text files using [`fsspec`](https://filesystem-spec.readthedocs.io/en/latest/) to communicate with the underlying filesystem           | `kedro.extras.datasets.pandas`      |
| `pandas.ExcelDataSet`            | Work with Excel files using [`fsspec`](https://filesystem-spec.readthedocs.io/en/latest/) to communicate with the underlying filesystem          | `kedro.extras.datasets.pandas`      |
| `pandas.HDFDataSet`              | Work with HDF using [`fsspec`](https://filesystem-spec.readthedocs.io/en/latest/) to communicate with the underlying filesystem                  | `kedro.extras.datasets.pandas`      |
| `yaml.YAMLDataSet`               | Work with YAML files using [`fsspec`](https://filesystem-spec.readthedocs.io/en/latest/) to communicate with the underlying filesystem           | `kedro.extras.datasets.yaml`        |
| `matplotlib.MatplotlibWriter`    | Save with Matplotlib images using [`fsspec`](https://filesystem-spec.readthedocs.io/en/latest/) to communicate with the underlying filesystem    | `kedro.extras.datasets.matplotlib`  |
| `networkx.NetworkXDataSet`       | Work with NetworkX files using [`fsspec`](https://filesystem-spec.readthedocs.io/en/latest/) to communicate with the underlying filesystem       | `kedro.extras.datasets.networkx`    |
| `biosequence.BioSequenceDataSet` | Work with bio-sequence objects using [`fsspec`](https://filesystem-spec.readthedocs.io/en/latest/) to communicate with the underlying filesystem | `kedro.extras.datasets.biosequence` |
| `pandas.GBQTableDataSet`         | Work with Google BigQuery                                                                                                                        | `kedro.extras.datasets.pandas`      |
| `pandas.FeatherDataSet`          | Work with feather files using [`fsspec`](https://filesystem-spec.readthedocs.io/en/latest/) to communicate with the underlying filesystem        | `kedro.extras.datasets.pandas`      |
| `IncrementalDataSet`             | Inherit from `PartitionedDataSet` and remembers the last processed partition                                                                     | `kedro.io`                          |

### Files with a new location

| Type                                                                 | New Location                                 |
| -------------------------------------------------------------------- | -------------------------------------------- |
| `JSONDataSet`                                                        | `kedro.extras.datasets.pandas`               |
| `CSVBlobDataSet`                                                     | `kedro.extras.datasets.pandas`               |
| `JSONBlobDataSet`                                                    | `kedro.extras.datasets.pandas`               |
| `SQLTableDataSet`                                                    | `kedro.extras.datasets.pandas`               |
| `SQLQueryDataSet`                                                    | `kedro.extras.datasets.pandas`               |
| `SparkDataSet`                                                       | `kedro.extras.datasets.spark`                |
| `SparkHiveDataSet`                                                   | `kedro.extras.datasets.spark`                |
| `SparkJDBCDataSet`                                                   | `kedro.extras.datasets.spark`                |
| `kedro/contrib/decorators/retry.py`                                  | `kedro/extras/decorators/retry_node.py`      |
| `kedro/contrib/decorators/memory_profiler.py`                        | `kedro/extras/decorators/memory_profiler.py` |
| `kedro/contrib/io/transformers/transformers.py`                      | `kedro/extras/transformers/time_profiler.py` |
| `kedro/contrib/colors/logging/color_logger.py`                       | `kedro/extras/logging/color_logger.py`       |
| `extras/ipython_loader.py`                                           | `tools/ipython/ipython_loader.py`            |
| `kedro/contrib/io/cached/cached_dataset.py`                          | `kedro/io/cached_dataset.py`                 |
| `kedro/contrib/io/catalog_with_default/data_catalog_with_default.py` | `kedro/io/data_catalog_with_default.py`      |
| `kedro/contrib/config/templated_config.py`                           | `kedro/config/templated_config.py`           |

## Upcoming deprecations

| Category                  | Type                                                           |
| ------------------------- | -------------------------------------------------------------- |
| **Datasets**              | `BioSequenceLocalDataSet`                                      |
|                           | `CSVGCSDataSet`                                                |
|                           | `CSVHTTPDataSet`                                               |
|                           | `CSVLocalDataSet`                                              |
|                           | `CSVS3DataSet`                                                 |
|                           | `ExcelLocalDataSet`                                            |
|                           | `FeatherLocalDataSet`                                          |
|                           | `JSONGCSDataSet`                                               |
|                           | `JSONLocalDataSet`                                             |
|                           | `HDFLocalDataSet`                                              |
|                           | `HDFS3DataSet`                                                 |
|                           | `kedro.contrib.io.cached.CachedDataSet`                        |
|                           | `kedro.contrib.io.catalog_with_default.DataCatalogWithDefault` |
|                           | `MatplotlibLocalWriter`                                        |
|                           | `MatplotlibS3Writer`                                           |
|                           | `NetworkXLocalDataSet`                                         |
|                           | `ParquetGCSDataSet`                                            |
|                           | `ParquetLocalDataSet`                                          |
|                           | `ParquetS3DataSet`                                             |
|                           | `PickleLocalDataSet`                                           |
|                           | `PickleS3DataSet`                                              |
|                           | `TextLocalDataSet`                                             |
|                           | `YAMLLocalDataSet`                                             |
| **Decorators**            | `kedro.contrib.decorators.memory_profiler`                     |
|                           | `kedro.contrib.decorators.retry`                               |
|                           | `kedro.contrib.decorators.pyspark.spark_to_pandas`             |
|                           | `kedro.contrib.decorators.pyspark.pandas_to_spark`             |
| **Transformers**          | `kedro.contrib.io.transformers.transformers`                   |
| **Configuration Loaders** | `kedro.contrib.config.TemplatedConfigLoader`                   |

## Bug fixes and other changes
* Added the option to set/overwrite params in `config.yaml` using YAML dict style instead of string CLI formatting only.
* Kedro CLI arguments `--node` and `--tag` support comma-separated values, alternative methods will be deprecated in future releases.
* Fixed a bug in the `invalidate_cache` method of `ParquetGCSDataSet` and `CSVGCSDataSet`.
* `--load-version` now won't break if version value contains a colon.
* Enabled running `node`s with duplicate inputs.
* Improved error message when empty credentials are passed into `SparkJDBCDataSet`.
* Fixed bug that caused an empty project to fail unexpectedly with ImportError in `template/.../pipeline.py`.
* Fixed bug related to saving dataframe with categorical variables in table mode using `HDFS3DataSet`.
* Fixed bug that caused unexpected behavior when using `from_nodes` and `to_nodes` in pipelines using transcoding.
* Credentials nested in the dataset config are now also resolved correctly.
* Bumped minimum required pandas version to 0.24.0 to make use of `pandas.DataFrame.to_numpy` (recommended alternative to `pandas.DataFrame.values`).
* Docs improvements.
* `Pipeline.transform` skips modifying node inputs/outputs containing `params:` or `parameters` keywords.
* Support for `dataset_credentials` key in the credentials for `PartitionedDataSet` is now deprecated. The dataset credentials should be specified explicitly inside the dataset config.
* Datasets can have a new `confirm` function which is called after a successful node function execution if the node contains `confirms` argument with such dataset name.
* Make the resume prompt on pipeline run failure use `--from-nodes` instead of `--from-inputs` to avoid unnecessarily re-running nodes that had already executed.
* When closed, Jupyter notebook kernels are automatically terminated after 30 seconds of inactivity by default. Use `--idle-timeout` option to update it.
* Added `kedro-viz` to the Kedro project template `requirements.txt` file.
* Removed the `results` and `references` folder from the project template.
* Updated contribution process in `CONTRIBUTING.md`.

## Breaking changes to the API
* Existing `MatplotlibWriter` dataset in `contrib` was renamed to `MatplotlibLocalWriter`.
* `kedro/contrib/io/matplotlib/matplotlib_writer.py` was renamed to `kedro/contrib/io/matplotlib/matplotlib_local_writer.py`.
* `kedro.contrib.io.bioinformatics.sequence_dataset.py` was renamed to `kedro.contrib.io.bioinformatics.biosequence_local_dataset.py`.

## Thanks for supporting contributions
[Andrii Ivaniuk](https://github.com/andrii-ivaniuk), [Jonas Kemper](https://github.com/jonasrk), [Yuhao Zhu](https://github.com/yhzqb), [Balazs Konig](https://github.com/BalazsKonigQB), [Pedro Abreu](https://github.com/PedroAbreuQB), [Tam-Sanh Nguyen](https://github.com/tamsanh), [Peter Zhao](https://github.com/zxpeter), [Deepyaman Datta](https://github.com/deepyaman), [Florian Roessler](https://github.com/fdroessler/), [Miguel Rodriguez Gutierrez](https://github.com/MigQ2)

# 0.15.5

## Major features and improvements
* New CLI commands and command flags:
  - Load multiple `kedro run` CLI flags from a configuration file with the `--config` flag (e.g. `kedro run --config run_config.yml`)
  - Run parametrised pipeline runs with the `--params` flag (e.g. `kedro run --params param1:value1,param2:value2`).
  - Lint your project code using the `kedro lint` command, your project is linted with [`black`](https://github.com/psf/black) (Python 3.6+), [`flake8`](https://gitlab.com/pycqa/flake8) and [`isort`](https://github.com/PyCQA/isort).
* Load specific environments with Jupyter notebooks using `KEDRO_ENV` which will globally set `run`, `jupyter notebook` and `jupyter lab` commands using environment variables.
* Added the following datasets:
  - `CSVGCSDataSet` dataset in `contrib` for working with CSV files in Google Cloud Storage.
  - `ParquetGCSDataSet` dataset in `contrib` for working with Parquet files in Google Cloud Storage.
  - `JSONGCSDataSet` dataset in `contrib` for working with JSON files in Google Cloud Storage.
  - `MatplotlibS3Writer` dataset in `contrib` for saving Matplotlib images to S3.
  - `PartitionedDataSet` for working with datasets split across multiple files.
  - `JSONDataSet` dataset for working with JSON files that uses [`fsspec`](https://filesystem-spec.readthedocs.io/en/latest/) to communicate with the underlying filesystem. It doesn't support `http(s)` protocol for now.
* Added `s3fs_args` to all S3 datasets.
* Pipelines can be deducted with `pipeline1 - pipeline2`.

## Bug fixes and other changes
* `ParallelRunner` now works with `SparkDataSet`.
* Allowed the use of nulls in `parameters.yml`.
* Fixed an issue where `%reload_kedro` wasn't reloading all user modules.
* Fixed `pandas_to_spark` and `spark_to_pandas` decorators to work with functions with kwargs.
* Fixed a bug where `kedro jupyter notebook` and `kedro jupyter lab` would run a different Jupyter installation to the one in the local environment.
* Implemented Databricks-compatible dataset versioning for `SparkDataSet`.
* Fixed a bug where `kedro package` would fail in certain situations where `kedro build-reqs` was used to generate `requirements.txt`.
* Made `bucket_name` argument optional for the following datasets: `CSVS3DataSet`, `HDFS3DataSet`, `PickleS3DataSet`, `contrib.io.parquet.ParquetS3DataSet`, `contrib.io.gcs.JSONGCSDataSet` - bucket name can now be included into the filepath along with the filesystem protocol (e.g. `s3://bucket-name/path/to/key.csv`).
* Documentation improvements and fixes.

## Breaking changes to the API
* Renamed entry point for running pip-installed projects to `run_package()` instead of `main()` in `src/<package>/run.py`.
* `bucket_name` key has been removed from the string representation of the following datasets: `CSVS3DataSet`, `HDFS3DataSet`, `PickleS3DataSet`, `contrib.io.parquet.ParquetS3DataSet`, `contrib.io.gcs.JSONGCSDataSet`.
* Moved the `mem_profiler` decorator to `contrib` and separated the `contrib` decorators so that dependencies are modular. You may need to update your import paths, for example the pyspark decorators should be imported as `from kedro.contrib.decorators.pyspark import <pyspark_decorator>` instead of `from kedro.contrib.decorators import <pyspark_decorator>`.

## Thanks for supporting contributions
[Sheldon Tsen](https://github.com/sheldontsen-qb), [@roumail](https://github.com/roumail), [Karlson Lee](https://github.com/i25959341), [Waylon Walker](https://github.com/WaylonWalker), [Deepyaman Datta](https://github.com/deepyaman), [Giovanni](https://github.com/plauto), [Zain Patel](https://github.com/mzjp2)

# 0.15.4

## Major features and improvements
* `kedro jupyter` now gives the default kernel a sensible name.
* `Pipeline.name` has been deprecated in favour of `Pipeline.tags`.
* Reuse pipelines within a Kedro project using `Pipeline.transform`, it simplifies dataset and node renaming.
* Added Jupyter Notebook line magic (`%run_viz`) to run `kedro viz` in a Notebook cell (requires [`kedro-viz`](https://github.com/quantumblacklabs/kedro-viz) version 3.0.0 or later).
* Added the following datasets:
  - `NetworkXLocalDataSet` in `kedro.contrib.io.networkx` to load and save local graphs (JSON format) via NetworkX. (by [@josephhaaga](https://github.com/josephhaaga))
  - `SparkHiveDataSet` in `kedro.contrib.io.pyspark.SparkHiveDataSet` allowing usage of Spark and insert/upsert on non-transactional Hive tables.
* `kedro.contrib.config.TemplatedConfigLoader` now supports name/dict key templating and default values.

## Bug fixes and other changes
* `get_last_load_version()` method for versioned datasets now returns exact last load version if the dataset has been loaded at least once and `None` otherwise.
* Fixed a bug in `_exists` method for versioned `SparkDataSet`.
* Enabled the customisation of the ExcelWriter in `ExcelLocalDataSet` by specifying options under `writer` key in `save_args`.
* Fixed a bug in IPython startup script, attempting to load context from the incorrect location.
* Removed capping the length of a dataset's string representation.
* Fixed `kedro install` command failing on Windows if `src/requirements.txt` contains a different version of Kedro.
* Enabled passing a single tag into a node or a pipeline without having to wrap it in a list (i.e. `tags="my_tag"`).

## Breaking changes to the API
* Removed `_check_paths_consistency()` method from `AbstractVersionedDataSet`. Version consistency check is now done in `AbstractVersionedDataSet.save()`. Custom versioned datasets should modify `save()` method implementation accordingly.

## Thanks for supporting contributions
[Joseph Haaga](https://github.com/josephhaaga), [Deepyaman Datta](https://github.com/deepyaman), [Joost Duisters](https://github.com/JoostDuisters), [Zain Patel](https://github.com/mzjp2), [Tom Vigrass](https://github.com/tomvigrass)

# 0.15.3

## Bug Fixes and other changes
* Narrowed the requirements for `PyTables` so that we maintain support for Python 3.5.

# 0.15.2

## Major features and improvements
* Added `--load-version`, a `kedro run` argument that allows you run the pipeline with a particular load version of a dataset.
* Support for modular pipelines in `src/`, break the pipeline into isolated parts with reusability in mind.
* Support for multiple pipelines, an ability to have multiple entry point pipelines and choose one with `kedro run --pipeline NAME`.
* Added a `MatplotlibWriter` dataset in `contrib` for saving Matplotlib images.
* An ability to template/parameterize configuration files with `kedro.contrib.config.TemplatedConfigLoader`.
* Parameters are exposed as a context property for ease of access in iPython / Jupyter Notebooks with `context.params`.
* Added `max_workers` parameter for ``ParallelRunner``.

## Bug fixes and other changes
* Users will override the `_get_pipeline` abstract method in `ProjectContext(KedroContext)` in `run.py` rather than the `pipeline` abstract property. The `pipeline` property is not abstract anymore.
* Improved an error message when versioned local dataset is saved and unversioned path already exists.
* Added `catalog` global variable to `00-kedro-init.py`, allowing you to load datasets with `catalog.load()`.
* Enabled tuples to be returned from a node.
* Disallowed the ``ConfigLoader`` loading the same file more than once, and deduplicated the `conf_paths` passed in.
* Added a `--open` flag to `kedro build-docs` that opens the documentation on build.
* Updated the ``Pipeline`` representation to include name of the pipeline, also making it readable as a context property.
* `kedro.contrib.io.pyspark.SparkDataSet` and `kedro.contrib.io.azure.CSVBlobDataSet` now support versioning.

## Breaking changes to the API
* `KedroContext.run()` no longer accepts `catalog` and `pipeline` arguments.
* `node.inputs` now returns the node's inputs in the order required to bind them properly to the node's function.

## Thanks for supporting contributions
[Deepyaman Datta](https://github.com/deepyaman), [Luciano Issoe](https://github.com/Lucianois), [Joost Duisters](https://github.com/JoostDuisters), [Zain Patel](https://github.com/mzjp2), [William Ashford](https://github.com/williamashfordQB), [Karlson Lee](https://github.com/i25959341)

# 0.15.1

## Major features and improvements
* Extended `versioning` support to cover the tracking of environment setup, code and datasets.
* Added the following datasets:
  - `FeatherLocalDataSet` in `contrib` for usage with pandas. (by [@mdomarsaleem](https://github.com/mdomarsaleem))
* Added `get_last_load_version` and `get_last_save_version` to `AbstractVersionedDataSet`.
* Implemented `__call__` method on `Node` to allow for users to execute `my_node(input1=1, input2=2)` as an alternative to `my_node.run(dict(input1=1, input2=2))`.
* Added new `--from-inputs` run argument.

## Bug fixes and other changes
* Fixed a bug in `load_context()` not loading context in non-Kedro Jupyter Notebooks.
* Fixed a bug in `ConfigLoader.get()` not listing nested files for `**`-ending glob patterns.
* Fixed a logging config error in Jupyter Notebook.
* Updated documentation in `03_configuration` regarding how to modify the configuration path.
* Documented the architecture of Kedro showing how we think about library, project and framework components.
* `extras/kedro_project_loader.py` renamed to `extras/ipython_loader.py` and now runs any IPython startup scripts without relying on the Kedro project structure.
* Fixed TypeError when validating partial function's signature.
* After a node failure during a pipeline run, a resume command will be suggested in the logs. This command will not work if the required inputs are MemoryDataSets.

## Breaking changes to the API

## Thanks for supporting contributions
[Omar Saleem](https://github.com/mdomarsaleem), [Mariana Silva](https://github.com/marianansilva), [Anil Choudhary](https://github.com/aniryou), [Craig](https://github.com/cfranklin11)

# 0.15.0

## Major features and improvements
* Added `KedroContext` base class which holds the configuration and Kedro's main functionality (catalog, pipeline, config, runner).
* Added a new CLI command `kedro jupyter convert` to facilitate converting Jupyter Notebook cells into Kedro nodes.
* Added support for `pip-compile` and new Kedro command `kedro build-reqs` that generates `requirements.txt` based on `requirements.in`.
* Running `kedro install` will install packages to conda environment if `src/environment.yml` exists in your project.
* Added a new `--node` flag to `kedro run`, allowing users to run only the nodes with the specified names.
* Added new `--from-nodes` and `--to-nodes` run arguments, allowing users to run a range of nodes from the pipeline.
* Added prefix `params:` to the parameters specified in `parameters.yml` which allows users to differentiate between their different parameter node inputs and outputs.
* Jupyter Lab/Notebook now starts with only one kernel by default.
* Added the following datasets:
  -  `CSVHTTPDataSet` to load CSV using HTTP(s) links.
  - `JSONBlobDataSet` to load json (-delimited) files from Azure Blob Storage.
  - `ParquetS3DataSet` in `contrib` for usage with pandas. (by [@mmchougule](https://github.com/mmchougule))
  - `CachedDataSet` in `contrib` which will cache data in memory to avoid io/network operations. It will clear the cache once a dataset is no longer needed by a pipeline. (by [@tsanikgr](https://github.com/tsanikgr))
  - `YAMLLocalDataSet` in `contrib` to load and save local YAML files. (by [@Minyus](https://github.com/Minyus))

## Bug fixes and other changes
* Documentation improvements including instructions on how to initialise a Spark session using YAML configuration.
* `anyconfig` default log level changed from `INFO` to `WARNING`.
* Added information on installed plugins to `kedro info`.
* Added style sheets for project documentation, so the output of `kedro build-docs` will resemble the style of `kedro docs`.

## Breaking changes to the API
* Simplified the Kedro template in `run.py` with the introduction of `KedroContext` class.
* Merged `FilepathVersionMixIn` and `S3VersionMixIn` under one abstract class `AbstractVersionedDataSet` which extends`AbstractDataSet`.
* `name` changed to be a keyword-only argument for `Pipeline`.
* `CSVLocalDataSet` no longer supports URLs. `CSVHTTPDataSet` supports URLs.

### Migration guide from Kedro 0.14.* to Kedro 0.15.0
#### Migration for Kedro project template
This guide assumes that:
  * The framework specific code has not been altered significantly
  * Your project specific code is stored in the dedicated python package under `src/`.

The breaking changes were introduced in the following project template files:
- `<project-name>/.ipython/profile_default/startup/00-kedro-init.py`
- `<project-name>/kedro_cli.py`
- `<project-name>/src/tests/test_run.py`
- `<project-name>/src/<package-name>/run.py`
- `<project-name>/.kedro.yml` (new file)

The easiest way to migrate your project from Kedro 0.14.* to Kedro 0.15.0 is to create a new project (by using `kedro new`) and move code and files bit by bit as suggested in the detailed guide below:

1. Create a new project with the same name by running `kedro new`

2. Copy the following folders to the new project:
 - `results/`
 - `references/`
 - `notebooks/`
 - `logs/`
 - `data/`
 - `conf/`

3. If you customised your `src/<package>/run.py`, make sure you apply the same customisations to `src/<package>/run.py`
 - If you customised `get_config()`, you can override `config_loader` property in `ProjectContext` derived class
 - If you customised `create_catalog()`, you can override `catalog()` property in `ProjectContext` derived class
 - If you customised `run()`, you can override `run()` method in `ProjectContext` derived class
 - If you customised default `env`, you can override it in `ProjectContext` derived class or pass it at construction. By default, `env` is `local`.
 - If you customised default `root_conf`, you can override `CONF_ROOT` attribute in `ProjectContext` derived class. By default, `KedroContext` base class has `CONF_ROOT` attribute set to `conf`.

4. The following syntax changes are introduced in ipython or Jupyter notebook/labs:
 - `proj_dir` -> `context.project_path`
 - `proj_name` -> `context.project_name`
 - `conf` -> `context.config_loader`.
 - `io` -> `context.catalog` (e.g., `io.load()` -> `context.catalog.load()`)

5. If you customised your `kedro_cli.py`, you need to apply the same customisations to your `kedro_cli.py` in the new project.

6. Copy the contents of the old project's `src/requirements.txt` into the new project's `src/requirements.in` and, from the project root directory, run the `kedro build-reqs` command in your terminal window.

#### Migration for versioning custom dataset classes

If you defined any custom dataset classes which support versioning in your project, you need to apply the following changes:

1. Make sure your dataset inherits from `AbstractVersionedDataSet` only.
2. Call `super().__init__()` with the appropriate arguments in the dataset's `__init__`. If storing on local filesystem, providing the filepath and the version is enough. Otherwise, you should also pass in an `exists_function` and a `glob_function` that emulate `exists` and `glob` in a different filesystem (see `CSVS3DataSet` as an example).
3. Remove setting of the `_filepath` and `_version` attributes in the dataset's `__init__`, as this is taken care of in the base abstract class.
4. Any calls to `_get_load_path` and `_get_save_path` methods should take no arguments.
5. Ensure you convert the output of `_get_load_path` and `_get_save_path` appropriately, as these now return [`PurePath`s](https://docs.python.org/3/library/pathlib.html#pure-paths) instead of strings.
6. Make sure `_check_paths_consistency` is called with [`PurePath`s](https://docs.python.org/3/library/pathlib.html#pure-paths) as input arguments, instead of strings.

These steps should have brought your project to Kedro 0.15.0. There might be some more minor tweaks needed as every project is unique, but now you have a pretty solid base to work with. If you run into any problems, please consult the [Kedro documentation](https://kedro.readthedocs.io).

## Thanks for supporting contributions
[Dmitry Vukolov](https://github.com/dvukolov), [Jo Stichbury](https://github.com/stichbury), [Angus Williams](https://github.com/awqb), [Deepyaman Datta](https://github.com/deepyaman), [Mayur Chougule](https://github.com/mmchougule), [Marat Kopytjuk](https://github.com/kopytjuk), [Evan Miller](https://github.com/evanmiller29), [Yusuke Minami](https://github.com/Minyus)

# 0.14.3

## Major features and improvements
* Tab completion for catalog datasets in `ipython` or `jupyter` sessions. (Thank you [@datajoely](https://github.com/datajoely) and [@WaylonWalker](https://github.com/WaylonWalker))
* Added support for transcoding, an ability to decouple loading/saving mechanisms of a dataset from its storage location, denoted by adding '@' to the dataset name.
* Datasets have a new `release` function that instructs them to free any cached data. The runners will call this when the dataset is no longer needed downstream.

## Bug fixes and other changes
* Add support for pipeline nodes made up from partial functions.
* Expand user home directory `~` for TextLocalDataSet (see issue #19).
* Add a `short_name` property to `Node`s for a display-friendly (but not necessarily unique) name.
* Add Kedro project loader for IPython: `extras/kedro_project_loader.py`.
* Fix source file encoding issues with Python 3.5 on Windows.
* Fix local project source not having priority over the same source installed as a package, leading to local updates not being recognised.

## Breaking changes to the API
* Remove the max_loads argument from the `MemoryDataSet` constructor and from the `AbstractRunner.create_default_data_set` method.

## Thanks for supporting contributions
[Joel Schwarzmann](https://github.com/datajoely), [Alex Kalmikov](https://github.com/kalexqb)

# 0.14.2

## Major features and improvements
* Added Data Set transformer support in the form of AbstractTransformer and DataCatalog.add_transformer.

## Breaking changes to the API
* Merged the `ExistsMixin` into `AbstractDataSet`.
* `Pipeline.node_dependencies` returns a dictionary keyed by node, with sets of parent nodes as values; `Pipeline` and `ParallelRunner` were refactored to make use of this for topological sort for node dependency resolution and running pipelines respectively.
* `Pipeline.grouped_nodes` returns a list of sets, rather than a list of lists.

## Thanks for supporting contributions

[Darren Gallagher](https://github.com/dazzag24), [Zain Patel](https://github.com/mzjp2)

# 0.14.1

## Major features and improvements
* New I/O module `HDFS3DataSet`.

## Bug fixes and other changes
* Improved API docs.
* Template `run.py` will throw a warning instead of error if `credentials.yml`
  is not present.

## Breaking changes to the API
None


# 0.14.0

The initial release of Kedro.


## Thanks for supporting contributions

Jo Stichbury, Aris Valtazanos, Fabian Peters, Guilherme Braccialli, Joel Schwarzmann, Miguel Beltre, Mohammed ElNabawy, Deepyaman Datta, Shubham Agrawal, Oleg Andreyev, Mayur Chougule, William Ashford, Ed Cannon, Nikhilesh Nukala, Sean Bailey, Vikram Tegginamath, Thomas Huijskens, Musa Bilal

We are also grateful to everyone who advised and supported us, filed issues or helped resolve them, asked and answered questions and were part of inspiring discussions.<|MERGE_RESOLUTION|>--- conflicted
+++ resolved
@@ -59,11 +59,8 @@
 * The dataset `networkx.NetworkXDataSet` has been renamed to `networkx.JSONDataSet`.
 * Removed the `config_loader` property from `KedroContext`.
 * Removed decorator API from `Node` and `Pipeline`, as well as the modules `kedro.extras.decorators` and `kedro.pipeline.decorators`.
-<<<<<<< HEAD
 * Removed transformer API from `DataCatalog`, as well as the modules `kedro.extras.transformers` and `kedro.io.transformers`.
-=======
 * Removed the `Journal`.
->>>>>>> f3ca1f5d
 
 ## Thanks for supporting contributions
 
