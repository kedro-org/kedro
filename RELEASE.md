--- conflicted
+++ resolved
@@ -16,7 +16,7 @@
 ## Bug fixes and other changes
 
 ## Documentation changes
-
+- Update example of using generator functions in nodes.
 ## Breaking changes to the API
 
 ## Upcoming deprecations for Kedro 0.19.0
@@ -34,16 +34,10 @@
 * Updated `kedro catalog list` to show datasets generated with factories.
 
 ## Documentation changes
-<<<<<<< HEAD
 - Recommended `ruff` as the linter and removed mentions of `pylint`, `isort`, `flake8`.
-- Update example of using generator functions in nodes.
-=======
-* Recommended `ruff` as the linter and removed mentions of `pylint`, `isort`, `flake8`.
 
 ## Community contributions
-
 Thanks to [Laíza Milena Scheid Parizotto](https://github.com/laizaparizotto) and [Chris Schopp](https://github.com/cschopp-simwell).
->>>>>>> 664411d5
 
 ## Breaking changes to the API
 
