--- conflicted
+++ resolved
@@ -6,11 +6,8 @@
 ## Bug fixes and other changes
 * Fixed an issue where `kedro new --config config.yml` was ignoring the config file when `prompts.yml` didn't exist.
 * Added support for arbitrary backends (via importable module paths) that satisfy the `pickle` interface to `PickleDataSet`.
-<<<<<<< HEAD
+* Upgraded `pip-tools`, which is used by `kedro build-reqs`, to 6.4. This `pip-tools` version requires `pip>=21.2` while [adding support for `pip>=21.3`](https://github.com/jazzband/pip-tools/pull/1501). To upgrade `pip`, please refer to [their documentation](https://pip.pypa.io/en/stable/installing/#upgrading-pip).
 * Relaxed the bounds on the `plotly` requirement for `plotly.PlotlyDataSet`.
-=======
-* Upgraded `pip-tools`, which is used by `kedro build-reqs`, to 6.4. This `pip-tools` version requires `pip>=21.2` while [adding support for `pip>=21.3`](https://github.com/jazzband/pip-tools/pull/1501). To upgrade `pip`, please refer to [their documentation](https://pip.pypa.io/en/stable/installing/#upgrading-pip).
->>>>>>> 205fc29a
 
 ## Minor breaking changes to the API
 
