# Release 0.15.2

## Major features and improvements
* Added a new `--load-version` to specify a particular dataset version for loading.
* Modular pipeline support - break the pipeline into isolated parts with reusability in mind.
* Multiple pipelines - ability to have multiple entry point pipelines and chose one with `kedro run --pipeline NAME`.
<<<<<<< HEAD
* Added the following datasets:
  -  `MatplotlibWriter` in `contrib` for saving matplotlib images (by [@williamashfordQB](https://github.com/williamashfordQB))
=======
* Paremetized config loader - Ability to use central set of parameters throughout all your config files with `kedro.contrib.config.TemplatedConfigLoader`

>>>>>>> e8f267db
## Bug fixes and other changes
* Users will override `_get_pipeline` abstract method in `ProjectContext(KedroContext)` in `run.py` rather than `pipeline` abstract property. `pipeline` property is not abstract anymore.
* Improved an error message when versioned local dataset is saved and unversioned path already exists.
* Enabled tuples to be returned from a node.

## Breaking changes to the API
* `KedroContext.run()` no longer accepts `catalog` and `pipeline` arguments.

## Thanks for supporting contributions
<<<<<<< HEAD
[Deepyaman Datta](https://github.com/deepyaman), [Luciano Issoe](https://github.com/Lucianois), [William Ashford](https://github.com/williamashfordQB)
=======
[Deepyaman Datta](https://github.com/deepyaman), [Luciano Issoe](https://github.com/Lucianois), [Joost Duisters](https://github.com/JoostDuisters)
>>>>>>> e8f267db

# Release 0.15.1

## Major features and improvements
* Extended `versioning` support to cover the tracking of environment setup, code and datasets.
* Added the following datasets:
  - `FeatherLocalDataSet` in `contrib` for usage with Pandas. (by [@mdomarsaleem](https://github.com/mdomarsaleem))
* Added `get_last_load_version` and `get_last_save_version` to `AbstractVersionedDataSet`.
* Implemented `__call__` method on `Node` to allow for users to execute `my_node(input1=1, input2=2)` as an alternative to `my_node.run(dict(input1=1, input2=2))`.
* Added new `--from-inputs` run argument.

## Bug fixes and other changes
* Fixed a bug in `load_context()` not loading context in non-Kedro Jupyter Notebooks.
* Fixed a bug in `ConfigLoader.get()` not listing nested files for `**`-ending glob patterns.
* Fixed a logging config error in Jupyter Notebook.
* Updated documentation in `03_configuration` regarding how to modify the configuration path.
* Documented the architecture of Kedro showing how we think about library, project and framework components.
* `extras/kedro_project_loader.py` renamed to `extras/ipython_loader.py` and now runs any IPython startup scripts without relying on the Kedro project structure.
* Fixed TypeError when validating partial function's signature.
* After a node failure during a pipeline run, a resume command will be suggested in the logs. This command will not work if the required inputs are MemoryDataSets.

## Breaking changes to the API

## Thanks for supporting contributions
[Omar Saleem](https://github.com/mdomarsaleem), [Mariana Silva](https://github.com/marianansilva), [Anil Choudhary](https://github.com/aniryou), [Craig](https://github.com/cfranklin11)

# Release 0.15.0

## Major features and improvements
* Added `KedroContext` base class which holds the configuration and Kedro's main functionality (catalog, pipeline, config, runner).
* Added a new CLI command `kedro jupyter convert` to facilitate converting Jupyter Notebook cells into Kedro nodes.
* Added support for `pip-compile` and new Kedro command `kedro build-reqs` that generates `requirements.txt` based on `requirements.in`.
* Running `kedro install` will install packages to conda environment if `src/environment.yml` exists in your project.
* Added a new `--node` flag to `kedro run`, allowing users to run only the nodes with the specified names.
* Added new `--from-nodes` and `--to-nodes` run arguments, allowing users to run a range of nodes from the pipeline.
* Added prefix `params:` to the parameters specified in `parameters.yml` which allows users to differentiate between their different parameter node inputs and outputs.
* Jupyter Lab/Notebook now starts with only one kernel by default.
* Added the following datasets:
  -  `CSVHTTPDataSet` to load CSV using HTTP(s) links.
  - `JSONBlobDataSet` to load json (-delimited) files from Azure Blob Storage.
  - `ParquetS3DataSet` in `contrib` for usage with Pandas. (by [@mmchougule](https://github.com/mmchougule))
  - `CachedDataSet` in `contrib` which will cache data in memory to avoid io/network operations. It will clear the cache once a dataset is no longer needed by a pipeline. (by [@tsanikgr](https://github.com/tsanikgr))
  - `YAMLLocalDataSet` in `contrib` to load and save local YAML files. (by [@Minyus](https://github.com/Minyus))

## Bug fixes and other changes
* Documentation improvements including instructions on how to initialise a Spark session using YAML configuration.
* `anyconfig` default log level changed from `INFO` to `WARNING`.
* Added information on installed plugins to `kedro info`.
* Added style sheets for project documentation, so the output of `kedro build-docs` will resemble the style of `kedro docs`.

## Breaking changes to the API
* Simplified the Kedro template in `run.py` with the introduction of `KedroContext` class.
* Merged `FilepathVersionMixIn` and `S3VersionMixIn` under one abstract class `AbstractVersionedDataSet` which extends`AbstractDataSet`.
* `name` changed to be a keyword-only argument for `Pipeline`.
* `CSVLocalDataSet` no longer supports URLs. `CSVHTTPDataSet` supports URLs.

### Migration guide from Kedro 0.14.* to Kedro 0.15.0
#### Migration for Kedro project template
This guide assumes that:
  * The framework specific code has not been altered significantly
  * Your project specific code is stored in the dedicated python package under `src/`.

The breaking changes were introduced in the following project template files:
- `<project-name>/.ipython/profile_default/startup/00-kedro-init.py`
- `<project-name>/kedro_cli.py`
- `<project-name>/src/tests/test_run.py`
- `<project-name>/src/<package-name>/run.py`
- `<project-name>/.kedro.yml` (new file)

The easiest way to migrate your project from Kedro 0.14.* to Kedro 0.15.0 is to create a new project (by using `kedro new`) and move code and files bit by bit as suggested in the detailed guide below:

1. Create a new project with the same name by running `kedro new`

2. Copy the following folders to the new project:
 - `results/`
 - `references/`
 - `notebooks/`
 - `logs/`
 - `data/`
 - `conf/`

3. If you customised your `src/<package>/run.py`, make sure you apply the same customisations to `src/<package>/run.py`
 - If you customised `get_config()`, you can override `config_loader` property in `ProjectContext` derived class
 - If you customised `create_catalog()`, you can override `catalog()` property in `ProjectContext` derived class
 - If you customised `run()`, you can override `run()` method in `ProjectContext` derived class
 - If you customised default `env`, you can override it in `ProjectContext` derived class or pass it at construction. By default, `env` is `local`.
 - If you customised default `root_conf`, you can override `CONF_ROOT` attribute in `ProjectContext` derived class. By default, `KedroContext` base class has `CONF_ROOT` attribute set to `conf`.

4. The following syntax changes are introduced in ipython or Jupyter notebook/labs:
 - `proj_dir` -> `context.project_path`
 - `proj_name` -> `context.project_name`
 - `conf` -> `context.config_loader`.
 - `io` -> `context.catalog` (e.g., `io.load()` -> `context.catalog.load()`)

5. If you customised your `kedro_cli.py`, you need to apply the same customisations to your `kedro_cli.py` in the new project.

6. Copy the contents of the old project's `src/requirements.txt` into the new project's `src/requirements.in` and, from the project root directory, run the `kedro build-reqs` command in your terminal window.

#### Migration for versioning custom dataset classes

If you defined any custom dataset classes which support versioning in your project, you need to apply the following changes:

1. Make sure your dataset inherits from `AbstractVersionedDataSet` only.
2. Call `super().__init__()` with the appropriate arguments in the dataset's `__init__`. If storing on local filesystem, providing the filepath and the version is enough. Otherwise, you should also pass in an `exists_function` and a `glob_function` that emulate `exists` and `glob` in a different filesystem (see `CSVS3DataSet` as an example).
3. Remove setting of the `_filepath` and `_version` attributes in the dataset's `__init__`, as this is taken care of in the base abstract class.
4. Any calls to `_get_load_path` and `_get_save_path` methods should take no arguments.
5. Ensure you convert the output of `_get_load_path` and `_get_save_path` appropriately, as these now return [`PurePath`s](https://docs.python.org/3/library/pathlib.html#pure-paths) instead of strings.
6. Make sure `_check_paths_consistency` is called with [`PurePath`s](https://docs.python.org/3/library/pathlib.html#pure-paths) as input arguments, instead of strings.

These steps should have brought your project to Kedro 0.15.0. There might be some more minor tweaks needed as every project is unique, but now you have a pretty solid base to work with. If you run into any problems, please consult the [Kedro documentation](https://kedro.readthedocs.io).

## Thanks for supporting contributions
[Dmitry Vukolov](https://github.com/dvukolov), [Jo Stichbury](https://github.com/stichbury), [Angus Williams](https://github.com/awqb), [Deepyaman Datta](https://github.com/deepyaman), [Mayur Chougule](https://github.com/mmchougule), [Marat Kopytjuk](https://github.com/kopytjuk), [Evan Miller](https://github.com/evanmiller29), [Yusuke Minami](https://github.com/Minyus)

# Release 0.14.3

## Major features and improvements
* Tab completion for catalog datasets in `ipython` or `jupyter` sessions. (Thank you [@datajoely](https://github.com/datajoely) and [@WaylonWalker](https://github.com/WaylonWalker))
* Added support for transcoding, an ability to decouple loading/saving mechanisms of a dataset from its storage location, denoted by adding '@' to the dataset name.
* Datasets have a new `release` function that instructs them to free any cached data. The runners will call this when the dataset is no longer needed downstream.

## Bug fixes and other changes
* Add support for pipeline nodes made up from partial functions.
* Expand user home directory `~` for TextLocalDataSet (see issue #19).
* Add a `short_name` property to `Node`s for a display-friendly (but not necessarily unique) name.
* Add Kedro project loader for IPython: `extras/kedro_project_loader.py`.
* Fix source file encoding issues with Python 3.5 on Windows.
* Fix local project source not having priority over the same source installed as a package, leading to local updates not being recognised.

## Breaking changes to the API
* Remove the max_loads argument from the `MemoryDataSet` constructor and from the `AbstractRunner.create_default_data_set` method.

## Thanks for supporting contributions
[Joel Schwarzmann](https://github.com/datajoely), [Alex Kalmikov](https://github.com/kalexqb)

# Release 0.14.2

## Major features and improvements
* Added Data Set transformer support in the form of AbstractTransformer and DataCatalog.add_transformer.

## Breaking changes to the API
* Merged the `ExistsMixin` into `AbstractDataSet`.
* `Pipeline.node_dependencies` returns a dictionary keyed by node, with sets of parent nodes as values; `Pipeline` and `ParallelRunner` were refactored to make use of this for topological sort for node dependency resolution and running pipelines respectively.
* `Pipeline.grouped_nodes` returns a list of sets, rather than a list of lists.

## Thanks for supporting contributions

[Darren Gallagher](https://github.com/dazzag24), [Zain Patel](https://github.com/mzjp2)

# Release 0.14.1

## Major features and improvements
* New I/O module `HDFS3DataSet`.

## Bug fixes and other changes
* Improved API docs.
* Template `run.py` will throw a warning instead of error if `credentials.yml`
  is not present.

## Breaking changes to the API
None


# Release 0.14.0:

The initial release of Kedro.


## Thanks for supporting contributions

Jo Stichbury, Aris Valtazanos, Fabian Peters, Guilherme Braccialli, Joel Schwarzmann, Miguel Beltre, Mohammed ElNabawy, Deepyaman Datta, Shubham Agrawal, Oleg Andreyev, Mayur Chougule, William Ashford, Ed Cannon, Nikhilesh Nukala, Sean Bailey, Vikram Tegginamath, Thomas Huijskens, Musa Bilal

We are also grateful to everyone who advised and supported us, filed issues or helped resolve them, asked and answered questions and were part of inspiring discussions.<|MERGE_RESOLUTION|>--- conflicted
+++ resolved
@@ -4,13 +4,10 @@
 * Added a new `--load-version` to specify a particular dataset version for loading.
 * Modular pipeline support - break the pipeline into isolated parts with reusability in mind.
 * Multiple pipelines - ability to have multiple entry point pipelines and chose one with `kedro run --pipeline NAME`.
-<<<<<<< HEAD
 * Added the following datasets:
   -  `MatplotlibWriter` in `contrib` for saving matplotlib images (by [@williamashfordQB](https://github.com/williamashfordQB))
-=======
 * Paremetized config loader - Ability to use central set of parameters throughout all your config files with `kedro.contrib.config.TemplatedConfigLoader`
 
->>>>>>> e8f267db
 ## Bug fixes and other changes
 * Users will override `_get_pipeline` abstract method in `ProjectContext(KedroContext)` in `run.py` rather than `pipeline` abstract property. `pipeline` property is not abstract anymore.
 * Improved an error message when versioned local dataset is saved and unversioned path already exists.
@@ -20,11 +17,7 @@
 * `KedroContext.run()` no longer accepts `catalog` and `pipeline` arguments.
 
 ## Thanks for supporting contributions
-<<<<<<< HEAD
-[Deepyaman Datta](https://github.com/deepyaman), [Luciano Issoe](https://github.com/Lucianois), [William Ashford](https://github.com/williamashfordQB)
-=======
-[Deepyaman Datta](https://github.com/deepyaman), [Luciano Issoe](https://github.com/Lucianois), [Joost Duisters](https://github.com/JoostDuisters)
->>>>>>> e8f267db
+[Deepyaman Datta](https://github.com/deepyaman), [Luciano Issoe](https://github.com/Lucianois), [Joost Duisters](https://github.com/JoostDuisters), [William Ashford](https://github.com/williamashfordQB)
 
 # Release 0.15.1
 
