# Upcoming Release 0.19.0

## Major features and improvements

## Bug fixes and other changes

## Breaking changes to the API

## Migration guide from Kedro 0.18.* to 0.19.*


# Upcoming Release 0.18.1

## Major features and improvements
* Added more detail to YAML ParserError error message.
* Added option to `SparkDataSet` to specify a `schema` load argument that allows for supplying a user-defined schema as opposed to relying on the schema inference of Spark.

## Bug fixes and other changes
* Removed fatal error from being logged when a Kedro session is created in a directory without git.
* Fixed `CONFIG_LOADER_CLASS` validation so that `TemplatedConfigLoader` can be specified in settings.py. Any `CONFIG_LOADER_CLASS` must be a subclass of `AbstractConfigLoader`.
* Added runner name to the `run_params` dictionary used in pipeline hooks.
* Introduced `after_command_run` CLI hook.
<<<<<<< HEAD
* Updated [Databricks documentation](https://kedro.readthedocs.io/en/stable/deployment/databricks.html) to include how to get it working with IPython extension and Kedro-viz. 
=======
* Update sections on visualisation, namespacing, and experiment tracking in the spaceflight tutorial to correspond to the complete spaceflights starter.
* Fixed `Jinja2` syntax loading with `TemplatedConfigLoader` using `globals.yml`.
>>>>>>> 676600c4

## Upcoming deprecations for Kedro 0.19.0


# Release 0.18.0

## TL;DR ✨
Kedro 0.18.0 strives to reduce the complexity of the project template and get us closer to a stable release of the framework. We've introduced the full [micro-packaging workflow](https://kedro.readthedocs.io/en/0.18.0/nodes_and_pipelines/micro_packaging.html) 📦, which allows you to import packages, utility functions and existing pipelines into your Kedro project. [Integration with IPython and Jupyter](https://kedro.readthedocs.io/en/0.18.0/tools_integration/ipython.html) has been streamlined in preparation for enhancements to Kedro's interactive workflow. Additionally, the release comes with long-awaited Python 3.9 and 3.10 support 🐍.

## Major features and improvements

### Framework
* Added `kedro.config.abstract_config.AbstractConfigLoader` as an abstract base class for all `ConfigLoader` implementations. `ConfigLoader` and `TemplatedConfigLoader` now inherit directly from this base class.
* Streamlined the `ConfigLoader.get` and `TemplatedConfigLoader.get` API and delegated the actual `get` method functional implementation to the `kedro.config.common` module.
* The `hook_manager` is no longer a global singleton. The `hook_manager` lifecycle is now managed by the `KedroSession`, and a new `hook_manager` will be created every time a `session` is instantiated.
* Added support for specifying parameters mapping in `pipeline()` without the `params:` prefix.
* Added new API `Pipeline.filter()` (previously in `KedroContext._filter_pipeline()`) to filter parts of a pipeline.
* Added `username` to Session store for logging during Experiment Tracking.
* A packaged Kedro project can now be imported and run from another Python project as following:
```python
from my_package.__main__ import main

main(
    ["--pipleine", "my_pipeline"]
)  # or just main() if no parameters are needed for the run
```

### Project template
* Removed `cli.py` from the Kedro project template. By default, all CLI commands, including `kedro run`, are now defined on the Kedro framework side. You can still define custom CLI commands by creating your own `cli.py`.
* Removed `hooks.py` from the Kedro project template. Registration hooks have been removed in favour of `settings.py` configuration, but you can still define execution timeline hooks by creating your own `hooks.py`.
* Removed `.ipython` directory from the Kedro project template. The IPython/Jupyter workflow no longer uses IPython profiles; it now uses an IPython extension.
* The default `kedro` run configuration environment names can now be set in `settings.py` using the `CONFIG_LOADER_ARGS` variable. The relevant keyword arguments to supply are `base_env` and `default_run_env`, which are set to `base` and `local` respectively by default.

### DataSets
* Added the following new datasets:

| Type                      | Description                                                   | Location                         |
| ------------------------- | ------------------------------------------------------------- | -------------------------------- |
| `pandas.XMLDataSet`       | Read XML into Pandas DataFrame. Write Pandas DataFrame to XML | `kedro.extras.datasets.pandas`   |
| `networkx.GraphMLDataSet` | Work with NetworkX using GraphML files                         | `kedro.extras.datasets.networkx` |
| `networkx.GMLDataSet`     | Work with NetworkX using Graph Modelling Language files        | `kedro.extras.datasets.networkx` |
| `redis.PickleDataSet`     | loads/saves data from/to a Redis database                      | `kedro.extras.datasets.redis`    |

* Added `partitionBy` support and exposed `save_args` for `SparkHiveDataSet`.
* Exposed `open_args_save` in `fs_args` for `pandas.ParquetDataSet`.
* Refactored the `load` and `save` operations for `pandas` datasets in order to leverage `pandas` own API and delegate `fsspec` operations to them. This reduces the need to have our own `fsspec` wrappers.
* Merged `pandas.AppendableExcelDataSet` into `pandas.ExcelDataSet`.
* Added `save_args` to `feather.FeatherDataSet`.

### Jupyter and IPython integration
* The [only recommended way to work with Kedro in Jupyter or IPython is now the Kedro IPython extension](https://kedro.readthedocs.io/en/0.18.0/tools_integration/ipython.html). Managed Jupyter instances should load this via `%load_ext kedro.extras.extensions.ipython` and use the line magic `%reload_kedro`.
* `kedro ipython` launches an IPython session that preloads the Kedro IPython extension.
* `kedro jupyter notebook/lab` creates a custom Jupyter kernel that preloads the Kedro IPython extension and launches a notebook with that kernel selected. There is no longer a need to specify `--all-kernels` to show all available kernels.

### Dependencies
* Bumped the minimum version of `pandas` to 1.3. Any `storage_options` should continue to be specified under `fs_args` and/or `credentials`.
* Added support for Python 3.9 and 3.10, dropped support for Python 3.6.
* Updated `black` dependency in the project template to a non pre-release version.

### Other
* Documented distribution of Kedro pipelines with Dask.

## Breaking changes to the API

### Framework
* Removed `RegistrationSpecs` and its associated `register_config_loader` and `register_catalog` hook specifications in favour of `CONFIG_LOADER_CLASS`/`CONFIG_LOADER_ARGS` and `DATA_CATALOG_CLASS` in `settings.py`.
* Removed deprecated functions `load_context` and `get_project_context`.
* Removed deprecated `CONF_SOURCE`, `package_name`, `pipeline`, `pipelines`, `config_loader` and `io` attributes from `KedroContext` as well as the deprecated `KedroContext.run` method.
* Added the `PluginManager` `hook_manager` argument to `KedroContext` and the `Runner.run()` method, which will be provided by the `KedroSession`.
* Removed the public method `get_hook_manager()` and replaced its functionality by `_create_hook_manager()`.
* Enforced that only one run can be successfully executed as part of a `KedroSession`. `run_id` has been renamed to `session_id` as a result.

### Configuration loaders
* The `settings.py` setting `CONF_ROOT` has been renamed to `CONF_SOURCE`. Default value of `conf` remains unchanged.
* `ConfigLoader` and `TemplatedConfigLoader` argument `conf_root` has been renamed to `conf_source`.
* `extra_params` has been renamed to `runtime_params` in `kedro.config.config.ConfigLoader` and `kedro.config.templated_config.TemplatedConfigLoader`.
* The environment defaulting behaviour has been removed from `KedroContext` and is now implemented in a `ConfigLoader` class (or equivalent) with the `base_env` and `default_run_env` attributes.

### DataSets
* `pandas.ExcelDataSet` now uses `openpyxl` engine instead of `xlrd`.
* `pandas.ParquetDataSet` now calls `pd.to_parquet()` upon saving. Note that the argument `partition_cols` is not supported.
* `spark.SparkHiveDataSet` API has been updated to reflect `spark.SparkDataSet`. The `write_mode=insert` option has also been replaced with `write_mode=append` as per Spark styleguide. This change addresses [Issue 725](https://github.com/kedro-org/kedro/issues/725) and [Issue 745](https://github.com/kedro-org/kedro/issues/745). Additionally, `upsert` mode now leverages `checkpoint` functionality and requires a valid `checkpointDir` be set for current `SparkContext`.
* `yaml.YAMLDataSet` can no longer save a `pandas.DataFrame` directly, but it can save a dictionary. Use `pandas.DataFrame.to_dict()` to convert your `pandas.DataFrame` to a dictionary before you attempt to save it to YAML.
* Removed `open_args_load` and `open_args_save` from the following datasets:
  * `pandas.CSVDataSet`
  * `pandas.ExcelDataSet`
  * `pandas.FeatherDataSet`
  * `pandas.JSONDataSet`
  * `pandas.ParquetDataSet`
* `storage_options` are now dropped if they are specified under `load_args` or `save_args` for the following datasets:
  * `pandas.CSVDataSet`
  * `pandas.ExcelDataSet`
  * `pandas.FeatherDataSet`
  * `pandas.JSONDataSet`
  * `pandas.ParquetDataSet`
* Renamed `lambda_data_set`, `memory_data_set`, and `partitioned_data_set` to `lambda_dataset`, `memory_dataset`, and `partitioned_dataset`, respectively, in `kedro.io`.
* The dataset `networkx.NetworkXDataSet` has been renamed to `networkx.JSONDataSet`.

### CLI
* Removed `kedro install` in favour of `pip install -r src/requirements.txt` to install project dependencies.
* Removed `--parallel` flag from `kedro run` in favour of `--runner=ParallelRunner`. The `-p` flag is now an alias for `--pipeline`.
* `kedro pipeline package` has been replaced by `kedro micropkg package` and, in addition to the `--alias` flag used to rename the package, now accepts a module name and path to the pipeline or utility module to package, relative to `src/<package_name>/`. The `--version` CLI option has been removed in favour of setting a `__version__` variable in the micro-package's `__init__.py` file.
* `kedro pipeline pull` has been replaced by `kedro micropkg pull` and now also supports `--destination` to provide a location for pulling the package.
* Removed `kedro pipeline list` and `kedro pipeline describe` in favour of `kedro registry list` and `kedro registry describe`.
* `kedro package` and `kedro micropkg package` now save `egg` and `whl` or `tar` files in the `<project_root>/dist` folder (previously `<project_root>/src/dist`).
* Changed the behaviour of `kedro build-reqs` to compile requirements from `requirements.txt` instead of `requirements.in` and save them to `requirements.lock` instead of `requirements.txt`.
* `kedro jupyter notebook/lab` no longer accept `--all-kernels` or `--idle-timeout` flags. `--all-kernels` is now the default behaviour.
* `KedroSession.run` now raises `ValueError` rather than `KedroContextError` when the pipeline contains no nodes. The same `ValueError` is raised when there are no matching tags.
* `KedroSession.run` now raises `ValueError` rather than `KedroContextError` when the pipeline name doesn't exist in the pipeline registry.

### Other
* Added namespace to parameters in a modular pipeline, which addresses [Issue 399](https://github.com/kedro-org/kedro/issues/399).
* Switched from packaging pipelines as wheel files to tar archive files compressed with gzip (`.tar.gz`).
* Removed decorator API from `Node` and `Pipeline`, as well as the modules `kedro.extras.decorators` and `kedro.pipeline.decorators`.
* Removed transformer API from `DataCatalog`, as well as the modules `kedro.extras.transformers` and `kedro.io.transformers`.
* Removed the `Journal` and `DataCatalogWithDefault`.
* Removed `%init_kedro` IPython line magic, with its functionality incorporated into `%reload_kedro`. This means that if `%reload_kedro` is called with a filepath, that will be set as default for subsequent calls.

## Migration guide from Kedro 0.17.* to 0.18.*

### Hooks
* Remove any existing `hook_impl` of the `register_config_loader` and `register_catalog` methods from `ProjectHooks` in `hooks.py` (or custom alternatives).
* If you use `run_id` in the `after_catalog_created` hook, replace it with `save_version` instead.
* If you use `run_id` in any of the `before_node_run`, `after_node_run`, `on_node_error`, `before_pipeline_run`, `after_pipeline_run` or `on_pipeline_error` hooks, replace it with `session_id` instead.

### `settings.py` file
* If you use a custom config loader class such as `kedro.config.TemplatedConfigLoader`, alter `CONFIG_LOADER_CLASS` to specify the class and `CONFIG_LOADER_ARGS` to specify keyword arguments. If not set, these default to `kedro.config.ConfigLoader` and an empty dictionary respectively.
* If you use a custom data catalog class, alter `DATA_CATALOG_CLASS` to specify the class. If not set, this defaults to `kedro.io.DataCatalog`.
* If you have a custom config location (i.e. not `conf`), update `CONF_ROOT` to `CONF_SOURCE` and set it to a string with the expected configuration location. If not set, this defaults to `"conf"`.

### Modular pipelines
* If you use any modular pipelines with parameters, make sure they are declared with the correct namespace. See example below:

For a given pipeline:
```python
active_pipeline = pipeline(
    pipe=[
        node(
            func=some_func,
            inputs=["model_input_table", "params:model_options"],
            outputs=["**my_output"],
        ),
        ...,
    ],
    inputs="model_input_table",
    namespace="candidate_modelling_pipeline",
)
```

The parameters should look like this:

```diff
-model_options:
-    test_size: 0.2
-    random_state: 8
-    features:
-    - engines
-    - passenger_capacity
-    - crew
+candidate_modelling_pipeline:
+    model_options:
+      test_size: 0.2
+      random_state: 8
+      features:
+        - engines
+        - passenger_capacity
+        - crew

```
* Optional: You can now remove all `params:` prefix when supplying values to `parameters` argument in a `pipeline()` call.
* If you pull modular pipelines with `kedro pipeline pull my_pipeline --alias other_pipeline`, now use `kedro micropkg pull my_pipeline --alias pipelines.other_pipeline` instead.
* If you package modular pipelines with `kedro pipeline package my_pipeline`, now use `kedro micropkg package pipelines.my_pipeline` instead.
* Similarly, if you package any modular pipelines using `pyproject.toml`, you should modify the keys to include the full module path, and wrapped in double-quotes, e.g:

```diff
[tool.kedro.micropkg.package]
-data_engineering = {destination = "path/to/here"}
-data_science = {alias = "ds", env = "local"}
+"pipelines.data_engineering" = {destination = "path/to/here"}
+"pipelines.data_science" = {alias = "ds", env = "local"}

[tool.kedro.micropkg.pull]
-"s3://my_bucket/my_pipeline" = {alias = "aliased_pipeline"}
+"s3://my_bucket/my_pipeline" = {alias = "pipelines.aliased_pipeline"}
```

### DataSets
* If you use `pandas.ExcelDataSet`, make sure you have `openpyxl` installed in your environment. This is automatically installed if you specify `kedro[pandas.ExcelDataSet]==0.18.0` in your `requirements.txt`. You can uninstall `xlrd` if you were only using it for this dataset.
* If you use`pandas.ParquetDataSet`, pass pandas saving arguments directly to `save_args` instead of nested in `from_pandas` (e.g. `save_args = {"preserve_index": False}` instead of `save_args = {"from_pandas": {"preserve_index": False}}`).
* If you use `spark.SparkHiveDataSet` with `write_mode` option set to `insert`, change this to `append` in line with the Spark styleguide. If you use `spark.SparkHiveDataSet` with `write_mode` option set to `upsert`, make sure that your `SparkContext` has a valid `checkpointDir` set either by `SparkContext.setCheckpointDir` method or directly in the `conf` folder.
* If you use `pandas~=1.2.0` and pass `storage_options` through `load_args` or `savs_args`, specify them under `fs_args` or via `credentials` instead.
* If you import from `kedro.io.lambda_data_set`, `kedro.io.memory_data_set`, or `kedro.io.partitioned_data_set`, change the import to `kedro.io.lambda_dataset`, `kedro.io.memory_dataset`, or `kedro.io.partitioned_dataset`, respectively (or import the dataset directly from `kedro.io`).
* If you have any `pandas.AppendableExcelDataSet` entries in your catalog, replace them with `pandas.ExcelDataSet`.
* If you have any `networkx.NetworkXDataSet` entries in your catalog, replace them with `networkx.JSONDataSet`.

### Other
* Edit any scripts containing `kedro pipeline package --version` to use `kedro micropkg package` instead. If you wish to set a specific pipeline package version, set the `__version__` variable in the pipeline package's `__init__.py` file.
* To run a pipeline in parallel, use `kedro run --runner=ParallelRunner` rather than `--parallel` or `-p`.
* If you call `ConfigLoader` or `TemplatedConfigLoader` directly, update the keyword arguments `conf_root` to `conf_source` and `extra_params` to `runtime_params`.
* If you use `KedroContext` to access `ConfigLoader`, use `settings.CONFIG_LOADER_CLASS` to access the currently used `ConfigLoader` instead.
* The signature of `KedroContext` has changed and now needs `config_loader` and `hook_manager` as additional arguments of type `ConfigLoader` and `PluginManager` respectively.

# Release 0.17.7

## Major features and improvements
* `pipeline` now accepts `tags` and a collection of `Node`s and/or `Pipeline`s rather than just a single `Pipeline` object. `pipeline` should be used in preference to `Pipeline` when creating a Kedro pipeline.
* `pandas.SQLTableDataSet` and `pandas.SQLQueryDataSet` now only open one connection per database, at instantiation time (therefore at catalog creation time), rather than one per load/save operation.
* Added new command group, `micropkg`, to replace `kedro pipeline pull` and `kedro pipeline package` with `kedro micropkg pull` and `kedro micropkg package` for Kedro 0.18.0. `kedro micropkg package` saves packages to `project/dist` while `kedro pipeline package` saves packages to `project/src/dist`.

## Bug fixes and other changes
* Added tutorial documentation for [experiment tracking](https://kedro.readthedocs.io/en/0.17.7/08_logging/02_experiment_tracking.html).
* Added [Plotly dataset documentation](https://kedro.readthedocs.io/en/0.17.7/03_tutorial/05_visualise_pipeline.html#visualise-plotly-charts-in-kedro-viz).
* Added the upper limit `pandas<1.4` to maintain compatibility with `xlrd~=1.0`.
* Bumped the `Pillow` minimum version requirement to 9.0 (Python 3.7+ only) following [CVE-2022-22817](https://cve.mitre.org/cgi-bin/cvename.cgi?name=CVE-2022-22817).
* Fixed `PickleDataSet` to be copyable and hence work with the parallel runner.
* Upgraded `pip-tools`, which is used by `kedro build-reqs`, to 6.5 (Python 3.7+ only). This `pip-tools` version is compatible with `pip>=21.2`, including the most recent releases of `pip`. Python 3.6 users should continue to use `pip-tools` 6.4 and `pip<22`.
* Added `astro-iris` as alias for `astro-airlow-iris`, so that old tutorials can still be followed.
* Added details about [Kedro's Technical Steering Committee and governance model](https://kedro.readthedocs.io/en/0.17.7/14_contribution/technical_steering_committee.html).

## Upcoming deprecations for Kedro 0.18.0
* `kedro pipeline pull` and `kedro pipeline package` will be deprecated. Please use `kedro micropkg` instead.


# Release 0.17.6

## Major features and improvements
* Added `pipelines` global variable to IPython extension, allowing you to access the project's pipelines in `kedro ipython` or `kedro jupyter notebook`.
* Enabled overriding nested parameters with `params` in CLI, i.e. `kedro run --params="model.model_tuning.booster:gbtree"` updates parameters to `{"model": {"model_tuning": {"booster": "gbtree"}}}`.
* Added option to `pandas.SQLQueryDataSet` to specify a `filepath` with a SQL query, in addition to the current method of supplying the query itself in the `sql` argument.
* Extended `ExcelDataSet` to support saving Excel files with multiple sheets.
* Added the following new datasets:

| Type                      | Description                                                                                                            | Location                       |
| ------------------------- | ---------------------------------------------------------------------------------------------------------------------- | ------------------------------ |
| `plotly.JSONDataSet`      | Works with plotly graph object Figures (saves as json file)                                                            | `kedro.extras.datasets.plotly` |
| `pandas.GenericDataSet`   | Provides a 'best effort' facility to read / write any format provided by the `pandas` library                          | `kedro.extras.datasets.pandas` |
| `pandas.GBQQueryDataSet`  | Loads data from a Google Bigquery table using provided SQL query                                                       | `kedro.extras.datasets.pandas` |
| `spark.DeltaTableDataSet` | Dataset designed to handle Delta Lake Tables and their CRUD-style operations, including `update`, `merge` and `delete` | `kedro.extras.datasets.spark`  |

## Bug fixes and other changes
* Fixed an issue where `kedro new --config config.yml` was ignoring the config file when `prompts.yml` didn't exist.
* Added documentation for `kedro viz --autoreload`.
* Added support for arbitrary backends (via importable module paths) that satisfy the `pickle` interface to `PickleDataSet`.
* Added support for `sum` syntax for connecting pipeline objects.
* Upgraded `pip-tools`, which is used by `kedro build-reqs`, to 6.4. This `pip-tools` version requires `pip>=21.2` while [adding support for `pip>=21.3`](https://github.com/jazzband/pip-tools/pull/1501). To upgrade `pip`, please refer to [their documentation](https://pip.pypa.io/en/stable/installing/#upgrading-pip).
* Relaxed the bounds on the `plotly` requirement for `plotly.PlotlyDataSet` and the `pyarrow` requirement for `pandas.ParquetDataSet`.
* `kedro pipeline package <pipeline>` now raises an error if the `<pipeline>` argument doesn't look like a valid Python module path (e.g. has `/` instead of `.`).
* Added new `overwrite` argument to `PartitionedDataSet` and `MatplotlibWriter` to enable deletion of existing partitions and plots on dataset `save`.
* `kedro pipeline pull` now works when the project requirements contains entries such as `-r`, `--extra-index-url` and local wheel files ([Issue #913](https://github.com/kedro-org/kedro/issues/913)).
* Fixed slow startup because of catalog processing by reducing the exponential growth of extra processing during `_FrozenDatasets` creations.
* Removed `.coveragerc` from the Kedro project template. `coverage` settings are now given in `pyproject.toml`.
* Fixed a bug where packaging or pulling a modular pipeline with the same name as the project's package name would throw an error (or silently pass without including the pipeline source code in the wheel file).
* Removed unintentional dependency on `git`.
* Fixed an issue where nested pipeline configuration was not included in the packaged pipeline.
* Deprecated the "Thanks for supporting contributions" section of release notes to simplify the contribution process; Kedro 0.17.6 is the last release that includes this. This process has been replaced with the [automatic GitHub feature](https://github.com/kedro-org/kedro/graphs/contributors).
* Fixed a bug where the version on the tracking datasets didn't match the session id and the versions of regular versioned datasets.
* Fixed an issue where datasets in `load_versions` that are not found in the data catalog would silently pass.
* Altered the string representation of nodes so that node inputs/outputs order is preserved rather than being alphabetically sorted.
* Update `APIDataSet` to accept `auth` through `credentials` and allow any iterable for `auth`.

## Upcoming deprecations for Kedro 0.18.0
* `kedro.extras.decorators` and `kedro.pipeline.decorators` are being deprecated in favour of Hooks.
* `kedro.extras.transformers` and `kedro.io.transformers` are being deprecated in favour of Hooks.
* The `--parallel` flag on `kedro run` is being removed in favour of `--runner=ParallelRunner`. The `-p` flag will change to be an alias for `--pipeline`.
* `kedro.io.DataCatalogWithDefault` is being deprecated, to be removed entirely in 0.18.0.

## Thanks for supporting contributions
[Deepyaman Datta](https://github.com/deepyaman),
[Brites](https://github.com/brites101),
[Manish Swami](https://github.com/ManishS6),
[Avaneesh Yembadi](https://github.com/avan-sh),
[Zain Patel](https://github.com/mzjp2),
[Simon Brugman](https://github.com/sbrugman),
[Kiyo Kunii](https://github.com/921kiyo),
[Benjamin Levy](https://github.com/BenjaminLevyQB),
[Louis de Charsonville](https://github.com/louisdecharson),
[Simon Picard](https://github.com/simonpicard)

# Release 0.17.5

## Major features and improvements
* Added new CLI group `registry`, with the associated commands `kedro registry list` and `kedro registry describe`, to replace `kedro pipeline list` and `kedro pipeline describe`.
* Added support for dependency management at a modular pipeline level. When a pipeline with `requirements.txt` is packaged, its dependencies are embedded in the modular pipeline wheel file. Upon pulling the pipeline, Kedro will append dependencies to the project's `requirements.in`. More information is available in [our documentation](https://kedro.readthedocs.io/en/0.17.5/06_nodes_and_pipelines/03_modular_pipelines.html).
* Added support for bulk packaging/pulling modular pipelines using `kedro pipeline package/pull --all` and `pyproject.toml`.
* Removed `cli.py` from the Kedro project template. By default all CLI commands, including `kedro run`, are now defined on the Kedro framework side. These can be overridden in turn by a plugin or a `cli.py` file in your project. A packaged Kedro project will respect the same hierarchy when executed with `python -m my_package`.
* Removed `.ipython/profile_default/startup/` from the Kedro project template in favour of `.ipython/profile_default/ipython_config.py` and the `kedro.extras.extensions.ipython`.
* Added support for `dill` backend to `PickleDataSet`.
* Imports are now refactored at `kedro pipeline package` and `kedro pipeline pull` time, so that _aliasing_ a modular pipeline doesn't break it.
* Added the following new datasets to support basic Experiment Tracking:

| Type                      | Description                                              | Location                         |
| ------------------------- | -------------------------------------------------------- | -------------------------------- |
| `tracking.MetricsDataSet` | Dataset to track numeric metrics for experiment tracking | `kedro.extras.datasets.tracking` |
| `tracking.JSONDataSet`    | Dataset to track data for experiment tracking            | `kedro.extras.datasets.tracking` |

## Bug fixes and other changes
* Bumped minimum required `fsspec` version to 2021.04.
* Fixed the `kedro install` and `kedro build-reqs` flows when uninstalled dependencies are present in a project's `settings.py`, `context.py` or `hooks.py` ([Issue #829](https://github.com/kedro-org/kedro/issues/829)).
* Imports are now refactored at `kedro pipeline package` and `kedro pipeline pull` time, so that _aliasing_ a modular pipeline doesn't break it.

## Minor breaking changes to the API
* Pinned `dynaconf` to `<3.1.6` because the method signature for `_validate_items` changed which is used in Kedro.

## Upcoming deprecations for Kedro 0.18.0
* `kedro pipeline list` and `kedro pipeline describe` are being deprecated in favour of new commands `kedro registry list ` and `kedro registry describe`.
* `kedro install` is being deprecated in favour of using `pip install -r src/requirements.txt` to install project dependencies.

## Thanks for supporting contributions
[Moussa Taifi](https://github.com/moutai),
[Deepyaman Datta](https://github.com/deepyaman)

# Release 0.17.4

## Major features and improvements
* Added the following new datasets:

| Type                   | Description                                                 | Location                       |
| ---------------------- | ----------------------------------------------------------- | ------------------------------ |
| `plotly.PlotlyDataSet` | Works with plotly graph object Figures (saves as json file) | `kedro.extras.datasets.plotly` |

## Bug fixes and other changes
* Defined our set of Kedro Principles! Have a read through [our docs](https://kedro.readthedocs.io/en/0.17.4/12_faq/03_kedro_principles.html).
* `ConfigLoader.get()` now raises a `BadConfigException`, with a more helpful error message, if a configuration file cannot be loaded (for instance due to wrong syntax or poor formatting).
* `run_id` now defaults to `save_version` when `after_catalog_created` is called, similarly to what happens during a `kedro run`.
* Fixed a bug where `kedro ipython` and `kedro jupyter notebook` didn't work if the `PYTHONPATH` was already set.
* Update the IPython extension to allow passing `env` and `extra_params` to `reload_kedro`  similar to how the IPython script works.
* `kedro info` now outputs if a plugin has any `hooks` or `cli_hooks` implemented.
* `PartitionedDataSet` now supports lazily materializing data on save.
* `kedro pipeline describe` now defaults to the `__default__` pipeline when no pipeline name is provided and also shows the namespace the nodes belong to.
* Fixed an issue where spark.SparkDataSet with enabled versioning would throw a VersionNotFoundError when using databricks-connect from a remote machine and saving to dbfs filesystem.
* `EmailMessageDataSet` added to doctree.
* When node inputs do not pass validation, the error message is now shown as the most recent exception in the traceback ([Issue #761](https://github.com/kedro-org/kedro/issues/761)).
* `kedro pipeline package` now only packages the parameter file that exactly matches the pipeline name specified and the parameter files in a directory with the pipeline name.
* Extended support to newer versions of third-party dependencies ([Issue #735](https://github.com/kedro-org/kedro/issues/735)).
* Ensured consistent references to `model input` tables in accordance with our Data Engineering convention.
* Changed behaviour where `kedro pipeline package` takes the pipeline package version, rather than the kedro package version. If the pipeline package version is not present, then the package version is used.
* Launched [GitHub Discussions](https://github.com/kedro-org/kedro/discussions/) and [Kedro Discord Server](https://discord.gg/akJDeVaxnB)
* Improved error message when versioning is enabled for a dataset previously saved as non-versioned ([Issue #625](https://github.com/kedro-org/kedro/issues/625)).

## Minor breaking changes to the API

## Upcoming deprecations for Kedro 0.18.0

## Thanks for supporting contributions
[Lou Kratz](https://github.com/lou-k),
[Lucas Jamar](https://github.com/lucasjamar)

# Release 0.17.3

## Major features and improvements
* Kedro plugins can now override built-in CLI commands.
* Added a `before_command_run` hook for plugins to add extra behaviour before Kedro CLI commands run.
* `pipelines` from `pipeline_registry.py` and `register_pipeline` hooks are now loaded lazily when they are first accessed, not on startup:

    ```python
    from kedro.framework.project import pipelines

    print(pipelines["__default__"])  # pipeline loading is only triggered here
    ```

## Bug fixes and other changes
* `TemplatedConfigLoader` now correctly inserts default values when no globals are supplied.
* Fixed a bug where the `KEDRO_ENV` environment variable had no effect on instantiating the `context` variable in an iPython session or a Jupyter notebook.
* Plugins with empty CLI groups are no longer displayed in the Kedro CLI help screen.
* Duplicate commands will no longer appear twice in the Kedro CLI help screen.
* CLI commands from sources with the same name will show under one list in the help screen.
* The setup of a Kedro project, including adding src to path and configuring settings, is now handled via the `bootstrap_project` method.
* `configure_project` is invoked if a `package_name` is supplied to `KedroSession.create`. This is added for backward-compatibility purpose to support a workflow that creates `Session` manually. It will be removed in `0.18.0`.
* Stopped swallowing up all `ModuleNotFoundError` if `register_pipelines` not found, so that a more helpful error message will appear when a dependency is missing, e.g. [Issue #722](https://github.com/kedro-org/kedro/issues/722).
* When `kedro new` is invoked using a configuration yaml file, `output_dir` is no longer a required key; by default the current working directory will be used.
* When `kedro new` is invoked using a configuration yaml file, the appropriate `prompts.yml` file is now used for validating the provided configuration. Previously, validation was always performed against the kedro project template `prompts.yml` file.
* When a relative path to a starter template is provided, `kedro new` now generates user prompts to obtain configuration rather than supplying empty configuration.
* Fixed error when using starters on Windows with Python 3.7 (Issue [#722](https://github.com/kedro-org/kedro/issues/722)).
* Fixed decoding error of config files that contain accented characters by opening them for reading in UTF-8.
* Fixed an issue where `after_dataset_loaded` run would finish before a dataset is actually loaded when using `--async` flag.

## Upcoming deprecations for Kedro 0.18.0

* `kedro.versioning.journal.Journal` will be removed.
* The following properties on `kedro.framework.context.KedroContext` will be removed:
  * `io` in favour of `KedroContext.catalog`
  * `pipeline` (equivalent to `pipelines["__default__"]`)
  * `pipelines` in favour of `kedro.framework.project.pipelines`

# Release 0.17.2

## Major features and improvements
* Added support for `compress_pickle` backend to `PickleDataSet`.
* Enabled loading pipelines without creating a `KedroContext` instance:

    ```python
    from kedro.framework.project import pipelines

    print(pipelines)
    ```

* Projects generated with kedro>=0.17.2:
  - should define pipelines in `pipeline_registry.py` rather than `hooks.py`.
  - when run as a package, will behave the same as `kedro run`

## Bug fixes and other changes
* If `settings.py` is not importable, the errors will be surfaced earlier in the process, rather than at runtime.

## Minor breaking changes to the API
* `kedro pipeline list` and `kedro pipeline describe` no longer accept redundant `--env` parameter.
* `from kedro.framework.cli.cli import cli` no longer includes the `new` and `starter` commands.

## Upcoming deprecations for Kedro 0.18.0

* `kedro.framework.context.KedroContext.run` will be removed in release 0.18.0.

## Thanks for supporting contributions
[Sasaki Takeru](https://github.com/takeru)

# Release 0.17.1

## Major features and improvements
* Added `env` and `extra_params` to `reload_kedro()` line magic.
* Extended the `pipeline()` API to allow strings and sets of strings as `inputs` and `outputs`, to specify when a dataset name remains the same (not namespaced).
* Added the ability to add custom prompts with regexp validator for starters by repurposing `default_config.yml` as `prompts.yml`.
* Added the `env` and `extra_params` arguments to `register_config_loader` hook.
* Refactored the way `settings` are loaded. You will now be able to run:

    ```python
    from kedro.framework.project import settings

    print(settings.CONF_ROOT)
    ```

* Added a check on `kedro.runner.parallel_runner.ParallelRunner` which checks datasets for the `_SINGLE_PROCESS` attribute in the `_validate_catalog` method. If this attribute is set to `True` in an instance of a dataset (e.g. `SparkDataSet`), the `ParallelRunner` will raise an `AttributeError`.
* Any user-defined dataset that should not be used with `ParallelRunner` may now have the `_SINGLE_PROCESS` attribute set to `True`.

## Bug fixes and other changes
* The version of a packaged modular pipeline now defaults to the version of the project package.
* Added fix to prevent new lines being added to pandas CSV datasets.
* Fixed issue with loading a versioned `SparkDataSet` in the interactive workflow.
* Kedro CLI now checks `pyproject.toml` for a `tool.kedro` section before treating the project as a Kedro project.
* Added fix to `DataCatalog::shallow_copy` now it should copy layers.
* `kedro pipeline pull` now uses `pip download` for protocols that are not supported by `fsspec`.
* Cleaned up documentation to fix broken links and rewrite permanently redirected ones.
* Added a `jsonschema` schema definition for the Kedro 0.17 catalog.
* `kedro install` now waits on Windows until all the requirements are installed.
* Exposed `--to-outputs` option in the CLI, throughout the codebase, and as part of hooks specifications.
* Fixed a bug where `ParquetDataSet` wasn't creating parent directories on the fly.
* Updated documentation.

## Breaking changes to the API
* This release has broken the `kedro ipython` and `kedro jupyter` workflows. To fix this, follow the instructions in the migration guide below.
* You will also need to upgrade `kedro-viz` to 3.10.1 if you use the `%run_viz` line magic in Jupyter Notebook.

> *Note:* If you're using the `ipython` [extension](https://kedro.readthedocs.io/en/0.17.1/11_tools_integration/02_ipython.html#ipython-extension) instead, you will not encounter this problem.

## Migration guide
You will have to update the file `<your_project>/.ipython/profile_default/startup/00-kedro-init.py` in order to make `kedro ipython` and/or `kedro jupyter` work. Add the following line before the `KedroSession` is created:

```python
configure_project(metadata.package_name)  # to add

session = KedroSession.create(metadata.package_name, path)
```

Make sure that the associated import is provided in the same place as others in the file:

```python
from kedro.framework.project import configure_project  # to add
from kedro.framework.session import KedroSession
```

## Thanks for supporting contributions
[Mariana Silva](https://github.com/marianansilva),
[Kiyohito Kunii](https://github.com/921kiyo),
[noklam](https://github.com/noklam),
[Ivan Doroshenko](https://github.com/imdoroshenko),
[Zain Patel](https://github.com/mzjp2),
[Deepyaman Datta](https://github.com/deepyaman),
[Sam Hiscox](https://github.com/samhiscoxqb),
[Pascal Brokmeier](https://github.com/pascalwhoop)

# Release 0.17.0

## Major features and improvements

* In a significant change, [we have introduced `KedroSession`](https://kedro.readthedocs.io/en/0.17.0/04_kedro_project_setup/03_session.html) which is responsible for managing the lifecycle of a Kedro run.
* Created a new Kedro Starter: `kedro new --starter=mini-kedro`. It is possible to [use the DataCatalog as a standalone component](https://github.com/kedro-org/kedro-starters/tree/master/mini-kedro) in a Jupyter notebook and transition into the rest of the Kedro framework.
* Added `DatasetSpecs` with Hooks to run before and after datasets are loaded from/saved to the catalog.
* Added a command: `kedro catalog create`. For a registered pipeline, it creates a `<conf_root>/<env>/catalog/<pipeline_name>.yml` configuration file with `MemoryDataSet` datasets for each dataset that is missing from `DataCatalog`.
* Added `settings.py` and `pyproject.toml` (to replace `.kedro.yml`) for project configuration, in line with Python best practice.
* `ProjectContext` is no longer needed, unless for very complex customisations. `KedroContext`, `ProjectHooks` and `settings.py` together implement sensible default behaviour. As a result `context_path` is also now an _optional_ key in `pyproject.toml`.
* Removed `ProjectContext` from `src/<package_name>/run.py`.
* `TemplatedConfigLoader` now supports [Jinja2 template syntax](https://jinja.palletsprojects.com/en/2.11.x/templates/) alongside its original syntax.
* Made [registration Hooks](https://kedro.readthedocs.io/en/0.17.0/07_extend_kedro/02_hooks.html#registration-hooks) mandatory, as the only way to customise the `ConfigLoader` or the `DataCatalog` used in a project. If no such Hook is provided in `src/<package_name>/hooks.py`, a `KedroContextError` is raised. There are sensible defaults defined in any project generated with Kedro >= 0.16.5.

## Bug fixes and other changes

* `ParallelRunner` no longer results in a run failure, when triggered from a notebook, if the run is started using `KedroSession` (`session.run()`).
* `before_node_run` can now overwrite node inputs by returning a dictionary with the corresponding updates.
* Added minimal, black-compatible flake8 configuration to the project template.
* Moved `isort` and `pytest` configuration from `<project_root>/setup.cfg` to `<project_root>/pyproject.toml`.
* Extra parameters are no longer incorrectly passed from `KedroSession` to `KedroContext`.
* Relaxed `pyspark` requirements to allow for installation of `pyspark` 3.0.
* Added a `--fs-args` option to the `kedro pipeline pull` command to specify configuration options for the `fsspec` filesystem arguments used when pulling modular pipelines from non-PyPI locations.
* Bumped maximum required `fsspec` version to 0.9.
* Bumped maximum supported `s3fs` version to 0.5 (`S3FileSystem` interface has changed since 0.4.1 version).

## Deprecations
* In Kedro 0.17.0 we have deleted the deprecated `kedro.cli` and `kedro.context` modules in favour of `kedro.framework.cli` and `kedro.framework.context` respectively.

## Other breaking changes to the API
* `kedro.io.DataCatalog.exists()` returns `False` when the dataset does not exist, as opposed to raising an exception.
* The pipeline-specific `catalog.yml` file is no longer automatically created for modular pipelines when running `kedro pipeline create`. Use `kedro catalog create` to replace this functionality.
* Removed `include_examples` prompt from `kedro new`. To generate boilerplate example code, you should use a Kedro starter.
* Changed the `--verbose` flag from a global command to a project-specific command flag (e.g `kedro --verbose new` becomes `kedro new --verbose`).
* Dropped support of the `dataset_credentials` key in credentials in `PartitionedDataSet`.
* `get_source_dir()` was removed from `kedro/framework/cli/utils.py`.
* Dropped support of `get_config`, `create_catalog`, `create_pipeline`, `template_version`, `project_name` and `project_path` keys by `get_project_context()` function (`kedro/framework/cli/cli.py`).
* `kedro new --starter` now defaults to fetching the starter template matching the installed Kedro version.
* Renamed `kedro_cli.py` to `cli.py` and moved it inside the Python package (`src/<package_name>/`), for a better packaging and deployment experience.
* Removed `.kedro.yml` from the project template and replaced it with `pyproject.toml`.
* Removed `KEDRO_CONFIGS` constant (previously residing in `kedro.framework.context.context`).
* Modified `kedro pipeline create` CLI command to add a boilerplate parameter config file in `conf/<env>/parameters/<pipeline_name>.yml` instead of `conf/<env>/pipelines/<pipeline_name>/parameters.yml`. CLI commands `kedro pipeline delete` / `package` / `pull` were updated accordingly.
* Removed `get_static_project_data` from `kedro.framework.context`.
* Removed `KedroContext.static_data`.
* The `KedroContext` constructor now takes `package_name` as first argument.
* Replaced `context` property on `KedroSession` with `load_context()` method.
* Renamed `_push_session` and `_pop_session` in `kedro.framework.session.session` to `_activate_session` and `_deactivate_session` respectively.
* Custom context class is set via `CONTEXT_CLASS` variable in `src/<your_project>/settings.py`.
* Removed `KedroContext.hooks` attribute. Instead, hooks should be registered in `src/<your_project>/settings.py` under the `HOOKS` key.
* Restricted names given to nodes to match the regex pattern `[\w\.-]+$`.
* Removed `KedroContext._create_config_loader()` and `KedroContext._create_data_catalog()`. They have been replaced by registration hooks, namely `register_config_loader()` and `register_catalog()` (see also [upcoming deprecations](#upcoming_deprecations_for_kedro_0.18.0)).


## Upcoming deprecations for Kedro 0.18.0

* `kedro.framework.context.load_context` will be removed in release 0.18.0.
* `kedro.framework.cli.get_project_context` will be removed in release 0.18.0.
* We've added a `DeprecationWarning` to the decorator API for both `node` and `pipeline`. These will be removed in release 0.18.0. Use Hooks to extend a node's behaviour instead.
* We've added a `DeprecationWarning` to the Transformers API when adding a transformer to the catalog. These will be removed in release 0.18.0. Use Hooks to customise the `load` and `save` methods.

## Thanks for supporting contributions
[Deepyaman Datta](https://github.com/deepyaman),
[Zach Schuster](https://github.com/zschuster)

## Migration guide from Kedro 0.16.* to 0.17.*

**Reminder:** Our documentation on [how to upgrade Kedro](https://kedro.readthedocs.io/en/0.17.0/12_faq/01_faq.html#how-do-i-upgrade-kedro) covers a few key things to remember when updating any Kedro version.

The Kedro 0.17.0 release contains some breaking changes. If you update Kedro to 0.17.0 and then try to work with projects created against earlier versions of Kedro, you may encounter some issues when trying to run `kedro` commands in the terminal for that project. Here's a short guide to getting your projects running against the new version of Kedro.


>*Note*: As always, if you hit any problems, please check out our documentation:
>* [How can I find out more about Kedro?](https://kedro.readthedocs.io/en/0.17.0/12_faq/01_faq.html#how-can-i-find-out-more-about-kedro)
>* [How can I get my questions answered?](https://kedro.readthedocs.io/en/0.17.0/12_faq/01_faq.html#how-can-i-get-my-question-answered).

To get an existing Kedro project to work after you upgrade to Kedro 0.17.0, we recommend that you create a new project against Kedro 0.17.0 and move the code from your existing project into it. Let's go through the changes, but first, note that if you create a new Kedro project with Kedro 0.17.0 you will not be asked whether you want to include the boilerplate code for the Iris dataset example. We've removed this option (you should now use a Kedro starter if you want to create a project that is pre-populated with code).

To create a new, blank Kedro 0.17.0 project to drop your existing code into, you can create one, as always, with `kedro new`. We also recommend creating a new virtual environment for your new project, or you might run into conflicts with existing dependencies.

* **Update `pyproject.toml`**: Copy the following three keys from the `.kedro.yml` of your existing Kedro project into the `pyproject.toml` file of your new Kedro 0.17.0 project:


    ```toml
    [tools.kedro]
    package_name = "<package_name>"
    project_name = "<project_name>"
    project_version = "0.17.0"
    ```

Check your source directory. If you defined a different source directory (`source_dir`), make sure you also move that to `pyproject.toml`.


* **Copy files from your existing project**:

  + Copy subfolders of `project/src/project_name/pipelines` from existing to new project
  + Copy subfolders of `project/src/test/pipelines` from existing to new project
  + Copy the requirements your project needs into `requirements.txt` and/or `requirements.in`.
  + Copy your project configuration from the `conf` folder. Take note of the new locations needed for modular pipeline configuration (move it from `conf/<env>/pipeline_name/catalog.yml` to `conf/<env>/catalog/pipeline_name.yml` and likewise for `parameters.yml`).
  + Copy from the `data/` folder of your existing project, if needed, into the same location in your new project.
  + Copy any Hooks from `src/<package_name>/hooks.py`.

* **Update your new project's README and docs as necessary**.

* **Update `settings.py`**: For example, if you specified additional Hook implementations in `hooks`, or listed plugins under `disable_hooks_by_plugin` in your `.kedro.yml`, you will need to move them to `settings.py` accordingly:

    ```python
    from <package_name>.hooks import MyCustomHooks, ProjectHooks

    HOOKS = (ProjectHooks(), MyCustomHooks())

    DISABLE_HOOKS_FOR_PLUGINS = ("my_plugin1",)
    ```

* **Migration for `node` names**. From 0.17.0 the only allowed characters for node names are letters, digits, hyphens, underscores and/or fullstops. If you have previously defined node names that have special characters, spaces or other characters that are no longer permitted, you will need to rename those nodes.

* **Copy changes to `kedro_cli.py`**. If you previously customised the `kedro run` command or added more CLI commands to your `kedro_cli.py`, you should move them into `<project_root>/src/<package_name>/cli.py`. Note, however, that the new way to run a Kedro pipeline is via a `KedroSession`, rather than using the `KedroContext`:

    ```python
    with KedroSession.create(package_name=...) as session:
        session.run()
    ```

* **Copy changes made to `ConfigLoader`**. If you have defined a custom class, such as `TemplatedConfigLoader`, by overriding `ProjectContext._create_config_loader`, you should move the contents of the function in `src/<package_name>/hooks.py`, under `register_config_loader`.

* **Copy changes made to `DataCatalog`**. Likewise, if you have `DataCatalog` defined with `ProjectContext._create_catalog`, you should copy-paste the contents into `register_catalog`.

* **Optional**: If you have plugins such as [Kedro-Viz](https://github.com/kedro-org/kedro-viz) installed, it's likely that Kedro 0.17.0 won't work with their older versions, so please either upgrade to the plugin's newest version or follow their migration guides.

# Release 0.16.6

## Major features and improvements

* Added documentation with a focus on single machine and distributed environment deployment; the series includes Docker, Argo, Prefect, Kubeflow, AWS Batch, AWS Sagemaker and extends our section on Databricks.
* Added [kedro-starter-spaceflights](https://github.com/kedro-org/kedro-starter-spaceflights/) alias for generating a project: `kedro new --starter spaceflights`.

## Bug fixes and other changes
* Fixed `TypeError` when converting dict inputs to a node made from a wrapped `partial` function.
* `PartitionedDataSet` improvements:
  - Supported passing arguments to the underlying filesystem.
* Improved handling of non-ASCII word characters in dataset names.
  - For example, a dataset named `jalapeño` will be accessible as `DataCatalog.datasets.jalapeño` rather than `DataCatalog.datasets.jalape__o`.
* Fixed `kedro install` for an Anaconda environment defined in `environment.yml`.
* Fixed backwards compatibility with templates generated with older Kedro versions <0.16.5. No longer need to update `.kedro.yml` to use `kedro lint` and `kedro jupyter notebook convert`.
* Improved documentation.
* Added documentation using MinIO with Kedro.
* Improved error messages for incorrect parameters passed into a node.
* Fixed issue with saving a `TensorFlowModelDataset` in the HDF5 format with versioning enabled.
* Added missing `run_result` argument in `after_pipeline_run` Hooks spec.
* Fixed a bug in IPython script that was causing context hooks to be registered twice. To apply this fix to a project generated with an older Kedro version, apply the same changes made in [this PR](https://github.com/kedro-org/kedro-starter-pandas-iris/pull/16) to your `00-kedro-init.py` file.
* Improved documentation.

## Breaking changes to the API

## Thanks for supporting contributions
[Deepyaman Datta](https://github.com/deepyaman), [Bhavya Merchant](https://github.com/bnmerchant), [Lovkush Agarwal](https://github.com/Lovkush-A), [Varun Krishna S](https://github.com/vhawk19), [Sebastian Bertoli](https://github.com/sebastianbertoli), [noklam](https://github.com/noklam), [Daniel Petti](https://github.com/djpetti), [Waylon Walker](https://github.com/waylonwalker), [Saran Balaji C](https://github.com/csaranbalaji)

# Release 0.16.5

## Major features and improvements
* Added the following new datasets.

| Type                        | Description                                                                                             | Location                      |
| --------------------------- | ------------------------------------------------------------------------------------------------------- | ----------------------------- |
| `email.EmailMessageDataSet` | Manage email messages using [the Python standard library](https://docs.python.org/3/library/email.html) | `kedro.extras.datasets.email` |

* Added support for `pyproject.toml` to configure Kedro. `pyproject.toml` is used if `.kedro.yml` doesn't exist (Kedro configuration should be under `[tool.kedro]` section).
* Projects created with this version will have no `pipeline.py`, having been replaced by `hooks.py`.
* Added a set of registration hooks, as the new way of registering library components with a Kedro project:
    * `register_pipelines()`, to replace `_get_pipelines()`
    * `register_config_loader()`, to replace `_create_config_loader()`
    * `register_catalog()`, to replace `_create_catalog()`
These can be defined in `src/<package-name>/hooks.py` and added to `.kedro.yml` (or `pyproject.toml`). The order of execution is: plugin hooks, `.kedro.yml` hooks, hooks in `ProjectContext.hooks`.
* Added ability to disable auto-registered Hooks using `.kedro.yml` (or `pyproject.toml`) configuration file.

## Bug fixes and other changes
* Added option to run asynchronously via the Kedro CLI.
* Absorbed `.isort.cfg` settings into `setup.cfg`.
* Packaging a modular pipeline raises an error if the pipeline directory is empty or non-existent.

## Breaking changes to the API
* `project_name`, `project_version` and `package_name` now have to be defined in `.kedro.yml` for projects using Kedro 0.16.5+.

## Migration Guide
This release has accidentally broken the usage of `kedro lint` and `kedro jupyter notebook convert` on a project template generated with previous versions of Kedro (<=0.16.4). To amend this, please either upgrade to `kedro==0.16.6` or update `.kedro.yml` within your project root directory to include the following keys:

```yaml
project_name: "<your_project_name>"
project_version: "<kedro_version_of_the_project>"
package_name: "<your_package_name>"
```

## Thanks for supporting contributions
[Deepyaman Datta](https://github.com/deepyaman), [Bas Nijholt](https://github.com/basnijholt), [Sebastian Bertoli](https://github.com/sebastianbertoli)

# Release 0.16.4

## Major features and improvements
* Fixed a bug for using `ParallelRunner` on Windows.
* Enabled auto-discovery of hooks implementations coming from installed plugins.

## Bug fixes and other changes
* Fixed a bug for using `ParallelRunner` on Windows.
* Modified `GBQTableDataSet` to load customized results using customized queries from Google Big Query tables.
* Documentation improvements.

## Breaking changes to the API

## Thanks for supporting contributions
[Ajay Bisht](https://github.com/ajb7), [Vijay Sajjanar](https://github.com/vjkr), [Deepyaman Datta](https://github.com/deepyaman), [Sebastian Bertoli](https://github.com/sebastianbertoli), [Shahil Mawjee](https://github.com/s-mawjee), [Louis Guitton](https://github.com/louisguitton), [Emanuel Ferm](https://github.com/eferm)

# Release 0.16.3

## Major features and improvements
* Added the `kedro pipeline pull` CLI command to extract a packaged modular pipeline, and place the contents in a Kedro project.
* Added the `--version` option to `kedro pipeline package` to allow specifying alternative versions to package under.
* Added the `--starter` option to `kedro new` to create a new project from a local, remote or aliased starter template.
* Added the `kedro starter list` CLI command to list all starter templates that can be used to bootstrap a new Kedro project.
* Added the following new datasets.

| Type               | Description                                                                                           | Location                     |
| ------------------ | ----------------------------------------------------------------------------------------------------- | ---------------------------- |
| `json.JSONDataSet` | Work with JSON files using [the Python standard library](https://docs.python.org/3/library/json.html) | `kedro.extras.datasets.json` |

## Bug fixes and other changes
* Removed `/src/nodes` directory from the project template and made `kedro jupyter convert` create it on the fly if necessary.
* Fixed a bug in `MatplotlibWriter` which prevented saving lists and dictionaries of plots locally on Windows.
* Closed all pyplot windows after saving in `MatplotlibWriter`.
* Documentation improvements:
  - Added [kedro-wings](https://github.com/tamsanh/kedro-wings) and [kedro-great](https://github.com/tamsanh/kedro-great) to the list of community plugins.
* Fixed broken versioning for Windows paths.
* Fixed `DataSet` string representation for falsy values.
* Improved the error message when duplicate nodes are passed to the `Pipeline` initializer.
* Fixed a bug where `kedro docs` would fail because the built docs were located in a different directory.
* Fixed a bug where `ParallelRunner` would fail on Windows machines whose reported CPU count exceeded 61.
* Fixed an issue with saving TensorFlow model to `h5` file on Windows.
* Added a `json` parameter to `APIDataSet` for the convenience of generating requests with JSON bodies.
* Fixed dependencies for `SparkDataSet` to include spark.

## Breaking changes to the API

## Thanks for supporting contributions
[Deepyaman Datta](https://github.com/deepyaman), [Tam-Sanh Nguyen](https://github.com/tamsanh), [DataEngineerOne](http://youtube.com/DataEngineerOne)

# Release 0.16.2

## Major features and improvements
* Added the following new datasets.

| Type                                | Description                                                                                                          | Location                           |
| ----------------------------------- | -------------------------------------------------------------------------------------------------------------------- | ---------------------------------- |
| `pandas.AppendableExcelDataSet`     | Work with `Excel` files opened in append mode                                                                        | `kedro.extras.datasets.pandas`     |
| `tensorflow.TensorFlowModelDataset` | Work with `TensorFlow` models using [TensorFlow 2.X](https://www.tensorflow.org/api_docs/python/tf/keras/Model#save) | `kedro.extras.datasets.tensorflow` |
| `holoviews.HoloviewsWriter`         | Work with `Holoviews` objects (saves as image file)                                                                  | `kedro.extras.datasets.holoviews`  |

* `kedro install` will now compile project dependencies (by running `kedro build-reqs` behind the scenes) before the installation if the `src/requirements.in` file doesn't exist.
* Added `only_nodes_with_namespace` in `Pipeline` class to filter only nodes with a specified namespace.
* Added the `kedro pipeline delete` command to help delete unwanted or unused pipelines (it won't remove references to the pipeline in your `create_pipelines()` code).
* Added the `kedro pipeline package` command to help package up a modular pipeline. It will bundle up the pipeline source code, tests, and parameters configuration into a .whl file.

## Bug fixes and other changes
* `DataCatalog` improvements:
  - Introduced regex filtering to the `DataCatalog.list()` method.
  - Non-alphanumeric characters (except underscore) in dataset name are replaced with `__` in `DataCatalog.datasets`, for ease of access to transcoded datasets.
* Dataset improvements:
  - Improved initialization speed of `spark.SparkHiveDataSet`.
  - Improved S3 cache in `spark.SparkDataSet`.
  - Added support of options for building `pyarrow` table in `pandas.ParquetDataSet`.
* `kedro build-reqs` CLI command improvements:
  - `kedro build-reqs` is now called with `-q` option and will no longer print out compiled requirements to the console for security reasons.
  - All unrecognized CLI options in `kedro build-reqs` command are now passed to [pip-compile](https://github.com/jazzband/pip-tools#example-usage-for-pip-compile) call (e.g. `kedro build-reqs --generate-hashes`).
* `kedro jupyter` CLI command improvements:
  - Improved error message when running `kedro jupyter notebook`, `kedro jupyter lab` or `kedro ipython` with Jupyter/IPython dependencies not being installed.
  - Fixed `%run_viz` line magic for showing kedro viz inside a Jupyter notebook. For the fix to be applied on existing Kedro project, please see the migration guide.
  - Fixed the bug in IPython startup script ([issue 298](https://github.com/kedro-org/kedro/issues/298)).
* Documentation improvements:
  - Updated community-generated content in FAQ.
  - Added [find-kedro](https://github.com/WaylonWalker/find-kedro) and [kedro-static-viz](https://github.com/WaylonWalker/kedro-static-viz) to the list of community plugins.
  - Add missing `pillow.ImageDataSet` entry to the documentation.

## Breaking changes to the API

### Migration guide from Kedro 0.16.1 to 0.16.2

#### Guide to apply the fix for `%run_viz` line magic in existing project

Even though this release ships a fix for project generated with `kedro==0.16.2`, after upgrading, you will still need to make a change in your existing project if it was generated with `kedro>=0.16.0,<=0.16.1` for the fix to take effect. Specifically, please change the content of your project's IPython init script located at `.ipython/profile_default/startup/00-kedro-init.py` with the content of [this file](https://github.com/kedro-org/kedro/blob/0.16.2/kedro/templates/project/%7B%7B%20cookiecutter.repo_name%20%7D%7D/.ipython/profile_default/startup/00-kedro-init.py). You will also need `kedro-viz>=3.3.1`.

## Thanks for supporting contributions
[Miguel Rodriguez Gutierrez](https://github.com/MigQ2), [Joel Schwarzmann](https://github.com/datajoely), [w0rdsm1th](https://github.com/w0rdsm1th), [Deepyaman Datta](https://github.com/deepyaman), [Tam-Sanh Nguyen](https://github.com/tamsanh), [Marcus Gawronsky](https://github.com/marcusinthesky)

# 0.16.1

## Major features and improvements

## Bug fixes and other changes
* Fixed deprecation warnings from `kedro.cli` and `kedro.context` when running `kedro jupyter notebook`.
* Fixed a bug where `catalog` and `context` were not available in Jupyter Lab and Notebook.
* Fixed a bug where `kedro build-reqs` would fail if you didn't have your project dependencies installed.

## Breaking changes to the API

## Thanks for supporting contributions

# 0.16.0

## Major features and improvements
### CLI
* Added new CLI commands (only available for the projects created using Kedro 0.16.0 or later):
  - `kedro catalog list` to list datasets in your catalog
  - `kedro pipeline list` to list pipelines
  - `kedro pipeline describe` to describe a specific pipeline
  - `kedro pipeline create` to create a modular pipeline
* Improved the CLI speed by up to 50%.
* Improved error handling when making a typo on the CLI. We now suggest some of the possible commands you meant to type, in `git`-style.

### Framework
* All modules in `kedro.cli` and `kedro.context` have been moved into `kedro.framework.cli` and `kedro.framework.context` respectively. `kedro.cli` and `kedro.context` will be removed in future releases.
* Added `Hooks`, which is a new mechanism for extending Kedro.
* Fixed `load_context` changing user's current working directory.
* Allowed the source directory to be configurable in `.kedro.yml`.
* Added the ability to specify nested parameter values inside your node inputs, e.g. `node(func, "params:a.b", None)`
### DataSets
* Added the following new datasets.

| Type                       | Description                                 | Location                          |
| -------------------------- | ------------------------------------------- | --------------------------------- |
| `pillow.ImageDataSet`      | Work with image files using `Pillow`        | `kedro.extras.datasets.pillow`    |
| `geopandas.GeoJSONDataSet` | Work with geospatial data using `GeoPandas` | `kedro.extras.datasets.geopandas` |
| `api.APIDataSet`           | Work with data from HTTP(S) API requests    | `kedro.extras.datasets.api`       |

* Added `joblib` backend support to `pickle.PickleDataSet`.
* Added versioning support to `MatplotlibWriter` dataset.
* Added the ability to install dependencies for a given dataset with more granularity, e.g. `pip install "kedro[pandas.ParquetDataSet]"`.
* Added the ability to specify extra arguments, e.g. `encoding` or `compression`, for `fsspec.spec.AbstractFileSystem.open()` calls when loading/saving a dataset. See Example 3 under [docs](https://kedro.readthedocs.io/en/0.16.0/04_user_guide/04_data_catalog.html#using-the-data-catalog-with-the-yaml-api).

### Other
* Added `namespace` property on ``Node``, related to the modular pipeline where the node belongs.
* Added an option to enable asynchronous loading inputs and saving outputs in both `SequentialRunner(is_async=True)` and `ParallelRunner(is_async=True)` class.
* Added `MemoryProfiler` transformer.
* Removed the requirement to have all dependencies for a dataset module to use only a subset of the datasets within.
* Added support for `pandas>=1.0`.
* Enabled Python 3.8 compatibility. _Please note that a Spark workflow may be unreliable for this Python version as `pyspark` is not fully-compatible with 3.8 yet._
* Renamed "features" layer to "feature" layer to be consistent with (most) other layers and the [relevant FAQ](https://kedro.readthedocs.io/en/0.16.0/06_resources/01_faq.html#what-is-data-engineering-convention).

## Bug fixes and other changes
* Fixed a bug where a new version created mid-run by an external system caused inconsistencies in the load versions used in the current run.
* Documentation improvements
  * Added instruction in the documentation on how to create a custom runner).
  * Updated contribution process in `CONTRIBUTING.md` - added Developer Workflow.
  * Documented installation of development version of Kedro in the [FAQ section](https://kedro.readthedocs.io/en/0.16.0/06_resources/01_faq.html#how-can-i-use-development-version-of-kedro).
  * Added missing `_exists` method to `MyOwnDataSet` example in 04_user_guide/08_advanced_io.
* Fixed a bug where `PartitionedDataSet` and `IncrementalDataSet` were not working with `s3a` or `s3n` protocol.
* Added ability to read partitioned parquet file from a directory in `pandas.ParquetDataSet`.
* Replaced `functools.lru_cache` with `cachetools.cachedmethod` in `PartitionedDataSet` and `IncrementalDataSet` for per-instance cache invalidation.
* Implemented custom glob function for `SparkDataSet` when running on Databricks.
* Fixed a bug in `SparkDataSet` not allowing for loading data from DBFS in a Windows machine using Databricks-connect.
* Improved the error message for `DataSetNotFoundError` to suggest possible dataset names user meant to type.
* Added the option for contributors to run Kedro tests locally without Spark installation with `make test-no-spark`.
* Added option to lint the project without applying the formatting changes (`kedro lint --check-only`).

## Breaking changes to the API
### Datasets
* Deleted obsolete datasets from `kedro.io`.
* Deleted `kedro.contrib` and `extras` folders.
* Deleted obsolete `CSVBlobDataSet` and `JSONBlobDataSet` dataset types.
* Made `invalidate_cache` method on datasets private.
* `get_last_load_version` and `get_last_save_version` methods are no longer available on `AbstractDataSet`.
* `get_last_load_version` and `get_last_save_version` have been renamed to `resolve_load_version` and `resolve_save_version` on ``AbstractVersionedDataSet``, the results of which are cached.
* The `release()` method on datasets extending ``AbstractVersionedDataSet`` clears the cached load and save version. All custom datasets must call `super()._release()` inside `_release()`.
* ``TextDataSet`` no longer has `load_args` and `save_args`. These can instead be specified under `open_args_load` or `open_args_save` in `fs_args`.
* `PartitionedDataSet` and `IncrementalDataSet` method `invalidate_cache` was made private: `_invalidate_caches`.

### Other
* Removed `KEDRO_ENV_VAR` from `kedro.context` to speed up the CLI run time.
* `Pipeline.name` has been removed in favour of `Pipeline.tag()`.
* Dropped `Pipeline.transform()` in favour of `kedro.pipeline.modular_pipeline.pipeline()` helper function.
* Made constant `PARAMETER_KEYWORDS` private, and moved it from `kedro.pipeline.pipeline` to `kedro.pipeline.modular_pipeline`.
* Layers are no longer part of the dataset object, as they've moved to the `DataCatalog`.
* Python 3.5 is no longer supported by the current and all future versions of Kedro.

### Migration guide from Kedro 0.15.* to 0.16.*

#### General Migration

**reminder** [How do I upgrade Kedro](https://kedro.readthedocs.io/en/0.16.0/06_resources/01_faq.html#how-do-i-upgrade-kedro) covers a few key things to remember when updating any kedro version.

#### Migration for datasets

Since all the datasets (from `kedro.io` and `kedro.contrib.io`) were moved to `kedro/extras/datasets` you must update the type of all datasets in `<project>/conf/base/catalog.yml` file.
Here how it should be changed: `type: <SomeDataSet>` -> `type: <subfolder of kedro/extras/datasets>.<SomeDataSet>` (e.g. `type: CSVDataSet` -> `type: pandas.CSVDataSet`).

In addition, all the specific datasets like `CSVLocalDataSet`, `CSVS3DataSet` etc. were deprecated. Instead, you must use generalized datasets like `CSVDataSet`.
E.g. `type: CSVS3DataSet` -> `type: pandas.CSVDataSet`.

> Note: No changes required if you are using your custom dataset.

#### Migration for Pipeline.transform()
`Pipeline.transform()` has been dropped in favour of the `pipeline()` constructor. The following changes apply:
- Remember to import `from kedro.pipeline import pipeline`
- The `prefix` argument has been renamed to `namespace`
- And `datasets` has been broken down into more granular arguments:
  - `inputs`: Independent inputs to the pipeline
  - `outputs`: Any output created in the pipeline, whether an intermediary dataset or a leaf output
  - `parameters`: `params:...` or `parameters`

As an example, code that used to look like this with the `Pipeline.transform()` constructor:
```python
result = my_pipeline.transform(
    datasets={"input": "new_input", "output": "new_output", "params:x": "params:y"},
    prefix="pre",
)
```

When used with the new `pipeline()` constructor, becomes:
```python
from kedro.pipeline import pipeline

result = pipeline(
    my_pipeline,
    inputs={"input": "new_input"},
    outputs={"output": "new_output"},
    parameters={"params:x": "params:y"},
    namespace="pre",
)
```

#### Migration for decorators, color logger, transformers etc.
Since some modules were moved to other locations you need to update import paths appropriately.
You can find the list of moved files in the [`0.15.6` release notes](https://github.com/kedro-org/kedro/releases/tag/0.15.6) under the section titled `Files with a new location`.

#### Migration for CLI and KEDRO_ENV environment variable
> Note: If you haven't made significant changes to your `kedro_cli.py`, it may be easier to simply copy the updated `kedro_cli.py` `.ipython/profile_default/startup/00-kedro-init.py` and from GitHub or a newly generated project into your old project.

* We've removed `KEDRO_ENV_VAR` from `kedro.context`. To get your existing project template working, you'll need to remove all instances of `KEDRO_ENV_VAR` from your project template:
  - From the imports in `kedro_cli.py` and `.ipython/profile_default/startup/00-kedro-init.py`: `from kedro.context import KEDRO_ENV_VAR, load_context` -> `from kedro.framework.context import load_context`
  - Remove the `envvar=KEDRO_ENV_VAR` line from the click options in `run`, `jupyter_notebook` and `jupyter_lab` in `kedro_cli.py`
  - Replace `KEDRO_ENV_VAR` with `"KEDRO_ENV"` in `_build_jupyter_env`
  - Replace `context = load_context(path, env=os.getenv(KEDRO_ENV_VAR))` with `context = load_context(path)` in `.ipython/profile_default/startup/00-kedro-init.py`

 #### Migration for `kedro build-reqs`

 We have upgraded `pip-tools` which is used by `kedro build-reqs` to 5.x. This `pip-tools` version requires `pip>=20.0`. To upgrade `pip`, please refer to [their documentation](https://pip.pypa.io/en/stable/installing/#upgrading-pip).

## Thanks for supporting contributions
[@foolsgold](https://github.com/foolsgold), [Mani Sarkar](https://github.com/neomatrix369), [Priyanka Shanbhag](https://github.com/priyanka1414), [Luis Blanche](https://github.com/LuisBlanche), [Deepyaman Datta](https://github.com/deepyaman), [Antony Milne](https://github.com/AntonyMilneQB), [Panos Psimatikas](https://github.com/ppsimatikas), [Tam-Sanh Nguyen](https://github.com/tamsanh), [Tomasz Kaczmarczyk](https://github.com/TomaszKaczmarczyk), [Kody Fischer](https://github.com/Klio-Foxtrot187), [Waylon Walker](https://github.com/waylonwalker)

# 0.15.9

## Major features and improvements

## Bug fixes and other changes

* Pinned `fsspec>=0.5.1, <0.7.0` and `s3fs>=0.3.0, <0.4.1` to fix incompatibility issues with their latest release.

## Breaking changes to the API

## Thanks for supporting contributions

# 0.15.8

## Major features and improvements

## Bug fixes and other changes

* Added the additional libraries to our `requirements.txt` so `pandas.CSVDataSet` class works out of box with `pip install kedro`.
* Added `pandas` to our `extra_requires` in `setup.py`.
* Improved the error message when dependencies of a `DataSet` class are missing.

## Breaking changes to the API

## Thanks for supporting contributions

# 0.15.7

## Major features and improvements

* Added in documentation on how to contribute a custom `AbstractDataSet` implementation.

## Bug fixes and other changes

* Fixed the link to the Kedro banner image in the documentation.

## Breaking changes to the API

## Thanks for supporting contributions

# 0.15.6

## Major features and improvements
> _TL;DR_ We're launching [`kedro.extras`](https://github.com/kedro-org/kedro/tree/master/extras), the new home for our revamped series of datasets, decorators and dataset transformers. The datasets in [`kedro.extras.datasets`](https://github.com/kedro-org/kedro/tree/master/extras/datasets) use [`fsspec`](https://filesystem-spec.readthedocs.io/en/latest/) to access a variety of data stores including local file systems, network file systems, cloud object stores (including S3 and GCP), and Hadoop, read more about this [**here**](https://kedro.readthedocs.io/en/0.15.6/04_user_guide/04_data_catalog.html#specifying-the-location-of-the-dataset). The change will allow [#178](https://github.com/kedro-org/kedro/issues/178) to happen in the next major release of Kedro.

An example of this new system can be seen below, loading the CSV `SparkDataSet` from S3:

```yaml
weather:
  type: spark.SparkDataSet  # Observe the specified type, this  affects all datasets
  filepath: s3a://your_bucket/data/01_raw/weather*  # filepath uses fsspec to indicate the file storage system
  credentials: dev_s3
  file_format: csv
```

You can also load data incrementally whenever it is dumped into a directory with the extension to [`PartionedDataSet`](https://kedro.readthedocs.io/en/0.15.6/04_user_guide/08_advanced_io.html#partitioned-dataset), a feature that allows you to load a directory of files. The [`IncrementalDataSet`](https://kedro.readthedocs.io/en/0.15.6/04_user_guide/08_advanced_io.html#incremental-loads-with-incrementaldataset) stores the information about the last processed partition in a `checkpoint`, read more about this feature [**here**](https://kedro.readthedocs.io/en/0.15.6/04_user_guide/08_advanced_io.html#incremental-loads-with-incrementaldataset).

### New features

* Added `layer` attribute for datasets in `kedro.extras.datasets` to specify the name of a layer according to [data engineering convention](https://kedro.readthedocs.io/en/0.15.6/06_resources/01_faq.html#what-is-data-engineering-convention), this feature will be passed to [`kedro-viz`](https://github.com/kedro-org/kedro-viz) in future releases.
* Enabled loading a particular version of a dataset in Jupyter Notebooks and iPython, using `catalog.load("dataset_name", version="<2019-12-13T15.08.09.255Z>")`.
* Added property `run_id` on `ProjectContext`, used for versioning using the [`Journal`](https://kedro.readthedocs.io/en/0.15.6/04_user_guide/13_journal.html). To customise your journal `run_id` you can override the private method `_get_run_id()`.
* Added the ability to install all optional kedro dependencies via `pip install "kedro[all]"`.
* Modified the `DataCatalog`'s load order for datasets, loading order is the following:
  - `kedro.io`
  - `kedro.extras.datasets`
  - Import path, specified in `type`
* Added an optional `copy_mode` flag to `CachedDataSet` and `MemoryDataSet` to specify (`deepcopy`, `copy` or `assign`) the copy mode to use when loading and saving.

### New Datasets

| Type                             | Description                                                                                                                                      | Location                            |
| -------------------------------- | ------------------------------------------------------------------------------------------------------------------------------------------------ | ----------------------------------- |
| `dask.ParquetDataSet`            | Handles parquet datasets using Dask                                                                                                              | `kedro.extras.datasets.dask`        |
| `pickle.PickleDataSet`           | Work with Pickle files using [`fsspec`](https://filesystem-spec.readthedocs.io/en/latest/) to communicate with the underlying filesystem         | `kedro.extras.datasets.pickle`      |
| `pandas.CSVDataSet`              | Work with CSV files using [`fsspec`](https://filesystem-spec.readthedocs.io/en/latest/) to communicate with the underlying filesystem            | `kedro.extras.datasets.pandas`      |
| `pandas.TextDataSet`             | Work with text files using [`fsspec`](https://filesystem-spec.readthedocs.io/en/latest/) to communicate with the underlying filesystem           | `kedro.extras.datasets.pandas`      |
| `pandas.ExcelDataSet`            | Work with Excel files using [`fsspec`](https://filesystem-spec.readthedocs.io/en/latest/) to communicate with the underlying filesystem          | `kedro.extras.datasets.pandas`      |
| `pandas.HDFDataSet`              | Work with HDF using [`fsspec`](https://filesystem-spec.readthedocs.io/en/latest/) to communicate with the underlying filesystem                  | `kedro.extras.datasets.pandas`      |
| `yaml.YAMLDataSet`               | Work with YAML files using [`fsspec`](https://filesystem-spec.readthedocs.io/en/latest/) to communicate with the underlying filesystem           | `kedro.extras.datasets.yaml`        |
| `matplotlib.MatplotlibWriter`    | Save with Matplotlib images using [`fsspec`](https://filesystem-spec.readthedocs.io/en/latest/) to communicate with the underlying filesystem    | `kedro.extras.datasets.matplotlib`  |
| `networkx.NetworkXDataSet`       | Work with NetworkX files using [`fsspec`](https://filesystem-spec.readthedocs.io/en/latest/) to communicate with the underlying filesystem       | `kedro.extras.datasets.networkx`    |
| `biosequence.BioSequenceDataSet` | Work with bio-sequence objects using [`fsspec`](https://filesystem-spec.readthedocs.io/en/latest/) to communicate with the underlying filesystem | `kedro.extras.datasets.biosequence` |
| `pandas.GBQTableDataSet`         | Work with Google BigQuery                                                                                                                        | `kedro.extras.datasets.pandas`      |
| `pandas.FeatherDataSet`          | Work with feather files using [`fsspec`](https://filesystem-spec.readthedocs.io/en/latest/) to communicate with the underlying filesystem        | `kedro.extras.datasets.pandas`      |
| `IncrementalDataSet`             | Inherit from `PartitionedDataSet` and remembers the last processed partition                                                                     | `kedro.io`                          |

### Files with a new location

| Type                                                                 | New Location                                 |
| -------------------------------------------------------------------- | -------------------------------------------- |
| `JSONDataSet`                                                        | `kedro.extras.datasets.pandas`               |
| `CSVBlobDataSet`                                                     | `kedro.extras.datasets.pandas`               |
| `JSONBlobDataSet`                                                    | `kedro.extras.datasets.pandas`               |
| `SQLTableDataSet`                                                    | `kedro.extras.datasets.pandas`               |
| `SQLQueryDataSet`                                                    | `kedro.extras.datasets.pandas`               |
| `SparkDataSet`                                                       | `kedro.extras.datasets.spark`                |
| `SparkHiveDataSet`                                                   | `kedro.extras.datasets.spark`                |
| `SparkJDBCDataSet`                                                   | `kedro.extras.datasets.spark`                |
| `kedro/contrib/decorators/retry.py`                                  | `kedro/extras/decorators/retry_node.py`      |
| `kedro/contrib/decorators/memory_profiler.py`                        | `kedro/extras/decorators/memory_profiler.py` |
| `kedro/contrib/io/transformers/transformers.py`                      | `kedro/extras/transformers/time_profiler.py` |
| `kedro/contrib/colors/logging/color_logger.py`                       | `kedro/extras/logging/color_logger.py`       |
| `extras/ipython_loader.py`                                           | `tools/ipython/ipython_loader.py`            |
| `kedro/contrib/io/cached/cached_dataset.py`                          | `kedro/io/cached_dataset.py`                 |
| `kedro/contrib/io/catalog_with_default/data_catalog_with_default.py` | `kedro/io/data_catalog_with_default.py`      |
| `kedro/contrib/config/templated_config.py`                           | `kedro/config/templated_config.py`           |

## Upcoming deprecations

| Category                  | Type                                                           |
| ------------------------- | -------------------------------------------------------------- |
| **Datasets**              | `BioSequenceLocalDataSet`                                      |
|                           | `CSVGCSDataSet`                                                |
|                           | `CSVHTTPDataSet`                                               |
|                           | `CSVLocalDataSet`                                              |
|                           | `CSVS3DataSet`                                                 |
|                           | `ExcelLocalDataSet`                                            |
|                           | `FeatherLocalDataSet`                                          |
|                           | `JSONGCSDataSet`                                               |
|                           | `JSONLocalDataSet`                                             |
|                           | `HDFLocalDataSet`                                              |
|                           | `HDFS3DataSet`                                                 |
|                           | `kedro.contrib.io.cached.CachedDataSet`                        |
|                           | `kedro.contrib.io.catalog_with_default.DataCatalogWithDefault` |
|                           | `MatplotlibLocalWriter`                                        |
|                           | `MatplotlibS3Writer`                                           |
|                           | `NetworkXLocalDataSet`                                         |
|                           | `ParquetGCSDataSet`                                            |
|                           | `ParquetLocalDataSet`                                          |
|                           | `ParquetS3DataSet`                                             |
|                           | `PickleLocalDataSet`                                           |
|                           | `PickleS3DataSet`                                              |
|                           | `TextLocalDataSet`                                             |
|                           | `YAMLLocalDataSet`                                             |
| **Decorators**            | `kedro.contrib.decorators.memory_profiler`                     |
|                           | `kedro.contrib.decorators.retry`                               |
|                           | `kedro.contrib.decorators.pyspark.spark_to_pandas`             |
|                           | `kedro.contrib.decorators.pyspark.pandas_to_spark`             |
| **Transformers**          | `kedro.contrib.io.transformers.transformers`                   |
| **Configuration Loaders** | `kedro.contrib.config.TemplatedConfigLoader`                   |

## Bug fixes and other changes
* Added the option to set/overwrite params in `config.yaml` using YAML dict style instead of string CLI formatting only.
* Kedro CLI arguments `--node` and `--tag` support comma-separated values, alternative methods will be deprecated in future releases.
* Fixed a bug in the `invalidate_cache` method of `ParquetGCSDataSet` and `CSVGCSDataSet`.
* `--load-version` now won't break if version value contains a colon.
* Enabled running `node`s with duplicate inputs.
* Improved error message when empty credentials are passed into `SparkJDBCDataSet`.
* Fixed bug that caused an empty project to fail unexpectedly with ImportError in `template/.../pipeline.py`.
* Fixed bug related to saving dataframe with categorical variables in table mode using `HDFS3DataSet`.
* Fixed bug that caused unexpected behavior when using `from_nodes` and `to_nodes` in pipelines using transcoding.
* Credentials nested in the dataset config are now also resolved correctly.
* Bumped minimum required pandas version to 0.24.0 to make use of `pandas.DataFrame.to_numpy` (recommended alternative to `pandas.DataFrame.values`).
* Docs improvements.
* `Pipeline.transform` skips modifying node inputs/outputs containing `params:` or `parameters` keywords.
* Support for `dataset_credentials` key in the credentials for `PartitionedDataSet` is now deprecated. The dataset credentials should be specified explicitly inside the dataset config.
* Datasets can have a new `confirm` function which is called after a successful node function execution if the node contains `confirms` argument with such dataset name.
* Make the resume prompt on pipeline run failure use `--from-nodes` instead of `--from-inputs` to avoid unnecessarily re-running nodes that had already executed.
* When closed, Jupyter notebook kernels are automatically terminated after 30 seconds of inactivity by default. Use `--idle-timeout` option to update it.
* Added `kedro-viz` to the Kedro project template `requirements.txt` file.
* Removed the `results` and `references` folder from the project template.
* Updated contribution process in `CONTRIBUTING.md`.

## Breaking changes to the API
* Existing `MatplotlibWriter` dataset in `contrib` was renamed to `MatplotlibLocalWriter`.
* `kedro/contrib/io/matplotlib/matplotlib_writer.py` was renamed to `kedro/contrib/io/matplotlib/matplotlib_local_writer.py`.
* `kedro.contrib.io.bioinformatics.sequence_dataset.py` was renamed to `kedro.contrib.io.bioinformatics.biosequence_local_dataset.py`.

## Thanks for supporting contributions
[Andrii Ivaniuk](https://github.com/andrii-ivaniuk), [Jonas Kemper](https://github.com/jonasrk), [Yuhao Zhu](https://github.com/yhzqb), [Balazs Konig](https://github.com/BalazsKonigQB), [Pedro Abreu](https://github.com/PedroAbreuQB), [Tam-Sanh Nguyen](https://github.com/tamsanh), [Peter Zhao](https://github.com/zxpeter), [Deepyaman Datta](https://github.com/deepyaman), [Florian Roessler](https://github.com/fdroessler/), [Miguel Rodriguez Gutierrez](https://github.com/MigQ2)

# 0.15.5

## Major features and improvements
* New CLI commands and command flags:
  - Load multiple `kedro run` CLI flags from a configuration file with the `--config` flag (e.g. `kedro run --config run_config.yml`)
  - Run parametrised pipeline runs with the `--params` flag (e.g. `kedro run --params param1:value1,param2:value2`).
  - Lint your project code using the `kedro lint` command, your project is linted with [`black`](https://github.com/psf/black) (Python 3.6+), [`flake8`](https://gitlab.com/pycqa/flake8) and [`isort`](https://github.com/PyCQA/isort).
* Load specific environments with Jupyter notebooks using `KEDRO_ENV` which will globally set `run`, `jupyter notebook` and `jupyter lab` commands using environment variables.
* Added the following datasets:
  - `CSVGCSDataSet` dataset in `contrib` for working with CSV files in Google Cloud Storage.
  - `ParquetGCSDataSet` dataset in `contrib` for working with Parquet files in Google Cloud Storage.
  - `JSONGCSDataSet` dataset in `contrib` for working with JSON files in Google Cloud Storage.
  - `MatplotlibS3Writer` dataset in `contrib` for saving Matplotlib images to S3.
  - `PartitionedDataSet` for working with datasets split across multiple files.
  - `JSONDataSet` dataset for working with JSON files that uses [`fsspec`](https://filesystem-spec.readthedocs.io/en/latest/) to communicate with the underlying filesystem. It doesn't support `http(s)` protocol for now.
* Added `s3fs_args` to all S3 datasets.
* Pipelines can be deducted with `pipeline1 - pipeline2`.

## Bug fixes and other changes
* `ParallelRunner` now works with `SparkDataSet`.
* Allowed the use of nulls in `parameters.yml`.
* Fixed an issue where `%reload_kedro` wasn't reloading all user modules.
* Fixed `pandas_to_spark` and `spark_to_pandas` decorators to work with functions with kwargs.
* Fixed a bug where `kedro jupyter notebook` and `kedro jupyter lab` would run a different Jupyter installation to the one in the local environment.
* Implemented Databricks-compatible dataset versioning for `SparkDataSet`.
* Fixed a bug where `kedro package` would fail in certain situations where `kedro build-reqs` was used to generate `requirements.txt`.
* Made `bucket_name` argument optional for the following datasets: `CSVS3DataSet`, `HDFS3DataSet`, `PickleS3DataSet`, `contrib.io.parquet.ParquetS3DataSet`, `contrib.io.gcs.JSONGCSDataSet` - bucket name can now be included into the filepath along with the filesystem protocol (e.g. `s3://bucket-name/path/to/key.csv`).
* Documentation improvements and fixes.

## Breaking changes to the API
* Renamed entry point for running pip-installed projects to `run_package()` instead of `main()` in `src/<package>/run.py`.
* `bucket_name` key has been removed from the string representation of the following datasets: `CSVS3DataSet`, `HDFS3DataSet`, `PickleS3DataSet`, `contrib.io.parquet.ParquetS3DataSet`, `contrib.io.gcs.JSONGCSDataSet`.
* Moved the `mem_profiler` decorator to `contrib` and separated the `contrib` decorators so that dependencies are modular. You may need to update your import paths, for example the pyspark decorators should be imported as `from kedro.contrib.decorators.pyspark import <pyspark_decorator>` instead of `from kedro.contrib.decorators import <pyspark_decorator>`.

## Thanks for supporting contributions
[Sheldon Tsen](https://github.com/sheldontsen-qb), [@roumail](https://github.com/roumail), [Karlson Lee](https://github.com/i25959341), [Waylon Walker](https://github.com/WaylonWalker), [Deepyaman Datta](https://github.com/deepyaman), [Giovanni](https://github.com/plauto), [Zain Patel](https://github.com/mzjp2)

# 0.15.4

## Major features and improvements
* `kedro jupyter` now gives the default kernel a sensible name.
* `Pipeline.name` has been deprecated in favour of `Pipeline.tags`.
* Reuse pipelines within a Kedro project using `Pipeline.transform`, it simplifies dataset and node renaming.
* Added Jupyter Notebook line magic (`%run_viz`) to run `kedro viz` in a Notebook cell (requires [`kedro-viz`](https://github.com/kedro-org/kedro-viz) version 3.0.0 or later).
* Added the following datasets:
  - `NetworkXLocalDataSet` in `kedro.contrib.io.networkx` to load and save local graphs (JSON format) via NetworkX. (by [@josephhaaga](https://github.com/josephhaaga))
  - `SparkHiveDataSet` in `kedro.contrib.io.pyspark.SparkHiveDataSet` allowing usage of Spark and insert/upsert on non-transactional Hive tables.
* `kedro.contrib.config.TemplatedConfigLoader` now supports name/dict key templating and default values.

## Bug fixes and other changes
* `get_last_load_version()` method for versioned datasets now returns exact last load version if the dataset has been loaded at least once and `None` otherwise.
* Fixed a bug in `_exists` method for versioned `SparkDataSet`.
* Enabled the customisation of the ExcelWriter in `ExcelLocalDataSet` by specifying options under `writer` key in `save_args`.
* Fixed a bug in IPython startup script, attempting to load context from the incorrect location.
* Removed capping the length of a dataset's string representation.
* Fixed `kedro install` command failing on Windows if `src/requirements.txt` contains a different version of Kedro.
* Enabled passing a single tag into a node or a pipeline without having to wrap it in a list (i.e. `tags="my_tag"`).

## Breaking changes to the API
* Removed `_check_paths_consistency()` method from `AbstractVersionedDataSet`. Version consistency check is now done in `AbstractVersionedDataSet.save()`. Custom versioned datasets should modify `save()` method implementation accordingly.

## Thanks for supporting contributions
[Joseph Haaga](https://github.com/josephhaaga), [Deepyaman Datta](https://github.com/deepyaman), [Joost Duisters](https://github.com/JoostDuisters), [Zain Patel](https://github.com/mzjp2), [Tom Vigrass](https://github.com/tomvigrass)

# 0.15.3

## Bug Fixes and other changes
* Narrowed the requirements for `PyTables` so that we maintain support for Python 3.5.

# 0.15.2

## Major features and improvements
* Added `--load-version`, a `kedro run` argument that allows you run the pipeline with a particular load version of a dataset.
* Support for modular pipelines in `src/`, break the pipeline into isolated parts with reusability in mind.
* Support for multiple pipelines, an ability to have multiple entry point pipelines and choose one with `kedro run --pipeline NAME`.
* Added a `MatplotlibWriter` dataset in `contrib` for saving Matplotlib images.
* An ability to template/parameterize configuration files with `kedro.contrib.config.TemplatedConfigLoader`.
* Parameters are exposed as a context property for ease of access in iPython / Jupyter Notebooks with `context.params`.
* Added `max_workers` parameter for ``ParallelRunner``.

## Bug fixes and other changes
* Users will override the `_get_pipeline` abstract method in `ProjectContext(KedroContext)` in `run.py` rather than the `pipeline` abstract property. The `pipeline` property is not abstract anymore.
* Improved an error message when versioned local dataset is saved and unversioned path already exists.
* Added `catalog` global variable to `00-kedro-init.py`, allowing you to load datasets with `catalog.load()`.
* Enabled tuples to be returned from a node.
* Disallowed the ``ConfigLoader`` loading the same file more than once, and deduplicated the `conf_paths` passed in.
* Added a `--open` flag to `kedro build-docs` that opens the documentation on build.
* Updated the ``Pipeline`` representation to include name of the pipeline, also making it readable as a context property.
* `kedro.contrib.io.pyspark.SparkDataSet` and `kedro.contrib.io.azure.CSVBlobDataSet` now support versioning.

## Breaking changes to the API
* `KedroContext.run()` no longer accepts `catalog` and `pipeline` arguments.
* `node.inputs` now returns the node's inputs in the order required to bind them properly to the node's function.

## Thanks for supporting contributions
[Deepyaman Datta](https://github.com/deepyaman), [Luciano Issoe](https://github.com/Lucianois), [Joost Duisters](https://github.com/JoostDuisters), [Zain Patel](https://github.com/mzjp2), [William Ashford](https://github.com/williamashfordQB), [Karlson Lee](https://github.com/i25959341)

# 0.15.1

## Major features and improvements
* Extended `versioning` support to cover the tracking of environment setup, code and datasets.
* Added the following datasets:
  - `FeatherLocalDataSet` in `contrib` for usage with pandas. (by [@mdomarsaleem](https://github.com/mdomarsaleem))
* Added `get_last_load_version` and `get_last_save_version` to `AbstractVersionedDataSet`.
* Implemented `__call__` method on `Node` to allow for users to execute `my_node(input1=1, input2=2)` as an alternative to `my_node.run(dict(input1=1, input2=2))`.
* Added new `--from-inputs` run argument.

## Bug fixes and other changes
* Fixed a bug in `load_context()` not loading context in non-Kedro Jupyter Notebooks.
* Fixed a bug in `ConfigLoader.get()` not listing nested files for `**`-ending glob patterns.
* Fixed a logging config error in Jupyter Notebook.
* Updated documentation in `03_configuration` regarding how to modify the configuration path.
* Documented the architecture of Kedro showing how we think about library, project and framework components.
* `extras/kedro_project_loader.py` renamed to `extras/ipython_loader.py` and now runs any IPython startup scripts without relying on the Kedro project structure.
* Fixed TypeError when validating partial function's signature.
* After a node failure during a pipeline run, a resume command will be suggested in the logs. This command will not work if the required inputs are MemoryDataSets.

## Breaking changes to the API

## Thanks for supporting contributions
[Omar Saleem](https://github.com/mdomarsaleem), [Mariana Silva](https://github.com/marianansilva), [Anil Choudhary](https://github.com/aniryou), [Craig](https://github.com/cfranklin11)

# 0.15.0

## Major features and improvements
* Added `KedroContext` base class which holds the configuration and Kedro's main functionality (catalog, pipeline, config, runner).
* Added a new CLI command `kedro jupyter convert` to facilitate converting Jupyter Notebook cells into Kedro nodes.
* Added support for `pip-compile` and new Kedro command `kedro build-reqs` that generates `requirements.txt` based on `requirements.in`.
* Running `kedro install` will install packages to conda environment if `src/environment.yml` exists in your project.
* Added a new `--node` flag to `kedro run`, allowing users to run only the nodes with the specified names.
* Added new `--from-nodes` and `--to-nodes` run arguments, allowing users to run a range of nodes from the pipeline.
* Added prefix `params:` to the parameters specified in `parameters.yml` which allows users to differentiate between their different parameter node inputs and outputs.
* Jupyter Lab/Notebook now starts with only one kernel by default.
* Added the following datasets:
  -  `CSVHTTPDataSet` to load CSV using HTTP(s) links.
  - `JSONBlobDataSet` to load json (-delimited) files from Azure Blob Storage.
  - `ParquetS3DataSet` in `contrib` for usage with pandas. (by [@mmchougule](https://github.com/mmchougule))
  - `CachedDataSet` in `contrib` which will cache data in memory to avoid io/network operations. It will clear the cache once a dataset is no longer needed by a pipeline. (by [@tsanikgr](https://github.com/tsanikgr))
  - `YAMLLocalDataSet` in `contrib` to load and save local YAML files. (by [@Minyus](https://github.com/Minyus))

## Bug fixes and other changes
* Documentation improvements including instructions on how to initialise a Spark session using YAML configuration.
* `anyconfig` default log level changed from `INFO` to `WARNING`.
* Added information on installed plugins to `kedro info`.
* Added style sheets for project documentation, so the output of `kedro build-docs` will resemble the style of `kedro docs`.

## Breaking changes to the API
* Simplified the Kedro template in `run.py` with the introduction of `KedroContext` class.
* Merged `FilepathVersionMixIn` and `S3VersionMixIn` under one abstract class `AbstractVersionedDataSet` which extends`AbstractDataSet`.
* `name` changed to be a keyword-only argument for `Pipeline`.
* `CSVLocalDataSet` no longer supports URLs. `CSVHTTPDataSet` supports URLs.

### Migration guide from Kedro 0.14.* to Kedro 0.15.0
#### Migration for Kedro project template
This guide assumes that:
  * The framework specific code has not been altered significantly
  * Your project specific code is stored in the dedicated python package under `src/`.

The breaking changes were introduced in the following project template files:
- `<project-name>/.ipython/profile_default/startup/00-kedro-init.py`
- `<project-name>/kedro_cli.py`
- `<project-name>/src/tests/test_run.py`
- `<project-name>/src/<package-name>/run.py`
- `<project-name>/.kedro.yml` (new file)

The easiest way to migrate your project from Kedro 0.14.* to Kedro 0.15.0 is to create a new project (by using `kedro new`) and move code and files bit by bit as suggested in the detailed guide below:

1. Create a new project with the same name by running `kedro new`

2. Copy the following folders to the new project:
 - `results/`
 - `references/`
 - `notebooks/`
 - `logs/`
 - `data/`
 - `conf/`

3. If you customised your `src/<package>/run.py`, make sure you apply the same customisations to `src/<package>/run.py`
 - If you customised `get_config()`, you can override `config_loader` property in `ProjectContext` derived class
 - If you customised `create_catalog()`, you can override `catalog()` property in `ProjectContext` derived class
 - If you customised `run()`, you can override `run()` method in `ProjectContext` derived class
 - If you customised default `env`, you can override it in `ProjectContext` derived class or pass it at construction. By default, `env` is `local`.
 - If you customised default `root_conf`, you can override `CONF_ROOT` attribute in `ProjectContext` derived class. By default, `KedroContext` base class has `CONF_ROOT` attribute set to `conf`.

4. The following syntax changes are introduced in ipython or Jupyter notebook/labs:
 - `proj_dir` -> `context.project_path`
 - `proj_name` -> `context.project_name`
 - `conf` -> `context.config_loader`.
 - `io` -> `context.catalog` (e.g., `io.load()` -> `context.catalog.load()`)

5. If you customised your `kedro_cli.py`, you need to apply the same customisations to your `kedro_cli.py` in the new project.

6. Copy the contents of the old project's `src/requirements.txt` into the new project's `src/requirements.in` and, from the project root directory, run the `kedro build-reqs` command in your terminal window.

#### Migration for versioning custom dataset classes

If you defined any custom dataset classes which support versioning in your project, you need to apply the following changes:

1. Make sure your dataset inherits from `AbstractVersionedDataSet` only.
2. Call `super().__init__()` with the appropriate arguments in the dataset's `__init__`. If storing on local filesystem, providing the filepath and the version is enough. Otherwise, you should also pass in an `exists_function` and a `glob_function` that emulate `exists` and `glob` in a different filesystem (see `CSVS3DataSet` as an example).
3. Remove setting of the `_filepath` and `_version` attributes in the dataset's `__init__`, as this is taken care of in the base abstract class.
4. Any calls to `_get_load_path` and `_get_save_path` methods should take no arguments.
5. Ensure you convert the output of `_get_load_path` and `_get_save_path` appropriately, as these now return [`PurePath`s](https://docs.python.org/3/library/pathlib.html#pure-paths) instead of strings.
6. Make sure `_check_paths_consistency` is called with [`PurePath`s](https://docs.python.org/3/library/pathlib.html#pure-paths) as input arguments, instead of strings.

These steps should have brought your project to Kedro 0.15.0. There might be some more minor tweaks needed as every project is unique, but now you have a pretty solid base to work with. If you run into any problems, please consult the [Kedro documentation](https://kedro.readthedocs.io).

## Thanks for supporting contributions
[Dmitry Vukolov](https://github.com/dvukolov), [Jo Stichbury](https://github.com/stichbury), [Angus Williams](https://github.com/awqb), [Deepyaman Datta](https://github.com/deepyaman), [Mayur Chougule](https://github.com/mmchougule), [Marat Kopytjuk](https://github.com/kopytjuk), [Evan Miller](https://github.com/evanmiller29), [Yusuke Minami](https://github.com/Minyus)

# 0.14.3

## Major features and improvements
* Tab completion for catalog datasets in `ipython` or `jupyter` sessions. (Thank you [@datajoely](https://github.com/datajoely) and [@WaylonWalker](https://github.com/WaylonWalker))
* Added support for transcoding, an ability to decouple loading/saving mechanisms of a dataset from its storage location, denoted by adding '@' to the dataset name.
* Datasets have a new `release` function that instructs them to free any cached data. The runners will call this when the dataset is no longer needed downstream.

## Bug fixes and other changes
* Add support for pipeline nodes made up from partial functions.
* Expand user home directory `~` for TextLocalDataSet (see issue #19).
* Add a `short_name` property to `Node`s for a display-friendly (but not necessarily unique) name.
* Add Kedro project loader for IPython: `extras/kedro_project_loader.py`.
* Fix source file encoding issues with Python 3.5 on Windows.
* Fix local project source not having priority over the same source installed as a package, leading to local updates not being recognised.

## Breaking changes to the API
* Remove the max_loads argument from the `MemoryDataSet` constructor and from the `AbstractRunner.create_default_data_set` method.

## Thanks for supporting contributions
[Joel Schwarzmann](https://github.com/datajoely), [Alex Kalmikov](https://github.com/kalexqb)

# 0.14.2

## Major features and improvements
* Added Data Set transformer support in the form of AbstractTransformer and DataCatalog.add_transformer.

## Breaking changes to the API
* Merged the `ExistsMixin` into `AbstractDataSet`.
* `Pipeline.node_dependencies` returns a dictionary keyed by node, with sets of parent nodes as values; `Pipeline` and `ParallelRunner` were refactored to make use of this for topological sort for node dependency resolution and running pipelines respectively.
* `Pipeline.grouped_nodes` returns a list of sets, rather than a list of lists.

## Thanks for supporting contributions

[Darren Gallagher](https://github.com/dazzag24), [Zain Patel](https://github.com/mzjp2)

# 0.14.1

## Major features and improvements
* New I/O module `HDFS3DataSet`.

## Bug fixes and other changes
* Improved API docs.
* Template `run.py` will throw a warning instead of error if `credentials.yml`
  is not present.

## Breaking changes to the API
None


# 0.14.0

The initial release of Kedro.


## Thanks for supporting contributions

Jo Stichbury, Aris Valtazanos, Fabian Peters, Guilherme Braccialli, Joel Schwarzmann, Miguel Beltre, Mohammed ElNabawy, Deepyaman Datta, Shubham Agrawal, Oleg Andreyev, Mayur Chougule, William Ashford, Ed Cannon, Nikhilesh Nukala, Sean Bailey, Vikram Tegginamath, Thomas Huijskens, Musa Bilal

We are also grateful to everyone who advised and supported us, filed issues or helped resolve them, asked and answered questions and were part of inspiring discussions.<|MERGE_RESOLUTION|>--- conflicted
+++ resolved
@@ -20,12 +20,9 @@
 * Fixed `CONFIG_LOADER_CLASS` validation so that `TemplatedConfigLoader` can be specified in settings.py. Any `CONFIG_LOADER_CLASS` must be a subclass of `AbstractConfigLoader`.
 * Added runner name to the `run_params` dictionary used in pipeline hooks.
 * Introduced `after_command_run` CLI hook.
-<<<<<<< HEAD
 * Updated [Databricks documentation](https://kedro.readthedocs.io/en/stable/deployment/databricks.html) to include how to get it working with IPython extension and Kedro-viz. 
-=======
 * Update sections on visualisation, namespacing, and experiment tracking in the spaceflight tutorial to correspond to the complete spaceflights starter.
 * Fixed `Jinja2` syntax loading with `TemplatedConfigLoader` using `globals.yml`.
->>>>>>> 676600c4
 
 ## Upcoming deprecations for Kedro 0.19.0
 
