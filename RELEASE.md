# Upcoming Release 0.19.0

## Major features and improvements

## Bug fixes and other changes

## Breaking changes to the API

## Migration guide from Kedro 0.18.* to 0.19.*


# Upcoming Release 0.18.1

## Major features and improvements

## Bug fixes and other changes

## Upcoming deprecations for Kedro 0.19.0


# Release 0.18.0

## TL;DR ✨
Kedro 0.18.0 strives to reduce the complexity of the project template and get us closer to a stable release of the framework. We've introduced the full [micro-packaging workflow](https://kedro.readthedocs.io/en/0.18.0/nodes_and_pipelines/micro_packaging.html) 📦, which allows you to import packages, utility functions and existing pipelines into your Kedro project. [Integration with IPython and Jupyter](https://kedro.readthedocs.io/en/0.18.0/tools_integration/ipython.html) has been streamlined in preparation for enhancements to Kedro's interactive workflow. Additionally, the release comes with long-awaited Python 3.9 and 3.10 support 🐍.

## Major features and improvements

### Framework
* Added `kedro.config.abstract_config.AbstractConfigLoader` as an abstract base class for all `ConfigLoader` implementations. `ConfigLoader` and `TemplatedConfigLoader` now inherit directly from this base class.
* Streamlined the `ConfigLoader.get` and `TemplatedConfigLoader.get` API and delegated the actual `get` method functional implementation to the `kedro.config.common` module.
* The `hook_manager` is no longer a global singleton. The `hook_manager` lifecycle is now managed by the `KedroSession`, and a new `hook_manager` will be created every time a `session` is instantiated.
* Added support for specifying parameters mapping in `pipeline()` without the `params:` prefix.
* Added new API `Pipeline.filter()` (previously in `KedroContext._filter_pipeline()`) to filter parts of a pipeline.
* Added `username` to Session store for logging during Experiment Tracking.
* A packaged Kedro project can now be imported and run from another Python project as following:
```python
from my_package.__main__ import main

main(
    ["--pipleine", "my_pipeline"]
)  # or just main() if no parameters are needed for the run
```

### Project template
* Removed `cli.py` from the Kedro project template. By default, all CLI commands, including `kedro run`, are now defined on the Kedro framework side. You can still define custom CLI commands by creating your own `cli.py`.
* Removed `hooks.py` from the Kedro project template. Registration hooks have been removed in favour of `settings.py` configuration, but you can still define execution timeline hooks by creating your own `hooks.py`.
* Removed `.ipython` directory from the Kedro project template. The IPython/Jupyter workflow no longer uses IPython profiles; it now uses an IPython extension.
* The default `kedro` run configuration environment names can now be set in `settings.py` using the `CONFIG_LOADER_ARGS` variable. The relevant keyword arguments to supply are `base_env` and `default_run_env`, which are set to `base` and `local` respectively by default.

### DataSets
* Added the following new datasets:

| Type                      | Description                                                   | Location                         |
| ------------------------- | ------------------------------------------------------------- | -------------------------------- |
| `pandas.XMLDataSet`       | Read XML into Pandas DataFrame. Write Pandas DataFrame to XML | `kedro.extras.datasets.pandas`   |
| `networkx.GraphMLDataSet` | Work with NetworkX using GraphML files                         | `kedro.extras.datasets.networkx` |
| `networkx.GMLDataSet`     | Work with NetworkX using Graph Modelling Language files        | `kedro.extras.datasets.networkx` |
| `redis.PickleDataSet`     | loads/saves data from/to a Redis database                      | `kedro.extras.datasets.redis`    |

* Added `partitionBy` support and exposed `save_args` for `SparkHiveDataSet`.
* Exposed `open_args_save` in `fs_args` for `pandas.ParquetDataSet`.
* Refactored the `load` and `save` operations for `pandas` datasets in order to leverage `pandas` own API and delegate `fsspec` operations to them. This reduces the need to have our own `fsspec` wrappers.
* Merged `pandas.AppendableExcelDataSet` into `pandas.ExcelDataSet`.
* Added `save_args` to `feather.FeatherDataSet`.

### Jupyter and IPython integration
* The [only recommended way to work with Kedro in Jupyter or IPython is now the Kedro IPython extension](https://kedro.readthedocs.io/en/0.18.0/tools_integration/ipython.html). Managed Jupyter instances should load this via `%load_ext kedro.extras.extensions.ipython` and use the line magic `%reload_kedro`.
* `kedro ipython` launches an IPython session that preloads the Kedro IPython extension.
* `kedro jupyter notebook/lab` creates a custom Jupyter kernel that preloads the Kedro IPython extension and launches a notebook with that kernel selected. There is no longer a need to specify `--all-kernels` to show all available kernels.

### Dependencies
* Bumped the minimum version of `pandas` to 1.3. Any `storage_options` should continue to be specified under `fs_args` and/or `credentials`.
* Added support for Python 3.9 and 3.10, dropped support for Python 3.6.
* Updated `black` dependency in the project template to a non pre-release version.

### Other
* Documented distribution of Kedro pipelines with Dask.

## Breaking changes to the API

### Framework
* Removed `RegistrationSpecs` and its associated `register_config_loader` and `register_catalog` hook specifications in favour of `CONFIG_LOADER_CLASS`/`CONFIG_LOADER_ARGS` and `DATA_CATALOG_CLASS` in `settings.py`.
* Removed deprecated functions `load_context` and `get_project_context`.
* Removed deprecated `CONF_SOURCE`, `package_name`, `pipeline`, `pipelines`, `config_loader` and `io` attributes from `KedroContext` as well as the deprecated `KedroContext.run` method.
* Added the `PluginManager` `hook_manager` argument to `KedroContext` and the `Runner.run()` method, which will be provided by the `KedroSession`.
* Removed the public method `get_hook_manager()` and replaced its functionality by `_create_hook_manager()`.
* Enforced that only one run can be successfully executed as part of a `KedroSession`. `run_id` has been renamed to `session_id` as a result.

### Configuration loaders
* The `settings.py` setting `CONF_ROOT` has been renamed to `CONF_SOURCE`. Default value of `conf` remains unchanged.
* `ConfigLoader` and `TemplatedConfigLoader` argument `conf_root` has been renamed to `conf_source`.
* `extra_params` has been renamed to `runtime_params` in `kedro.config.config.ConfigLoader` and `kedro.config.templated_config.TemplatedConfigLoader`.
* The environment defaulting behaviour has been removed from `KedroContext` and is now implemented in a `ConfigLoader` class (or equivalent) with the `base_env` and `default_run_env` attributes.

### DataSets
* `pandas.ExcelDataSet` now uses `openpyxl` engine instead of `xlrd`.
* `pandas.ParquetDataSet` now calls `pd.to_parquet()` upon saving. Note that the argument `partition_cols` is not supported.
* `spark.SparkHiveDataSet` API has been updated to reflect `spark.SparkDataSet`. The `write_mode=insert` option has also been replaced with `write_mode=append` as per Spark styleguide. This change addresses [Issue 725](https://github.com/kedro-org/kedro/issues/725) and [Issue 745](https://github.com/kedro-org/kedro/issues/745). Additionally, `upsert` mode now leverages `checkpoint` functionality and requires a valid `checkpointDir` be set for current `SparkContext`.
* `yaml.YAMLDataSet` can no longer save a `pandas.DataFrame` directly, but it can save a dictionary. Use `pandas.DataFrame.to_dict()` to convert your `pandas.DataFrame` to a dictionary before you attempt to save it to YAML.
* Removed `open_args_load` and `open_args_save` from the following datasets:
  * `pandas.CSVDataSet`
  * `pandas.ExcelDataSet`
  * `pandas.FeatherDataSet`
  * `pandas.JSONDataSet`
  * `pandas.ParquetDataSet`
* `storage_options` are now dropped if they are specified under `load_args` or `save_args` for the following datasets:
  * `pandas.CSVDataSet`
  * `pandas.ExcelDataSet`
  * `pandas.FeatherDataSet`
  * `pandas.JSONDataSet`
  * `pandas.ParquetDataSet`
* Renamed `lambda_data_set`, `memory_data_set`, and `partitioned_data_set` to `lambda_dataset`, `memory_dataset`, and `partitioned_dataset`, respectively, in `kedro.io`.
* The dataset `networkx.NetworkXDataSet` has been renamed to `networkx.JSONDataSet`.

### CLI
* Removed `kedro install` in favour of `pip install -r src/requirements.txt` to install project dependencies.
* Removed `--parallel` flag from `kedro run` in favour of `--runner=ParallelRunner`. The `-p` flag is now an alias for `--pipeline`.
* `kedro pipeline package` has been replaced by `kedro micropkg package` and, in addition to the `--alias` flag used to rename the package, now accepts a module name and path to the pipeline or utility module to package, relative to `src/<package_name>/`. The `--version` CLI option has been removed in favour of setting a `__version__` variable in the micro-package's `__init__.py` file.
* `kedro pipeline pull` has been replaced by `kedro micropkg pull` and now also supports `--destination` to provide a location for pulling the package.
* Removed `kedro pipeline list` and `kedro pipeline describe` in favour of `kedro registry list` and `kedro registry describe`.
* `kedro package` and `kedro micropkg package` now save `egg` and `whl` or `tar` files in the `<project_root>/dist` folder (previously `<project_root>/src/dist`).
* Changed the behaviour of `kedro build-reqs` to compile requirements from `requirements.txt` instead of `requirements.in` and save them to `requirements.lock` instead of `requirements.txt`.
* `kedro jupyter notebook/lab` no longer accept `--all-kernels` or `--idle-timeout` flags. `--all-kernels` is now the default behaviour.
* `KedroSession.run` now raises `ValueError` rather than `KedroContextError` when the pipeline contains no nodes. The same `ValueError` is raised when there are no matching tags.
* `KedroSession.run` now raises `ValueError` rather than `KedroContextError` when the pipeline name doesn't exist in the pipeline registry.

### Other
* Added namespace to parameters in a modular pipeline, which addresses [Issue 399](https://github.com/kedro-org/kedro/issues/399).
* Switched from packaging pipelines as wheel files to tar archive files compressed with gzip (`.tar.gz`).
* Removed decorator API from `Node` and `Pipeline`, as well as the modules `kedro.extras.decorators` and `kedro.pipeline.decorators`.
* Removed transformer API from `DataCatalog`, as well as the modules `kedro.extras.transformers` and `kedro.io.transformers`.
* Removed the `Journal` and `DataCatalogWithDefault`.
<<<<<<< HEAD
* Removed the `--parallel` flag from `kedro run` in favour of `--runner=ParallelRunner`. The `-p` flag is now an alias for `--pipeline`.
* Removed deprecated `CONF_SOURCE`, `package_name`, `pipeline`, `pipelines`, and `io` attributes from `KedroContext` as well as the deprecated `KedroContext.run` method.
* Changed the behaviour of `kedro build-reqs` to compile requirements from `requirements.txt` instead of `requirements.in` and save them to `requirements.lock` instead of `requirements.txt`.
* Removed `ProjectHooks.register_catalog` `hook_spec` in favour of loading `DATA_CATALOG_CLASS` directly from `settings.py`. The default option for `DATA_CATALOG_CLASS` is now set to `kedro.io.DataCatalog`.
* Removed `RegistrationSpecs` and all registration hooks that belonged to it. Going forward users can register custom library components through `settings.py`.
* Added the `PluginManager` `hook_manager` argument to `KedroContext` and the `Runner.run()` method, which will be provided by the `KedroSession`.
* Removed the public method `get_hook_manager()` and replaced its functionality by `_create_hook_manager()`.
* Added `runner` class name to pipeline `run_params` hook specs.
* Added `after_command_run` CLI hook spec.
=======
* Removed `%init_kedro` IPython line magic, with its functionality incorporated into `%reload_kedro`. This means that if `%reload_kedro` is called with a filepath, that will be set as default for subsequent calls.
>>>>>>> dd44757e

## Migration guide from Kedro 0.17.* to 0.18.*

### Hooks
* Remove any existing `hook_impl` of the `register_config_loader` and `register_catalog` methods from `ProjectHooks` in `hooks.py` (or custom alternatives).
* If you use `run_id` in the `after_catalog_created` hook, replace it with `save_version` instead.
* If you use `run_id` in any of the `before_node_run`, `after_node_run`, `on_node_error`, `before_pipeline_run`, `after_pipeline_run` or `on_pipeline_error` hooks, replace it with `session_id` instead.

### `settings.py` file
* If you use a custom config loader class such as `kedro.config.TemplatedConfigLoader`, alter `CONFIG_LOADER_CLASS` to specify the class and `CONFIG_LOADER_ARGS` to specify keyword arguments. If not set, these default to `kedro.config.ConfigLoader` and an empty dictionary respectively.
* If you use a custom data catalog class, alter `DATA_CATALOG_CLASS` to specify the class. If not set, this defaults to `kedro.io.DataCatalog`.
* If you have a custom config location (i.e. not `conf`), update `CONF_ROOT` to `CONF_SOURCE` and set it to a string with the expected configuration location. If not set, this defaults to `"conf"`.

### Modular pipelines
* If you use any modular pipelines with parameters, make sure they are declared with the correct namespace. See example below:

For a given pipeline:
```python
active_pipeline = pipeline(
    pipe=[
        node(
            func=some_func,
            inputs=["model_input_table", "params:model_options"],
            outputs=["**my_output"],
        ),
        ...,
    ],
    inputs="model_input_table",
    namespace="candidate_modelling_pipeline",
)
```

The parameters should look like this:

```diff
-model_options:
-    test_size: 0.2
-    random_state: 8
-    features:
-    - engines
-    - passenger_capacity
-    - crew
+candidate_modelling_pipeline:
+    model_options:
+      test_size: 0.2
+      random_state: 8
+      features:
+        - engines
+        - passenger_capacity
+        - crew

```
* Optional: You can now remove all `params:` prefix when supplying values to `parameters` argument in a `pipeline()` call.
* If you pull modular pipelines with `kedro pipeline pull my_pipeline --alias other_pipeline`, now use `kedro micropkg pull my_pipeline --alias pipelines.other_pipeline` instead.
* If you package modular pipelines with `kedro pipeline package my_pipeline`, now use `kedro micropkg package pipelines.my_pipeline` instead.
* Similarly, if you package any modular pipelines using `pyproject.toml`, you should modify the keys to include the full module path, and wrapped in double-quotes, e.g:

```diff
[tool.kedro.micropkg.package]
-data_engineering = {destination = "path/to/here"}
-data_science = {alias = "ds", env = "local"}
+"pipelines.data_engineering" = {destination = "path/to/here"}
+"pipelines.data_science" = {alias = "ds", env = "local"}

[tool.kedro.micropkg.pull]
-"s3://my_bucket/my_pipeline" = {alias = "aliased_pipeline"}
+"s3://my_bucket/my_pipeline" = {alias = "pipelines.aliased_pipeline"}
```

### DataSets
* If you use `pandas.ExcelDataSet`, make sure you have `openpyxl` installed in your environment. This is automatically installed if you specify `kedro[pandas.ExcelDataSet]==0.18.0` in your `requirements.txt`. You can uninstall `xlrd` if you were only using it for this dataset.
* If you use`pandas.ParquetDataSet`, pass pandas saving arguments directly to `save_args` instead of nested in `from_pandas` (e.g. `save_args = {"preserve_index": False}` instead of `save_args = {"from_pandas": {"preserve_index": False}}`).
* If you use `spark.SparkHiveDataSet` with `write_mode` option set to `insert`, change this to `append` in line with the Spark styleguide. If you use `spark.SparkHiveDataSet` with `write_mode` option set to `upsert`, make sure that your `SparkContext` has a valid `checkpointDir` set either by `SparkContext.setCheckpointDir` method or directly in the `conf` folder.
* If you use `pandas~=1.2.0` and pass `storage_options` through `load_args` or `savs_args`, specify them under `fs_args` or via `credentials` instead.
* If you import from `kedro.io.lambda_data_set`, `kedro.io.memory_data_set`, or `kedro.io.partitioned_data_set`, change the import to `kedro.io.lambda_dataset`, `kedro.io.memory_dataset`, or `kedro.io.partitioned_dataset`, respectively (or import the dataset directly from `kedro.io`).
* If you have any `pandas.AppendableExcelDataSet` entries in your catalog, replace them with `pandas.ExcelDataSet`.
* If you have any `networkx.NetworkXDataSet` entries in your catalog, replace them with `networkx.JSONDataSet`.

### Other
* Edit any scripts containing `kedro pipeline package --version` to use `kedro micropkg package` instead. If you wish to set a specific pipeline package version, set the `__version__` variable in the pipeline package's `__init__.py` file.
* To run a pipeline in parallel, use `kedro run --runner=ParallelRunner` rather than `--parallel` or `-p`.
* If you call `ConfigLoader` or `TemplatedConfigLoader` directly, update the keyword arguments `conf_root` to `conf_source` and `extra_params` to `runtime_params`.
* If you use `KedroContext` to access `ConfigLoader`, use `settings.CONFIG_LOADER_CLASS` to access the currently used `ConfigLoader` instead.

# Release 0.17.7

## Major features and improvements
* `pipeline` now accepts `tags` and a collection of `Node`s and/or `Pipeline`s rather than just a single `Pipeline` object. `pipeline` should be used in preference to `Pipeline` when creating a Kedro pipeline.
* `pandas.SQLTableDataSet` and `pandas.SQLQueryDataSet` now only open one connection per database, at instantiation time (therefore at catalog creation time), rather than one per load/save operation.
* Added new command group, `micropkg`, to replace `kedro pipeline pull` and `kedro pipeline package` with `kedro micropkg pull` and `kedro micropkg package` for Kedro 0.18.0. `kedro micropkg package` saves packages to `project/dist` while `kedro pipeline package` saves packages to `project/src/dist`.

## Bug fixes and other changes
* Added tutorial documentation for [experiment tracking](https://kedro.readthedocs.io/en/0.17.7/08_logging/02_experiment_tracking.html).
* Added [Plotly dataset documentation](https://kedro.readthedocs.io/en/0.17.7/03_tutorial/05_visualise_pipeline.html#visualise-plotly-charts-in-kedro-viz).
* Added the upper limit `pandas<1.4` to maintain compatibility with `xlrd~=1.0`.
* Bumped the `Pillow` minimum version requirement to 9.0 (Python 3.7+ only) following [CVE-2022-22817](https://cve.mitre.org/cgi-bin/cvename.cgi?name=CVE-2022-22817).
* Fixed `PickleDataSet` to be copyable and hence work with the parallel runner.
* Upgraded `pip-tools`, which is used by `kedro build-reqs`, to 6.5 (Python 3.7+ only). This `pip-tools` version is compatible with `pip>=21.2`, including the most recent releases of `pip`. Python 3.6 users should continue to use `pip-tools` 6.4 and `pip<22`.
* Added `astro-iris` as alias for `astro-airlow-iris`, so that old tutorials can still be followed.
* Added details about [Kedro's Technical Steering Committee and governance model](https://kedro.readthedocs.io/en/0.17.7/14_contribution/technical_steering_committee.html).

## Upcoming deprecations for Kedro 0.18.0
* `kedro pipeline pull` and `kedro pipeline package` will be deprecated. Please use `kedro micropkg` instead.


# Release 0.17.6

## Major features and improvements
* Added `pipelines` global variable to IPython extension, allowing you to access the project's pipelines in `kedro ipython` or `kedro jupyter notebook`.
* Enabled overriding nested parameters with `params` in CLI, i.e. `kedro run --params="model.model_tuning.booster:gbtree"` updates parameters to `{"model": {"model_tuning": {"booster": "gbtree"}}}`.
* Added option to `pandas.SQLQueryDataSet` to specify a `filepath` with a SQL query, in addition to the current method of supplying the query itself in the `sql` argument.
* Extended `ExcelDataSet` to support saving Excel files with multiple sheets.
* Added the following new datasets:

| Type                      | Description                                                                                                            | Location                       |
| ------------------------- | ---------------------------------------------------------------------------------------------------------------------- | ------------------------------ |
| `plotly.JSONDataSet`      | Works with plotly graph object Figures (saves as json file)                                                            | `kedro.extras.datasets.plotly` |
| `pandas.GenericDataSet`   | Provides a 'best effort' facility to read / write any format provided by the `pandas` library                          | `kedro.extras.datasets.pandas` |
| `pandas.GBQQueryDataSet`  | Loads data from a Google Bigquery table using provided SQL query                                                       | `kedro.extras.datasets.pandas` |
| `spark.DeltaTableDataSet` | Dataset designed to handle Delta Lake Tables and their CRUD-style operations, including `update`, `merge` and `delete` | `kedro.extras.datasets.spark`  |

## Bug fixes and other changes
* Fixed an issue where `kedro new --config config.yml` was ignoring the config file when `prompts.yml` didn't exist.
* Added documentation for `kedro viz --autoreload`.
* Added support for arbitrary backends (via importable module paths) that satisfy the `pickle` interface to `PickleDataSet`.
* Added support for `sum` syntax for connecting pipeline objects.
* Upgraded `pip-tools`, which is used by `kedro build-reqs`, to 6.4. This `pip-tools` version requires `pip>=21.2` while [adding support for `pip>=21.3`](https://github.com/jazzband/pip-tools/pull/1501). To upgrade `pip`, please refer to [their documentation](https://pip.pypa.io/en/stable/installing/#upgrading-pip).
* Relaxed the bounds on the `plotly` requirement for `plotly.PlotlyDataSet` and the `pyarrow` requirement for `pandas.ParquetDataSet`.
* `kedro pipeline package <pipeline>` now raises an error if the `<pipeline>` argument doesn't look like a valid Python module path (e.g. has `/` instead of `.`).
* Added new `overwrite` argument to `PartitionedDataSet` and `MatplotlibWriter` to enable deletion of existing partitions and plots on dataset `save`.
* `kedro pipeline pull` now works when the project requirements contains entries such as `-r`, `--extra-index-url` and local wheel files ([Issue #913](https://github.com/kedro-org/kedro/issues/913)).
* Fixed slow startup because of catalog processing by reducing the exponential growth of extra processing during `_FrozenDatasets` creations.
* Removed `.coveragerc` from the Kedro project template. `coverage` settings are now given in `pyproject.toml`.
* Fixed a bug where packaging or pulling a modular pipeline with the same name as the project's package name would throw an error (or silently pass without including the pipeline source code in the wheel file).
* Removed unintentional dependency on `git`.
* Fixed an issue where nested pipeline configuration was not included in the packaged pipeline.
* Deprecated the "Thanks for supporting contributions" section of release notes to simplify the contribution process; Kedro 0.17.6 is the last release that includes this. This process has been replaced with the [automatic GitHub feature](https://github.com/kedro-org/kedro/graphs/contributors).
* Fixed a bug where the version on the tracking datasets didn't match the session id and the versions of regular versioned datasets.
* Fixed an issue where datasets in `load_versions` that are not found in the data catalog would silently pass.
* Altered the string representation of nodes so that node inputs/outputs order is preserved rather than being alphabetically sorted.
* Update `APIDataSet` to accept `auth` through `credentials` and allow any iterable for `auth`.

## Upcoming deprecations for Kedro 0.18.0
* `kedro.extras.decorators` and `kedro.pipeline.decorators` are being deprecated in favour of Hooks.
* `kedro.extras.transformers` and `kedro.io.transformers` are being deprecated in favour of Hooks.
* The `--parallel` flag on `kedro run` is being removed in favour of `--runner=ParallelRunner`. The `-p` flag will change to be an alias for `--pipeline`.
* `kedro.io.DataCatalogWithDefault` is being deprecated, to be removed entirely in 0.18.0.

## Thanks for supporting contributions
[Deepyaman Datta](https://github.com/deepyaman),
[Brites](https://github.com/brites101),
[Manish Swami](https://github.com/ManishS6),
[Avaneesh Yembadi](https://github.com/avan-sh),
[Zain Patel](https://github.com/mzjp2),
[Simon Brugman](https://github.com/sbrugman),
[Kiyo Kunii](https://github.com/921kiyo),
[Benjamin Levy](https://github.com/BenjaminLevyQB),
[Louis de Charsonville](https://github.com/louisdecharson),
[Simon Picard](https://github.com/simonpicard)

# Release 0.17.5

## Major features and improvements
* Added new CLI group `registry`, with the associated commands `kedro registry list` and `kedro registry describe`, to replace `kedro pipeline list` and `kedro pipeline describe`.
* Added support for dependency management at a modular pipeline level. When a pipeline with `requirements.txt` is packaged, its dependencies are embedded in the modular pipeline wheel file. Upon pulling the pipeline, Kedro will append dependencies to the project's `requirements.in`. More information is available in [our documentation](https://kedro.readthedocs.io/en/0.17.5/06_nodes_and_pipelines/03_modular_pipelines.html).
* Added support for bulk packaging/pulling modular pipelines using `kedro pipeline package/pull --all` and `pyproject.toml`.
* Removed `cli.py` from the Kedro project template. By default all CLI commands, including `kedro run`, are now defined on the Kedro framework side. These can be overridden in turn by a plugin or a `cli.py` file in your project. A packaged Kedro project will respect the same hierarchy when executed with `python -m my_package`.
* Removed `.ipython/profile_default/startup/` from the Kedro project template in favour of `.ipython/profile_default/ipython_config.py` and the `kedro.extras.extensions.ipython`.
* Added support for `dill` backend to `PickleDataSet`.
* Imports are now refactored at `kedro pipeline package` and `kedro pipeline pull` time, so that _aliasing_ a modular pipeline doesn't break it.
* Added the following new datasets to support basic Experiment Tracking:

| Type                      | Description                                              | Location                         |
| ------------------------- | -------------------------------------------------------- | -------------------------------- |
| `tracking.MetricsDataSet` | Dataset to track numeric metrics for experiment tracking | `kedro.extras.datasets.tracking` |
| `tracking.JSONDataSet`    | Dataset to track data for experiment tracking            | `kedro.extras.datasets.tracking` |

## Bug fixes and other changes
* Bumped minimum required `fsspec` version to 2021.04.
* Fixed the `kedro install` and `kedro build-reqs` flows when uninstalled dependencies are present in a project's `settings.py`, `context.py` or `hooks.py` ([Issue #829](https://github.com/kedro-org/kedro/issues/829)).
* Imports are now refactored at `kedro pipeline package` and `kedro pipeline pull` time, so that _aliasing_ a modular pipeline doesn't break it.

## Minor breaking changes to the API
* Pinned `dynaconf` to `<3.1.6` because the method signature for `_validate_items` changed which is used in Kedro.

## Upcoming deprecations for Kedro 0.18.0
* `kedro pipeline list` and `kedro pipeline describe` are being deprecated in favour of new commands `kedro registry list ` and `kedro registry describe`.
* `kedro install` is being deprecated in favour of using `pip install -r src/requirements.txt` to install project dependencies.

## Thanks for supporting contributions
[Moussa Taifi](https://github.com/moutai),
[Deepyaman Datta](https://github.com/deepyaman)

# Release 0.17.4

## Major features and improvements
* Added the following new datasets:

| Type                   | Description                                                 | Location                       |
| ---------------------- | ----------------------------------------------------------- | ------------------------------ |
| `plotly.PlotlyDataSet` | Works with plotly graph object Figures (saves as json file) | `kedro.extras.datasets.plotly` |

## Bug fixes and other changes
* Defined our set of Kedro Principles! Have a read through [our docs](https://kedro.readthedocs.io/en/0.17.4/12_faq/03_kedro_principles.html).
* `ConfigLoader.get()` now raises a `BadConfigException`, with a more helpful error message, if a configuration file cannot be loaded (for instance due to wrong syntax or poor formatting).
* `run_id` now defaults to `save_version` when `after_catalog_created` is called, similarly to what happens during a `kedro run`.
* Fixed a bug where `kedro ipython` and `kedro jupyter notebook` didn't work if the `PYTHONPATH` was already set.
* Update the IPython extension to allow passing `env` and `extra_params` to `reload_kedro`  similar to how the IPython script works.
* `kedro info` now outputs if a plugin has any `hooks` or `cli_hooks` implemented.
* `PartitionedDataSet` now supports lazily materializing data on save.
* `kedro pipeline describe` now defaults to the `__default__` pipeline when no pipeline name is provided and also shows the namespace the nodes belong to.
* Fixed an issue where spark.SparkDataSet with enabled versioning would throw a VersionNotFoundError when using databricks-connect from a remote machine and saving to dbfs filesystem.
* `EmailMessageDataSet` added to doctree.
* When node inputs do not pass validation, the error message is now shown as the most recent exception in the traceback ([Issue #761](https://github.com/kedro-org/kedro/issues/761)).
* `kedro pipeline package` now only packages the parameter file that exactly matches the pipeline name specified and the parameter files in a directory with the pipeline name.
* Extended support to newer versions of third-party dependencies ([Issue #735](https://github.com/kedro-org/kedro/issues/735)).
* Ensured consistent references to `model input` tables in accordance with our Data Engineering convention.
* Changed behaviour where `kedro pipeline package` takes the pipeline package version, rather than the kedro package version. If the pipeline package version is not present, then the package version is used.
* Launched [GitHub Discussions](https://github.com/kedro-org/kedro/discussions/) and [Kedro Discord Server](https://discord.gg/akJDeVaxnB)
* Improved error message when versioning is enabled for a dataset previously saved as non-versioned ([Issue #625](https://github.com/kedro-org/kedro/issues/625)).

## Minor breaking changes to the API

## Upcoming deprecations for Kedro 0.18.0

## Thanks for supporting contributions
[Lou Kratz](https://github.com/lou-k),
[Lucas Jamar](https://github.com/lucasjamar)

# Release 0.17.3

## Major features and improvements
* Kedro plugins can now override built-in CLI commands.
* Added a `before_command_run` hook for plugins to add extra behaviour before Kedro CLI commands run.
* `pipelines` from `pipeline_registry.py` and `register_pipeline` hooks are now loaded lazily when they are first accessed, not on startup:

    ```python
    from kedro.framework.project import pipelines

    print(pipelines["__default__"])  # pipeline loading is only triggered here
    ```

## Bug fixes and other changes
* `TemplatedConfigLoader` now correctly inserts default values when no globals are supplied.
* Fixed a bug where the `KEDRO_ENV` environment variable had no effect on instantiating the `context` variable in an iPython session or a Jupyter notebook.
* Plugins with empty CLI groups are no longer displayed in the Kedro CLI help screen.
* Duplicate commands will no longer appear twice in the Kedro CLI help screen.
* CLI commands from sources with the same name will show under one list in the help screen.
* The setup of a Kedro project, including adding src to path and configuring settings, is now handled via the `bootstrap_project` method.
* `configure_project` is invoked if a `package_name` is supplied to `KedroSession.create`. This is added for backward-compatibility purpose to support a workflow that creates `Session` manually. It will be removed in `0.18.0`.
* Stopped swallowing up all `ModuleNotFoundError` if `register_pipelines` not found, so that a more helpful error message will appear when a dependency is missing, e.g. [Issue #722](https://github.com/kedro-org/kedro/issues/722).
* When `kedro new` is invoked using a configuration yaml file, `output_dir` is no longer a required key; by default the current working directory will be used.
* When `kedro new` is invoked using a configuration yaml file, the appropriate `prompts.yml` file is now used for validating the provided configuration. Previously, validation was always performed against the kedro project template `prompts.yml` file.
* When a relative path to a starter template is provided, `kedro new` now generates user prompts to obtain configuration rather than supplying empty configuration.
* Fixed error when using starters on Windows with Python 3.7 (Issue [#722](https://github.com/kedro-org/kedro/issues/722)).
* Fixed decoding error of config files that contain accented characters by opening them for reading in UTF-8.
* Fixed an issue where `after_dataset_loaded` run would finish before a dataset is actually loaded when using `--async` flag.

## Upcoming deprecations for Kedro 0.18.0

* `kedro.versioning.journal.Journal` will be removed.
* The following properties on `kedro.framework.context.KedroContext` will be removed:
  * `io` in favour of `KedroContext.catalog`
  * `pipeline` (equivalent to `pipelines["__default__"]`)
  * `pipelines` in favour of `kedro.framework.project.pipelines`

# Release 0.17.2

## Major features and improvements
* Added support for `compress_pickle` backend to `PickleDataSet`.
* Enabled loading pipelines without creating a `KedroContext` instance:

    ```python
    from kedro.framework.project import pipelines

    print(pipelines)
    ```

* Projects generated with kedro>=0.17.2:
  - should define pipelines in `pipeline_registry.py` rather than `hooks.py`.
  - when run as a package, will behave the same as `kedro run`

## Bug fixes and other changes
* If `settings.py` is not importable, the errors will be surfaced earlier in the process, rather than at runtime.

## Minor breaking changes to the API
* `kedro pipeline list` and `kedro pipeline describe` no longer accept redundant `--env` parameter.
* `from kedro.framework.cli.cli import cli` no longer includes the `new` and `starter` commands.

## Upcoming deprecations for Kedro 0.18.0

* `kedro.framework.context.KedroContext.run` will be removed in release 0.18.0.

## Thanks for supporting contributions
[Sasaki Takeru](https://github.com/takeru)

# Release 0.17.1

## Major features and improvements
* Added `env` and `extra_params` to `reload_kedro()` line magic.
* Extended the `pipeline()` API to allow strings and sets of strings as `inputs` and `outputs`, to specify when a dataset name remains the same (not namespaced).
* Added the ability to add custom prompts with regexp validator for starters by repurposing `default_config.yml` as `prompts.yml`.
* Added the `env` and `extra_params` arguments to `register_config_loader` hook.
* Refactored the way `settings` are loaded. You will now be able to run:

    ```python
    from kedro.framework.project import settings

    print(settings.CONF_ROOT)
    ```

* Added a check on `kedro.runner.parallel_runner.ParallelRunner` which checks datasets for the `_SINGLE_PROCESS` attribute in the `_validate_catalog` method. If this attribute is set to `True` in an instance of a dataset (e.g. `SparkDataSet`), the `ParallelRunner` will raise an `AttributeError`.
* Any user-defined dataset that should not be used with `ParallelRunner` may now have the `_SINGLE_PROCESS` attribute set to `True`.

## Bug fixes and other changes
* The version of a packaged modular pipeline now defaults to the version of the project package.
* Added fix to prevent new lines being added to pandas CSV datasets.
* Fixed issue with loading a versioned `SparkDataSet` in the interactive workflow.
* Kedro CLI now checks `pyproject.toml` for a `tool.kedro` section before treating the project as a Kedro project.
* Added fix to `DataCatalog::shallow_copy` now it should copy layers.
* `kedro pipeline pull` now uses `pip download` for protocols that are not supported by `fsspec`.
* Cleaned up documentation to fix broken links and rewrite permanently redirected ones.
* Added a `jsonschema` schema definition for the Kedro 0.17 catalog.
* `kedro install` now waits on Windows until all the requirements are installed.
* Exposed `--to-outputs` option in the CLI, throughout the codebase, and as part of hooks specifications.
* Fixed a bug where `ParquetDataSet` wasn't creating parent directories on the fly.
* Updated documentation.

## Breaking changes to the API
* This release has broken the `kedro ipython` and `kedro jupyter` workflows. To fix this, follow the instructions in the migration guide below.
* You will also need to upgrade `kedro-viz` to 3.10.1 if you use the `%run_viz` line magic in Jupyter Notebook.

> *Note:* If you're using the `ipython` [extension](https://kedro.readthedocs.io/en/0.17.1/11_tools_integration/02_ipython.html#ipython-extension) instead, you will not encounter this problem.

## Migration guide
You will have to update the file `<your_project>/.ipython/profile_default/startup/00-kedro-init.py` in order to make `kedro ipython` and/or `kedro jupyter` work. Add the following line before the `KedroSession` is created:

```python
configure_project(metadata.package_name)  # to add

session = KedroSession.create(metadata.package_name, path)
```

Make sure that the associated import is provided in the same place as others in the file:

```python
from kedro.framework.project import configure_project  # to add
from kedro.framework.session import KedroSession
```

## Thanks for supporting contributions
[Mariana Silva](https://github.com/marianansilva),
[Kiyohito Kunii](https://github.com/921kiyo),
[noklam](https://github.com/noklam),
[Ivan Doroshenko](https://github.com/imdoroshenko),
[Zain Patel](https://github.com/mzjp2),
[Deepyaman Datta](https://github.com/deepyaman),
[Sam Hiscox](https://github.com/samhiscoxqb),
[Pascal Brokmeier](https://github.com/pascalwhoop)

# Release 0.17.0

## Major features and improvements

* In a significant change, [we have introduced `KedroSession`](https://kedro.readthedocs.io/en/0.17.0/04_kedro_project_setup/03_session.html) which is responsible for managing the lifecycle of a Kedro run.
* Created a new Kedro Starter: `kedro new --starter=mini-kedro`. It is possible to [use the DataCatalog as a standalone component](https://github.com/kedro-org/kedro-starters/tree/master/mini-kedro) in a Jupyter notebook and transition into the rest of the Kedro framework.
* Added `DatasetSpecs` with Hooks to run before and after datasets are loaded from/saved to the catalog.
* Added a command: `kedro catalog create`. For a registered pipeline, it creates a `<conf_root>/<env>/catalog/<pipeline_name>.yml` configuration file with `MemoryDataSet` datasets for each dataset that is missing from `DataCatalog`.
* Added `settings.py` and `pyproject.toml` (to replace `.kedro.yml`) for project configuration, in line with Python best practice.
* `ProjectContext` is no longer needed, unless for very complex customisations. `KedroContext`, `ProjectHooks` and `settings.py` together implement sensible default behaviour. As a result `context_path` is also now an _optional_ key in `pyproject.toml`.
* Removed `ProjectContext` from `src/<package_name>/run.py`.
* `TemplatedConfigLoader` now supports [Jinja2 template syntax](https://jinja.palletsprojects.com/en/2.11.x/templates/) alongside its original syntax.
* Made [registration Hooks](https://kedro.readthedocs.io/en/0.17.0/07_extend_kedro/02_hooks.html#registration-hooks) mandatory, as the only way to customise the `ConfigLoader` or the `DataCatalog` used in a project. If no such Hook is provided in `src/<package_name>/hooks.py`, a `KedroContextError` is raised. There are sensible defaults defined in any project generated with Kedro >= 0.16.5.

## Bug fixes and other changes

* `ParallelRunner` no longer results in a run failure, when triggered from a notebook, if the run is started using `KedroSession` (`session.run()`).
* `before_node_run` can now overwrite node inputs by returning a dictionary with the corresponding updates.
* Added minimal, black-compatible flake8 configuration to the project template.
* Moved `isort` and `pytest` configuration from `<project_root>/setup.cfg` to `<project_root>/pyproject.toml`.
* Extra parameters are no longer incorrectly passed from `KedroSession` to `KedroContext`.
* Relaxed `pyspark` requirements to allow for installation of `pyspark` 3.0.
* Added a `--fs-args` option to the `kedro pipeline pull` command to specify configuration options for the `fsspec` filesystem arguments used when pulling modular pipelines from non-PyPI locations.
* Bumped maximum required `fsspec` version to 0.9.
* Bumped maximum supported `s3fs` version to 0.5 (`S3FileSystem` interface has changed since 0.4.1 version).

## Deprecations
* In Kedro 0.17.0 we have deleted the deprecated `kedro.cli` and `kedro.context` modules in favour of `kedro.framework.cli` and `kedro.framework.context` respectively.

## Other breaking changes to the API
* `kedro.io.DataCatalog.exists()` returns `False` when the dataset does not exist, as opposed to raising an exception.
* The pipeline-specific `catalog.yml` file is no longer automatically created for modular pipelines when running `kedro pipeline create`. Use `kedro catalog create` to replace this functionality.
* Removed `include_examples` prompt from `kedro new`. To generate boilerplate example code, you should use a Kedro starter.
* Changed the `--verbose` flag from a global command to a project-specific command flag (e.g `kedro --verbose new` becomes `kedro new --verbose`).
* Dropped support of the `dataset_credentials` key in credentials in `PartitionedDataSet`.
* `get_source_dir()` was removed from `kedro/framework/cli/utils.py`.
* Dropped support of `get_config`, `create_catalog`, `create_pipeline`, `template_version`, `project_name` and `project_path` keys by `get_project_context()` function (`kedro/framework/cli/cli.py`).
* `kedro new --starter` now defaults to fetching the starter template matching the installed Kedro version.
* Renamed `kedro_cli.py` to `cli.py` and moved it inside the Python package (`src/<package_name>/`), for a better packaging and deployment experience.
* Removed `.kedro.yml` from the project template and replaced it with `pyproject.toml`.
* Removed `KEDRO_CONFIGS` constant (previously residing in `kedro.framework.context.context`).
* Modified `kedro pipeline create` CLI command to add a boilerplate parameter config file in `conf/<env>/parameters/<pipeline_name>.yml` instead of `conf/<env>/pipelines/<pipeline_name>/parameters.yml`. CLI commands `kedro pipeline delete` / `package` / `pull` were updated accordingly.
* Removed `get_static_project_data` from `kedro.framework.context`.
* Removed `KedroContext.static_data`.
* The `KedroContext` constructor now takes `package_name` as first argument.
* Replaced `context` property on `KedroSession` with `load_context()` method.
* Renamed `_push_session` and `_pop_session` in `kedro.framework.session.session` to `_activate_session` and `_deactivate_session` respectively.
* Custom context class is set via `CONTEXT_CLASS` variable in `src/<your_project>/settings.py`.
* Removed `KedroContext.hooks` attribute. Instead, hooks should be registered in `src/<your_project>/settings.py` under the `HOOKS` key.
* Restricted names given to nodes to match the regex pattern `[\w\.-]+$`.
* Removed `KedroContext._create_config_loader()` and `KedroContext._create_data_catalog()`. They have been replaced by registration hooks, namely `register_config_loader()` and `register_catalog()` (see also [upcoming deprecations](#upcoming_deprecations_for_kedro_0.18.0)).


## Upcoming deprecations for Kedro 0.18.0

* `kedro.framework.context.load_context` will be removed in release 0.18.0.
* `kedro.framework.cli.get_project_context` will be removed in release 0.18.0.
* We've added a `DeprecationWarning` to the decorator API for both `node` and `pipeline`. These will be removed in release 0.18.0. Use Hooks to extend a node's behaviour instead.
* We've added a `DeprecationWarning` to the Transformers API when adding a transformer to the catalog. These will be removed in release 0.18.0. Use Hooks to customise the `load` and `save` methods.

## Thanks for supporting contributions
[Deepyaman Datta](https://github.com/deepyaman),
[Zach Schuster](https://github.com/zschuster)

## Migration guide from Kedro 0.16.* to 0.17.*

**Reminder:** Our documentation on [how to upgrade Kedro](https://kedro.readthedocs.io/en/0.17.0/12_faq/01_faq.html#how-do-i-upgrade-kedro) covers a few key things to remember when updating any Kedro version.

The Kedro 0.17.0 release contains some breaking changes. If you update Kedro to 0.17.0 and then try to work with projects created against earlier versions of Kedro, you may encounter some issues when trying to run `kedro` commands in the terminal for that project. Here's a short guide to getting your projects running against the new version of Kedro.


>*Note*: As always, if you hit any problems, please check out our documentation:
>* [How can I find out more about Kedro?](https://kedro.readthedocs.io/en/0.17.0/12_faq/01_faq.html#how-can-i-find-out-more-about-kedro)
>* [How can I get my questions answered?](https://kedro.readthedocs.io/en/0.17.0/12_faq/01_faq.html#how-can-i-get-my-question-answered).

To get an existing Kedro project to work after you upgrade to Kedro 0.17.0, we recommend that you create a new project against Kedro 0.17.0 and move the code from your existing project into it. Let's go through the changes, but first, note that if you create a new Kedro project with Kedro 0.17.0 you will not be asked whether you want to include the boilerplate code for the Iris dataset example. We've removed this option (you should now use a Kedro starter if you want to create a project that is pre-populated with code).

To create a new, blank Kedro 0.17.0 project to drop your existing code into, you can create one, as always, with `kedro new`. We also recommend creating a new virtual environment for your new project, or you might run into conflicts with existing dependencies.

* **Update `pyproject.toml`**: Copy the following three keys from the `.kedro.yml` of your existing Kedro project into the `pyproject.toml` file of your new Kedro 0.17.0 project:


    ```toml
    [tools.kedro]
    package_name = "<package_name>"
    project_name = "<project_name>"
    project_version = "0.17.0"
    ```

Check your source directory. If you defined a different source directory (`source_dir`), make sure you also move that to `pyproject.toml`.


* **Copy files from your existing project**:

  + Copy subfolders of `project/src/project_name/pipelines` from existing to new project
  + Copy subfolders of `project/src/test/pipelines` from existing to new project
  + Copy the requirements your project needs into `requirements.txt` and/or `requirements.in`.
  + Copy your project configuration from the `conf` folder. Take note of the new locations needed for modular pipeline configuration (move it from `conf/<env>/pipeline_name/catalog.yml` to `conf/<env>/catalog/pipeline_name.yml` and likewise for `parameters.yml`).
  + Copy from the `data/` folder of your existing project, if needed, into the same location in your new project.
  + Copy any Hooks from `src/<package_name>/hooks.py`.

* **Update your new project's README and docs as necessary**.

* **Update `settings.py`**: For example, if you specified additional Hook implementations in `hooks`, or listed plugins under `disable_hooks_by_plugin` in your `.kedro.yml`, you will need to move them to `settings.py` accordingly:

    ```python
    from <package_name>.hooks import MyCustomHooks, ProjectHooks

    HOOKS = (ProjectHooks(), MyCustomHooks())

    DISABLE_HOOKS_FOR_PLUGINS = ("my_plugin1",)
    ```

* **Migration for `node` names**. From 0.17.0 the only allowed characters for node names are letters, digits, hyphens, underscores and/or fullstops. If you have previously defined node names that have special characters, spaces or other characters that are no longer permitted, you will need to rename those nodes.

* **Copy changes to `kedro_cli.py`**. If you previously customised the `kedro run` command or added more CLI commands to your `kedro_cli.py`, you should move them into `<project_root>/src/<package_name>/cli.py`. Note, however, that the new way to run a Kedro pipeline is via a `KedroSession`, rather than using the `KedroContext`:

    ```python
    with KedroSession.create(package_name=...) as session:
        session.run()
    ```

* **Copy changes made to `ConfigLoader`**. If you have defined a custom class, such as `TemplatedConfigLoader`, by overriding `ProjectContext._create_config_loader`, you should move the contents of the function in `src/<package_name>/hooks.py`, under `register_config_loader`.

* **Copy changes made to `DataCatalog`**. Likewise, if you have `DataCatalog` defined with `ProjectContext._create_catalog`, you should copy-paste the contents into `register_catalog`.

* **Optional**: If you have plugins such as [Kedro-Viz](https://github.com/kedro-org/kedro-viz) installed, it's likely that Kedro 0.17.0 won't work with their older versions, so please either upgrade to the plugin's newest version or follow their migration guides.

# Release 0.16.6

## Major features and improvements

* Added documentation with a focus on single machine and distributed environment deployment; the series includes Docker, Argo, Prefect, Kubeflow, AWS Batch, AWS Sagemaker and extends our section on Databricks.
* Added [kedro-starter-spaceflights](https://github.com/kedro-org/kedro-starter-spaceflights/) alias for generating a project: `kedro new --starter spaceflights`.

## Bug fixes and other changes
* Fixed `TypeError` when converting dict inputs to a node made from a wrapped `partial` function.
* `PartitionedDataSet` improvements:
  - Supported passing arguments to the underlying filesystem.
* Improved handling of non-ASCII word characters in dataset names.
  - For example, a dataset named `jalapeño` will be accessible as `DataCatalog.datasets.jalapeño` rather than `DataCatalog.datasets.jalape__o`.
* Fixed `kedro install` for an Anaconda environment defined in `environment.yml`.
* Fixed backwards compatibility with templates generated with older Kedro versions <0.16.5. No longer need to update `.kedro.yml` to use `kedro lint` and `kedro jupyter notebook convert`.
* Improved documentation.
* Added documentation using MinIO with Kedro.
* Improved error messages for incorrect parameters passed into a node.
* Fixed issue with saving a `TensorFlowModelDataset` in the HDF5 format with versioning enabled.
* Added missing `run_result` argument in `after_pipeline_run` Hooks spec.
* Fixed a bug in IPython script that was causing context hooks to be registered twice. To apply this fix to a project generated with an older Kedro version, apply the same changes made in [this PR](https://github.com/kedro-org/kedro-starter-pandas-iris/pull/16) to your `00-kedro-init.py` file.
* Improved documentation.

## Breaking changes to the API

## Thanks for supporting contributions
[Deepyaman Datta](https://github.com/deepyaman), [Bhavya Merchant](https://github.com/bnmerchant), [Lovkush Agarwal](https://github.com/Lovkush-A), [Varun Krishna S](https://github.com/vhawk19), [Sebastian Bertoli](https://github.com/sebastianbertoli), [noklam](https://github.com/noklam), [Daniel Petti](https://github.com/djpetti), [Waylon Walker](https://github.com/waylonwalker), [Saran Balaji C](https://github.com/csaranbalaji)

# Release 0.16.5

## Major features and improvements
* Added the following new datasets.

| Type                        | Description                                                                                             | Location                      |
| --------------------------- | ------------------------------------------------------------------------------------------------------- | ----------------------------- |
| `email.EmailMessageDataSet` | Manage email messages using [the Python standard library](https://docs.python.org/3/library/email.html) | `kedro.extras.datasets.email` |

* Added support for `pyproject.toml` to configure Kedro. `pyproject.toml` is used if `.kedro.yml` doesn't exist (Kedro configuration should be under `[tool.kedro]` section).
* Projects created with this version will have no `pipeline.py`, having been replaced by `hooks.py`.
* Added a set of registration hooks, as the new way of registering library components with a Kedro project:
    * `register_pipelines()`, to replace `_get_pipelines()`
    * `register_config_loader()`, to replace `_create_config_loader()`
    * `register_catalog()`, to replace `_create_catalog()`
These can be defined in `src/<package-name>/hooks.py` and added to `.kedro.yml` (or `pyproject.toml`). The order of execution is: plugin hooks, `.kedro.yml` hooks, hooks in `ProjectContext.hooks`.
* Added ability to disable auto-registered Hooks using `.kedro.yml` (or `pyproject.toml`) configuration file.

## Bug fixes and other changes
* Added option to run asynchronously via the Kedro CLI.
* Absorbed `.isort.cfg` settings into `setup.cfg`.
* Packaging a modular pipeline raises an error if the pipeline directory is empty or non-existent.

## Breaking changes to the API
* `project_name`, `project_version` and `package_name` now have to be defined in `.kedro.yml` for projects using Kedro 0.16.5+.

## Migration Guide
This release has accidentally broken the usage of `kedro lint` and `kedro jupyter notebook convert` on a project template generated with previous versions of Kedro (<=0.16.4). To amend this, please either upgrade to `kedro==0.16.6` or update `.kedro.yml` within your project root directory to include the following keys:

```yaml
project_name: "<your_project_name>"
project_version: "<kedro_version_of_the_project>"
package_name: "<your_package_name>"
```

## Thanks for supporting contributions
[Deepyaman Datta](https://github.com/deepyaman), [Bas Nijholt](https://github.com/basnijholt), [Sebastian Bertoli](https://github.com/sebastianbertoli)

# Release 0.16.4

## Major features and improvements
* Fixed a bug for using `ParallelRunner` on Windows.
* Enabled auto-discovery of hooks implementations coming from installed plugins.

## Bug fixes and other changes
* Fixed a bug for using `ParallelRunner` on Windows.
* Modified `GBQTableDataSet` to load customized results using customized queries from Google Big Query tables.
* Documentation improvements.

## Breaking changes to the API

## Thanks for supporting contributions
[Ajay Bisht](https://github.com/ajb7), [Vijay Sajjanar](https://github.com/vjkr), [Deepyaman Datta](https://github.com/deepyaman), [Sebastian Bertoli](https://github.com/sebastianbertoli), [Shahil Mawjee](https://github.com/s-mawjee), [Louis Guitton](https://github.com/louisguitton), [Emanuel Ferm](https://github.com/eferm)

# Release 0.16.3

## Major features and improvements
* Added the `kedro pipeline pull` CLI command to extract a packaged modular pipeline, and place the contents in a Kedro project.
* Added the `--version` option to `kedro pipeline package` to allow specifying alternative versions to package under.
* Added the `--starter` option to `kedro new` to create a new project from a local, remote or aliased starter template.
* Added the `kedro starter list` CLI command to list all starter templates that can be used to bootstrap a new Kedro project.
* Added the following new datasets.

| Type               | Description                                                                                           | Location                     |
| ------------------ | ----------------------------------------------------------------------------------------------------- | ---------------------------- |
| `json.JSONDataSet` | Work with JSON files using [the Python standard library](https://docs.python.org/3/library/json.html) | `kedro.extras.datasets.json` |

## Bug fixes and other changes
* Removed `/src/nodes` directory from the project template and made `kedro jupyter convert` create it on the fly if necessary.
* Fixed a bug in `MatplotlibWriter` which prevented saving lists and dictionaries of plots locally on Windows.
* Closed all pyplot windows after saving in `MatplotlibWriter`.
* Documentation improvements:
  - Added [kedro-wings](https://github.com/tamsanh/kedro-wings) and [kedro-great](https://github.com/tamsanh/kedro-great) to the list of community plugins.
* Fixed broken versioning for Windows paths.
* Fixed `DataSet` string representation for falsy values.
* Improved the error message when duplicate nodes are passed to the `Pipeline` initializer.
* Fixed a bug where `kedro docs` would fail because the built docs were located in a different directory.
* Fixed a bug where `ParallelRunner` would fail on Windows machines whose reported CPU count exceeded 61.
* Fixed an issue with saving TensorFlow model to `h5` file on Windows.
* Added a `json` parameter to `APIDataSet` for the convenience of generating requests with JSON bodies.
* Fixed dependencies for `SparkDataSet` to include spark.

## Breaking changes to the API

## Thanks for supporting contributions
[Deepyaman Datta](https://github.com/deepyaman), [Tam-Sanh Nguyen](https://github.com/tamsanh), [DataEngineerOne](http://youtube.com/DataEngineerOne)

# Release 0.16.2

## Major features and improvements
* Added the following new datasets.

| Type                                | Description                                                                                                          | Location                           |
| ----------------------------------- | -------------------------------------------------------------------------------------------------------------------- | ---------------------------------- |
| `pandas.AppendableExcelDataSet`     | Work with `Excel` files opened in append mode                                                                        | `kedro.extras.datasets.pandas`     |
| `tensorflow.TensorFlowModelDataset` | Work with `TensorFlow` models using [TensorFlow 2.X](https://www.tensorflow.org/api_docs/python/tf/keras/Model#save) | `kedro.extras.datasets.tensorflow` |
| `holoviews.HoloviewsWriter`         | Work with `Holoviews` objects (saves as image file)                                                                  | `kedro.extras.datasets.holoviews`  |

* `kedro install` will now compile project dependencies (by running `kedro build-reqs` behind the scenes) before the installation if the `src/requirements.in` file doesn't exist.
* Added `only_nodes_with_namespace` in `Pipeline` class to filter only nodes with a specified namespace.
* Added the `kedro pipeline delete` command to help delete unwanted or unused pipelines (it won't remove references to the pipeline in your `create_pipelines()` code).
* Added the `kedro pipeline package` command to help package up a modular pipeline. It will bundle up the pipeline source code, tests, and parameters configuration into a .whl file.

## Bug fixes and other changes
* `DataCatalog` improvements:
  - Introduced regex filtering to the `DataCatalog.list()` method.
  - Non-alphanumeric characters (except underscore) in dataset name are replaced with `__` in `DataCatalog.datasets`, for ease of access to transcoded datasets.
* Dataset improvements:
  - Improved initialization speed of `spark.SparkHiveDataSet`.
  - Improved S3 cache in `spark.SparkDataSet`.
  - Added support of options for building `pyarrow` table in `pandas.ParquetDataSet`.
* `kedro build-reqs` CLI command improvements:
  - `kedro build-reqs` is now called with `-q` option and will no longer print out compiled requirements to the console for security reasons.
  - All unrecognized CLI options in `kedro build-reqs` command are now passed to [pip-compile](https://github.com/jazzband/pip-tools#example-usage-for-pip-compile) call (e.g. `kedro build-reqs --generate-hashes`).
* `kedro jupyter` CLI command improvements:
  - Improved error message when running `kedro jupyter notebook`, `kedro jupyter lab` or `kedro ipython` with Jupyter/IPython dependencies not being installed.
  - Fixed `%run_viz` line magic for showing kedro viz inside a Jupyter notebook. For the fix to be applied on existing Kedro project, please see the migration guide.
  - Fixed the bug in IPython startup script ([issue 298](https://github.com/kedro-org/kedro/issues/298)).
* Documentation improvements:
  - Updated community-generated content in FAQ.
  - Added [find-kedro](https://github.com/WaylonWalker/find-kedro) and [kedro-static-viz](https://github.com/WaylonWalker/kedro-static-viz) to the list of community plugins.
  - Add missing `pillow.ImageDataSet` entry to the documentation.

## Breaking changes to the API

### Migration guide from Kedro 0.16.1 to 0.16.2

#### Guide to apply the fix for `%run_viz` line magic in existing project

Even though this release ships a fix for project generated with `kedro==0.16.2`, after upgrading, you will still need to make a change in your existing project if it was generated with `kedro>=0.16.0,<=0.16.1` for the fix to take effect. Specifically, please change the content of your project's IPython init script located at `.ipython/profile_default/startup/00-kedro-init.py` with the content of [this file](https://github.com/kedro-org/kedro/blob/0.16.2/kedro/templates/project/%7B%7B%20cookiecutter.repo_name%20%7D%7D/.ipython/profile_default/startup/00-kedro-init.py). You will also need `kedro-viz>=3.3.1`.

## Thanks for supporting contributions
[Miguel Rodriguez Gutierrez](https://github.com/MigQ2), [Joel Schwarzmann](https://github.com/datajoely), [w0rdsm1th](https://github.com/w0rdsm1th), [Deepyaman Datta](https://github.com/deepyaman), [Tam-Sanh Nguyen](https://github.com/tamsanh), [Marcus Gawronsky](https://github.com/marcusinthesky)

# 0.16.1

## Major features and improvements

## Bug fixes and other changes
* Fixed deprecation warnings from `kedro.cli` and `kedro.context` when running `kedro jupyter notebook`.
* Fixed a bug where `catalog` and `context` were not available in Jupyter Lab and Notebook.
* Fixed a bug where `kedro build-reqs` would fail if you didn't have your project dependencies installed.

## Breaking changes to the API

## Thanks for supporting contributions

# 0.16.0

## Major features and improvements
### CLI
* Added new CLI commands (only available for the projects created using Kedro 0.16.0 or later):
  - `kedro catalog list` to list datasets in your catalog
  - `kedro pipeline list` to list pipelines
  - `kedro pipeline describe` to describe a specific pipeline
  - `kedro pipeline create` to create a modular pipeline
* Improved the CLI speed by up to 50%.
* Improved error handling when making a typo on the CLI. We now suggest some of the possible commands you meant to type, in `git`-style.

### Framework
* All modules in `kedro.cli` and `kedro.context` have been moved into `kedro.framework.cli` and `kedro.framework.context` respectively. `kedro.cli` and `kedro.context` will be removed in future releases.
* Added `Hooks`, which is a new mechanism for extending Kedro.
* Fixed `load_context` changing user's current working directory.
* Allowed the source directory to be configurable in `.kedro.yml`.
* Added the ability to specify nested parameter values inside your node inputs, e.g. `node(func, "params:a.b", None)`
### DataSets
* Added the following new datasets.

| Type                       | Description                                 | Location                          |
| -------------------------- | ------------------------------------------- | --------------------------------- |
| `pillow.ImageDataSet`      | Work with image files using `Pillow`        | `kedro.extras.datasets.pillow`    |
| `geopandas.GeoJSONDataSet` | Work with geospatial data using `GeoPandas` | `kedro.extras.datasets.geopandas` |
| `api.APIDataSet`           | Work with data from HTTP(S) API requests    | `kedro.extras.datasets.api`       |

* Added `joblib` backend support to `pickle.PickleDataSet`.
* Added versioning support to `MatplotlibWriter` dataset.
* Added the ability to install dependencies for a given dataset with more granularity, e.g. `pip install "kedro[pandas.ParquetDataSet]"`.
* Added the ability to specify extra arguments, e.g. `encoding` or `compression`, for `fsspec.spec.AbstractFileSystem.open()` calls when loading/saving a dataset. See Example 3 under [docs](https://kedro.readthedocs.io/en/0.16.0/04_user_guide/04_data_catalog.html#using-the-data-catalog-with-the-yaml-api).

### Other
* Added `namespace` property on ``Node``, related to the modular pipeline where the node belongs.
* Added an option to enable asynchronous loading inputs and saving outputs in both `SequentialRunner(is_async=True)` and `ParallelRunner(is_async=True)` class.
* Added `MemoryProfiler` transformer.
* Removed the requirement to have all dependencies for a dataset module to use only a subset of the datasets within.
* Added support for `pandas>=1.0`.
* Enabled Python 3.8 compatibility. _Please note that a Spark workflow may be unreliable for this Python version as `pyspark` is not fully-compatible with 3.8 yet._
* Renamed "features" layer to "feature" layer to be consistent with (most) other layers and the [relevant FAQ](https://kedro.readthedocs.io/en/0.16.0/06_resources/01_faq.html#what-is-data-engineering-convention).

## Bug fixes and other changes
* Fixed a bug where a new version created mid-run by an external system caused inconsistencies in the load versions used in the current run.
* Documentation improvements
  * Added instruction in the documentation on how to create a custom runner).
  * Updated contribution process in `CONTRIBUTING.md` - added Developer Workflow.
  * Documented installation of development version of Kedro in the [FAQ section](https://kedro.readthedocs.io/en/0.16.0/06_resources/01_faq.html#how-can-i-use-development-version-of-kedro).
  * Added missing `_exists` method to `MyOwnDataSet` example in 04_user_guide/08_advanced_io.
* Fixed a bug where `PartitionedDataSet` and `IncrementalDataSet` were not working with `s3a` or `s3n` protocol.
* Added ability to read partitioned parquet file from a directory in `pandas.ParquetDataSet`.
* Replaced `functools.lru_cache` with `cachetools.cachedmethod` in `PartitionedDataSet` and `IncrementalDataSet` for per-instance cache invalidation.
* Implemented custom glob function for `SparkDataSet` when running on Databricks.
* Fixed a bug in `SparkDataSet` not allowing for loading data from DBFS in a Windows machine using Databricks-connect.
* Improved the error message for `DataSetNotFoundError` to suggest possible dataset names user meant to type.
* Added the option for contributors to run Kedro tests locally without Spark installation with `make test-no-spark`.
* Added option to lint the project without applying the formatting changes (`kedro lint --check-only`).

## Breaking changes to the API
### Datasets
* Deleted obsolete datasets from `kedro.io`.
* Deleted `kedro.contrib` and `extras` folders.
* Deleted obsolete `CSVBlobDataSet` and `JSONBlobDataSet` dataset types.
* Made `invalidate_cache` method on datasets private.
* `get_last_load_version` and `get_last_save_version` methods are no longer available on `AbstractDataSet`.
* `get_last_load_version` and `get_last_save_version` have been renamed to `resolve_load_version` and `resolve_save_version` on ``AbstractVersionedDataSet``, the results of which are cached.
* The `release()` method on datasets extending ``AbstractVersionedDataSet`` clears the cached load and save version. All custom datasets must call `super()._release()` inside `_release()`.
* ``TextDataSet`` no longer has `load_args` and `save_args`. These can instead be specified under `open_args_load` or `open_args_save` in `fs_args`.
* `PartitionedDataSet` and `IncrementalDataSet` method `invalidate_cache` was made private: `_invalidate_caches`.

### Other
* Removed `KEDRO_ENV_VAR` from `kedro.context` to speed up the CLI run time.
* `Pipeline.name` has been removed in favour of `Pipeline.tag()`.
* Dropped `Pipeline.transform()` in favour of `kedro.pipeline.modular_pipeline.pipeline()` helper function.
* Made constant `PARAMETER_KEYWORDS` private, and moved it from `kedro.pipeline.pipeline` to `kedro.pipeline.modular_pipeline`.
* Layers are no longer part of the dataset object, as they've moved to the `DataCatalog`.
* Python 3.5 is no longer supported by the current and all future versions of Kedro.

### Migration guide from Kedro 0.15.* to 0.16.*

#### General Migration

**reminder** [How do I upgrade Kedro](https://kedro.readthedocs.io/en/0.16.0/06_resources/01_faq.html#how-do-i-upgrade-kedro) covers a few key things to remember when updating any kedro version.

#### Migration for datasets

Since all the datasets (from `kedro.io` and `kedro.contrib.io`) were moved to `kedro/extras/datasets` you must update the type of all datasets in `<project>/conf/base/catalog.yml` file.
Here how it should be changed: `type: <SomeDataSet>` -> `type: <subfolder of kedro/extras/datasets>.<SomeDataSet>` (e.g. `type: CSVDataSet` -> `type: pandas.CSVDataSet`).

In addition, all the specific datasets like `CSVLocalDataSet`, `CSVS3DataSet` etc. were deprecated. Instead, you must use generalized datasets like `CSVDataSet`.
E.g. `type: CSVS3DataSet` -> `type: pandas.CSVDataSet`.

> Note: No changes required if you are using your custom dataset.

#### Migration for Pipeline.transform()
`Pipeline.transform()` has been dropped in favour of the `pipeline()` constructor. The following changes apply:
- Remember to import `from kedro.pipeline import pipeline`
- The `prefix` argument has been renamed to `namespace`
- And `datasets` has been broken down into more granular arguments:
  - `inputs`: Independent inputs to the pipeline
  - `outputs`: Any output created in the pipeline, whether an intermediary dataset or a leaf output
  - `parameters`: `params:...` or `parameters`

As an example, code that used to look like this with the `Pipeline.transform()` constructor:
```python
result = my_pipeline.transform(
    datasets={"input": "new_input", "output": "new_output", "params:x": "params:y"},
    prefix="pre",
)
```

When used with the new `pipeline()` constructor, becomes:
```python
from kedro.pipeline import pipeline

result = pipeline(
    my_pipeline,
    inputs={"input": "new_input"},
    outputs={"output": "new_output"},
    parameters={"params:x": "params:y"},
    namespace="pre",
)
```

#### Migration for decorators, color logger, transformers etc.
Since some modules were moved to other locations you need to update import paths appropriately.
You can find the list of moved files in the [`0.15.6` release notes](https://github.com/kedro-org/kedro/releases/tag/0.15.6) under the section titled `Files with a new location`.

#### Migration for CLI and KEDRO_ENV environment variable
> Note: If you haven't made significant changes to your `kedro_cli.py`, it may be easier to simply copy the updated `kedro_cli.py` `.ipython/profile_default/startup/00-kedro-init.py` and from GitHub or a newly generated project into your old project.

* We've removed `KEDRO_ENV_VAR` from `kedro.context`. To get your existing project template working, you'll need to remove all instances of `KEDRO_ENV_VAR` from your project template:
  - From the imports in `kedro_cli.py` and `.ipython/profile_default/startup/00-kedro-init.py`: `from kedro.context import KEDRO_ENV_VAR, load_context` -> `from kedro.framework.context import load_context`
  - Remove the `envvar=KEDRO_ENV_VAR` line from the click options in `run`, `jupyter_notebook` and `jupyter_lab` in `kedro_cli.py`
  - Replace `KEDRO_ENV_VAR` with `"KEDRO_ENV"` in `_build_jupyter_env`
  - Replace `context = load_context(path, env=os.getenv(KEDRO_ENV_VAR))` with `context = load_context(path)` in `.ipython/profile_default/startup/00-kedro-init.py`

 #### Migration for `kedro build-reqs`

 We have upgraded `pip-tools` which is used by `kedro build-reqs` to 5.x. This `pip-tools` version requires `pip>=20.0`. To upgrade `pip`, please refer to [their documentation](https://pip.pypa.io/en/stable/installing/#upgrading-pip).

## Thanks for supporting contributions
[@foolsgold](https://github.com/foolsgold), [Mani Sarkar](https://github.com/neomatrix369), [Priyanka Shanbhag](https://github.com/priyanka1414), [Luis Blanche](https://github.com/LuisBlanche), [Deepyaman Datta](https://github.com/deepyaman), [Antony Milne](https://github.com/AntonyMilneQB), [Panos Psimatikas](https://github.com/ppsimatikas), [Tam-Sanh Nguyen](https://github.com/tamsanh), [Tomasz Kaczmarczyk](https://github.com/TomaszKaczmarczyk), [Kody Fischer](https://github.com/Klio-Foxtrot187), [Waylon Walker](https://github.com/waylonwalker)

# 0.15.9

## Major features and improvements

## Bug fixes and other changes

* Pinned `fsspec>=0.5.1, <0.7.0` and `s3fs>=0.3.0, <0.4.1` to fix incompatibility issues with their latest release.

## Breaking changes to the API

## Thanks for supporting contributions

# 0.15.8

## Major features and improvements

## Bug fixes and other changes

* Added the additional libraries to our `requirements.txt` so `pandas.CSVDataSet` class works out of box with `pip install kedro`.
* Added `pandas` to our `extra_requires` in `setup.py`.
* Improved the error message when dependencies of a `DataSet` class are missing.

## Breaking changes to the API

## Thanks for supporting contributions

# 0.15.7

## Major features and improvements

* Added in documentation on how to contribute a custom `AbstractDataSet` implementation.

## Bug fixes and other changes

* Fixed the link to the Kedro banner image in the documentation.

## Breaking changes to the API

## Thanks for supporting contributions

# 0.15.6

## Major features and improvements
> _TL;DR_ We're launching [`kedro.extras`](https://github.com/kedro-org/kedro/tree/master/extras), the new home for our revamped series of datasets, decorators and dataset transformers. The datasets in [`kedro.extras.datasets`](https://github.com/kedro-org/kedro/tree/master/extras/datasets) use [`fsspec`](https://filesystem-spec.readthedocs.io/en/latest/) to access a variety of data stores including local file systems, network file systems, cloud object stores (including S3 and GCP), and Hadoop, read more about this [**here**](https://kedro.readthedocs.io/en/0.15.6/04_user_guide/04_data_catalog.html#specifying-the-location-of-the-dataset). The change will allow [#178](https://github.com/kedro-org/kedro/issues/178) to happen in the next major release of Kedro.

An example of this new system can be seen below, loading the CSV `SparkDataSet` from S3:

```yaml
weather:
  type: spark.SparkDataSet  # Observe the specified type, this  affects all datasets
  filepath: s3a://your_bucket/data/01_raw/weather*  # filepath uses fsspec to indicate the file storage system
  credentials: dev_s3
  file_format: csv
```

You can also load data incrementally whenever it is dumped into a directory with the extension to [`PartionedDataSet`](https://kedro.readthedocs.io/en/0.15.6/04_user_guide/08_advanced_io.html#partitioned-dataset), a feature that allows you to load a directory of files. The [`IncrementalDataSet`](https://kedro.readthedocs.io/en/0.15.6/04_user_guide/08_advanced_io.html#incremental-loads-with-incrementaldataset) stores the information about the last processed partition in a `checkpoint`, read more about this feature [**here**](https://kedro.readthedocs.io/en/0.15.6/04_user_guide/08_advanced_io.html#incremental-loads-with-incrementaldataset).

### New features

* Added `layer` attribute for datasets in `kedro.extras.datasets` to specify the name of a layer according to [data engineering convention](https://kedro.readthedocs.io/en/0.15.6/06_resources/01_faq.html#what-is-data-engineering-convention), this feature will be passed to [`kedro-viz`](https://github.com/kedro-org/kedro-viz) in future releases.
* Enabled loading a particular version of a dataset in Jupyter Notebooks and iPython, using `catalog.load("dataset_name", version="<2019-12-13T15.08.09.255Z>")`.
* Added property `run_id` on `ProjectContext`, used for versioning using the [`Journal`](https://kedro.readthedocs.io/en/0.15.6/04_user_guide/13_journal.html). To customise your journal `run_id` you can override the private method `_get_run_id()`.
* Added the ability to install all optional kedro dependencies via `pip install "kedro[all]"`.
* Modified the `DataCatalog`'s load order for datasets, loading order is the following:
  - `kedro.io`
  - `kedro.extras.datasets`
  - Import path, specified in `type`
* Added an optional `copy_mode` flag to `CachedDataSet` and `MemoryDataSet` to specify (`deepcopy`, `copy` or `assign`) the copy mode to use when loading and saving.

### New Datasets

| Type                             | Description                                                                                                                                      | Location                            |
| -------------------------------- | ------------------------------------------------------------------------------------------------------------------------------------------------ | ----------------------------------- |
| `dask.ParquetDataSet`            | Handles parquet datasets using Dask                                                                                                              | `kedro.extras.datasets.dask`        |
| `pickle.PickleDataSet`           | Work with Pickle files using [`fsspec`](https://filesystem-spec.readthedocs.io/en/latest/) to communicate with the underlying filesystem         | `kedro.extras.datasets.pickle`      |
| `pandas.CSVDataSet`              | Work with CSV files using [`fsspec`](https://filesystem-spec.readthedocs.io/en/latest/) to communicate with the underlying filesystem            | `kedro.extras.datasets.pandas`      |
| `pandas.TextDataSet`             | Work with text files using [`fsspec`](https://filesystem-spec.readthedocs.io/en/latest/) to communicate with the underlying filesystem           | `kedro.extras.datasets.pandas`      |
| `pandas.ExcelDataSet`            | Work with Excel files using [`fsspec`](https://filesystem-spec.readthedocs.io/en/latest/) to communicate with the underlying filesystem          | `kedro.extras.datasets.pandas`      |
| `pandas.HDFDataSet`              | Work with HDF using [`fsspec`](https://filesystem-spec.readthedocs.io/en/latest/) to communicate with the underlying filesystem                  | `kedro.extras.datasets.pandas`      |
| `yaml.YAMLDataSet`               | Work with YAML files using [`fsspec`](https://filesystem-spec.readthedocs.io/en/latest/) to communicate with the underlying filesystem           | `kedro.extras.datasets.yaml`        |
| `matplotlib.MatplotlibWriter`    | Save with Matplotlib images using [`fsspec`](https://filesystem-spec.readthedocs.io/en/latest/) to communicate with the underlying filesystem    | `kedro.extras.datasets.matplotlib`  |
| `networkx.NetworkXDataSet`       | Work with NetworkX files using [`fsspec`](https://filesystem-spec.readthedocs.io/en/latest/) to communicate with the underlying filesystem       | `kedro.extras.datasets.networkx`    |
| `biosequence.BioSequenceDataSet` | Work with bio-sequence objects using [`fsspec`](https://filesystem-spec.readthedocs.io/en/latest/) to communicate with the underlying filesystem | `kedro.extras.datasets.biosequence` |
| `pandas.GBQTableDataSet`         | Work with Google BigQuery                                                                                                                        | `kedro.extras.datasets.pandas`      |
| `pandas.FeatherDataSet`          | Work with feather files using [`fsspec`](https://filesystem-spec.readthedocs.io/en/latest/) to communicate with the underlying filesystem        | `kedro.extras.datasets.pandas`      |
| `IncrementalDataSet`             | Inherit from `PartitionedDataSet` and remembers the last processed partition                                                                     | `kedro.io`                          |

### Files with a new location

| Type                                                                 | New Location                                 |
| -------------------------------------------------------------------- | -------------------------------------------- |
| `JSONDataSet`                                                        | `kedro.extras.datasets.pandas`               |
| `CSVBlobDataSet`                                                     | `kedro.extras.datasets.pandas`               |
| `JSONBlobDataSet`                                                    | `kedro.extras.datasets.pandas`               |
| `SQLTableDataSet`                                                    | `kedro.extras.datasets.pandas`               |
| `SQLQueryDataSet`                                                    | `kedro.extras.datasets.pandas`               |
| `SparkDataSet`                                                       | `kedro.extras.datasets.spark`                |
| `SparkHiveDataSet`                                                   | `kedro.extras.datasets.spark`                |
| `SparkJDBCDataSet`                                                   | `kedro.extras.datasets.spark`                |
| `kedro/contrib/decorators/retry.py`                                  | `kedro/extras/decorators/retry_node.py`      |
| `kedro/contrib/decorators/memory_profiler.py`                        | `kedro/extras/decorators/memory_profiler.py` |
| `kedro/contrib/io/transformers/transformers.py`                      | `kedro/extras/transformers/time_profiler.py` |
| `kedro/contrib/colors/logging/color_logger.py`                       | `kedro/extras/logging/color_logger.py`       |
| `extras/ipython_loader.py`                                           | `tools/ipython/ipython_loader.py`            |
| `kedro/contrib/io/cached/cached_dataset.py`                          | `kedro/io/cached_dataset.py`                 |
| `kedro/contrib/io/catalog_with_default/data_catalog_with_default.py` | `kedro/io/data_catalog_with_default.py`      |
| `kedro/contrib/config/templated_config.py`                           | `kedro/config/templated_config.py`           |

## Upcoming deprecations

| Category                  | Type                                                           |
| ------------------------- | -------------------------------------------------------------- |
| **Datasets**              | `BioSequenceLocalDataSet`                                      |
|                           | `CSVGCSDataSet`                                                |
|                           | `CSVHTTPDataSet`                                               |
|                           | `CSVLocalDataSet`                                              |
|                           | `CSVS3DataSet`                                                 |
|                           | `ExcelLocalDataSet`                                            |
|                           | `FeatherLocalDataSet`                                          |
|                           | `JSONGCSDataSet`                                               |
|                           | `JSONLocalDataSet`                                             |
|                           | `HDFLocalDataSet`                                              |
|                           | `HDFS3DataSet`                                                 |
|                           | `kedro.contrib.io.cached.CachedDataSet`                        |
|                           | `kedro.contrib.io.catalog_with_default.DataCatalogWithDefault` |
|                           | `MatplotlibLocalWriter`                                        |
|                           | `MatplotlibS3Writer`                                           |
|                           | `NetworkXLocalDataSet`                                         |
|                           | `ParquetGCSDataSet`                                            |
|                           | `ParquetLocalDataSet`                                          |
|                           | `ParquetS3DataSet`                                             |
|                           | `PickleLocalDataSet`                                           |
|                           | `PickleS3DataSet`                                              |
|                           | `TextLocalDataSet`                                             |
|                           | `YAMLLocalDataSet`                                             |
| **Decorators**            | `kedro.contrib.decorators.memory_profiler`                     |
|                           | `kedro.contrib.decorators.retry`                               |
|                           | `kedro.contrib.decorators.pyspark.spark_to_pandas`             |
|                           | `kedro.contrib.decorators.pyspark.pandas_to_spark`             |
| **Transformers**          | `kedro.contrib.io.transformers.transformers`                   |
| **Configuration Loaders** | `kedro.contrib.config.TemplatedConfigLoader`                   |

## Bug fixes and other changes
* Added the option to set/overwrite params in `config.yaml` using YAML dict style instead of string CLI formatting only.
* Kedro CLI arguments `--node` and `--tag` support comma-separated values, alternative methods will be deprecated in future releases.
* Fixed a bug in the `invalidate_cache` method of `ParquetGCSDataSet` and `CSVGCSDataSet`.
* `--load-version` now won't break if version value contains a colon.
* Enabled running `node`s with duplicate inputs.
* Improved error message when empty credentials are passed into `SparkJDBCDataSet`.
* Fixed bug that caused an empty project to fail unexpectedly with ImportError in `template/.../pipeline.py`.
* Fixed bug related to saving dataframe with categorical variables in table mode using `HDFS3DataSet`.
* Fixed bug that caused unexpected behavior when using `from_nodes` and `to_nodes` in pipelines using transcoding.
* Credentials nested in the dataset config are now also resolved correctly.
* Bumped minimum required pandas version to 0.24.0 to make use of `pandas.DataFrame.to_numpy` (recommended alternative to `pandas.DataFrame.values`).
* Docs improvements.
* `Pipeline.transform` skips modifying node inputs/outputs containing `params:` or `parameters` keywords.
* Support for `dataset_credentials` key in the credentials for `PartitionedDataSet` is now deprecated. The dataset credentials should be specified explicitly inside the dataset config.
* Datasets can have a new `confirm` function which is called after a successful node function execution if the node contains `confirms` argument with such dataset name.
* Make the resume prompt on pipeline run failure use `--from-nodes` instead of `--from-inputs` to avoid unnecessarily re-running nodes that had already executed.
* When closed, Jupyter notebook kernels are automatically terminated after 30 seconds of inactivity by default. Use `--idle-timeout` option to update it.
* Added `kedro-viz` to the Kedro project template `requirements.txt` file.
* Removed the `results` and `references` folder from the project template.
* Updated contribution process in `CONTRIBUTING.md`.

## Breaking changes to the API
* Existing `MatplotlibWriter` dataset in `contrib` was renamed to `MatplotlibLocalWriter`.
* `kedro/contrib/io/matplotlib/matplotlib_writer.py` was renamed to `kedro/contrib/io/matplotlib/matplotlib_local_writer.py`.
* `kedro.contrib.io.bioinformatics.sequence_dataset.py` was renamed to `kedro.contrib.io.bioinformatics.biosequence_local_dataset.py`.

## Thanks for supporting contributions
[Andrii Ivaniuk](https://github.com/andrii-ivaniuk), [Jonas Kemper](https://github.com/jonasrk), [Yuhao Zhu](https://github.com/yhzqb), [Balazs Konig](https://github.com/BalazsKonigQB), [Pedro Abreu](https://github.com/PedroAbreuQB), [Tam-Sanh Nguyen](https://github.com/tamsanh), [Peter Zhao](https://github.com/zxpeter), [Deepyaman Datta](https://github.com/deepyaman), [Florian Roessler](https://github.com/fdroessler/), [Miguel Rodriguez Gutierrez](https://github.com/MigQ2)

# 0.15.5

## Major features and improvements
* New CLI commands and command flags:
  - Load multiple `kedro run` CLI flags from a configuration file with the `--config` flag (e.g. `kedro run --config run_config.yml`)
  - Run parametrised pipeline runs with the `--params` flag (e.g. `kedro run --params param1:value1,param2:value2`).
  - Lint your project code using the `kedro lint` command, your project is linted with [`black`](https://github.com/psf/black) (Python 3.6+), [`flake8`](https://gitlab.com/pycqa/flake8) and [`isort`](https://github.com/PyCQA/isort).
* Load specific environments with Jupyter notebooks using `KEDRO_ENV` which will globally set `run`, `jupyter notebook` and `jupyter lab` commands using environment variables.
* Added the following datasets:
  - `CSVGCSDataSet` dataset in `contrib` for working with CSV files in Google Cloud Storage.
  - `ParquetGCSDataSet` dataset in `contrib` for working with Parquet files in Google Cloud Storage.
  - `JSONGCSDataSet` dataset in `contrib` for working with JSON files in Google Cloud Storage.
  - `MatplotlibS3Writer` dataset in `contrib` for saving Matplotlib images to S3.
  - `PartitionedDataSet` for working with datasets split across multiple files.
  - `JSONDataSet` dataset for working with JSON files that uses [`fsspec`](https://filesystem-spec.readthedocs.io/en/latest/) to communicate with the underlying filesystem. It doesn't support `http(s)` protocol for now.
* Added `s3fs_args` to all S3 datasets.
* Pipelines can be deducted with `pipeline1 - pipeline2`.

## Bug fixes and other changes
* `ParallelRunner` now works with `SparkDataSet`.
* Allowed the use of nulls in `parameters.yml`.
* Fixed an issue where `%reload_kedro` wasn't reloading all user modules.
* Fixed `pandas_to_spark` and `spark_to_pandas` decorators to work with functions with kwargs.
* Fixed a bug where `kedro jupyter notebook` and `kedro jupyter lab` would run a different Jupyter installation to the one in the local environment.
* Implemented Databricks-compatible dataset versioning for `SparkDataSet`.
* Fixed a bug where `kedro package` would fail in certain situations where `kedro build-reqs` was used to generate `requirements.txt`.
* Made `bucket_name` argument optional for the following datasets: `CSVS3DataSet`, `HDFS3DataSet`, `PickleS3DataSet`, `contrib.io.parquet.ParquetS3DataSet`, `contrib.io.gcs.JSONGCSDataSet` - bucket name can now be included into the filepath along with the filesystem protocol (e.g. `s3://bucket-name/path/to/key.csv`).
* Documentation improvements and fixes.

## Breaking changes to the API
* Renamed entry point for running pip-installed projects to `run_package()` instead of `main()` in `src/<package>/run.py`.
* `bucket_name` key has been removed from the string representation of the following datasets: `CSVS3DataSet`, `HDFS3DataSet`, `PickleS3DataSet`, `contrib.io.parquet.ParquetS3DataSet`, `contrib.io.gcs.JSONGCSDataSet`.
* Moved the `mem_profiler` decorator to `contrib` and separated the `contrib` decorators so that dependencies are modular. You may need to update your import paths, for example the pyspark decorators should be imported as `from kedro.contrib.decorators.pyspark import <pyspark_decorator>` instead of `from kedro.contrib.decorators import <pyspark_decorator>`.

## Thanks for supporting contributions
[Sheldon Tsen](https://github.com/sheldontsen-qb), [@roumail](https://github.com/roumail), [Karlson Lee](https://github.com/i25959341), [Waylon Walker](https://github.com/WaylonWalker), [Deepyaman Datta](https://github.com/deepyaman), [Giovanni](https://github.com/plauto), [Zain Patel](https://github.com/mzjp2)

# 0.15.4

## Major features and improvements
* `kedro jupyter` now gives the default kernel a sensible name.
* `Pipeline.name` has been deprecated in favour of `Pipeline.tags`.
* Reuse pipelines within a Kedro project using `Pipeline.transform`, it simplifies dataset and node renaming.
* Added Jupyter Notebook line magic (`%run_viz`) to run `kedro viz` in a Notebook cell (requires [`kedro-viz`](https://github.com/kedro-org/kedro-viz) version 3.0.0 or later).
* Added the following datasets:
  - `NetworkXLocalDataSet` in `kedro.contrib.io.networkx` to load and save local graphs (JSON format) via NetworkX. (by [@josephhaaga](https://github.com/josephhaaga))
  - `SparkHiveDataSet` in `kedro.contrib.io.pyspark.SparkHiveDataSet` allowing usage of Spark and insert/upsert on non-transactional Hive tables.
* `kedro.contrib.config.TemplatedConfigLoader` now supports name/dict key templating and default values.

## Bug fixes and other changes
* `get_last_load_version()` method for versioned datasets now returns exact last load version if the dataset has been loaded at least once and `None` otherwise.
* Fixed a bug in `_exists` method for versioned `SparkDataSet`.
* Enabled the customisation of the ExcelWriter in `ExcelLocalDataSet` by specifying options under `writer` key in `save_args`.
* Fixed a bug in IPython startup script, attempting to load context from the incorrect location.
* Removed capping the length of a dataset's string representation.
* Fixed `kedro install` command failing on Windows if `src/requirements.txt` contains a different version of Kedro.
* Enabled passing a single tag into a node or a pipeline without having to wrap it in a list (i.e. `tags="my_tag"`).

## Breaking changes to the API
* Removed `_check_paths_consistency()` method from `AbstractVersionedDataSet`. Version consistency check is now done in `AbstractVersionedDataSet.save()`. Custom versioned datasets should modify `save()` method implementation accordingly.

## Thanks for supporting contributions
[Joseph Haaga](https://github.com/josephhaaga), [Deepyaman Datta](https://github.com/deepyaman), [Joost Duisters](https://github.com/JoostDuisters), [Zain Patel](https://github.com/mzjp2), [Tom Vigrass](https://github.com/tomvigrass)

# 0.15.3

## Bug Fixes and other changes
* Narrowed the requirements for `PyTables` so that we maintain support for Python 3.5.

# 0.15.2

## Major features and improvements
* Added `--load-version`, a `kedro run` argument that allows you run the pipeline with a particular load version of a dataset.
* Support for modular pipelines in `src/`, break the pipeline into isolated parts with reusability in mind.
* Support for multiple pipelines, an ability to have multiple entry point pipelines and choose one with `kedro run --pipeline NAME`.
* Added a `MatplotlibWriter` dataset in `contrib` for saving Matplotlib images.
* An ability to template/parameterize configuration files with `kedro.contrib.config.TemplatedConfigLoader`.
* Parameters are exposed as a context property for ease of access in iPython / Jupyter Notebooks with `context.params`.
* Added `max_workers` parameter for ``ParallelRunner``.

## Bug fixes and other changes
* Users will override the `_get_pipeline` abstract method in `ProjectContext(KedroContext)` in `run.py` rather than the `pipeline` abstract property. The `pipeline` property is not abstract anymore.
* Improved an error message when versioned local dataset is saved and unversioned path already exists.
* Added `catalog` global variable to `00-kedro-init.py`, allowing you to load datasets with `catalog.load()`.
* Enabled tuples to be returned from a node.
* Disallowed the ``ConfigLoader`` loading the same file more than once, and deduplicated the `conf_paths` passed in.
* Added a `--open` flag to `kedro build-docs` that opens the documentation on build.
* Updated the ``Pipeline`` representation to include name of the pipeline, also making it readable as a context property.
* `kedro.contrib.io.pyspark.SparkDataSet` and `kedro.contrib.io.azure.CSVBlobDataSet` now support versioning.

## Breaking changes to the API
* `KedroContext.run()` no longer accepts `catalog` and `pipeline` arguments.
* `node.inputs` now returns the node's inputs in the order required to bind them properly to the node's function.

## Thanks for supporting contributions
[Deepyaman Datta](https://github.com/deepyaman), [Luciano Issoe](https://github.com/Lucianois), [Joost Duisters](https://github.com/JoostDuisters), [Zain Patel](https://github.com/mzjp2), [William Ashford](https://github.com/williamashfordQB), [Karlson Lee](https://github.com/i25959341)

# 0.15.1

## Major features and improvements
* Extended `versioning` support to cover the tracking of environment setup, code and datasets.
* Added the following datasets:
  - `FeatherLocalDataSet` in `contrib` for usage with pandas. (by [@mdomarsaleem](https://github.com/mdomarsaleem))
* Added `get_last_load_version` and `get_last_save_version` to `AbstractVersionedDataSet`.
* Implemented `__call__` method on `Node` to allow for users to execute `my_node(input1=1, input2=2)` as an alternative to `my_node.run(dict(input1=1, input2=2))`.
* Added new `--from-inputs` run argument.

## Bug fixes and other changes
* Fixed a bug in `load_context()` not loading context in non-Kedro Jupyter Notebooks.
* Fixed a bug in `ConfigLoader.get()` not listing nested files for `**`-ending glob patterns.
* Fixed a logging config error in Jupyter Notebook.
* Updated documentation in `03_configuration` regarding how to modify the configuration path.
* Documented the architecture of Kedro showing how we think about library, project and framework components.
* `extras/kedro_project_loader.py` renamed to `extras/ipython_loader.py` and now runs any IPython startup scripts without relying on the Kedro project structure.
* Fixed TypeError when validating partial function's signature.
* After a node failure during a pipeline run, a resume command will be suggested in the logs. This command will not work if the required inputs are MemoryDataSets.

## Breaking changes to the API

## Thanks for supporting contributions
[Omar Saleem](https://github.com/mdomarsaleem), [Mariana Silva](https://github.com/marianansilva), [Anil Choudhary](https://github.com/aniryou), [Craig](https://github.com/cfranklin11)

# 0.15.0

## Major features and improvements
* Added `KedroContext` base class which holds the configuration and Kedro's main functionality (catalog, pipeline, config, runner).
* Added a new CLI command `kedro jupyter convert` to facilitate converting Jupyter Notebook cells into Kedro nodes.
* Added support for `pip-compile` and new Kedro command `kedro build-reqs` that generates `requirements.txt` based on `requirements.in`.
* Running `kedro install` will install packages to conda environment if `src/environment.yml` exists in your project.
* Added a new `--node` flag to `kedro run`, allowing users to run only the nodes with the specified names.
* Added new `--from-nodes` and `--to-nodes` run arguments, allowing users to run a range of nodes from the pipeline.
* Added prefix `params:` to the parameters specified in `parameters.yml` which allows users to differentiate between their different parameter node inputs and outputs.
* Jupyter Lab/Notebook now starts with only one kernel by default.
* Added the following datasets:
  -  `CSVHTTPDataSet` to load CSV using HTTP(s) links.
  - `JSONBlobDataSet` to load json (-delimited) files from Azure Blob Storage.
  - `ParquetS3DataSet` in `contrib` for usage with pandas. (by [@mmchougule](https://github.com/mmchougule))
  - `CachedDataSet` in `contrib` which will cache data in memory to avoid io/network operations. It will clear the cache once a dataset is no longer needed by a pipeline. (by [@tsanikgr](https://github.com/tsanikgr))
  - `YAMLLocalDataSet` in `contrib` to load and save local YAML files. (by [@Minyus](https://github.com/Minyus))

## Bug fixes and other changes
* Documentation improvements including instructions on how to initialise a Spark session using YAML configuration.
* `anyconfig` default log level changed from `INFO` to `WARNING`.
* Added information on installed plugins to `kedro info`.
* Added style sheets for project documentation, so the output of `kedro build-docs` will resemble the style of `kedro docs`.

## Breaking changes to the API
* Simplified the Kedro template in `run.py` with the introduction of `KedroContext` class.
* Merged `FilepathVersionMixIn` and `S3VersionMixIn` under one abstract class `AbstractVersionedDataSet` which extends`AbstractDataSet`.
* `name` changed to be a keyword-only argument for `Pipeline`.
* `CSVLocalDataSet` no longer supports URLs. `CSVHTTPDataSet` supports URLs.

### Migration guide from Kedro 0.14.* to Kedro 0.15.0
#### Migration for Kedro project template
This guide assumes that:
  * The framework specific code has not been altered significantly
  * Your project specific code is stored in the dedicated python package under `src/`.

The breaking changes were introduced in the following project template files:
- `<project-name>/.ipython/profile_default/startup/00-kedro-init.py`
- `<project-name>/kedro_cli.py`
- `<project-name>/src/tests/test_run.py`
- `<project-name>/src/<package-name>/run.py`
- `<project-name>/.kedro.yml` (new file)

The easiest way to migrate your project from Kedro 0.14.* to Kedro 0.15.0 is to create a new project (by using `kedro new`) and move code and files bit by bit as suggested in the detailed guide below:

1. Create a new project with the same name by running `kedro new`

2. Copy the following folders to the new project:
 - `results/`
 - `references/`
 - `notebooks/`
 - `logs/`
 - `data/`
 - `conf/`

3. If you customised your `src/<package>/run.py`, make sure you apply the same customisations to `src/<package>/run.py`
 - If you customised `get_config()`, you can override `config_loader` property in `ProjectContext` derived class
 - If you customised `create_catalog()`, you can override `catalog()` property in `ProjectContext` derived class
 - If you customised `run()`, you can override `run()` method in `ProjectContext` derived class
 - If you customised default `env`, you can override it in `ProjectContext` derived class or pass it at construction. By default, `env` is `local`.
 - If you customised default `root_conf`, you can override `CONF_ROOT` attribute in `ProjectContext` derived class. By default, `KedroContext` base class has `CONF_ROOT` attribute set to `conf`.

4. The following syntax changes are introduced in ipython or Jupyter notebook/labs:
 - `proj_dir` -> `context.project_path`
 - `proj_name` -> `context.project_name`
 - `conf` -> `context.config_loader`.
 - `io` -> `context.catalog` (e.g., `io.load()` -> `context.catalog.load()`)

5. If you customised your `kedro_cli.py`, you need to apply the same customisations to your `kedro_cli.py` in the new project.

6. Copy the contents of the old project's `src/requirements.txt` into the new project's `src/requirements.in` and, from the project root directory, run the `kedro build-reqs` command in your terminal window.

#### Migration for versioning custom dataset classes

If you defined any custom dataset classes which support versioning in your project, you need to apply the following changes:

1. Make sure your dataset inherits from `AbstractVersionedDataSet` only.
2. Call `super().__init__()` with the appropriate arguments in the dataset's `__init__`. If storing on local filesystem, providing the filepath and the version is enough. Otherwise, you should also pass in an `exists_function` and a `glob_function` that emulate `exists` and `glob` in a different filesystem (see `CSVS3DataSet` as an example).
3. Remove setting of the `_filepath` and `_version` attributes in the dataset's `__init__`, as this is taken care of in the base abstract class.
4. Any calls to `_get_load_path` and `_get_save_path` methods should take no arguments.
5. Ensure you convert the output of `_get_load_path` and `_get_save_path` appropriately, as these now return [`PurePath`s](https://docs.python.org/3/library/pathlib.html#pure-paths) instead of strings.
6. Make sure `_check_paths_consistency` is called with [`PurePath`s](https://docs.python.org/3/library/pathlib.html#pure-paths) as input arguments, instead of strings.

These steps should have brought your project to Kedro 0.15.0. There might be some more minor tweaks needed as every project is unique, but now you have a pretty solid base to work with. If you run into any problems, please consult the [Kedro documentation](https://kedro.readthedocs.io).

## Thanks for supporting contributions
[Dmitry Vukolov](https://github.com/dvukolov), [Jo Stichbury](https://github.com/stichbury), [Angus Williams](https://github.com/awqb), [Deepyaman Datta](https://github.com/deepyaman), [Mayur Chougule](https://github.com/mmchougule), [Marat Kopytjuk](https://github.com/kopytjuk), [Evan Miller](https://github.com/evanmiller29), [Yusuke Minami](https://github.com/Minyus)

# 0.14.3

## Major features and improvements
* Tab completion for catalog datasets in `ipython` or `jupyter` sessions. (Thank you [@datajoely](https://github.com/datajoely) and [@WaylonWalker](https://github.com/WaylonWalker))
* Added support for transcoding, an ability to decouple loading/saving mechanisms of a dataset from its storage location, denoted by adding '@' to the dataset name.
* Datasets have a new `release` function that instructs them to free any cached data. The runners will call this when the dataset is no longer needed downstream.

## Bug fixes and other changes
* Add support for pipeline nodes made up from partial functions.
* Expand user home directory `~` for TextLocalDataSet (see issue #19).
* Add a `short_name` property to `Node`s for a display-friendly (but not necessarily unique) name.
* Add Kedro project loader for IPython: `extras/kedro_project_loader.py`.
* Fix source file encoding issues with Python 3.5 on Windows.
* Fix local project source not having priority over the same source installed as a package, leading to local updates not being recognised.

## Breaking changes to the API
* Remove the max_loads argument from the `MemoryDataSet` constructor and from the `AbstractRunner.create_default_data_set` method.

## Thanks for supporting contributions
[Joel Schwarzmann](https://github.com/datajoely), [Alex Kalmikov](https://github.com/kalexqb)

# 0.14.2

## Major features and improvements
* Added Data Set transformer support in the form of AbstractTransformer and DataCatalog.add_transformer.

## Breaking changes to the API
* Merged the `ExistsMixin` into `AbstractDataSet`.
* `Pipeline.node_dependencies` returns a dictionary keyed by node, with sets of parent nodes as values; `Pipeline` and `ParallelRunner` were refactored to make use of this for topological sort for node dependency resolution and running pipelines respectively.
* `Pipeline.grouped_nodes` returns a list of sets, rather than a list of lists.

## Thanks for supporting contributions

[Darren Gallagher](https://github.com/dazzag24), [Zain Patel](https://github.com/mzjp2)

# 0.14.1

## Major features and improvements
* New I/O module `HDFS3DataSet`.

## Bug fixes and other changes
* Improved API docs.
* Template `run.py` will throw a warning instead of error if `credentials.yml`
  is not present.

## Breaking changes to the API
None


# 0.14.0

The initial release of Kedro.


## Thanks for supporting contributions

Jo Stichbury, Aris Valtazanos, Fabian Peters, Guilherme Braccialli, Joel Schwarzmann, Miguel Beltre, Mohammed ElNabawy, Deepyaman Datta, Shubham Agrawal, Oleg Andreyev, Mayur Chougule, William Ashford, Ed Cannon, Nikhilesh Nukala, Sean Bailey, Vikram Tegginamath, Thomas Huijskens, Musa Bilal

We are also grateful to everyone who advised and supported us, filed issues or helped resolve them, asked and answered questions and were part of inspiring discussions.<|MERGE_RESOLUTION|>--- conflicted
+++ resolved
@@ -14,6 +14,9 @@
 ## Major features and improvements
 
 ## Bug fixes and other changes
+
+- Added runner name to pipeline hook spec `run_params`
+- Introduced an `after_command_run` CLI hook spec
 
 ## Upcoming deprecations for Kedro 0.19.0
 
@@ -130,19 +133,7 @@
 * Removed decorator API from `Node` and `Pipeline`, as well as the modules `kedro.extras.decorators` and `kedro.pipeline.decorators`.
 * Removed transformer API from `DataCatalog`, as well as the modules `kedro.extras.transformers` and `kedro.io.transformers`.
 * Removed the `Journal` and `DataCatalogWithDefault`.
-<<<<<<< HEAD
-* Removed the `--parallel` flag from `kedro run` in favour of `--runner=ParallelRunner`. The `-p` flag is now an alias for `--pipeline`.
-* Removed deprecated `CONF_SOURCE`, `package_name`, `pipeline`, `pipelines`, and `io` attributes from `KedroContext` as well as the deprecated `KedroContext.run` method.
-* Changed the behaviour of `kedro build-reqs` to compile requirements from `requirements.txt` instead of `requirements.in` and save them to `requirements.lock` instead of `requirements.txt`.
-* Removed `ProjectHooks.register_catalog` `hook_spec` in favour of loading `DATA_CATALOG_CLASS` directly from `settings.py`. The default option for `DATA_CATALOG_CLASS` is now set to `kedro.io.DataCatalog`.
-* Removed `RegistrationSpecs` and all registration hooks that belonged to it. Going forward users can register custom library components through `settings.py`.
-* Added the `PluginManager` `hook_manager` argument to `KedroContext` and the `Runner.run()` method, which will be provided by the `KedroSession`.
-* Removed the public method `get_hook_manager()` and replaced its functionality by `_create_hook_manager()`.
-* Added `runner` class name to pipeline `run_params` hook specs.
-* Added `after_command_run` CLI hook spec.
-=======
 * Removed `%init_kedro` IPython line magic, with its functionality incorporated into `%reload_kedro`. This means that if `%reload_kedro` is called with a filepath, that will be set as default for subsequent calls.
->>>>>>> dd44757e
 
 ## Migration guide from Kedro 0.17.* to 0.18.*
 
