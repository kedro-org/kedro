# Upcoming Release 0.19.0

## Major features and improvements

## Bug fixes and other changes

## Breaking changes to the API

<<<<<<< HEAD
=======
### DataSets
* Reduced constructor arguments for `APIDataSet` by replacing most arguments with a single constructor argument `load_args`. This makes it more consistent with other Kedro DataSets and the underlying `requests` API, and automatically enables the full configuration domain: stream, certificates, proxies, and more.

### CLI
* Removed deprecated `kedro docs` command.

### ConfigLoader
* `logging` is removed from `ConfigLoader` in favour of the environment variable `KEDRO_LOGGING_CONFIG`.

### Other
* Removed deprecated `kedro.extras.ColorHandler`.
* The Kedro IPython extension is no longer available as `%load_ext kedro.extras.extensions.ipython`; use `%load_ext kedro.ipython` instead.
* Anonymous nodes are given default names of the form `<function_name>([in1;in2;...]) -> [out1;out2;...]`, with the names of inputs and outputs separated by semicolons.
*
>>>>>>> 48d5a90f

## Migration guide from Kedro 0.18.* to 0.19.*
### DataSets
* If you use `APIDataSet`, move all `requests` specific arguments (e.g. `params`, `headers`), except for `url` and `method`, to under `load_args`.
### Logging
`logging.yml` is now independent of Kedro's run environment and only used if `KEDRO_LOGGING_CONFIG` is set to point to it.

# Upcoming Release 0.18.11

## Major features and improvements

## Bug fixes and other changes
* Reworked micropackaging workflow to use standard Python packaging practices.
* Make `kedro micropkg package` accept `--verbose`.

## Documentation changes
* Added documentation for developing a Kedro project using a Databricks workspace.

## Breaking changes to the API
* Logging is decoupled from `ConfigLoader`, use `KEDRO_LOGGING_CONFIG` to configure logging.
## Upcoming deprecations for Kedro 0.19.0

# Release 0.18.10

## Major features and improvements
* Rebrand across all documentation and Kedro assets.
* Added support for variable interpolation in the catalog with the `OmegaConfigLoader`.

# Release 0.18.9

## Major features and improvements
* `kedro run --params` now updates interpolated parameters correctly when using `OmegaConfigLoader`.
* Added `metadata` attribute to `kedro.io` datasets. This is ignored by Kedro, but may be consumed by users or external plugins.
* Added `kedro.logging.RichHandler`. This replaces the default `rich.logging.RichHandler` and is more flexible, user can turn off the `rich` traceback if needed.

## Bug fixes and other changes
* `OmegaConfigLoader` will return a `dict` instead of `DictConfig`.
* `OmegaConfigLoader` does not show a `MissingConfigError` when the config files exist but are empty.

## Documentation changes
* Added documentation for collaborative experiment tracking within Kedro-Viz.
* Revised section on deployment to better organise content and reflect how recently docs have been updated.
* Minor improvements to fix typos and revise docs to align with engineering changes.

## Breaking changes to the API
* `kedro package` does not produce `.egg` files anymore, and now relies exclusively on `.whl` files.

## Community contributions
Many thanks to the following Kedroids for contributing PRs to this release:

* [tomasvanpottelbergh](https://github.com/tomasvanpottelbergh)
* [https://github.com/debugger24](https://github.com/debugger24)

## Upcoming deprecations for Kedro 0.19.0

# Release 0.18.8

## Major features and improvements
* Added `KEDRO_LOGGING_CONFIG` environment variable, which can be used to configure logging from the beginning of the `kedro` process.
* Removed logs folder from the kedro new project template. File-based logging will remain but just be level INFO and above and go to project root instead.


## Bug fixes and other changes
* Improvements to Jupyter E2E tests.
* Added full `kedro run` CLI command to session store to improve run reproducibility using `Kedro-Viz` experiment tracking.

### Documentation changes
* Improvements to documentation about configuration.
* Improvements to Sphinx toolchain including incrementing to use a newer version.
* Improvements to documentation on visualising Kedro projects on Databricks, and additional documentation about the development workflow for Kedro projects on Databricks.
* Updated Technical Steering Committee membership documentation.
* Revised documentation section about linting and formatting and extended to give details of `flake8` configuration.
* Updated table of contents for documentation to reduce scrolling.
* Expanded FAQ documentation.
* Added a 404 page to documentation.
* Added deprecation warnings about the removal of `kedro.extras.datasets`.

## Community contributions
Many thanks to the following Kedroids for contributing PRs to this release:

* [MaximeSteinmetz](https://github.com/MaximeSteinmetz)


# Release 0.18.7

## Major features and improvements
* Added new Kedro CLI `kedro jupyter setup` to setup Jupyter Kernel for Kedro.
* `kedro package` now includes the project configuration in a compressed `tar.gz` file.
* Added functionality to the `OmegaConfigLoader` to load configuration from compressed files of `zip` or `tar` format. This feature requires `fsspec>=2023.1.0`.
* Significant improvements to on-boarding documentation that covers setup for new Kedro users. Also some major changes to the spaceflights tutorial to make it faster to work through. We think it's a better read. Tell us if it's not.

## Bug fixes and other changes
* Added a guide and tooling for developing Kedro for Databricks.
* Implemented missing dict-like interface for `_ProjectPipeline`.


# Release 0.18.6

## Bug fixes and other changes
* Fixed bug that didn't allow to read or write datasets with `s3a` or `s3n` filepaths
* Fixed bug with overriding nested parameters using the `--params` flag
* Fixed bug that made session store incompatible with `Kedro-Viz` experiment tracking

## Migration guide from Kedro 0.18.5 to 0.18.6
A regression introduced in Kedro version `0.18.5` caused the `Kedro-Viz` console to fail to show experiment tracking correctly. If you experienced this issue, you will need to:
* upgrade to Kedro version `0.18.6`
* delete any erroneous session entries created with Kedro 0.18.5 from your session_store.db stored at `<project-path>/data/session_store.db`.

Thanks to Kedroids tomohiko kato, [tsanikgr](https://github.com/tsanikgr) and [maddataanalyst](https://github.com/maddataanalyst) for very detailed reports about the bug.


# Release 0.18.5

> This release introduced a bug that causes a failure in experiment tracking within the `Kedro-Viz` console. We recommend that you use Kedro version `0.18.6` in preference.

## Major features and improvements
* Added new `OmegaConfigLoader` which uses `OmegaConf` for loading and merging configuration.
* Added the `--conf-source` option to `kedro run`, allowing users to specify a source for project configuration for the run.
* Added `omegaconf` syntax as option for `--params`. Keys and values can now be separated by colons or equals signs.
* Added support for generator functions as nodes, i.e. using `yield` instead of return.
  * Enable chunk-wise processing in nodes with generator functions.
  * Save node outputs after every `yield` before proceeding with next chunk.
* Fixed incorrect parsing of Azure Data Lake Storage Gen2 URIs used in datasets.
* Added support for loading credentials from environment variables using `OmegaConfigLoader`.
* Added new `--namespace` flag to `kedro run` to enable filtering by node namespace.
* Added a new argument `node` for all four dataset hooks.
* Added the `kedro run` flags `--nodes`, `--tags`, and `--load-versions` to replace `--node`, `--tag`, and `--load-version`.

## Bug fixes and other changes
* Commas surrounded by square brackets (only possible for nodes with default names) will no longer split the arguments to `kedro run` options which take a list of nodes as inputs (`--from-nodes` and `--to-nodes`).
* Fixed bug where `micropkg` manifest section in `pyproject.toml` isn't recognised as allowed configuration.
* Fixed bug causing `load_ipython_extension` not to register the `%reload_kedro` line magic when called in a directory that does not contain a Kedro project.
* Added `anyconfig`'s `ac_context` parameter to `kedro.config.commons` module functions for more flexible `ConfigLoader` customizations.
* Change reference to `kedro.pipeline.Pipeline` object throughout test suite with `kedro.modular_pipeline.pipeline` factory.
* Fixed bug causing the `after_dataset_saved` hook only to be called for one output dataset when multiple are saved in a single node and async saving is in use.
* Log level for "Credentials not found in your Kedro project config" was changed from `WARNING` to `DEBUG`.
* Added safe extraction of tar files in `micropkg pull` to fix vulnerability caused by [CVE-2007-4559](https://github.com/advisories/GHSA-gw9q-c7gh-j9vm).
* Documentation improvements
    * Bug fix in table font size
    * Updated API docs links for datasets
    * Improved CLI docs for `kedro run`
    * Revised documentation for visualisation to build plots and for experiment tracking
    * Added example for loading external credentials to the Hooks documentation

## Breaking changes to the API

## Community contributions
Many thanks to the following Kedroids for contributing PRs to this release:

* [adamfrly](https://github.com/adamfrly)
* [corymaklin](https://github.com/corymaklin)
* [Emiliopb](https://github.com/Emiliopb)
* [grhaonan](https://github.com/grhaonan)
* [JStumpp](https://github.com/JStumpp)
* [michalbrys](https://github.com/michalbrys)
* [sbrugman](https://github.com/sbrugman)

## Upcoming deprecations for Kedro 0.19.0
* `project_version` will be deprecated in `pyproject.toml` please use `kedro_init_version` instead.
* Deprecated `kedro run` flags `--node`, `--tag`, and `--load-version` in favour of `--nodes`, `--tags`, and `--load-versions`.

# Release 0.18.4

## Major features and improvements
* Make Kedro instantiate datasets from `kedro_datasets` with higher priority than `kedro.extras.datasets`. `kedro_datasets` is the namespace for the new `kedro-datasets` python package.
* The config loader objects now implement `UserDict` and the configuration is accessed through `conf_loader['catalog']`.
* You can configure config file patterns through `settings.py` without creating a custom config loader.
* Added the following new datasets:

| Type                                 | Description                                                                | Location                         |
| ------------------------------------ | -------------------------------------------------------------------------- | -------------------------------- |
| `svmlight.SVMLightDataSet`           | Work with svmlight/libsvm files using scikit-learn library                 | `kedro.extras.datasets.svmlight` |
| `video.VideoDataSet`                 | Read and write video files from a filesystem                               | `kedro.extras.datasets.video`    |
| `video.video_dataset.SequenceVideo`  | Create a video object from an iterable sequence to use with `VideoDataSet` | `kedro.extras.datasets.video`    |
| `video.video_dataset.GeneratorVideo` | Create a video object from a generator to use with `VideoDataSet`          | `kedro.extras.datasets.video`    |
* Implemented support for a functional definition of schema in `dask.ParquetDataSet` to work with the `dask.to_parquet` API.

## Bug fixes and other changes
* Fixed `kedro micropkg pull` for packages on PyPI.
* Fixed `format` in `save_args` for `SparkHiveDataSet`, previously it didn't allow you to save it as delta format.
* Fixed save errors in `TensorFlowModelDataset` when used without versioning; previously, it wouldn't overwrite an existing model.
* Added support for `tf.device` in `TensorFlowModelDataset`.
* Updated error message for `VersionNotFoundError` to handle insufficient permission issues for cloud storage.
* Updated Experiment Tracking docs with working examples.
* Updated `MatplotlibWriter`, `text.TextDataSet`, `plotly.PlotlyDataSet` and `plotly.JSONDataSet` docs with working examples.
* Modified implementation of the Kedro IPython extension to use `local_ns` rather than a global variable.
* Refactored `ShelveStore` to its own module to ensure multiprocessing works with it.
* `kedro.extras.datasets.pandas.SQLQueryDataSet` now takes optional argument `execution_options`.
* Removed `attrs` upper bound to support newer versions of Airflow.
* Bumped the lower bound for the `setuptools` dependency to <=61.5.1.

## Minor breaking changes to the API

## Upcoming deprecations for Kedro 0.19.0
* `kedro test` and `kedro lint` will be deprecated.

## Documentation
* Revised the Introduction to shorten it
* Revised the Get Started section to remove unnecessary information and clarify the learning path
* Updated the spaceflights tutorial to simplify the later stages and clarify what the reader needed to do in each phase
* Moved some pages that covered advanced materials into more appropriate sections
* Moved visualisation into its own section
* Fixed a bug that degraded user experience: the table of contents is now sticky when you navigate between pages
* Added redirects where needed on ReadTheDocs for legacy links and bookmarks

## Contributions from the Kedroid community
We are grateful to the following for submitting PRs that contributed to this release: [jstammers](https://github.com/jstammers), [FlorianGD](https://github.com/FlorianGD), [yash6318](https://github.com/yash6318), [carlaprv](https://github.com/carlaprv), [dinotuku](https://github.com/dinotuku), [williamcaicedo](https://github.com/williamcaicedo), [avan-sh](https://github.com/avan-sh), [Kastakin](https://github.com/Kastakin), [amaralbf](https://github.com/amaralbf), [BSGalvan](https://github.com/BSGalvan), [levimjoseph](https://github.com/levimjoseph), [daniel-falk](https://github.com/daniel-falk), [clotildeguinard](https://github.com/clotildeguinard), [avsolatorio](https://github.com/avsolatorio), and [picklejuicedev](https://github.com/picklejuicedev) for comments and input to documentation changes

# Release 0.18.3

## Major features and improvements
* Implemented autodiscovery of project pipelines. A pipeline created with `kedro pipeline create <pipeline_name>` can now be accessed immediately without needing to explicitly register it in `src/<package_name>/pipeline_registry.py`, either individually by name (e.g. `kedro run --pipeline=<pipeline_name>`) or as part of the combined default pipeline (e.g. `kedro run`). By default, the simplified `register_pipelines()` function in `pipeline_registry.py` looks like:

    ```python
    def register_pipelines() -> Dict[str, Pipeline]:
        """Register the project's pipelines.

        Returns:
            A mapping from pipeline names to ``Pipeline`` objects.
        """
        pipelines = find_pipelines()
        pipelines["__default__"] = sum(pipelines.values())
        return pipelines
    ```

* The Kedro IPython extension should now be loaded with `%load_ext kedro.ipython`.
* The line magic `%reload_kedro` now accepts keywords arguments, e.g. `%reload_kedro --env=prod`.
* Improved resume pipeline suggestion for `SequentialRunner`, it will backtrack the closest persisted inputs to resume.

## Bug fixes and other changes

* Changed default `False` value for rich logging `show_locals`, to make sure credentials and other sensitive data isn't shown in logs.
* Rich traceback handling is disabled on Databricks so that exceptions now halt execution as expected. This is a workaround for a [bug in `rich`](https://github.com/Textualize/rich/issues/2455).
* When using `kedro run -n [some_node]`, if `some_node` is missing a namespace the resulting error message will suggest the correct node name.
* Updated documentation for `rich` logging.
* Updated Prefect deployment documentation to allow for reruns with saved versioned datasets.
* The Kedro IPython extension now surfaces errors when it cannot load a Kedro project.
* Relaxed `delta-spark` upper bound to allow compatibility with Spark 3.1.x and 3.2.x.
* Added `gdrive` to list of cloud protocols, enabling Google Drive paths for datasets.
* Added svg logo resource for ipython kernel.

## Upcoming deprecations for Kedro 0.19.0
* The Kedro IPython extension will no longer be available as `%load_ext kedro.extras.extensions.ipython`; use `%load_ext kedro.ipython` instead.
* `kedro jupyter convert`, `kedro build-docs`, `kedro build-reqs` and `kedro activate-nbstripout` will be deprecated.

# Release 0.18.2

## Major features and improvements
* Added `abfss` to list of cloud protocols, enabling abfss paths.
* Kedro now uses the [Rich](https://github.com/Textualize/rich) library to format terminal logs and tracebacks.
* The file `conf/base/logging.yml` is now optional. See [our documentation](https://docs.kedro.org/en/0.18.2/logging/logging.html) for details.
* Introduced a `kedro.starters` entry point. This enables plugins to create custom starter aliases used by `kedro starter list` and `kedro new`.
* Reduced the `kedro new` prompts to just one question asking for the project name.

## Bug fixes and other changes
* Bumped `pyyaml` upper bound to make Kedro compatible with the [pyodide](https://pyodide.org/en/stable/usage/loading-packages.html#micropip) stack.
* Updated project template's Sphinx configuration to use `myst_parser` instead of `recommonmark`.
* Reduced number of log lines by changing the logging level from `INFO` to `DEBUG` for low priority messages.
* Kedro's framework-side logging configuration no longer performs file-based logging. Hence superfluous `info.log`/`errors.log` files are no longer created in your project root, and running Kedro on read-only file systems such as Databricks Repos is now possible.
* The `root` logger is now set to the Python default level of `WARNING` rather than `INFO`. Kedro's logger is still set to emit `INFO` level messages.
* `SequentialRunner` now has consistent execution order across multiple runs with sorted nodes.
* Bumped the upper bound for the Flake8 dependency to <5.0.
* `kedro jupyter notebook/lab` no longer reuses a Jupyter kernel.
* Required `cookiecutter>=2.1.1` to address a [known command injection vulnerability](https://security.snyk.io/vuln/SNYK-PYTHON-COOKIECUTTER-2414281).
* The session store no longer fails if a username cannot be found with `getpass.getuser`.
* Added generic typing for `AbstractDataSet` and `AbstractVersionedDataSet` as well as typing to all datasets.
* Rendered the deployment guide flowchart as a Mermaid diagram, and added Dask.

## Minor breaking changes to the API
* The module `kedro.config.default_logger` no longer exists; default logging configuration is now set automatically through `kedro.framework.project.LOGGING`. Unless you explicitly import `kedro.config.default_logger` you do not need to make any changes.

## Upcoming deprecations for Kedro 0.19.0
* `kedro.extras.ColorHandler` will be removed in 0.19.0.

# Release 0.18.1

## Major features and improvements
* Added a new hook `after_context_created` that passes the `KedroContext` instance as `context`.
* Added a new CLI hook `after_command_run`.
* Added more detail to YAML `ParserError` exception error message.
* Added option to `SparkDataSet` to specify a `schema` load argument that allows for supplying a user-defined schema as opposed to relying on the schema inference of Spark.
* The Kedro package no longer contains a built version of the Kedro documentation significantly reducing the package size.

## Bug fixes and other changes
* Removed fatal error from being logged when a Kedro session is created in a directory without git.
* `KedroContext` is now an `attrs`'s frozen class and `config_loader` is available as public attribute.
* Fixed `CONFIG_LOADER_CLASS` validation so that `TemplatedConfigLoader` can be specified in settings.py. Any `CONFIG_LOADER_CLASS` must be a subclass of `AbstractConfigLoader`.
* Added runner name to the `run_params` dictionary used in pipeline hooks.
* Updated [Databricks documentation](https://docs.kedro.org/en/0.18.1/deployment/databricks.html) to include how to get it working with IPython extension and Kedro-Viz.
* Update sections on visualisation, namespacing, and experiment tracking in the spaceflight tutorial to correspond to the complete spaceflights starter.
* Fixed `Jinja2` syntax loading with `TemplatedConfigLoader` using `globals.yml`.
* Removed global `_active_session`, `_activate_session` and `_deactivate_session`. Plugins that need to access objects such as the config loader should now do so through `context` in the new `after_context_created` hook.
* `config_loader` is available as a public read-only attribute of `KedroContext`.
* Made `hook_manager` argument optional for `runner.run`.
* `kedro docs` now opens an online version of the Kedro documentation instead of a locally built version.

## Upcoming deprecations for Kedro 0.19.0
* `kedro docs` will be removed in 0.19.0.

## Upcoming deprecations for Kedro 0.19.0
* `kedro docs` will be removed in 0.19.0.


# Release 0.18.0

## TL;DR ✨
Kedro 0.18.0 strives to reduce the complexity of the project template and get us closer to a stable release of the framework. We've introduced the full [micro-packaging workflow](https://docs.kedro.org/en/0.18.0/nodes_and_pipelines/micro_packaging.html) 📦, which allows you to import packages, utility functions and existing pipelines into your Kedro project. [Integration with IPython and Jupyter](https://docs.kedro.org/en/0.18.0/tools_integration/ipython.html) has been streamlined in preparation for enhancements to Kedro's interactive workflow. Additionally, the release comes with long-awaited Python 3.9 and 3.10 support 🐍.

## Major features and improvements

### Framework
* Added `kedro.config.abstract_config.AbstractConfigLoader` as an abstract base class for all `ConfigLoader` implementations. `ConfigLoader` and `TemplatedConfigLoader` now inherit directly from this base class.
* Streamlined the `ConfigLoader.get` and `TemplatedConfigLoader.get` API and delegated the actual `get` method functional implementation to the `kedro.config.common` module.
* The `hook_manager` is no longer a global singleton. The `hook_manager` lifecycle is now managed by the `KedroSession`, and a new `hook_manager` will be created every time a `session` is instantiated.
* Added support for specifying parameters mapping in `pipeline()` without the `params:` prefix.
* Added new API `Pipeline.filter()` (previously in `KedroContext._filter_pipeline()`) to filter parts of a pipeline.
* Added `username` to Session store for logging during Experiment Tracking.
* A packaged Kedro project can now be imported and run from another Python project as following:
```python
from my_package.__main__ import main

main(
    ["--pipleine", "my_pipeline"]
)  # or just main() if no parameters are needed for the run
```

### Project template
* Removed `cli.py` from the Kedro project template. By default, all CLI commands, including `kedro run`, are now defined on the Kedro framework side. You can still define custom CLI commands by creating your own `cli.py`.
* Removed `hooks.py` from the Kedro project template. Registration hooks have been removed in favour of `settings.py` configuration, but you can still define execution timeline hooks by creating your own `hooks.py`.
* Removed `.ipython` directory from the Kedro project template. The IPython/Jupyter workflow no longer uses IPython profiles; it now uses an IPython extension.
* The default `kedro` run configuration environment names can now be set in `settings.py` using the `CONFIG_LOADER_ARGS` variable. The relevant keyword arguments to supply are `base_env` and `default_run_env`, which are set to `base` and `local` respectively by default.

### DataSets
* Added the following new datasets:

| Type                      | Description                                                   | Location                         |
| ------------------------- | ------------------------------------------------------------- | -------------------------------- |
| `pandas.XMLDataSet`       | Read XML into Pandas DataFrame. Write Pandas DataFrame to XML | `kedro.extras.datasets.pandas`   |
| `networkx.GraphMLDataSet` | Work with NetworkX using GraphML files                        | `kedro.extras.datasets.networkx` |
| `networkx.GMLDataSet`     | Work with NetworkX using Graph Modelling Language files       | `kedro.extras.datasets.networkx` |
| `redis.PickleDataSet`     | loads/saves data from/to a Redis database                     | `kedro.extras.datasets.redis`    |

* Added `partitionBy` support and exposed `save_args` for `SparkHiveDataSet`.
* Exposed `open_args_save` in `fs_args` for `pandas.ParquetDataSet`.
* Refactored the `load` and `save` operations for `pandas` datasets in order to leverage `pandas` own API and delegate `fsspec` operations to them. This reduces the need to have our own `fsspec` wrappers.
* Merged `pandas.AppendableExcelDataSet` into `pandas.ExcelDataSet`.
* Added `save_args` to `feather.FeatherDataSet`.

### Jupyter and IPython integration
* The [only recommended way to work with Kedro in Jupyter or IPython is now the Kedro IPython extension](https://docs.kedro.org/en/0.18.0/tools_integration/ipython.html). Managed Jupyter instances should load this via `%load_ext kedro.ipython` and use the line magic `%reload_kedro`.
* `kedro ipython` launches an IPython session that preloads the Kedro IPython extension.
* `kedro jupyter notebook/lab` creates a custom Jupyter kernel that preloads the Kedro IPython extension and launches a notebook with that kernel selected. There is no longer a need to specify `--all-kernels` to show all available kernels.

### Dependencies
* Bumped the minimum version of `pandas` to 1.3. Any `storage_options` should continue to be specified under `fs_args` and/or `credentials`.
* Added support for Python 3.9 and 3.10, dropped support for Python 3.6.
* Updated `black` dependency in the project template to a non pre-release version.

### Other
* Documented distribution of Kedro pipelines with Dask.

## Breaking changes to the API

### Framework
* Removed `RegistrationSpecs` and its associated `register_config_loader` and `register_catalog` hook specifications in favour of `CONFIG_LOADER_CLASS`/`CONFIG_LOADER_ARGS` and `DATA_CATALOG_CLASS` in `settings.py`.
* Removed deprecated functions `load_context` and `get_project_context`.
* Removed deprecated `CONF_SOURCE`, `package_name`, `pipeline`, `pipelines`, `config_loader` and `io` attributes from `KedroContext` as well as the deprecated `KedroContext.run` method.
* Added the `PluginManager` `hook_manager` argument to `KedroContext` and the `Runner.run()` method, which will be provided by the `KedroSession`.
* Removed the public method `get_hook_manager()` and replaced its functionality by `_create_hook_manager()`.
* Enforced that only one run can be successfully executed as part of a `KedroSession`. `run_id` has been renamed to `session_id` as a result.

### Configuration loaders
* The `settings.py` setting `CONF_ROOT` has been renamed to `CONF_SOURCE`. Default value of `conf` remains unchanged.
* `ConfigLoader` and `TemplatedConfigLoader` argument `conf_root` has been renamed to `conf_source`.
* `extra_params` has been renamed to `runtime_params` in `kedro.config.config.ConfigLoader` and `kedro.config.templated_config.TemplatedConfigLoader`.
* The environment defaulting behaviour has been removed from `KedroContext` and is now implemented in a `ConfigLoader` class (or equivalent) with the `base_env` and `default_run_env` attributes.

### DataSets
* `pandas.ExcelDataSet` now uses `openpyxl` engine instead of `xlrd`.
* `pandas.ParquetDataSet` now calls `pd.to_parquet()` upon saving. Note that the argument `partition_cols` is not supported.
* `spark.SparkHiveDataSet` API has been updated to reflect `spark.SparkDataSet`. The `write_mode=insert` option has also been replaced with `write_mode=append` as per Spark styleguide. This change addresses [Issue 725](https://github.com/kedro-org/kedro/issues/725) and [Issue 745](https://github.com/kedro-org/kedro/issues/745). Additionally, `upsert` mode now leverages `checkpoint` functionality and requires a valid `checkpointDir` be set for current `SparkContext`.
* `yaml.YAMLDataSet` can no longer save a `pandas.DataFrame` directly, but it can save a dictionary. Use `pandas.DataFrame.to_dict()` to convert your `pandas.DataFrame` to a dictionary before you attempt to save it to YAML.
* Removed `open_args_load` and `open_args_save` from the following datasets:
  * `pandas.CSVDataSet`
  * `pandas.ExcelDataSet`
  * `pandas.FeatherDataSet`
  * `pandas.JSONDataSet`
  * `pandas.ParquetDataSet`
* `storage_options` are now dropped if they are specified under `load_args` or `save_args` for the following datasets:
  * `pandas.CSVDataSet`
  * `pandas.ExcelDataSet`
  * `pandas.FeatherDataSet`
  * `pandas.JSONDataSet`
  * `pandas.ParquetDataSet`
* Renamed `lambda_data_set`, `memory_data_set`, and `partitioned_data_set` to `lambda_dataset`, `memory_dataset`, and `partitioned_dataset`, respectively, in `kedro.io`.
* The dataset `networkx.NetworkXDataSet` has been renamed to `networkx.JSONDataSet`.

### CLI
* Removed `kedro install` in favour of `pip install -r src/requirements.txt` to install project dependencies.
* Removed `--parallel` flag from `kedro run` in favour of `--runner=ParallelRunner`. The `-p` flag is now an alias for `--pipeline`.
* `kedro pipeline package` has been replaced by `kedro micropkg package` and, in addition to the `--alias` flag used to rename the package, now accepts a module name and path to the pipeline or utility module to package, relative to `src/<package_name>/`. The `--version` CLI option has been removed in favour of setting a `__version__` variable in the micro-package's `__init__.py` file.
* `kedro pipeline pull` has been replaced by `kedro micropkg pull` and now also supports `--destination` to provide a location for pulling the package.
* Removed `kedro pipeline list` and `kedro pipeline describe` in favour of `kedro registry list` and `kedro registry describe`.
* `kedro package` and `kedro micropkg package` now save `egg` and `whl` or `tar` files in the `<project_root>/dist` folder (previously `<project_root>/src/dist`).
* Changed the behaviour of `kedro build-reqs` to compile requirements from `requirements.txt` instead of `requirements.in` and save them to `requirements.lock` instead of `requirements.txt`.
* `kedro jupyter notebook/lab` no longer accept `--all-kernels` or `--idle-timeout` flags. `--all-kernels` is now the default behaviour.
* `KedroSession.run` now raises `ValueError` rather than `KedroContextError` when the pipeline contains no nodes. The same `ValueError` is raised when there are no matching tags.
* `KedroSession.run` now raises `ValueError` rather than `KedroContextError` when the pipeline name doesn't exist in the pipeline registry.

### Other
* Added namespace to parameters in a modular pipeline, which addresses [Issue 399](https://github.com/kedro-org/kedro/issues/399).
* Switched from packaging pipelines as wheel files to tar archive files compressed with gzip (`.tar.gz`).
* Removed decorator API from `Node` and `Pipeline`, as well as the modules `kedro.extras.decorators` and `kedro.pipeline.decorators`.
* Removed transformer API from `DataCatalog`, as well as the modules `kedro.extras.transformers` and `kedro.io.transformers`.
* Removed the `Journal` and `DataCatalogWithDefault`.
* Removed `%init_kedro` IPython line magic, with its functionality incorporated into `%reload_kedro`. This means that if `%reload_kedro` is called with a filepath, that will be set as default for subsequent calls.

## Migration guide from Kedro 0.17.* to 0.18.*

### Hooks
* Remove any existing `hook_impl` of the `register_config_loader` and `register_catalog` methods from `ProjectHooks` in `hooks.py` (or custom alternatives).
* If you use `run_id` in the `after_catalog_created` hook, replace it with `save_version` instead.
* If you use `run_id` in any of the `before_node_run`, `after_node_run`, `on_node_error`, `before_pipeline_run`, `after_pipeline_run` or `on_pipeline_error` hooks, replace it with `session_id` instead.

### `settings.py` file
* If you use a custom config loader class such as `kedro.config.TemplatedConfigLoader`, alter `CONFIG_LOADER_CLASS` to specify the class and `CONFIG_LOADER_ARGS` to specify keyword arguments. If not set, these default to `kedro.config.ConfigLoader` and an empty dictionary respectively.
* If you use a custom data catalog class, alter `DATA_CATALOG_CLASS` to specify the class. If not set, this defaults to `kedro.io.DataCatalog`.
* If you have a custom config location (i.e. not `conf`), update `CONF_ROOT` to `CONF_SOURCE` and set it to a string with the expected configuration location. If not set, this defaults to `"conf"`.

### Modular pipelines
* If you use any modular pipelines with parameters, make sure they are declared with the correct namespace. See example below:

For a given pipeline:
```python
active_pipeline = pipeline(
    pipe=[
        node(
            func=some_func,
            inputs=["model_input_table", "params:model_options"],
            outputs=["**my_output"],
        ),
        ...,
    ],
    inputs="model_input_table",
    namespace="candidate_modelling_pipeline",
)
```

The parameters should look like this:

```diff
-model_options:
-    test_size: 0.2
-    random_state: 8
-    features:
-    - engines
-    - passenger_capacity
-    - crew
+candidate_modelling_pipeline:
+    model_options:
+      test_size: 0.2
+      random_state: 8
+      features:
+        - engines
+        - passenger_capacity
+        - crew

```
* Optional: You can now remove all `params:` prefix when supplying values to `parameters` argument in a `pipeline()` call.
* If you pull modular pipelines with `kedro pipeline pull my_pipeline --alias other_pipeline`, now use `kedro micropkg pull my_pipeline --alias pipelines.other_pipeline` instead.
* If you package modular pipelines with `kedro pipeline package my_pipeline`, now use `kedro micropkg package pipelines.my_pipeline` instead.
* Similarly, if you package any modular pipelines using `pyproject.toml`, you should modify the keys to include the full module path, and wrapped in double-quotes, e.g:

```diff
[tool.kedro.micropkg.package]
-data_engineering = {destination = "path/to/here"}
-data_science = {alias = "ds", env = "local"}
+"pipelines.data_engineering" = {destination = "path/to/here"}
+"pipelines.data_science" = {alias = "ds", env = "local"}

[tool.kedro.micropkg.pull]
-"s3://my_bucket/my_pipeline" = {alias = "aliased_pipeline"}
+"s3://my_bucket/my_pipeline" = {alias = "pipelines.aliased_pipeline"}
```

### DataSets
* If you use `pandas.ExcelDataSet`, make sure you have `openpyxl` installed in your environment. This is automatically installed if you specify `kedro[pandas.ExcelDataSet]==0.18.0` in your `requirements.txt`. You can uninstall `xlrd` if you were only using it for this dataset.
* If you use`pandas.ParquetDataSet`, pass pandas saving arguments directly to `save_args` instead of nested in `from_pandas` (e.g. `save_args = {"preserve_index": False}` instead of `save_args = {"from_pandas": {"preserve_index": False}}`).
* If you use `spark.SparkHiveDataSet` with `write_mode` option set to `insert`, change this to `append` in line with the Spark styleguide. If you use `spark.SparkHiveDataSet` with `write_mode` option set to `upsert`, make sure that your `SparkContext` has a valid `checkpointDir` set either by `SparkContext.setCheckpointDir` method or directly in the `conf` folder.
* If you use `pandas~=1.2.0` and pass `storage_options` through `load_args` or `savs_args`, specify them under `fs_args` or via `credentials` instead.
* If you import from `kedro.io.lambda_data_set`, `kedro.io.memory_data_set`, or `kedro.io.partitioned_data_set`, change the import to `kedro.io.lambda_dataset`, `kedro.io.memory_dataset`, or `kedro.io.partitioned_dataset`, respectively (or import the dataset directly from `kedro.io`).
* If you have any `pandas.AppendableExcelDataSet` entries in your catalog, replace them with `pandas.ExcelDataSet`.
* If you have any `networkx.NetworkXDataSet` entries in your catalog, replace them with `networkx.JSONDataSet`.

### Other
* Edit any scripts containing `kedro pipeline package --version` to use `kedro micropkg package` instead. If you wish to set a specific pipeline package version, set the `__version__` variable in the pipeline package's `__init__.py` file.
* To run a pipeline in parallel, use `kedro run --runner=ParallelRunner` rather than `--parallel` or `-p`.
* If you call `ConfigLoader` or `TemplatedConfigLoader` directly, update the keyword arguments `conf_root` to `conf_source` and `extra_params` to `runtime_params`.
* If you use `KedroContext` to access `ConfigLoader`, use `settings.CONFIG_LOADER_CLASS` to access the currently used `ConfigLoader` instead.
* The signature of `KedroContext` has changed and now needs `config_loader` and `hook_manager` as additional arguments of type `ConfigLoader` and `PluginManager` respectively.

# Release 0.17.7

## Major features and improvements
* `pipeline` now accepts `tags` and a collection of `Node`s and/or `Pipeline`s rather than just a single `Pipeline` object. `pipeline` should be used in preference to `Pipeline` when creating a Kedro pipeline.
* `pandas.SQLTableDataSet` and `pandas.SQLQueryDataSet` now only open one connection per database, at instantiation time (therefore at catalog creation time), rather than one per load/save operation.
* Added new command group, `micropkg`, to replace `kedro pipeline pull` and `kedro pipeline package` with `kedro micropkg pull` and `kedro micropkg package` for Kedro 0.18.0. `kedro micropkg package` saves packages to `project/dist` while `kedro pipeline package` saves packages to `project/src/dist`.

## Bug fixes and other changes
* Added tutorial documentation for [experiment tracking](https://docs.kedro.org/en/0.17.7/08_logging/02_experiment_tracking.html).
* Added [Plotly dataset documentation](https://docs.kedro.org/en/0.17.7/03_tutorial/05_visualise_pipeline.html#visualise-plotly-charts-in-kedro-viz).
* Added the upper limit `pandas<1.4` to maintain compatibility with `xlrd~=1.0`.
* Bumped the `Pillow` minimum version requirement to 9.0 (Python 3.7+ only) following [CVE-2022-22817](https://cve.mitre.org/cgi-bin/cvename.cgi?name=CVE-2022-22817).
* Fixed `PickleDataSet` to be copyable and hence work with the parallel runner.
* Upgraded `pip-tools`, which is used by `kedro build-reqs`, to 6.5 (Python 3.7+ only). This `pip-tools` version is compatible with `pip>=21.2`, including the most recent releases of `pip`. Python 3.6 users should continue to use `pip-tools` 6.4 and `pip<22`.
* Added `astro-iris` as alias for `astro-airlow-iris`, so that old tutorials can still be followed.
* Added details about [Kedro's Technical Steering Committee and governance model](https://docs.kedro.org/en/0.17.7/14_contribution/technical_steering_committee.html).

## Upcoming deprecations for Kedro 0.18.0
* `kedro pipeline pull` and `kedro pipeline package` will be deprecated. Please use `kedro micropkg` instead.


# Release 0.17.6

## Major features and improvements
* Added `pipelines` global variable to IPython extension, allowing you to access the project's pipelines in `kedro ipython` or `kedro jupyter notebook`.
* Enabled overriding nested parameters with `params` in CLI, i.e. `kedro run --params="model.model_tuning.booster:gbtree"` updates parameters to `{"model": {"model_tuning": {"booster": "gbtree"}}}`.
* Added option to `pandas.SQLQueryDataSet` to specify a `filepath` with a SQL query, in addition to the current method of supplying the query itself in the `sql` argument.
* Extended `ExcelDataSet` to support saving Excel files with multiple sheets.
* Added the following new datasets:

| Type                      | Description                                                                                                            | Location                       |
| ------------------------- | ---------------------------------------------------------------------------------------------------------------------- | ------------------------------ |
| `plotly.JSONDataSet`      | Works with plotly graph object Figures (saves as json file)                                                            | `kedro.extras.datasets.plotly` |
| `pandas.GenericDataSet`   | Provides a 'best effort' facility to read / write any format provided by the `pandas` library                          | `kedro.extras.datasets.pandas` |
| `pandas.GBQQueryDataSet`  | Loads data from a Google Bigquery table using provided SQL query                                                       | `kedro.extras.datasets.pandas` |
| `spark.DeltaTableDataSet` | Dataset designed to handle Delta Lake Tables and their CRUD-style operations, including `update`, `merge` and `delete` | `kedro.extras.datasets.spark`  |

## Bug fixes and other changes
* Fixed an issue where `kedro new --config config.yml` was ignoring the config file when `prompts.yml` didn't exist.
* Added documentation for `kedro viz --autoreload`.
* Added support for arbitrary backends (via importable module paths) that satisfy the `pickle` interface to `PickleDataSet`.
* Added support for `sum` syntax for connecting pipeline objects.
* Upgraded `pip-tools`, which is used by `kedro build-reqs`, to 6.4. This `pip-tools` version requires `pip>=21.2` while [adding support for `pip>=21.3`](https://github.com/jazzband/pip-tools/pull/1501). To upgrade `pip`, please refer to [their documentation](https://pip.pypa.io/en/stable/installing/#upgrading-pip).
* Relaxed the bounds on the `plotly` requirement for `plotly.PlotlyDataSet` and the `pyarrow` requirement for `pandas.ParquetDataSet`.
* `kedro pipeline package <pipeline>` now raises an error if the `<pipeline>` argument doesn't look like a valid Python module path (e.g. has `/` instead of `.`).
* Added new `overwrite` argument to `PartitionedDataSet` and `MatplotlibWriter` to enable deletion of existing partitions and plots on dataset `save`.
* `kedro pipeline pull` now works when the project requirements contains entries such as `-r`, `--extra-index-url` and local wheel files ([Issue #913](https://github.com/kedro-org/kedro/issues/913)).
* Fixed slow startup because of catalog processing by reducing the exponential growth of extra processing during `_FrozenDatasets` creations.
* Removed `.coveragerc` from the Kedro project template. `coverage` settings are now given in `pyproject.toml`.
* Fixed a bug where packaging or pulling a modular pipeline with the same name as the project's package name would throw an error (or silently pass without including the pipeline source code in the wheel file).
* Removed unintentional dependency on `git`.
* Fixed an issue where nested pipeline configuration was not included in the packaged pipeline.
* Deprecated the "Thanks for supporting contributions" section of release notes to simplify the contribution process; Kedro 0.17.6 is the last release that includes this. This process has been replaced with the [automatic GitHub feature](https://github.com/kedro-org/kedro/graphs/contributors).
* Fixed a bug where the version on the tracking datasets didn't match the session id and the versions of regular versioned datasets.
* Fixed an issue where datasets in `load_versions` that are not found in the data catalog would silently pass.
* Altered the string representation of nodes so that node inputs/outputs order is preserved rather than being alphabetically sorted.
* Update `APIDataSet` to accept `auth` through `credentials` and allow any iterable for `auth`.

## Upcoming deprecations for Kedro 0.18.0
* `kedro.extras.decorators` and `kedro.pipeline.decorators` are being deprecated in favour of Hooks.
* `kedro.extras.transformers` and `kedro.io.transformers` are being deprecated in favour of Hooks.
* The `--parallel` flag on `kedro run` is being removed in favour of `--runner=ParallelRunner`. The `-p` flag will change to be an alias for `--pipeline`.
* `kedro.io.DataCatalogWithDefault` is being deprecated, to be removed entirely in 0.18.0.

## Thanks for supporting contributions
[Deepyaman Datta](https://github.com/deepyaman),
[Brites](https://github.com/brites101),
[Manish Swami](https://github.com/ManishS6),
[Avaneesh Yembadi](https://github.com/avan-sh),
[Zain Patel](https://github.com/mzjp2),
[Simon Brugman](https://github.com/sbrugman),
[Kiyo Kunii](https://github.com/921kiyo),
[Benjamin Levy](https://github.com/BenjaminLevyQB),
[Louis de Charsonville](https://github.com/louisdecharson),
[Simon Picard](https://github.com/simonpicard)

# Release 0.17.5

## Major features and improvements
* Added new CLI group `registry`, with the associated commands `kedro registry list` and `kedro registry describe`, to replace `kedro pipeline list` and `kedro pipeline describe`.
* Added support for dependency management at a modular pipeline level. When a pipeline with `requirements.txt` is packaged, its dependencies are embedded in the modular pipeline wheel file. Upon pulling the pipeline, Kedro will append dependencies to the project's `requirements.in`. More information is available in [our documentation](https://docs.kedro.org/en/0.17.5/06_nodes_and_pipelines/03_modular_pipelines.html).
* Added support for bulk packaging/pulling modular pipelines using `kedro pipeline package/pull --all` and `pyproject.toml`.
* Removed `cli.py` from the Kedro project template. By default all CLI commands, including `kedro run`, are now defined on the Kedro framework side. These can be overridden in turn by a plugin or a `cli.py` file in your project. A packaged Kedro project will respect the same hierarchy when executed with `python -m my_package`.
* Removed `.ipython/profile_default/startup/` from the Kedro project template in favour of `.ipython/profile_default/ipython_config.py` and the `kedro.extras.extensions.ipython`.
* Added support for `dill` backend to `PickleDataSet`.
* Imports are now refactored at `kedro pipeline package` and `kedro pipeline pull` time, so that _aliasing_ a modular pipeline doesn't break it.
* Added the following new datasets to support basic Experiment Tracking:

| Type                      | Description                                              | Location                         |
| ------------------------- | -------------------------------------------------------- | -------------------------------- |
| `tracking.MetricsDataSet` | Dataset to track numeric metrics for experiment tracking | `kedro.extras.datasets.tracking` |
| `tracking.JSONDataSet`    | Dataset to track data for experiment tracking            | `kedro.extras.datasets.tracking` |

## Bug fixes and other changes
* Bumped minimum required `fsspec` version to 2021.04.
* Fixed the `kedro install` and `kedro build-reqs` flows when uninstalled dependencies are present in a project's `settings.py`, `context.py` or `hooks.py` ([Issue #829](https://github.com/kedro-org/kedro/issues/829)).
* Imports are now refactored at `kedro pipeline package` and `kedro pipeline pull` time, so that _aliasing_ a modular pipeline doesn't break it.

## Minor breaking changes to the API
* Pinned `dynaconf` to `<3.1.6` because the method signature for `_validate_items` changed which is used in Kedro.

## Upcoming deprecations for Kedro 0.18.0
* `kedro pipeline list` and `kedro pipeline describe` are being deprecated in favour of new commands `kedro registry list ` and `kedro registry describe`.
* `kedro install` is being deprecated in favour of using `pip install -r src/requirements.txt` to install project dependencies.

## Thanks for supporting contributions
[Moussa Taifi](https://github.com/moutai),
[Deepyaman Datta](https://github.com/deepyaman)

# Release 0.17.4

## Major features and improvements
* Added the following new datasets:

| Type                   | Description                                                 | Location                       |
| ---------------------- | ----------------------------------------------------------- | ------------------------------ |
| `plotly.PlotlyDataSet` | Works with plotly graph object Figures (saves as json file) | `kedro.extras.datasets.plotly` |

## Bug fixes and other changes
* Defined our set of Kedro Principles! Have a read through [our docs](https://docs.kedro.org/en/0.17.4/12_faq/03_kedro_principles.html).
* `ConfigLoader.get()` now raises a `BadConfigException`, with a more helpful error message, if a configuration file cannot be loaded (for instance due to wrong syntax or poor formatting).
* `run_id` now defaults to `save_version` when `after_catalog_created` is called, similarly to what happens during a `kedro run`.
* Fixed a bug where `kedro ipython` and `kedro jupyter notebook` didn't work if the `PYTHONPATH` was already set.
* Update the IPython extension to allow passing `env` and `extra_params` to `reload_kedro`  similar to how the IPython script works.
* `kedro info` now outputs if a plugin has any `hooks` or `cli_hooks` implemented.
* `PartitionedDataSet` now supports lazily materializing data on save.
* `kedro pipeline describe` now defaults to the `__default__` pipeline when no pipeline name is provided and also shows the namespace the nodes belong to.
* Fixed an issue where spark.SparkDataSet with enabled versioning would throw a VersionNotFoundError when using databricks-connect from a remote machine and saving to dbfs filesystem.
* `EmailMessageDataSet` added to doctree.
* When node inputs do not pass validation, the error message is now shown as the most recent exception in the traceback ([Issue #761](https://github.com/kedro-org/kedro/issues/761)).
* `kedro pipeline package` now only packages the parameter file that exactly matches the pipeline name specified and the parameter files in a directory with the pipeline name.
* Extended support to newer versions of third-party dependencies ([Issue #735](https://github.com/kedro-org/kedro/issues/735)).
* Ensured consistent references to `model input` tables in accordance with our Data Engineering convention.
* Changed behaviour where `kedro pipeline package` takes the pipeline package version, rather than the kedro package version. If the pipeline package version is not present, then the package version is used.
* Launched [GitHub Discussions](https://github.com/kedro-org/kedro/discussions/) and [Kedro Discord Server](https://discord.gg/akJDeVaxnB)
* Improved error message when versioning is enabled for a dataset previously saved as non-versioned ([Issue #625](https://github.com/kedro-org/kedro/issues/625)).

## Minor breaking changes to the API

## Upcoming deprecations for Kedro 0.18.0

## Thanks for supporting contributions
[Lou Kratz](https://github.com/lou-k),
[Lucas Jamar](https://github.com/lucasjamar)

# Release 0.17.3

## Major features and improvements
* Kedro plugins can now override built-in CLI commands.
* Added a `before_command_run` hook for plugins to add extra behaviour before Kedro CLI commands run.
* `pipelines` from `pipeline_registry.py` and `register_pipeline` hooks are now loaded lazily when they are first accessed, not on startup:

    ```python
    from kedro.framework.project import pipelines

    print(pipelines["__default__"])  # pipeline loading is only triggered here
    ```

## Bug fixes and other changes
* `TemplatedConfigLoader` now correctly inserts default values when no globals are supplied.
* Fixed a bug where the `KEDRO_ENV` environment variable had no effect on instantiating the `context` variable in an iPython session or a Jupyter notebook.
* Plugins with empty CLI groups are no longer displayed in the Kedro CLI help screen.
* Duplicate commands will no longer appear twice in the Kedro CLI help screen.
* CLI commands from sources with the same name will show under one list in the help screen.
* The setup of a Kedro project, including adding src to path and configuring settings, is now handled via the `bootstrap_project` method.
* `configure_project` is invoked if a `package_name` is supplied to `KedroSession.create`. This is added for backward-compatibility purpose to support a workflow that creates `Session` manually. It will be removed in `0.18.0`.
* Stopped swallowing up all `ModuleNotFoundError` if `register_pipelines` not found, so that a more helpful error message will appear when a dependency is missing, e.g. [Issue #722](https://github.com/kedro-org/kedro/issues/722).
* When `kedro new` is invoked using a configuration yaml file, `output_dir` is no longer a required key; by default the current working directory will be used.
* When `kedro new` is invoked using a configuration yaml file, the appropriate `prompts.yml` file is now used for validating the provided configuration. Previously, validation was always performed against the kedro project template `prompts.yml` file.
* When a relative path to a starter template is provided, `kedro new` now generates user prompts to obtain configuration rather than supplying empty configuration.
* Fixed error when using starters on Windows with Python 3.7 (Issue [#722](https://github.com/kedro-org/kedro/issues/722)).
* Fixed decoding error of config files that contain accented characters by opening them for reading in UTF-8.
* Fixed an issue where `after_dataset_loaded` run would finish before a dataset is actually loaded when using `--async` flag.

## Upcoming deprecations for Kedro 0.18.0

* `kedro.versioning.journal.Journal` will be removed.
* The following properties on `kedro.framework.context.KedroContext` will be removed:
  * `io` in favour of `KedroContext.catalog`
  * `pipeline` (equivalent to `pipelines["__default__"]`)
  * `pipelines` in favour of `kedro.framework.project.pipelines`

# Release 0.17.2

## Major features and improvements
* Added support for `compress_pickle` backend to `PickleDataSet`.
* Enabled loading pipelines without creating a `KedroContext` instance:

    ```python
    from kedro.framework.project import pipelines

    print(pipelines)
    ```

* Projects generated with kedro>=0.17.2:
  - should define pipelines in `pipeline_registry.py` rather than `hooks.py`.
  - when run as a package, will behave the same as `kedro run`

## Bug fixes and other changes
* If `settings.py` is not importable, the errors will be surfaced earlier in the process, rather than at runtime.

## Minor breaking changes to the API
* `kedro pipeline list` and `kedro pipeline describe` no longer accept redundant `--env` parameter.
* `from kedro.framework.cli.cli import cli` no longer includes the `new` and `starter` commands.

## Upcoming deprecations for Kedro 0.18.0

* `kedro.framework.context.KedroContext.run` will be removed in release 0.18.0.

## Thanks for supporting contributions
[Sasaki Takeru](https://github.com/takeru)

# Release 0.17.1

## Major features and improvements
* Added `env` and `extra_params` to `reload_kedro()` line magic.
* Extended the `pipeline()` API to allow strings and sets of strings as `inputs` and `outputs`, to specify when a dataset name remains the same (not namespaced).
* Added the ability to add custom prompts with regexp validator for starters by repurposing `default_config.yml` as `prompts.yml`.
* Added the `env` and `extra_params` arguments to `register_config_loader` hook.
* Refactored the way `settings` are loaded. You will now be able to run:

    ```python
    from kedro.framework.project import settings

    print(settings.CONF_ROOT)
    ```

* Added a check on `kedro.runner.parallel_runner.ParallelRunner` which checks datasets for the `_SINGLE_PROCESS` attribute in the `_validate_catalog` method. If this attribute is set to `True` in an instance of a dataset (e.g. `SparkDataSet`), the `ParallelRunner` will raise an `AttributeError`.
* Any user-defined dataset that should not be used with `ParallelRunner` may now have the `_SINGLE_PROCESS` attribute set to `True`.

## Bug fixes and other changes
* The version of a packaged modular pipeline now defaults to the version of the project package.
* Added fix to prevent new lines being added to pandas CSV datasets.
* Fixed issue with loading a versioned `SparkDataSet` in the interactive workflow.
* Kedro CLI now checks `pyproject.toml` for a `tool.kedro` section before treating the project as a Kedro project.
* Added fix to `DataCatalog::shallow_copy` now it should copy layers.
* `kedro pipeline pull` now uses `pip download` for protocols that are not supported by `fsspec`.
* Cleaned up documentation to fix broken links and rewrite permanently redirected ones.
* Added a `jsonschema` schema definition for the Kedro 0.17 catalog.
* `kedro install` now waits on Windows until all the requirements are installed.
* Exposed `--to-outputs` option in the CLI, throughout the codebase, and as part of hooks specifications.
* Fixed a bug where `ParquetDataSet` wasn't creating parent directories on the fly.
* Updated documentation.

## Breaking changes to the API
* This release has broken the `kedro ipython` and `kedro jupyter` workflows. To fix this, follow the instructions in the migration guide below.
* You will also need to upgrade `kedro-viz` to 3.10.1 if you use the `%run_viz` line magic in Jupyter Notebook.

> *Note:* If you're using the `ipython` [extension](https://docs.kedro.org/en/0.17.1/11_tools_integration/02_ipython.html#ipython-extension) instead, you will not encounter this problem.

## Migration guide
You will have to update the file `<your_project>/.ipython/profile_default/startup/00-kedro-init.py` in order to make `kedro ipython` and/or `kedro jupyter` work. Add the following line before the `KedroSession` is created:

```python
configure_project(metadata.package_name)  # to add

session = KedroSession.create(metadata.package_name, path)
```

Make sure that the associated import is provided in the same place as others in the file:

```python
from kedro.framework.project import configure_project  # to add
from kedro.framework.session import KedroSession
```

## Thanks for supporting contributions
[Mariana Silva](https://github.com/marianansilva),
[Kiyohito Kunii](https://github.com/921kiyo),
[noklam](https://github.com/noklam),
[Ivan Doroshenko](https://github.com/imdoroshenko),
[Zain Patel](https://github.com/mzjp2),
[Deepyaman Datta](https://github.com/deepyaman),
[Sam Hiscox](https://github.com/samhiscoxqb),
[Pascal Brokmeier](https://github.com/pascalwhoop)

# Release 0.17.0

## Major features and improvements

* In a significant change, [we have introduced `KedroSession`](https://docs.kedro.org/en/0.17.0/04_kedro_project_setup/03_session.html) which is responsible for managing the lifecycle of a Kedro run.
* Created a new Kedro Starter: `kedro new --starter=mini-kedro`. It is possible to [use the DataCatalog as a standalone component](https://github.com/kedro-org/kedro-starters/tree/master/mini-kedro) in a Jupyter notebook and transition into the rest of the Kedro framework.
* Added `DatasetSpecs` with Hooks to run before and after datasets are loaded from/saved to the catalog.
* Added a command: `kedro catalog create`. For a registered pipeline, it creates a `<conf_root>/<env>/catalog/<pipeline_name>.yml` configuration file with `MemoryDataSet` datasets for each dataset that is missing from `DataCatalog`.
* Added `settings.py` and `pyproject.toml` (to replace `.kedro.yml`) for project configuration, in line with Python best practice.
* `ProjectContext` is no longer needed, unless for very complex customisations. `KedroContext`, `ProjectHooks` and `settings.py` together implement sensible default behaviour. As a result `context_path` is also now an _optional_ key in `pyproject.toml`.
* Removed `ProjectContext` from `src/<package_name>/run.py`.
* `TemplatedConfigLoader` now supports [Jinja2 template syntax](https://jinja.palletsprojects.com/en/2.11.x/templates/) alongside its original syntax.
* Made [registration Hooks](https://docs.kedro.org/en/0.17.0/07_extend_kedro/02_hooks.html#registration-hooks) mandatory, as the only way to customise the `ConfigLoader` or the `DataCatalog` used in a project. If no such Hook is provided in `src/<package_name>/hooks.py`, a `KedroContextError` is raised. There are sensible defaults defined in any project generated with Kedro >= 0.16.5.

## Bug fixes and other changes

* `ParallelRunner` no longer results in a run failure, when triggered from a notebook, if the run is started using `KedroSession` (`session.run()`).
* `before_node_run` can now overwrite node inputs by returning a dictionary with the corresponding updates.
* Added minimal, black-compatible flake8 configuration to the project template.
* Moved `isort` and `pytest` configuration from `<project_root>/setup.cfg` to `<project_root>/pyproject.toml`.
* Extra parameters are no longer incorrectly passed from `KedroSession` to `KedroContext`.
* Relaxed `pyspark` requirements to allow for installation of `pyspark` 3.0.
* Added a `--fs-args` option to the `kedro pipeline pull` command to specify configuration options for the `fsspec` filesystem arguments used when pulling modular pipelines from non-PyPI locations.
* Bumped maximum required `fsspec` version to 0.9.
* Bumped maximum supported `s3fs` version to 0.5 (`S3FileSystem` interface has changed since 0.4.1 version).

## Deprecations
* In Kedro 0.17.0 we have deleted the deprecated `kedro.cli` and `kedro.context` modules in favour of `kedro.framework.cli` and `kedro.framework.context` respectively.

## Other breaking changes to the API
* `kedro.io.DataCatalog.exists()` returns `False` when the dataset does not exist, as opposed to raising an exception.
* The pipeline-specific `catalog.yml` file is no longer automatically created for modular pipelines when running `kedro pipeline create`. Use `kedro catalog create` to replace this functionality.
* Removed `include_examples` prompt from `kedro new`. To generate boilerplate example code, you should use a Kedro starter.
* Changed the `--verbose` flag from a global command to a project-specific command flag (e.g `kedro --verbose new` becomes `kedro new --verbose`).
* Dropped support of the `dataset_credentials` key in credentials in `PartitionedDataSet`.
* `get_source_dir()` was removed from `kedro/framework/cli/utils.py`.
* Dropped support of `get_config`, `create_catalog`, `create_pipeline`, `template_version`, `project_name` and `project_path` keys by `get_project_context()` function (`kedro/framework/cli/cli.py`).
* `kedro new --starter` now defaults to fetching the starter template matching the installed Kedro version.
* Renamed `kedro_cli.py` to `cli.py` and moved it inside the Python package (`src/<package_name>/`), for a better packaging and deployment experience.
* Removed `.kedro.yml` from the project template and replaced it with `pyproject.toml`.
* Removed `KEDRO_CONFIGS` constant (previously residing in `kedro.framework.context.context`).
* Modified `kedro pipeline create` CLI command to add a boilerplate parameter config file in `conf/<env>/parameters/<pipeline_name>.yml` instead of `conf/<env>/pipelines/<pipeline_name>/parameters.yml`. CLI commands `kedro pipeline delete` / `package` / `pull` were updated accordingly.
* Removed `get_static_project_data` from `kedro.framework.context`.
* Removed `KedroContext.static_data`.
* The `KedroContext` constructor now takes `package_name` as first argument.
* Replaced `context` property on `KedroSession` with `load_context()` method.
* Renamed `_push_session` and `_pop_session` in `kedro.framework.session.session` to `_activate_session` and `_deactivate_session` respectively.
* Custom context class is set via `CONTEXT_CLASS` variable in `src/<your_project>/settings.py`.
* Removed `KedroContext.hooks` attribute. Instead, hooks should be registered in `src/<your_project>/settings.py` under the `HOOKS` key.
* Restricted names given to nodes to match the regex pattern `[\w\.-]+$`.
* Removed `KedroContext._create_config_loader()` and `KedroContext._create_data_catalog()`. They have been replaced by registration hooks, namely `register_config_loader()` and `register_catalog()` (see also [upcoming deprecations](#upcoming_deprecations_for_kedro_0.18.0)).


## Upcoming deprecations for Kedro 0.18.0

* `kedro.framework.context.load_context` will be removed in release 0.18.0.
* `kedro.framework.cli.get_project_context` will be removed in release 0.18.0.
* We've added a `DeprecationWarning` to the decorator API for both `node` and `pipeline`. These will be removed in release 0.18.0. Use Hooks to extend a node's behaviour instead.
* We've added a `DeprecationWarning` to the Transformers API when adding a transformer to the catalog. These will be removed in release 0.18.0. Use Hooks to customise the `load` and `save` methods.

## Thanks for supporting contributions
[Deepyaman Datta](https://github.com/deepyaman),
[Zach Schuster](https://github.com/zschuster)

## Migration guide from Kedro 0.16.* to 0.17.*

**Reminder:** Our documentation on [how to upgrade Kedro](https://docs.kedro.org/en/0.17.0/12_faq/01_faq.html#how-do-i-upgrade-kedro) covers a few key things to remember when updating any Kedro version.

The Kedro 0.17.0 release contains some breaking changes. If you update Kedro to 0.17.0 and then try to work with projects created against earlier versions of Kedro, you may encounter some issues when trying to run `kedro` commands in the terminal for that project. Here's a short guide to getting your projects running against the new version of Kedro.


>*Note*: As always, if you hit any problems, please check out our documentation:
>* [How can I find out more about Kedro?](https://docs.kedro.org/en/0.17.0/12_faq/01_faq.html#how-can-i-find-out-more-about-kedro)
>* [How can I get my questions answered?](https://docs.kedro.org/en/0.17.0/12_faq/01_faq.html#how-can-i-get-my-question-answered).

To get an existing Kedro project to work after you upgrade to Kedro 0.17.0, we recommend that you create a new project against Kedro 0.17.0 and move the code from your existing project into it. Let's go through the changes, but first, note that if you create a new Kedro project with Kedro 0.17.0 you will not be asked whether you want to include the boilerplate code for the Iris dataset example. We've removed this option (you should now use a Kedro starter if you want to create a project that is pre-populated with code).

To create a new, blank Kedro 0.17.0 project to drop your existing code into, you can create one, as always, with `kedro new`. We also recommend creating a new virtual environment for your new project, or you might run into conflicts with existing dependencies.

* **Update `pyproject.toml`**: Copy the following three keys from the `.kedro.yml` of your existing Kedro project into the `pyproject.toml` file of your new Kedro 0.17.0 project:


    ```toml
    [tools.kedro]
    package_name = "<package_name>"
    project_name = "<project_name>"
    project_version = "0.17.0"
    ```

Check your source directory. If you defined a different source directory (`source_dir`), make sure you also move that to `pyproject.toml`.


* **Copy files from your existing project**:

  + Copy subfolders of `project/src/project_name/pipelines` from existing to new project
  + Copy subfolders of `project/src/test/pipelines` from existing to new project
  + Copy the requirements your project needs into `requirements.txt` and/or `requirements.in`.
  + Copy your project configuration from the `conf` folder. Take note of the new locations needed for modular pipeline configuration (move it from `conf/<env>/pipeline_name/catalog.yml` to `conf/<env>/catalog/pipeline_name.yml` and likewise for `parameters.yml`).
  + Copy from the `data/` folder of your existing project, if needed, into the same location in your new project.
  + Copy any Hooks from `src/<package_name>/hooks.py`.

* **Update your new project's README and docs as necessary**.

* **Update `settings.py`**: For example, if you specified additional Hook implementations in `hooks`, or listed plugins under `disable_hooks_by_plugin` in your `.kedro.yml`, you will need to move them to `settings.py` accordingly:

    ```python
    from <package_name>.hooks import MyCustomHooks, ProjectHooks

    HOOKS = (ProjectHooks(), MyCustomHooks())

    DISABLE_HOOKS_FOR_PLUGINS = ("my_plugin1",)
    ```

* **Migration for `node` names**. From 0.17.0 the only allowed characters for node names are letters, digits, hyphens, underscores and/or fullstops. If you have previously defined node names that have special characters, spaces or other characters that are no longer permitted, you will need to rename those nodes.

* **Copy changes to `kedro_cli.py`**. If you previously customised the `kedro run` command or added more CLI commands to your `kedro_cli.py`, you should move them into `<project_root>/src/<package_name>/cli.py`. Note, however, that the new way to run a Kedro pipeline is via a `KedroSession`, rather than using the `KedroContext`:

    ```python
    with KedroSession.create(package_name=...) as session:
        session.run()
    ```

* **Copy changes made to `ConfigLoader`**. If you have defined a custom class, such as `TemplatedConfigLoader`, by overriding `ProjectContext._create_config_loader`, you should move the contents of the function in `src/<package_name>/hooks.py`, under `register_config_loader`.

* **Copy changes made to `DataCatalog`**. Likewise, if you have `DataCatalog` defined with `ProjectContext._create_catalog`, you should copy-paste the contents into `register_catalog`.

* **Optional**: If you have plugins such as [Kedro-Viz](https://github.com/kedro-org/kedro-viz) installed, it's likely that Kedro 0.17.0 won't work with their older versions, so please either upgrade to the plugin's newest version or follow their migration guides.

# Release 0.16.6

## Major features and improvements

* Added documentation with a focus on single machine and distributed environment deployment; the series includes Docker, Argo, Prefect, Kubeflow, AWS Batch, AWS Sagemaker and extends our section on Databricks.
* Added [kedro-starter-spaceflights](https://github.com/kedro-org/kedro-starter-spaceflights/) alias for generating a project: `kedro new --starter spaceflights`.

## Bug fixes and other changes
* Fixed `TypeError` when converting dict inputs to a node made from a wrapped `partial` function.
* `PartitionedDataSet` improvements:
  - Supported passing arguments to the underlying filesystem.
* Improved handling of non-ASCII word characters in dataset names.
  - For example, a dataset named `jalapeño` will be accessible as `DataCatalog.datasets.jalapeño` rather than `DataCatalog.datasets.jalape__o`.
* Fixed `kedro install` for an Anaconda environment defined in `environment.yml`.
* Fixed backwards compatibility with templates generated with older Kedro versions <0.16.5. No longer need to update `.kedro.yml` to use `kedro lint` and `kedro jupyter notebook convert`.
* Improved documentation.
* Added documentation using MinIO with Kedro.
* Improved error messages for incorrect parameters passed into a node.
* Fixed issue with saving a `TensorFlowModelDataset` in the HDF5 format with versioning enabled.
* Added missing `run_result` argument in `after_pipeline_run` Hooks spec.
* Fixed a bug in IPython script that was causing context hooks to be registered twice. To apply this fix to a project generated with an older Kedro version, apply the same changes made in [this PR](https://github.com/kedro-org/kedro-starter-pandas-iris/pull/16) to your `00-kedro-init.py` file.
* Improved documentation.

## Breaking changes to the API

## Thanks for supporting contributions
[Deepyaman Datta](https://github.com/deepyaman), [Bhavya Merchant](https://github.com/bnmerchant), [Lovkush Agarwal](https://github.com/Lovkush-A), [Varun Krishna S](https://github.com/vhawk19), [Sebastian Bertoli](https://github.com/sebastianbertoli), [noklam](https://github.com/noklam), [Daniel Petti](https://github.com/djpetti), [Waylon Walker](https://github.com/waylonwalker), [Saran Balaji C](https://github.com/csaranbalaji)

# Release 0.16.5

## Major features and improvements
* Added the following new datasets.

| Type                        | Description                                                                                             | Location                      |
| --------------------------- | ------------------------------------------------------------------------------------------------------- | ----------------------------- |
| `email.EmailMessageDataSet` | Manage email messages using [the Python standard library](https://docs.python.org/3/library/email.html) | `kedro.extras.datasets.email` |

* Added support for `pyproject.toml` to configure Kedro. `pyproject.toml` is used if `.kedro.yml` doesn't exist (Kedro configuration should be under `[tool.kedro]` section).
* Projects created with this version will have no `pipeline.py`, having been replaced by `hooks.py`.
* Added a set of registration hooks, as the new way of registering library components with a Kedro project:
    * `register_pipelines()`, to replace `_get_pipelines()`
    * `register_config_loader()`, to replace `_create_config_loader()`
    * `register_catalog()`, to replace `_create_catalog()`
These can be defined in `src/<python_package>/hooks.py` and added to `.kedro.yml` (or `pyproject.toml`). The order of execution is: plugin hooks, `.kedro.yml` hooks, hooks in `ProjectContext.hooks`.
* Added ability to disable auto-registered Hooks using `.kedro.yml` (or `pyproject.toml`) configuration file.

## Bug fixes and other changes
* Added option to run asynchronously via the Kedro CLI.
* Absorbed `.isort.cfg` settings into `setup.cfg`.
* Packaging a modular pipeline raises an error if the pipeline directory is empty or non-existent.

## Breaking changes to the API
* `project_name`, `project_version` and `package_name` now have to be defined in `.kedro.yml` for projects using Kedro 0.16.5+.

## Migration Guide
This release has accidentally broken the usage of `kedro lint` and `kedro jupyter notebook convert` on a project template generated with previous versions of Kedro (<=0.16.4). To amend this, please either upgrade to `kedro==0.16.6` or update `.kedro.yml` within your project root directory to include the following keys:

```yaml
project_name: "<your_project_name>"
project_version: "<kedro_version_of_the_project>"
package_name: "<your_package_name>"
```

## Thanks for supporting contributions
[Deepyaman Datta](https://github.com/deepyaman), [Bas Nijholt](https://github.com/basnijholt), [Sebastian Bertoli](https://github.com/sebastianbertoli)

# Release 0.16.4

## Major features and improvements
* Fixed a bug for using `ParallelRunner` on Windows.
* Enabled auto-discovery of hooks implementations coming from installed plugins.

## Bug fixes and other changes
* Fixed a bug for using `ParallelRunner` on Windows.
* Modified `GBQTableDataSet` to load customized results using customized queries from Google Big Query tables.
* Documentation improvements.

## Breaking changes to the API

## Thanks for supporting contributions
[Ajay Bisht](https://github.com/ajb7), [Vijay Sajjanar](https://github.com/vjkr), [Deepyaman Datta](https://github.com/deepyaman), [Sebastian Bertoli](https://github.com/sebastianbertoli), [Shahil Mawjee](https://github.com/s-mawjee), [Louis Guitton](https://github.com/louisguitton), [Emanuel Ferm](https://github.com/eferm)

# Release 0.16.3

## Major features and improvements
* Added the `kedro pipeline pull` CLI command to extract a packaged modular pipeline, and place the contents in a Kedro project.
* Added the `--version` option to `kedro pipeline package` to allow specifying alternative versions to package under.
* Added the `--starter` option to `kedro new` to create a new project from a local, remote or aliased starter template.
* Added the `kedro starter list` CLI command to list all starter templates that can be used to bootstrap a new Kedro project.
* Added the following new datasets.

| Type               | Description                                                                                           | Location                     |
| ------------------ | ----------------------------------------------------------------------------------------------------- | ---------------------------- |
| `json.JSONDataSet` | Work with JSON files using [the Python standard library](https://docs.python.org/3/library/json.html) | `kedro.extras.datasets.json` |

## Bug fixes and other changes
* Removed `/src/nodes` directory from the project template and made `kedro jupyter convert` create it on the fly if necessary.
* Fixed a bug in `MatplotlibWriter` which prevented saving lists and dictionaries of plots locally on Windows.
* Closed all pyplot windows after saving in `MatplotlibWriter`.
* Documentation improvements:
  - Added [kedro-wings](https://github.com/tamsanh/kedro-wings) and [kedro-great](https://github.com/tamsanh/kedro-great) to the list of community plugins.
* Fixed broken versioning for Windows paths.
* Fixed `DataSet` string representation for falsy values.
* Improved the error message when duplicate nodes are passed to the `Pipeline` initializer.
* Fixed a bug where `kedro docs` would fail because the built docs were located in a different directory.
* Fixed a bug where `ParallelRunner` would fail on Windows machines whose reported CPU count exceeded 61.
* Fixed an issue with saving TensorFlow model to `h5` file on Windows.
* Added a `json` parameter to `APIDataSet` for the convenience of generating requests with JSON bodies.
* Fixed dependencies for `SparkDataSet` to include spark.

## Breaking changes to the API

## Thanks for supporting contributions
[Deepyaman Datta](https://github.com/deepyaman), [Tam-Sanh Nguyen](https://github.com/tamsanh), [DataEngineerOne](http://youtube.com/DataEngineerOne)

# Release 0.16.2

## Major features and improvements
* Added the following new datasets.

| Type                                | Description                                                                                                          | Location                           |
| ----------------------------------- | -------------------------------------------------------------------------------------------------------------------- | ---------------------------------- |
| `pandas.AppendableExcelDataSet`     | Work with `Excel` files opened in append mode                                                                        | `kedro.extras.datasets.pandas`     |
| `tensorflow.TensorFlowModelDataset` | Work with `TensorFlow` models using [TensorFlow 2.X](https://www.tensorflow.org/api_docs/python/tf/keras/Model#save) | `kedro.extras.datasets.tensorflow` |
| `holoviews.HoloviewsWriter`         | Work with `Holoviews` objects (saves as image file)                                                                  | `kedro.extras.datasets.holoviews`  |

* `kedro install` will now compile project dependencies (by running `kedro build-reqs` behind the scenes) before the installation if the `src/requirements.in` file doesn't exist.
* Added `only_nodes_with_namespace` in `Pipeline` class to filter only nodes with a specified namespace.
* Added the `kedro pipeline delete` command to help delete unwanted or unused pipelines (it won't remove references to the pipeline in your `create_pipelines()` code).
* Added the `kedro pipeline package` command to help package up a modular pipeline. It will bundle up the pipeline source code, tests, and parameters configuration into a .whl file.

## Bug fixes and other changes
* `DataCatalog` improvements:
  - Introduced regex filtering to the `DataCatalog.list()` method.
  - Non-alphanumeric characters (except underscore) in dataset name are replaced with `__` in `DataCatalog.datasets`, for ease of access to transcoded datasets.
* Dataset improvements:
  - Improved initialization speed of `spark.SparkHiveDataSet`.
  - Improved S3 cache in `spark.SparkDataSet`.
  - Added support of options for building `pyarrow` table in `pandas.ParquetDataSet`.
* `kedro build-reqs` CLI command improvements:
  - `kedro build-reqs` is now called with `-q` option and will no longer print out compiled requirements to the console for security reasons.
  - All unrecognized CLI options in `kedro build-reqs` command are now passed to [pip-compile](https://github.com/jazzband/pip-tools#example-usage-for-pip-compile) call (e.g. `kedro build-reqs --generate-hashes`).
* `kedro jupyter` CLI command improvements:
  - Improved error message when running `kedro jupyter notebook`, `kedro jupyter lab` or `kedro ipython` with Jupyter/IPython dependencies not being installed.
  - Fixed `%run_viz` line magic for showing kedro viz inside a Jupyter notebook. For the fix to be applied on existing Kedro project, please see the migration guide.
  - Fixed the bug in IPython startup script ([issue 298](https://github.com/kedro-org/kedro/issues/298)).
* Documentation improvements:
  - Updated community-generated content in FAQ.
  - Added [find-kedro](https://github.com/WaylonWalker/find-kedro) and [kedro-static-viz](https://github.com/WaylonWalker/kedro-static-viz) to the list of community plugins.
  - Add missing `pillow.ImageDataSet` entry to the documentation.

## Breaking changes to the API

### Migration guide from Kedro 0.16.1 to 0.16.2

#### Guide to apply the fix for `%run_viz` line magic in existing project

Even though this release ships a fix for project generated with `kedro==0.16.2`, after upgrading, you will still need to make a change in your existing project if it was generated with `kedro>=0.16.0,<=0.16.1` for the fix to take effect. Specifically, please change the content of your project's IPython init script located at `.ipython/profile_default/startup/00-kedro-init.py` with the content of [this file](https://github.com/kedro-org/kedro/blob/0.16.2/kedro/templates/project/%7B%7B%20cookiecutter.repo_name%20%7D%7D/.ipython/profile_default/startup/00-kedro-init.py). You will also need `kedro-viz>=3.3.1`.

## Thanks for supporting contributions
[Miguel Rodriguez Gutierrez](https://github.com/MigQ2), [Joel Schwarzmann](https://github.com/datajoely), [w0rdsm1th](https://github.com/w0rdsm1th), [Deepyaman Datta](https://github.com/deepyaman), [Tam-Sanh Nguyen](https://github.com/tamsanh), [Marcus Gawronsky](https://github.com/marcusinthesky)

# 0.16.1

## Major features and improvements

## Bug fixes and other changes
* Fixed deprecation warnings from `kedro.cli` and `kedro.context` when running `kedro jupyter notebook`.
* Fixed a bug where `catalog` and `context` were not available in Jupyter Lab and Notebook.
* Fixed a bug where `kedro build-reqs` would fail if you didn't have your project dependencies installed.

## Breaking changes to the API

## Thanks for supporting contributions

# 0.16.0

## Major features and improvements
### CLI
* Added new CLI commands (only available for the projects created using Kedro 0.16.0 or later):
  - `kedro catalog list` to list datasets in your catalog
  - `kedro pipeline list` to list pipelines
  - `kedro pipeline describe` to describe a specific pipeline
  - `kedro pipeline create` to create a modular pipeline
* Improved the CLI speed by up to 50%.
* Improved error handling when making a typo on the CLI. We now suggest some of the possible commands you meant to type, in `git`-style.

### Framework
* All modules in `kedro.cli` and `kedro.context` have been moved into `kedro.framework.cli` and `kedro.framework.context` respectively. `kedro.cli` and `kedro.context` will be removed in future releases.
* Added `Hooks`, which is a new mechanism for extending Kedro.
* Fixed `load_context` changing user's current working directory.
* Allowed the source directory to be configurable in `.kedro.yml`.
* Added the ability to specify nested parameter values inside your node inputs, e.g. `node(func, "params:a.b", None)`
### DataSets
* Added the following new datasets.

| Type                       | Description                                 | Location                          |
| -------------------------- | ------------------------------------------- | --------------------------------- |
| `pillow.ImageDataSet`      | Work with image files using `Pillow`        | `kedro.extras.datasets.pillow`    |
| `geopandas.GeoJSONDataSet` | Work with geospatial data using `GeoPandas` | `kedro.extras.datasets.geopandas` |
| `api.APIDataSet`           | Work with data from HTTP(S) API requests    | `kedro.extras.datasets.api`       |

* Added `joblib` backend support to `pickle.PickleDataSet`.
* Added versioning support to `MatplotlibWriter` dataset.
* Added the ability to install dependencies for a given dataset with more granularity, e.g. `pip install "kedro[pandas.ParquetDataSet]"`.
* Added the ability to specify extra arguments, e.g. `encoding` or `compression`, for `fsspec.spec.AbstractFileSystem.open()` calls when loading/saving a dataset. See Example 3 under [docs](https://docs.kedro.org/en/0.16.0/04_user_guide/04_data_catalog.html#use-the-data-catalog-with-the-yaml-api).

### Other
* Added `namespace` property on ``Node``, related to the modular pipeline where the node belongs.
* Added an option to enable asynchronous loading inputs and saving outputs in both `SequentialRunner(is_async=True)` and `ParallelRunner(is_async=True)` class.
* Added `MemoryProfiler` transformer.
* Removed the requirement to have all dependencies for a dataset module to use only a subset of the datasets within.
* Added support for `pandas>=1.0`.
* Enabled Python 3.8 compatibility. _Please note that a Spark workflow may be unreliable for this Python version as `pyspark` is not fully-compatible with 3.8 yet._
* Renamed "features" layer to "feature" layer to be consistent with (most) other layers and the [relevant FAQ](https://docs.kedro.org/en/0.16.0/06_resources/01_faq.html#what-is-data-engineering-convention).

## Bug fixes and other changes
* Fixed a bug where a new version created mid-run by an external system caused inconsistencies in the load versions used in the current run.
* Documentation improvements
  * Added instruction in the documentation on how to create a custom runner).
  * Updated contribution process in `CONTRIBUTING.md` - added Developer Workflow.
  * Documented installation of development version of Kedro in the [FAQ section](https://docs.kedro.org/en/0.16.0/06_resources/01_faq.html#how-can-i-use-development-version-of-kedro).
  * Added missing `_exists` method to `MyOwnDataSet` example in 04_user_guide/08_advanced_io.
* Fixed a bug where `PartitionedDataSet` and `IncrementalDataSet` were not working with `s3a` or `s3n` protocol.
* Added ability to read partitioned parquet file from a directory in `pandas.ParquetDataSet`.
* Replaced `functools.lru_cache` with `cachetools.cachedmethod` in `PartitionedDataSet` and `IncrementalDataSet` for per-instance cache invalidation.
* Implemented custom glob function for `SparkDataSet` when running on Databricks.
* Fixed a bug in `SparkDataSet` not allowing for loading data from DBFS in a Windows machine using Databricks-connect.
* Improved the error message for `DataSetNotFoundError` to suggest possible dataset names user meant to type.
* Added the option for contributors to run Kedro tests locally without Spark installation with `make test-no-spark`.
* Added option to lint the project without applying the formatting changes (`kedro lint --check-only`).

## Breaking changes to the API
### Datasets
* Deleted obsolete datasets from `kedro.io`.
* Deleted `kedro.contrib` and `extras` folders.
* Deleted obsolete `CSVBlobDataSet` and `JSONBlobDataSet` dataset types.
* Made `invalidate_cache` method on datasets private.
* `get_last_load_version` and `get_last_save_version` methods are no longer available on `AbstractDataSet`.
* `get_last_load_version` and `get_last_save_version` have been renamed to `resolve_load_version` and `resolve_save_version` on ``AbstractVersionedDataSet``, the results of which are cached.
* The `release()` method on datasets extending ``AbstractVersionedDataSet`` clears the cached load and save version. All custom datasets must call `super()._release()` inside `_release()`.
* ``TextDataSet`` no longer has `load_args` and `save_args`. These can instead be specified under `open_args_load` or `open_args_save` in `fs_args`.
* `PartitionedDataSet` and `IncrementalDataSet` method `invalidate_cache` was made private: `_invalidate_caches`.

### Other
* Removed `KEDRO_ENV_VAR` from `kedro.context` to speed up the CLI run time.
* `Pipeline.name` has been removed in favour of `Pipeline.tag()`.
* Dropped `Pipeline.transform()` in favour of `kedro.pipeline.modular_pipeline.pipeline()` helper function.
* Made constant `PARAMETER_KEYWORDS` private, and moved it from `kedro.pipeline.pipeline` to `kedro.pipeline.modular_pipeline`.
* Layers are no longer part of the dataset object, as they've moved to the `DataCatalog`.
* Python 3.5 is no longer supported by the current and all future versions of Kedro.

### Migration guide from Kedro 0.15.* to 0.16.*

#### General Migration

**reminder** [How do I upgrade Kedro](https://docs.kedro.org/en/0.16.0/06_resources/01_faq.html#how-do-i-upgrade-kedro) covers a few key things to remember when updating any kedro version.

#### Migration for datasets

Since all the datasets (from `kedro.io` and `kedro.contrib.io`) were moved to `kedro/extras/datasets` you must update the type of all datasets in `<project>/conf/base/catalog.yml` file.
Here how it should be changed: `type: <SomeDataSet>` -> `type: <subfolder of kedro/extras/datasets>.<SomeDataSet>` (e.g. `type: CSVDataSet` -> `type: pandas.CSVDataSet`).

In addition, all the specific datasets like `CSVLocalDataSet`, `CSVS3DataSet` etc. were deprecated. Instead, you must use generalized datasets like `CSVDataSet`.
E.g. `type: CSVS3DataSet` -> `type: pandas.CSVDataSet`.

> Note: No changes required if you are using your custom dataset.

#### Migration for Pipeline.transform()
`Pipeline.transform()` has been dropped in favour of the `pipeline()` constructor. The following changes apply:
- Remember to import `from kedro.pipeline import pipeline`
- The `prefix` argument has been renamed to `namespace`
- And `datasets` has been broken down into more granular arguments:
  - `inputs`: Independent inputs to the pipeline
  - `outputs`: Any output created in the pipeline, whether an intermediary dataset or a leaf output
  - `parameters`: `params:...` or `parameters`

As an example, code that used to look like this with the `Pipeline.transform()` constructor:
```python
result = my_pipeline.transform(
    datasets={"input": "new_input", "output": "new_output", "params:x": "params:y"},
    prefix="pre",
)
```

When used with the new `pipeline()` constructor, becomes:
```python
from kedro.pipeline import pipeline

result = pipeline(
    my_pipeline,
    inputs={"input": "new_input"},
    outputs={"output": "new_output"},
    parameters={"params:x": "params:y"},
    namespace="pre",
)
```

#### Migration for decorators, color logger, transformers etc.
Since some modules were moved to other locations you need to update import paths appropriately.
You can find the list of moved files in the [`0.15.6` release notes](https://github.com/kedro-org/kedro/releases/tag/0.15.6) under the section titled `Files with a new location`.

#### Migration for CLI and KEDRO_ENV environment variable
> Note: If you haven't made significant changes to your `kedro_cli.py`, it may be easier to simply copy the updated `kedro_cli.py` `.ipython/profile_default/startup/00-kedro-init.py` and from GitHub or a newly generated project into your old project.

* We've removed `KEDRO_ENV_VAR` from `kedro.context`. To get your existing project template working, you'll need to remove all instances of `KEDRO_ENV_VAR` from your project template:
  - From the imports in `kedro_cli.py` and `.ipython/profile_default/startup/00-kedro-init.py`: `from kedro.context import KEDRO_ENV_VAR, load_context` -> `from kedro.framework.context import load_context`
  - Remove the `envvar=KEDRO_ENV_VAR` line from the click options in `run`, `jupyter_notebook` and `jupyter_lab` in `kedro_cli.py`
  - Replace `KEDRO_ENV_VAR` with `"KEDRO_ENV"` in `_build_jupyter_env`
  - Replace `context = load_context(path, env=os.getenv(KEDRO_ENV_VAR))` with `context = load_context(path)` in `.ipython/profile_default/startup/00-kedro-init.py`

 #### Migration for `kedro build-reqs`

 We have upgraded `pip-tools` which is used by `kedro build-reqs` to 5.x. This `pip-tools` version requires `pip>=20.0`. To upgrade `pip`, please refer to [their documentation](https://pip.pypa.io/en/stable/installing/#upgrading-pip).

## Thanks for supporting contributions
[@foolsgold](https://github.com/foolsgold), [Mani Sarkar](https://github.com/neomatrix369), [Priyanka Shanbhag](https://github.com/priyanka1414), [Luis Blanche](https://github.com/LuisBlanche), [Deepyaman Datta](https://github.com/deepyaman), [Antony Milne](https://github.com/AntonyMilneQB), [Panos Psimatikas](https://github.com/ppsimatikas), [Tam-Sanh Nguyen](https://github.com/tamsanh), [Tomasz Kaczmarczyk](https://github.com/TomaszKaczmarczyk), [Kody Fischer](https://github.com/Klio-Foxtrot187), [Waylon Walker](https://github.com/waylonwalker)

# 0.15.9

## Major features and improvements

## Bug fixes and other changes

* Pinned `fsspec>=0.5.1, <0.7.0` and `s3fs>=0.3.0, <0.4.1` to fix incompatibility issues with their latest release.

## Breaking changes to the API

## Thanks for supporting contributions

# 0.15.8

## Major features and improvements

## Bug fixes and other changes

* Added the additional libraries to our `requirements.txt` so `pandas.CSVDataSet` class works out of box with `pip install kedro`.
* Added `pandas` to our `extra_requires` in `setup.py`.
* Improved the error message when dependencies of a `DataSet` class are missing.

## Breaking changes to the API

## Thanks for supporting contributions

# 0.15.7

## Major features and improvements

* Added in documentation on how to contribute a custom `AbstractDataSet` implementation.

## Bug fixes and other changes

* Fixed the link to the Kedro banner image in the documentation.

## Breaking changes to the API

## Thanks for supporting contributions

# 0.15.6

## Major features and improvements
> _TL;DR_ We're launching [`kedro.extras`](https://github.com/kedro-org/kedro/tree/master/extras), the new home for our revamped series of datasets, decorators and dataset transformers. The datasets in [`kedro.extras.datasets`](https://github.com/kedro-org/kedro/tree/master/extras/datasets) use [`fsspec`](https://filesystem-spec.readthedocs.io/en/latest/) to access a variety of data stores including local file systems, network file systems, cloud object stores (including S3 and GCP), and Hadoop, read more about this [**here**](https://docs.kedro.org/en/0.15.6/04_user_guide/04_data_catalog.html#specifying-the-location-of-the-dataset). The change will allow [#178](https://github.com/kedro-org/kedro/issues/178) to happen in the next major release of Kedro.

An example of this new system can be seen below, loading the CSV `SparkDataSet` from S3:

```yaml
weather:
  type: spark.SparkDataSet  # Observe the specified type, this  affects all datasets
  filepath: s3a://your_bucket/data/01_raw/weather*  # filepath uses fsspec to indicate the file storage system
  credentials: dev_s3
  file_format: csv
```

You can also load data incrementally whenever it is dumped into a directory with the extension to [`PartionedDataSet`](https://docs.kedro.org/en/0.15.6/04_user_guide/08_advanced_io.html#partitioned-dataset), a feature that allows you to load a directory of files. The [`IncrementalDataSet`](https://docs.kedro.org/en/0.15.6/04_user_guide/08_advanced_io.html#incremental-loads-with-incrementaldataset) stores the information about the last processed partition in a `checkpoint`, read more about this feature [**here**](https://docs.kedro.org/en/0.15.6/04_user_guide/08_advanced_io.html#incremental-loads-with-incrementaldataset).

### New features

* Added `layer` attribute for datasets in `kedro.extras.datasets` to specify the name of a layer according to [data engineering convention](https://docs.kedro.org/en/0.15.6/06_resources/01_faq.html#what-is-data-engineering-convention), this feature will be passed to [`kedro-viz`](https://github.com/kedro-org/kedro-viz) in future releases.
* Enabled loading a particular version of a dataset in Jupyter Notebooks and iPython, using `catalog.load("dataset_name", version="<2019-12-13T15.08.09.255Z>")`.
* Added property `run_id` on `ProjectContext`, used for versioning using the [`Journal`](https://docs.kedro.org/en/0.15.6/04_user_guide/13_journal.html). To customise your journal `run_id` you can override the private method `_get_run_id()`.
* Added the ability to install all optional kedro dependencies via `pip install "kedro[all]"`.
* Modified the `DataCatalog`'s load order for datasets, loading order is the following:
  - `kedro.io`
  - `kedro.extras.datasets`
  - Import path, specified in `type`
* Added an optional `copy_mode` flag to `CachedDataSet` and `MemoryDataSet` to specify (`deepcopy`, `copy` or `assign`) the copy mode to use when loading and saving.

### New Datasets

| Type                             | Description                                                                                                                                      | Location                            |
| -------------------------------- | ------------------------------------------------------------------------------------------------------------------------------------------------ | ----------------------------------- |
| `dask.ParquetDataSet`            | Handles parquet datasets using Dask                                                                                                              | `kedro.extras.datasets.dask`        |
| `pickle.PickleDataSet`           | Work with Pickle files using [`fsspec`](https://filesystem-spec.readthedocs.io/en/latest/) to communicate with the underlying filesystem         | `kedro.extras.datasets.pickle`      |
| `pandas.CSVDataSet`              | Work with CSV files using [`fsspec`](https://filesystem-spec.readthedocs.io/en/latest/) to communicate with the underlying filesystem            | `kedro.extras.datasets.pandas`      |
| `pandas.TextDataSet`             | Work with text files using [`fsspec`](https://filesystem-spec.readthedocs.io/en/latest/) to communicate with the underlying filesystem           | `kedro.extras.datasets.pandas`      |
| `pandas.ExcelDataSet`            | Work with Excel files using [`fsspec`](https://filesystem-spec.readthedocs.io/en/latest/) to communicate with the underlying filesystem          | `kedro.extras.datasets.pandas`      |
| `pandas.HDFDataSet`              | Work with HDF using [`fsspec`](https://filesystem-spec.readthedocs.io/en/latest/) to communicate with the underlying filesystem                  | `kedro.extras.datasets.pandas`      |
| `yaml.YAMLDataSet`               | Work with YAML files using [`fsspec`](https://filesystem-spec.readthedocs.io/en/latest/) to communicate with the underlying filesystem           | `kedro.extras.datasets.yaml`        |
| `matplotlib.MatplotlibWriter`    | Save with Matplotlib images using [`fsspec`](https://filesystem-spec.readthedocs.io/en/latest/) to communicate with the underlying filesystem    | `kedro.extras.datasets.matplotlib`  |
| `networkx.NetworkXDataSet`       | Work with NetworkX files using [`fsspec`](https://filesystem-spec.readthedocs.io/en/latest/) to communicate with the underlying filesystem       | `kedro.extras.datasets.networkx`    |
| `biosequence.BioSequenceDataSet` | Work with bio-sequence objects using [`fsspec`](https://filesystem-spec.readthedocs.io/en/latest/) to communicate with the underlying filesystem | `kedro.extras.datasets.biosequence` |
| `pandas.GBQTableDataSet`         | Work with Google BigQuery                                                                                                                        | `kedro.extras.datasets.pandas`      |
| `pandas.FeatherDataSet`          | Work with feather files using [`fsspec`](https://filesystem-spec.readthedocs.io/en/latest/) to communicate with the underlying filesystem        | `kedro.extras.datasets.pandas`      |
| `IncrementalDataSet`             | Inherit from `PartitionedDataSet` and remembers the last processed partition                                                                     | `kedro.io`                          |

### Files with a new location

| Type                                                                 | New Location                                 |
| -------------------------------------------------------------------- | -------------------------------------------- |
| `JSONDataSet`                                                        | `kedro.extras.datasets.pandas`               |
| `CSVBlobDataSet`                                                     | `kedro.extras.datasets.pandas`               |
| `JSONBlobDataSet`                                                    | `kedro.extras.datasets.pandas`               |
| `SQLTableDataSet`                                                    | `kedro.extras.datasets.pandas`               |
| `SQLQueryDataSet`                                                    | `kedro.extras.datasets.pandas`               |
| `SparkDataSet`                                                       | `kedro.extras.datasets.spark`                |
| `SparkHiveDataSet`                                                   | `kedro.extras.datasets.spark`                |
| `SparkJDBCDataSet`                                                   | `kedro.extras.datasets.spark`                |
| `kedro/contrib/decorators/retry.py`                                  | `kedro/extras/decorators/retry_node.py`      |
| `kedro/contrib/decorators/memory_profiler.py`                        | `kedro/extras/decorators/memory_profiler.py` |
| `kedro/contrib/io/transformers/transformers.py`                      | `kedro/extras/transformers/time_profiler.py` |
| `kedro/contrib/colors/logging/color_logger.py`                       | `kedro/extras/logging/color_logger.py`       |
| `extras/ipython_loader.py`                                           | `tools/ipython/ipython_loader.py`            |
| `kedro/contrib/io/cached/cached_dataset.py`                          | `kedro/io/cached_dataset.py`                 |
| `kedro/contrib/io/catalog_with_default/data_catalog_with_default.py` | `kedro/io/data_catalog_with_default.py`      |
| `kedro/contrib/config/templated_config.py`                           | `kedro/config/templated_config.py`           |

## Upcoming deprecations

| Category                  | Type                                                           |
| ------------------------- | -------------------------------------------------------------- |
| **Datasets**              | `BioSequenceLocalDataSet`                                      |
|                           | `CSVGCSDataSet`                                                |
|                           | `CSVHTTPDataSet`                                               |
|                           | `CSVLocalDataSet`                                              |
|                           | `CSVS3DataSet`                                                 |
|                           | `ExcelLocalDataSet`                                            |
|                           | `FeatherLocalDataSet`                                          |
|                           | `JSONGCSDataSet`                                               |
|                           | `JSONLocalDataSet`                                             |
|                           | `HDFLocalDataSet`                                              |
|                           | `HDFS3DataSet`                                                 |
|                           | `kedro.contrib.io.cached.CachedDataSet`                        |
|                           | `kedro.contrib.io.catalog_with_default.DataCatalogWithDefault` |
|                           | `MatplotlibLocalWriter`                                        |
|                           | `MatplotlibS3Writer`                                           |
|                           | `NetworkXLocalDataSet`                                         |
|                           | `ParquetGCSDataSet`                                            |
|                           | `ParquetLocalDataSet`                                          |
|                           | `ParquetS3DataSet`                                             |
|                           | `PickleLocalDataSet`                                           |
|                           | `PickleS3DataSet`                                              |
|                           | `TextLocalDataSet`                                             |
|                           | `YAMLLocalDataSet`                                             |
| **Decorators**            | `kedro.contrib.decorators.memory_profiler`                     |
|                           | `kedro.contrib.decorators.retry`                               |
|                           | `kedro.contrib.decorators.pyspark.spark_to_pandas`             |
|                           | `kedro.contrib.decorators.pyspark.pandas_to_spark`             |
| **Transformers**          | `kedro.contrib.io.transformers.transformers`                   |
| **Configuration Loaders** | `kedro.contrib.config.TemplatedConfigLoader`                   |

## Bug fixes and other changes
* Added the option to set/overwrite params in `config.yaml` using YAML dict style instead of string CLI formatting only.
* Kedro CLI arguments `--node` and `--tag` support comma-separated values, alternative methods will be deprecated in future releases.
* Fixed a bug in the `invalidate_cache` method of `ParquetGCSDataSet` and `CSVGCSDataSet`.
* `--load-version` now won't break if version value contains a colon.
* Enabled running `node`s with duplicate inputs.
* Improved error message when empty credentials are passed into `SparkJDBCDataSet`.
* Fixed bug that caused an empty project to fail unexpectedly with ImportError in `template/.../pipeline.py`.
* Fixed bug related to saving dataframe with categorical variables in table mode using `HDFS3DataSet`.
* Fixed bug that caused unexpected behavior when using `from_nodes` and `to_nodes` in pipelines using transcoding.
* Credentials nested in the dataset config are now also resolved correctly.
* Bumped minimum required pandas version to 0.24.0 to make use of `pandas.DataFrame.to_numpy` (recommended alternative to `pandas.DataFrame.values`).
* Docs improvements.
* `Pipeline.transform` skips modifying node inputs/outputs containing `params:` or `parameters` keywords.
* Support for `dataset_credentials` key in the credentials for `PartitionedDataSet` is now deprecated. The dataset credentials should be specified explicitly inside the dataset config.
* Datasets can have a new `confirm` function which is called after a successful node function execution if the node contains `confirms` argument with such dataset name.
* Make the resume prompt on pipeline run failure use `--from-nodes` instead of `--from-inputs` to avoid unnecessarily re-running nodes that had already executed.
* When closed, Jupyter notebook kernels are automatically terminated after 30 seconds of inactivity by default. Use `--idle-timeout` option to update it.
* Added `kedro-viz` to the Kedro project template `requirements.txt` file.
* Removed the `results` and `references` folder from the project template.
* Updated contribution process in `CONTRIBUTING.md`.

## Breaking changes to the API
* Existing `MatplotlibWriter` dataset in `contrib` was renamed to `MatplotlibLocalWriter`.
* `kedro/contrib/io/matplotlib/matplotlib_writer.py` was renamed to `kedro/contrib/io/matplotlib/matplotlib_local_writer.py`.
* `kedro.contrib.io.bioinformatics.sequence_dataset.py` was renamed to `kedro.contrib.io.bioinformatics.biosequence_local_dataset.py`.

## Thanks for supporting contributions
[Andrii Ivaniuk](https://github.com/andrii-ivaniuk), [Jonas Kemper](https://github.com/jonasrk), [Yuhao Zhu](https://github.com/yhzqb), [Balazs Konig](https://github.com/BalazsKonigQB), [Pedro Abreu](https://github.com/PedroAbreuQB), [Tam-Sanh Nguyen](https://github.com/tamsanh), [Peter Zhao](https://github.com/zxpeter), [Deepyaman Datta](https://github.com/deepyaman), [Florian Roessler](https://github.com/fdroessler/), [Miguel Rodriguez Gutierrez](https://github.com/MigQ2)

# 0.15.5

## Major features and improvements
* New CLI commands and command flags:
  - Load multiple `kedro run` CLI flags from a configuration file with the `--config` flag (e.g. `kedro run --config run_config.yml`)
  - Run parametrised pipeline runs with the `--params` flag (e.g. `kedro run --params param1:value1,param2:value2`).
  - Lint your project code using the `kedro lint` command, your project is linted with [`black`](https://github.com/psf/black) (Python 3.6+), [`flake8`](https://gitlab.com/pycqa/flake8) and [`isort`](https://github.com/PyCQA/isort).
* Load specific environments with Jupyter notebooks using `KEDRO_ENV` which will globally set `run`, `jupyter notebook` and `jupyter lab` commands using environment variables.
* Added the following datasets:
  - `CSVGCSDataSet` dataset in `contrib` for working with CSV files in Google Cloud Storage.
  - `ParquetGCSDataSet` dataset in `contrib` for working with Parquet files in Google Cloud Storage.
  - `JSONGCSDataSet` dataset in `contrib` for working with JSON files in Google Cloud Storage.
  - `MatplotlibS3Writer` dataset in `contrib` for saving Matplotlib images to S3.
  - `PartitionedDataSet` for working with datasets split across multiple files.
  - `JSONDataSet` dataset for working with JSON files that uses [`fsspec`](https://filesystem-spec.readthedocs.io/en/latest/) to communicate with the underlying filesystem. It doesn't support `http(s)` protocol for now.
* Added `s3fs_args` to all S3 datasets.
* Pipelines can be deducted with `pipeline1 - pipeline2`.

## Bug fixes and other changes
* `ParallelRunner` now works with `SparkDataSet`.
* Allowed the use of nulls in `parameters.yml`.
* Fixed an issue where `%reload_kedro` wasn't reloading all user modules.
* Fixed `pandas_to_spark` and `spark_to_pandas` decorators to work with functions with kwargs.
* Fixed a bug where `kedro jupyter notebook` and `kedro jupyter lab` would run a different Jupyter installation to the one in the local environment.
* Implemented Databricks-compatible dataset versioning for `SparkDataSet`.
* Fixed a bug where `kedro package` would fail in certain situations where `kedro build-reqs` was used to generate `requirements.txt`.
* Made `bucket_name` argument optional for the following datasets: `CSVS3DataSet`, `HDFS3DataSet`, `PickleS3DataSet`, `contrib.io.parquet.ParquetS3DataSet`, `contrib.io.gcs.JSONGCSDataSet` - bucket name can now be included into the filepath along with the filesystem protocol (e.g. `s3://bucket-name/path/to/key.csv`).
* Documentation improvements and fixes.

## Breaking changes to the API
* Renamed entry point for running pip-installed projects to `run_package()` instead of `main()` in `src/<package>/run.py`.
* `bucket_name` key has been removed from the string representation of the following datasets: `CSVS3DataSet`, `HDFS3DataSet`, `PickleS3DataSet`, `contrib.io.parquet.ParquetS3DataSet`, `contrib.io.gcs.JSONGCSDataSet`.
* Moved the `mem_profiler` decorator to `contrib` and separated the `contrib` decorators so that dependencies are modular. You may need to update your import paths, for example the pyspark decorators should be imported as `from kedro.contrib.decorators.pyspark import <pyspark_decorator>` instead of `from kedro.contrib.decorators import <pyspark_decorator>`.

## Thanks for supporting contributions
[Sheldon Tsen](https://github.com/sheldontsen-qb), [@roumail](https://github.com/roumail), [Karlson Lee](https://github.com/i25959341), [Waylon Walker](https://github.com/WaylonWalker), [Deepyaman Datta](https://github.com/deepyaman), [Giovanni](https://github.com/plauto), [Zain Patel](https://github.com/mzjp2)

# 0.15.4

## Major features and improvements
* `kedro jupyter` now gives the default kernel a sensible name.
* `Pipeline.name` has been deprecated in favour of `Pipeline.tags`.
* Reuse pipelines within a Kedro project using `Pipeline.transform`, it simplifies dataset and node renaming.
* Added Jupyter Notebook line magic (`%run_viz`) to run `kedro viz` in a Notebook cell (requires [`kedro-viz`](https://github.com/kedro-org/kedro-viz) version 3.0.0 or later).
* Added the following datasets:
  - `NetworkXLocalDataSet` in `kedro.contrib.io.networkx` to load and save local graphs (JSON format) via NetworkX. (by [@josephhaaga](https://github.com/josephhaaga))
  - `SparkHiveDataSet` in `kedro.contrib.io.pyspark.SparkHiveDataSet` allowing usage of Spark and insert/upsert on non-transactional Hive tables.
* `kedro.contrib.config.TemplatedConfigLoader` now supports name/dict key templating and default values.

## Bug fixes and other changes
* `get_last_load_version()` method for versioned datasets now returns exact last load version if the dataset has been loaded at least once and `None` otherwise.
* Fixed a bug in `_exists` method for versioned `SparkDataSet`.
* Enabled the customisation of the ExcelWriter in `ExcelLocalDataSet` by specifying options under `writer` key in `save_args`.
* Fixed a bug in IPython startup script, attempting to load context from the incorrect location.
* Removed capping the length of a dataset's string representation.
* Fixed `kedro install` command failing on Windows if `src/requirements.txt` contains a different version of Kedro.
* Enabled passing a single tag into a node or a pipeline without having to wrap it in a list (i.e. `tags="my_tag"`).

## Breaking changes to the API
* Removed `_check_paths_consistency()` method from `AbstractVersionedDataSet`. Version consistency check is now done in `AbstractVersionedDataSet.save()`. Custom versioned datasets should modify `save()` method implementation accordingly.

## Thanks for supporting contributions
[Joseph Haaga](https://github.com/josephhaaga), [Deepyaman Datta](https://github.com/deepyaman), [Joost Duisters](https://github.com/JoostDuisters), [Zain Patel](https://github.com/mzjp2), [Tom Vigrass](https://github.com/tomvigrass)

# 0.15.3

## Bug Fixes and other changes
* Narrowed the requirements for `PyTables` so that we maintain support for Python 3.5.

# 0.15.2

## Major features and improvements
* Added `--load-version`, a `kedro run` argument that allows you run the pipeline with a particular load version of a dataset.
* Support for modular pipelines in `src/`, break the pipeline into isolated parts with reusability in mind.
* Support for multiple pipelines, an ability to have multiple entry point pipelines and choose one with `kedro run --pipeline NAME`.
* Added a `MatplotlibWriter` dataset in `contrib` for saving Matplotlib images.
* An ability to template/parameterize configuration files with `kedro.contrib.config.TemplatedConfigLoader`.
* Parameters are exposed as a context property for ease of access in iPython / Jupyter Notebooks with `context.params`.
* Added `max_workers` parameter for ``ParallelRunner``.

## Bug fixes and other changes
* Users will override the `_get_pipeline` abstract method in `ProjectContext(KedroContext)` in `run.py` rather than the `pipeline` abstract property. The `pipeline` property is not abstract anymore.
* Improved an error message when versioned local dataset is saved and unversioned path already exists.
* Added `catalog` global variable to `00-kedro-init.py`, allowing you to load datasets with `catalog.load()`.
* Enabled tuples to be returned from a node.
* Disallowed the ``ConfigLoader`` loading the same file more than once, and deduplicated the `conf_paths` passed in.
* Added a `--open` flag to `kedro build-docs` that opens the documentation on build.
* Updated the ``Pipeline`` representation to include name of the pipeline, also making it readable as a context property.
* `kedro.contrib.io.pyspark.SparkDataSet` and `kedro.contrib.io.azure.CSVBlobDataSet` now support versioning.

## Breaking changes to the API
* `KedroContext.run()` no longer accepts `catalog` and `pipeline` arguments.
* `node.inputs` now returns the node's inputs in the order required to bind them properly to the node's function.

## Thanks for supporting contributions
[Deepyaman Datta](https://github.com/deepyaman), [Luciano Issoe](https://github.com/Lucianois), [Joost Duisters](https://github.com/JoostDuisters), [Zain Patel](https://github.com/mzjp2), [William Ashford](https://github.com/williamashfordQB), [Karlson Lee](https://github.com/i25959341)

# 0.15.1

## Major features and improvements
* Extended `versioning` support to cover the tracking of environment setup, code and datasets.
* Added the following datasets:
  - `FeatherLocalDataSet` in `contrib` for usage with pandas. (by [@mdomarsaleem](https://github.com/mdomarsaleem))
* Added `get_last_load_version` and `get_last_save_version` to `AbstractVersionedDataSet`.
* Implemented `__call__` method on `Node` to allow for users to execute `my_node(input1=1, input2=2)` as an alternative to `my_node.run(dict(input1=1, input2=2))`.
* Added new `--from-inputs` run argument.

## Bug fixes and other changes
* Fixed a bug in `load_context()` not loading context in non-Kedro Jupyter Notebooks.
* Fixed a bug in `ConfigLoader.get()` not listing nested files for `**`-ending glob patterns.
* Fixed a logging config error in Jupyter Notebook.
* Updated documentation in `03_configuration` regarding how to modify the configuration path.
* Documented the architecture of Kedro showing how we think about library, project and framework components.
* `extras/kedro_project_loader.py` renamed to `extras/ipython_loader.py` and now runs any IPython startup scripts without relying on the Kedro project structure.
* Fixed TypeError when validating partial function's signature.
* After a node failure during a pipeline run, a resume command will be suggested in the logs. This command will not work if the required inputs are MemoryDataSets.

## Breaking changes to the API

## Thanks for supporting contributions
[Omar Saleem](https://github.com/mdomarsaleem), [Mariana Silva](https://github.com/marianansilva), [Anil Choudhary](https://github.com/aniryou), [Craig](https://github.com/cfranklin11)

# 0.15.0

## Major features and improvements
* Added `KedroContext` base class which holds the configuration and Kedro's main functionality (catalog, pipeline, config, runner).
* Added a new CLI command `kedro jupyter convert` to facilitate converting Jupyter Notebook cells into Kedro nodes.
* Added support for `pip-compile` and new Kedro command `kedro build-reqs` that generates `requirements.txt` based on `requirements.in`.
* Running `kedro install` will install packages to conda environment if `src/environment.yml` exists in your project.
* Added a new `--node` flag to `kedro run`, allowing users to run only the nodes with the specified names.
* Added new `--from-nodes` and `--to-nodes` run arguments, allowing users to run a range of nodes from the pipeline.
* Added prefix `params:` to the parameters specified in `parameters.yml` which allows users to differentiate between their different parameter node inputs and outputs.
* Jupyter Lab/Notebook now starts with only one kernel by default.
* Added the following datasets:
  -  `CSVHTTPDataSet` to load CSV using HTTP(s) links.
  - `JSONBlobDataSet` to load json (-delimited) files from Azure Blob Storage.
  - `ParquetS3DataSet` in `contrib` for usage with pandas. (by [@mmchougule](https://github.com/mmchougule))
  - `CachedDataSet` in `contrib` which will cache data in memory to avoid io/network operations. It will clear the cache once a dataset is no longer needed by a pipeline. (by [@tsanikgr](https://github.com/tsanikgr))
  - `YAMLLocalDataSet` in `contrib` to load and save local YAML files. (by [@Minyus](https://github.com/Minyus))

## Bug fixes and other changes
* Documentation improvements including instructions on how to initialise a Spark session using YAML configuration.
* `anyconfig` default log level changed from `INFO` to `WARNING`.
* Added information on installed plugins to `kedro info`.
* Added style sheets for project documentation, so the output of `kedro build-docs` will resemble the style of `kedro docs`.

## Breaking changes to the API
* Simplified the Kedro template in `run.py` with the introduction of `KedroContext` class.
* Merged `FilepathVersionMixIn` and `S3VersionMixIn` under one abstract class `AbstractVersionedDataSet` which extends`AbstractDataSet`.
* `name` changed to be a keyword-only argument for `Pipeline`.
* `CSVLocalDataSet` no longer supports URLs. `CSVHTTPDataSet` supports URLs.

### Migration guide from Kedro 0.14.* to Kedro 0.15.0
#### Migration for Kedro project template
This guide assumes that:
  * The framework specific code has not been altered significantly
  * Your project specific code is stored in the dedicated python package under `src/`.

The breaking changes were introduced in the following project template files:
- `<project-name>/.ipython/profile_default/startup/00-kedro-init.py`
- `<project-name>/kedro_cli.py`
- `<project-name>/src/tests/test_run.py`
- `<project-name>/src/<python_package>/run.py`
- `<project-name>/.kedro.yml` (new file)

The easiest way to migrate your project from Kedro 0.14.* to Kedro 0.15.0 is to create a new project (by using `kedro new`) and move code and files bit by bit as suggested in the detailed guide below:

1. Create a new project with the same name by running `kedro new`

2. Copy the following folders to the new project:
 - `results/`
 - `references/`
 - `notebooks/`
 - `logs/`
 - `data/`
 - `conf/`

3. If you customised your `src/<package>/run.py`, make sure you apply the same customisations to `src/<package>/run.py`
 - If you customised `get_config()`, you can override `config_loader` property in `ProjectContext` derived class
 - If you customised `create_catalog()`, you can override `catalog()` property in `ProjectContext` derived class
 - If you customised `run()`, you can override `run()` method in `ProjectContext` derived class
 - If you customised default `env`, you can override it in `ProjectContext` derived class or pass it at construction. By default, `env` is `local`.
 - If you customised default `root_conf`, you can override `CONF_ROOT` attribute in `ProjectContext` derived class. By default, `KedroContext` base class has `CONF_ROOT` attribute set to `conf`.

4. The following syntax changes are introduced in ipython or Jupyter notebook/labs:
 - `proj_dir` -> `context.project_path`
 - `proj_name` -> `context.project_name`
 - `conf` -> `context.config_loader`.
 - `io` -> `context.catalog` (e.g., `io.load()` -> `context.catalog.load()`)

5. If you customised your `kedro_cli.py`, you need to apply the same customisations to your `kedro_cli.py` in the new project.

6. Copy the contents of the old project's `src/requirements.txt` into the new project's `src/requirements.in` and, from the project root directory, run the `kedro build-reqs` command in your terminal window.

#### Migration for versioning custom dataset classes

If you defined any custom dataset classes which support versioning in your project, you need to apply the following changes:

1. Make sure your dataset inherits from `AbstractVersionedDataSet` only.
2. Call `super().__init__()` with the appropriate arguments in the dataset's `__init__`. If storing on local filesystem, providing the filepath and the version is enough. Otherwise, you should also pass in an `exists_function` and a `glob_function` that emulate `exists` and `glob` in a different filesystem (see `CSVS3DataSet` as an example).
3. Remove setting of the `_filepath` and `_version` attributes in the dataset's `__init__`, as this is taken care of in the base abstract class.
4. Any calls to `_get_load_path` and `_get_save_path` methods should take no arguments.
5. Ensure you convert the output of `_get_load_path` and `_get_save_path` appropriately, as these now return [`PurePath`s](https://docs.python.org/3/library/pathlib.html#pure-paths) instead of strings.
6. Make sure `_check_paths_consistency` is called with [`PurePath`s](https://docs.python.org/3/library/pathlib.html#pure-paths) as input arguments, instead of strings.

These steps should have brought your project to Kedro 0.15.0. There might be some more minor tweaks needed as every project is unique, but now you have a pretty solid base to work with. If you run into any problems, please consult the [Kedro documentation](https://docs.kedro.org).

## Thanks for supporting contributions
[Dmitry Vukolov](https://github.com/dvukolov), [Jo Stichbury](https://github.com/stichbury), [Angus Williams](https://github.com/awqb), [Deepyaman Datta](https://github.com/deepyaman), [Mayur Chougule](https://github.com/mmchougule), [Marat Kopytjuk](https://github.com/kopytjuk), [Evan Miller](https://github.com/evanmiller29), [Yusuke Minami](https://github.com/Minyus)

# 0.14.3

## Major features and improvements
* Tab completion for catalog datasets in `ipython` or `jupyter` sessions. (Thank you [@datajoely](https://github.com/datajoely) and [@WaylonWalker](https://github.com/WaylonWalker))
* Added support for transcoding, an ability to decouple loading/saving mechanisms of a dataset from its storage location, denoted by adding '@' to the dataset name.
* Datasets have a new `release` function that instructs them to free any cached data. The runners will call this when the dataset is no longer needed downstream.

## Bug fixes and other changes
* Add support for pipeline nodes made up from partial functions.
* Expand user home directory `~` for TextLocalDataSet (see issue #19).
* Add a `short_name` property to `Node`s for a display-friendly (but not necessarily unique) name.
* Add Kedro project loader for IPython: `extras/kedro_project_loader.py`.
* Fix source file encoding issues with Python 3.5 on Windows.
* Fix local project source not having priority over the same source installed as a package, leading to local updates not being recognised.

## Breaking changes to the API
* Remove the max_loads argument from the `MemoryDataSet` constructor and from the `AbstractRunner.create_default_data_set` method.

## Thanks for supporting contributions
[Joel Schwarzmann](https://github.com/datajoely), [Alex Kalmikov](https://github.com/kalexqb)

# 0.14.2

## Major features and improvements
* Added Data Set transformer support in the form of AbstractTransformer and DataCatalog.add_transformer.

## Breaking changes to the API
* Merged the `ExistsMixin` into `AbstractDataSet`.
* `Pipeline.node_dependencies` returns a dictionary keyed by node, with sets of parent nodes as values; `Pipeline` and `ParallelRunner` were refactored to make use of this for topological sort for node dependency resolution and running pipelines respectively.
* `Pipeline.grouped_nodes` returns a list of sets, rather than a list of lists.

## Thanks for supporting contributions

[Darren Gallagher](https://github.com/dazzag24), [Zain Patel](https://github.com/mzjp2)

# 0.14.1

## Major features and improvements
* New I/O module `HDFS3DataSet`.

## Bug fixes and other changes
* Improved API docs.
* Template `run.py` will throw a warning instead of error if `credentials.yml`
  is not present.

## Breaking changes to the API
None


# 0.14.0

The initial release of Kedro.


## Thanks for supporting contributions

Jo Stichbury, Aris Valtazanos, Fabian Peters, Guilherme Braccialli, Joel Schwarzmann, Miguel Beltre, Mohammed ElNabawy, Deepyaman Datta, Shubham Agrawal, Oleg Andreyev, Mayur Chougule, William Ashford, Ed Cannon, Nikhilesh Nukala, Sean Bailey, Vikram Tegginamath, Thomas Huijskens, Musa Bilal

We are also grateful to everyone who advised and supported us, filed issues or helped resolve them, asked and answered questions and were part of inspiring discussions.<|MERGE_RESOLUTION|>--- conflicted
+++ resolved
@@ -6,8 +6,6 @@
 
 ## Breaking changes to the API
 
-<<<<<<< HEAD
-=======
 ### DataSets
 * Reduced constructor arguments for `APIDataSet` by replacing most arguments with a single constructor argument `load_args`. This makes it more consistent with other Kedro DataSets and the underlying `requests` API, and automatically enables the full configuration domain: stream, certificates, proxies, and more.
 
@@ -21,8 +19,6 @@
 * Removed deprecated `kedro.extras.ColorHandler`.
 * The Kedro IPython extension is no longer available as `%load_ext kedro.extras.extensions.ipython`; use `%load_ext kedro.ipython` instead.
 * Anonymous nodes are given default names of the form `<function_name>([in1;in2;...]) -> [out1;out2;...]`, with the names of inputs and outputs separated by semicolons.
-*
->>>>>>> 48d5a90f
 
 ## Migration guide from Kedro 0.18.* to 0.19.*
 ### DataSets
