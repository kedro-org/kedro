--- conflicted
+++ resolved
@@ -6,16 +6,11 @@
 ## Bug fixes and other changes
 * Fixed bug where project creation workflow would use the `main` branch version of `kedro-starters` instead of the respective release version.
 * Fixed namespacing for `confirms` during pipeline creation to support `IncrementalDataset`.
-<<<<<<< HEAD
-
-## Upcoming deprecations for Kedro 1.0.0
-* The `modular_pipeline` module is deprecated and will be removed in Kedro 1.0.0. Use the `pipeline` module instead.
-
-=======
+
 ## Upcoming deprecations for Kedro 1.0.0
 * Add deprecation warning for `--namespace` option for `kedro run`. It will be replaced with `--namespaces` option which will allow for running multiple namespaces together.
-## Breaking changes to the API
->>>>>>> 5d13e929
+* The `modular_pipeline` module is deprecated and will be removed in Kedro 1.0.0. Use the `pipeline` module instead.
+
 ## Documentation changes
 
 # Release 0.19.12
