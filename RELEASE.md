--- conflicted
+++ resolved
@@ -3,17 +3,13 @@
 ## Major features and improvements
 * Added the following new datasets.
 
-<<<<<<< HEAD
 | Type                                | Description                                                                                                           | Location                           |
 | ----------------------------------- | --------------------------------------------------------------------------------------------------------------------- | ---------------------------------- |
 | `tensorflow.TensorFlowModelDataset` | Works with `TensorFlow` models using [TensorFlow 2.X](https://www.tensorflow.org/api_docs/python/tf/keras/Model#save) | `kedro.extras.datasets.tensorflow` |
-=======
-| Type                        | Description                                          | Location                          |
-| --------------------------- | ---------------------------------------------------- | --------------------------------- |
-| `holoviews.HoloviewsWriter` | Works with `Holoviews` objects (saves as image file) | `kedro.extras.datasets.holoviews` |
+| `holoviews.HoloviewsWriter`         | Works with `Holoviews` objects (saves as image file)                                                                  | `kedro.extras.datasets.holoviews`  |
+
 ### CLI
 * `kedro install` will now compile project dependencies (by running `kedro build-reqs` behind the scenes) before the installation if the `src/requirements.in` file doesn't exist.
->>>>>>> e390cdb2
 
 ## Bug fixes and other changes
 * Sped up initialization of `spark.SparkHiveDataSet`.
