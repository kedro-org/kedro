--- conflicted
+++ resolved
@@ -10,12 +10,8 @@
 importlib_metadata>=3.6, <5.0; python_version < '3.8'  # The "selectable" entry points were introduced in `importlib_metadata` 3.6 and Python 3.10. Bandit on Python 3.7 relies on a library with `importlib_metadata` < 5.0
 importlib_resources>=1.3  # The `files()` API was introduced in `importlib_resources` 1.3 and Python 3.9.
 jmespath>=0.9.5, <1.0
-<<<<<<< HEAD
 omegaconf~=2.2
-pip-tools~=6.10
-=======
 pip-tools~=6.11
->>>>>>> adc7e9f8
 pluggy~=1.0.0
 PyYAML>=4.2, <7.0
 rich~=12.0
