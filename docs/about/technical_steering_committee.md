# Kedro's Technical Steering Committee

Kedro is an incubating project within [LF AI & Data](https://lfaidata.foundation/).

The term "Technical Steering Committee" (TSC) describes the group of Kedro maintainers and committers. We list Kedro's [current](#current-maintainers) and [past](#past-maintainers) maintainers on this page.

The TSC is responsible for the project's future development; you can read about our duties in our [Technical Charter](https://github.com/kedro-org/kedro/blob/main/kedro_technical_charter.pdf). We accept new members into the TSC to fuel Kedro's continued development.

On this page we describe:

- [Responsibilities of a maintainer](#responsibilities-of-a-maintainer)
- [Requirements to become a maintainer](#requirements-to-become-a-maintainer)
- [Responsibilities of a committer](#responsibilities-of-a-committer)
- [Requirements to become a committer](#requirements-to-become-a-committer)
- [Current maintainers](#current-maintainers)
- [Past maintainers](#past-maintainers)
- [Application process for maintainers](#application-process-for-maintainers)
- [Voting process](#voting-process)

## Responsibilities of a maintainer

Maintainers are the voting members of the TSC. Beyond contributing to regular development, their primary responsibility is to ensure the long-term success of Kedro.

### Product development

- Be available for at least one full day per week to help with product development
- Attend community meetings to discuss the project plans and roadmap
- Be proactive about project maintenance including security, updates, CI/CD, builds and infrastructure
- Give priority to the work following the product roadmap to move the project forward

### Community management

- Ensure that ongoing pull requests are moving forward at the right pace or closing them
- Guide the community to use our various communication channels:

  - [GitHub issues](https://github.com/kedro-org/kedro/issues) for feature requests and bug reports
  - [GitHub discussions](https://github.com/kedro-org/kedro/discussions) to discuss the future of the Kedro project
  - [Slack](https://slack.kedro.org) for questions and to support other users

## Requirements to become a maintainer

Just contributing does not make you a maintainer; you need to demonstrate commitment to Kedro's long-term success by
working with existing maintainers for at least one year.

On top of the [committer responsibilities](#responsibilities-of-a-committer), we look for people who can do at least some of the following:

- Steer the direction of the project to ensure it retains relevance, including by bringing awareness of industry trends to the team and connecting the project to complementary initiatives
- Give talks about the project at conferences and online events, write blog posts, or other forms of advocacy
- Show excitement about the future of Kedro
- In case of contributors from the community who haven't been previously appointed as committers,
  show evidence of already having started pull requests and code reviews under the guidance of maintainers;
  including asking for help where needed

Appointing new maintainers requires a vote of the TSC,
described in [Adding or removing maintainers](#adding-or-removing-maintainers).

## Responsibilities of a committer

Committers are observer (non-voting) members of the TSC. They are active contributors who are responsible for maintaining the health of the project, participating in planning and technical design decisions, and otherwise acting as part of the core Kedro development team.

We look for people who can do at least some of the following:

- Write high-quality code and collaborate with the team and community
- Make substantial improvements to our documentation, either in terms of content or information architecture
- Improve the aesthetics and usability of the project, including its documentation, website, and user interfaces (graphical and textual)
- Understand the project's code base and internals
- Develop valuable plugins that complement the functionality of Kedro
- Make pull requests from our backlog or roadmap; committers need to work towards a common goal
- Learn how the team works, including processes for testing, quality standards and code review

## Requirements to become a committer

Existing maintainers can appoint new committers at their discretion by adding them to the `kedro-developers` team on the Kedro GitHub organisation,
the `kedro-tsc` channel on the Kedro Slack organisation, the regular TSC meetings, and the `CITATION.cff` file.

Being appointed as a committer is a form of trust expressed by one or more of the maintainers.
As such, the discretionary process is put in place for practical purposes
and does not result in a lesser obligation for them to adhere to their [responsibilities](#responsibilities-of-a-committer).

## Current maintainers

<!-- DO NOT EDIT THIS AND MERGE A PR WITHOUT A VOTE TO SIGN OFF ANY CHANGES -->

| Name                                                     | Organisation                                                                            |
|----------------------------------------------------------|---------------------------------------------------------------------------------------- |
| [Ankita Katiyar](https://github.com/ankatiyar)           | [QuantumBlack, AI by McKinsey](https://www.mckinsey.com/capabilities/quantumblack)      |
| [Deepyaman Datta](https://github.com/deepyaman)          | [Dagster Labs](https://dagster.io)                                                      |
| [Dmitry Sorokin](https://github.com/DimedS)              | [QuantumBlack, AI by McKinsey](https://www.mckinsey.com/capabilities/quantumblack)      |
| [Huong Nguyen](https://github.com/Huongg)                | [QuantumBlack, AI by McKinsey](https://www.mckinsey.com/capabilities/quantumblack)      |
| [Ivan Danov](https://github.com/idanov)                  | [Palantir](https://www.palantir.com/)                                                   |
| [Jitendra Gundaniya](https://github.com/jitu5)           | [QuantumBlack, AI by McKinsey](https://www.mckinsey.com/capabilities/quantumblack)      |
| [Joel Schwarzmann](https://github.com/datajoely)         | [Aneira Health](https://www.aneira.health)                                              |
| [Juan Luis Cano](https://github.com/astrojuanlu)         | [Canonical](https://www.canonical.com )                                                         |
| [Laura Couto](https://github.com/lrcouto)                | [QuantumBlack, AI by McKinsey](https://www.mckinsey.com/capabilities/quantumblack)      |
| [Marcin Zabłocki](https://github.com/marrrcin)           | [Printify, Inc.](https://printify.com/)                                                 |
| [Merel Theisen](https://github.com/merelcht)             | [QuantumBlack, AI by McKinsey](https://www.mckinsey.com/capabilities/quantumblack)      |
| [Nok Lam Chan](https://github.com/noklam)                | [QuantumBlack, AI by McKinsey](https://www.mckinsey.com/capabilities/quantumblack)      |
| [Rashida Kanchwala](https://github.com/rashidakanchwala) | [QuantumBlack, AI by McKinsey](https://www.mckinsey.com/capabilities/quantumblack)      |
| [Ravi Kumar Pilla](https://github.com/ravi-kumar-pilla)  | [QuantumBlack, AI by McKinsey](https://www.mckinsey.com/capabilities/quantumblack)      |
| [Sajid Alam](https://github.com/SajidAlamQB)             | [QuantumBlack, AI by McKinsey](https://www.mckinsey.com/capabilities/quantumblack)      |
| [Simon Brugman](https://github.com/sbrugman)             | [ING](https://www.ing.com/)                                                             |
| [Stephanie Kaiser](https://github.com/stephkaiser)       | [QuantumBlack, AI by McKinsey](https://www.mckinsey.com/capabilities/quantumblack)      |
| [Tynan DeBold](https://github.com/tynandebold)           | [QuantumBlack, AI by McKinsey](https://www.mckinsey.com/capabilities/quantumblack)      |
| [Yetunde Dada](https://github.com/yetudada)              | [Astronomer](https://www.astronomer.io/)                                                |
| [Yolan Honoré-Rougé](https://github.com/Galileo-Galilei) | [Société Générale Assurances](https://www.assurances.societegenerale.com/en/individual) |

## Past maintainers

Kedro was originally designed by [Aris Valtazanos](https://github.com/arisvqb) and [Nikolaos Tsaousis](https://github.com/tsanikgr) at [QuantumBlack](https://www.mckinsey.com/capabilities/quantumblack) to solve challenges they faced in their project work. Their work was later turned into an internal product by [Peteris Erins](https://github.com/Pet3ris), [Ivan Danov](https://github.com/idanov), [Nikolaos Kaltsas](https://github.com/nikos-kal), [Meisam Emamjome](https://github.com/misamae) and [Nikolaos Tsaousis](https://github.com/tsanikgr).

Former core team members with significant contributions include
[Ahdra Merali](https://github.com/AhdraMeraliQB),
[Amanda Koh](https://github.com/amandakys),
[Andrew Mackay](https://github.com/Mackay031),
[Andrii Ivaniuk](https://github.com/andrii-ivaniuk),
[Anton Kirilenko](https://github.com/Flid),
[Antony Milne](https://github.com/antonymilne),
[Cvetanka Nechevska](https://github.com/cvetankanechevska),
[Dmitrii Deriabin](https://github.com/dmder),
[Gabriel Comym](https://github.com/comym),
[Gordon Wrigley](https://github.com/tolomea),
[Hamza Oza](https://github.com/hamzaoza),
[Ignacio Paricio](https://github.com/ignacioparicio),
[Jannic Holzer](https://github.com/jmholzer),
[Jo Stichbury](https://github.com/stichbury),
[Jiri Klein](https://github.com/jiriklein),
[Kiyohito Kunii](https://github.com/921kiyo),
[Laís Carvalho](https://github.com/laisbsc),
[Liam Brummitt](https://github.com/bru5),
[Lim Hoang](https://github.com/limdauto),
[Lorena Bălan](https://github.com/lorenabalan),
[Mehdi Naderi Varandi](https://github.com/MehdiNV),
[Nasef Khan](https://github.com/nakhan98),
[Nero Okwa](https://github.com/NeroOkwa),
[Richard Westenra](https://github.com/richardwestenra),
[Susanna Wong](https://github.com/studioswong),
[Vladimir Nikolic](https://github.com/vladimir-mck) and
[Zain Patel](https://github.com/mzjp2).

## Application process for maintainers

At any point, existing maintainers can propose that a contributor who fulfills the [requirements to become a maintainer](#requirements-to-become-a-maintainer) is promoted to maintainer. A TSC [vote](#voting-process) is required.

Following a successful vote, candidates are added to the `kedro-developers` team on the Kedro GitHub organisation,
the `kedro-tsc` channel on the Kedro Slack organisation, the regular TSC meetings, the `CITATION.cff` file,
and the list of [Kedro maintainers](#current-maintainers).

## Voting process

<<<<<<< HEAD
Voting can change project maintainers and decide on the future of Kedro. The voting members of the TSC (maintainers) lead the process. The voting period is one week and via a GitHub discussion or through a pull request.
=======
Voting can change project maintainers and decide on the future of Kedro. The TSC leads the process as voting maintainers of Kedro. The voting period is one week and through a GitHub discussion or through a pull request.
>>>>>>> 8d44b2a5

### Other issues or proposals

[Kedro's GitHub discussions](https://github.com/kedro-org/kedro/discussions) section is used to host votes on issues, proposals and changes affecting the future of Kedro, including amendments to our ways of working described on this page. These votes require **a 1/2 majority**.

### Adding or removing maintainers

The decision to promote a committer to maintainer or remove an existing maintainer is made based TSC members votes in that pull request. Additions and removals of maintainers require **a 2/3 majority** of voting members.

The act of adding or removing maintainers onto the list requires a pull request against the ["Current maintainers" section of this page](#current-maintainers).<|MERGE_RESOLUTION|>--- conflicted
+++ resolved
@@ -147,11 +147,7 @@
 
 ## Voting process
 
-<<<<<<< HEAD
-Voting can change project maintainers and decide on the future of Kedro. The voting members of the TSC (maintainers) lead the process. The voting period is one week and via a GitHub discussion or through a pull request.
-=======
-Voting can change project maintainers and decide on the future of Kedro. The TSC leads the process as voting maintainers of Kedro. The voting period is one week and through a GitHub discussion or through a pull request.
->>>>>>> 8d44b2a5
+Voting can change project maintainers and decide on the future of Kedro. The voting members of the TSC (maintainers) lead the process. The voting period is one week and through a GitHub discussion or through a pull request.
 
 ### Other issues or proposals
 
