--- conflicted
+++ resolved
@@ -168,11 +168,7 @@
 This will run only the nodes found within the pipeline tagged with `pipeline_tag`.
 
 !!! note
-<<<<<<< HEAD
-    Node or tag names must ONLY contain letters, digits, hyphens, underscores and periods. Other symbols are not permitted.
-=======
     Node or tag names must ONLY contain letters, digits, hyphens, underscores, and periods. Other symbols are not permitted.
->>>>>>> e1224ae4
 
 
 ## How to run a node
