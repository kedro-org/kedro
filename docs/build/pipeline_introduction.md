--- conflicted
+++ resolved
@@ -2,11 +2,7 @@
 
 The [Nodes](./nodes.md) guide introduced nodes as building blocks that represent tasks, and can be combined in a pipeline to build your workflow. A pipeline organises the dependencies and execution order of your collection of nodes, and connects inputs and outputs while keeping your code modular. The pipeline resolves dependencies to determine the node execution order, and does *not* necessarily run the nodes in the order in which they are passed in.
 
-<<<<<<< HEAD
-To use Kedro's automatic dependency resolution, chain your nodes into a [kedro.pipeline.Pipeline][] object, which is a list of nodes that use a shared set of variables. That class can be instantiated using the [kedro.pipeline.Pipeline][] constructor, based on nodes or other pipelines (in which case all nodes from that pipeline will be used).
-=======
-To benefit from Kedro's automatic dependency resolution, you can chain your nodes into a [`Pipeline`][kedro.pipeline.pipeline.Pipeline] object, which is a list of nodes that use a shared set of variables. That class can be instantiated using the [`Pipeline`][kedro.pipeline.pipeline.Pipeline] constructor, based on nodes or other pipelines (in which case all nodes from that pipeline will be used).
->>>>>>> ddae0237
+To use Kedro's automatic dependency resolution, chain your nodes into a [`Pipeline`][kedro.pipeline.pipeline.Pipeline] object, which is a list of nodes that use a shared set of variables. That class can be instantiated using the [`Pipeline`][kedro.pipeline.pipeline.Pipeline] constructor, based on nodes or other pipelines (in which case all nodes from that pipeline will be used).
 
 The following sections explain how to create and use Kedro pipelines:
 
