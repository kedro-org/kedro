# The pipeline registry

<<<<<<< HEAD
Projects generated using Kedro 0.17.2 or later define their pipelines in `src/<package_name>/pipeline_registry.py`. This populates the `pipelines` variable in [`kedro.framework.project`][kedro.framework.project] that the Kedro CLI and plugins use to access project pipelines. The `pipeline_registry` module must contain a top-level `register_pipelines()` function that returns a mapping from pipeline names to [`Pipeline`][kedro.pipeline.Pipeline] objects.

For example, the [pipeline registry in the Kedro starter for the completed spaceflights tutorial](https://github.com/kedro-org/kedro-starters/blob/main/spaceflights-pandas/{{ cookiecutter.repo_name }}/src/{{ cookiecutter.python_package }}/pipeline_registry.py) defines the following `register_pipelines()` function. It exposes the data processing pipeline, the data science pipeline, and a default pipeline that combines both:
=======
Projects generated using Kedro 0.17.2 or later define their pipelines in `src/<package_name>/pipeline_registry.py`. This, in turn, populates the `pipelines` variable in [`kedro.framework.project`][kedro.framework.project] that the Kedro CLI and plugins use to access project pipelines. The `pipeline_registry` module must contain a top-level `register_pipelines()` function that returns a mapping from pipeline names to [`Pipeline`][kedro.pipeline.pipeline.Pipeline] objects. For example, the [pipeline registry in the Kedro starter for the completed spaceflights tutorial](https://github.com/kedro-org/kedro-starters/blob/main/spaceflights-pandas/{{ cookiecutter.repo_name }}/src/{{ cookiecutter.python_package }}/pipeline_registry.py) could define the following `register_pipelines()` function that exposes the data processing pipeline, the data science pipeline, and a third, default pipeline that combines both of the pipelines mentioned earlier:
>>>>>>> ddae0237

```python
import spaceflights.pipelines.data_processing as dp
import spaceflights.pipelines.data_science as ds


def register_pipelines() -> Dict[str, Pipeline]:
    """Register the project's pipelines.

    Returns:
        A mapping from pipeline names to ``Pipeline`` objects.
    """
    data_processing_pipeline = dp.create_pipeline()
    data_science_pipeline = ds.create_pipeline()

    return {
        "__default__": data_processing_pipeline + data_science_pipeline,
        "data_processing": data_processing_pipeline,
        "data_science": data_science_pipeline,
    }
```

As a reminder, [running `kedro run` without the `--pipeline` option runs the default pipeline](./run_a_pipeline.md#run-a-pipeline-by-name).

!!! note
    The order in which you add the pipelines together is not significant (`data_science_pipeline + data_processing_pipeline` would produce the same result), since Kedro automatically detects the data-centric execution order for all the nodes in the resulting pipeline.

## Pipeline autodiscovery

In the above example, you need to update the `register_pipelines()` function whenever you create a pipeline that should be returned as part of the project's pipelines. Since Kedro 0.18.3, you can achieve the same result with less code using [`find_pipelines()`][kedro.framework.project.find_pipelines]. The [updated pipeline registry](https://github.com/kedro-org/kedro-starters/blob/main/spaceflights-pandas/%7B%7B%20cookiecutter.repo_name%20%7D%7D/src/%7B%7B%20cookiecutter.python_package%20%7D%7D/pipeline_registry.py) contains no project-specific code:

```python
def register_pipelines() -> Dict[str, Pipeline]:
    """Register the project's pipelines.

    Returns:
        A mapping from pipeline names to ``Pipeline`` objects.
    """
    pipelines = find_pipelines()
    pipelines["__default__"] = sum(pipelines.values())
    return pipelines
```

Under the hood, the `find_pipelines()` function traverses the `src/<package_name>/pipelines/` directory and returns a mapping from pipeline directory name to [`Pipeline`][kedro.pipeline.pipeline.Pipeline] object by:

1. Importing the `<package_name>.pipelines.<pipeline_name>` module
2. Calling the `create_pipeline()` function exposed by the `<package_name>.pipelines.<pipeline_name>` module
3. Validating that the constructed object is a [`Pipeline`][kedro.pipeline.pipeline.Pipeline]

By default, if any of these steps fail, `find_pipelines()` (or `find_pipelines(raise_errors=False)`) raises an appropriate warning and skips the current pipeline but continues traversal. During development, this enables you to run your project with some pipelines, even if other pipelines are broken or works in progress.

If you specify `find_pipelines(raise_errors=True)`, the autodiscovery process will fail upon the first error. In production, this ensures errors are caught up front and prevents pipelines from being excluded.

The mapping returned by `find_pipelines()` can be modified, meaning you are not limited to the pipelines returned by each of the `create_pipeline()` functions found above. For example, to add a data engineering pipeline that isn't part of the default pipeline, add it to the dictionary *after* constructing the default pipeline:

```python
def register_pipelines() -> Dict[str, Pipeline]:
    """Register the project's pipelines.

    Returns:
        A mapping from pipeline names to ``Pipeline`` objects.
    """
    pipelines = find_pipelines()
    pipelines["__default__"] = sum(pipelines.values())
    pipelines["data_engineering"] = Pipeline(
        pipelines["data_processing"], tags="data_engineering"
    )
    return pipelines
```
!!! note
    In the case above, `kedro run --tags data_engineering` will not run the data engineering pipeline, as it is not part of the default pipeline. To run the data engineering pipeline, you need to specify `kedro run --pipeline data_engineering --tags data_engineering`.

You can also change pipelines *before* assigning `pipelines["__default__"] = sum(pipelines.values())`, which includes them in the default pipeline. For example, you can update the `data_processing` pipeline with the `data_engineering` tag in `pipeline_registry.py` and also include this change in the default pipeline:

```python
def register_pipelines() -> Dict[str, Pipeline]:
    """Register the project's pipelines.

    Returns:
        A mapping from pipeline names to ``Pipeline`` objects.
    """
    pipelines = find_pipelines()
    pipelines["data_processing"] = Pipeline(
        pipelines["data_processing"], tags="data_engineering"
    )
    pipelines["__default__"] = sum(pipelines.values())
    return pipelines
```<|MERGE_RESOLUTION|>--- conflicted
+++ resolved
@@ -1,12 +1,8 @@
 # The pipeline registry
 
-<<<<<<< HEAD
-Projects generated using Kedro 0.17.2 or later define their pipelines in `src/<package_name>/pipeline_registry.py`. This populates the `pipelines` variable in [`kedro.framework.project`][kedro.framework.project] that the Kedro CLI and plugins use to access project pipelines. The `pipeline_registry` module must contain a top-level `register_pipelines()` function that returns a mapping from pipeline names to [`Pipeline`][kedro.pipeline.Pipeline] objects.
+Projects generated using Kedro 0.17.2 or later define their pipelines in `src/<package_name>/pipeline_registry.py`. This populates the `pipelines` variable in [`kedro.framework.project`][kedro.framework.project] that the Kedro CLI and plugins use to access project pipelines. The `pipeline_registry` module must contain a top-level `register_pipelines()` function that returns a mapping from pipeline names to [`Pipeline`][kedro.pipeline.pipeline.Pipeline] objects.
 
 For example, the [pipeline registry in the Kedro starter for the completed spaceflights tutorial](https://github.com/kedro-org/kedro-starters/blob/main/spaceflights-pandas/{{ cookiecutter.repo_name }}/src/{{ cookiecutter.python_package }}/pipeline_registry.py) defines the following `register_pipelines()` function. It exposes the data processing pipeline, the data science pipeline, and a default pipeline that combines both:
-=======
-Projects generated using Kedro 0.17.2 or later define their pipelines in `src/<package_name>/pipeline_registry.py`. This, in turn, populates the `pipelines` variable in [`kedro.framework.project`][kedro.framework.project] that the Kedro CLI and plugins use to access project pipelines. The `pipeline_registry` module must contain a top-level `register_pipelines()` function that returns a mapping from pipeline names to [`Pipeline`][kedro.pipeline.pipeline.Pipeline] objects. For example, the [pipeline registry in the Kedro starter for the completed spaceflights tutorial](https://github.com/kedro-org/kedro-starters/blob/main/spaceflights-pandas/{{ cookiecutter.repo_name }}/src/{{ cookiecutter.python_package }}/pipeline_registry.py) could define the following `register_pipelines()` function that exposes the data processing pipeline, the data science pipeline, and a third, default pipeline that combines both of the pipelines mentioned earlier:
->>>>>>> ddae0237
 
 ```python
 import spaceflights.pipelines.data_processing as dp
