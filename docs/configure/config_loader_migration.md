# Migration guide for config loaders
The `ConfigLoader` and `TemplatedConfigLoader` classes have been deprecated since Kedro `0.18.12` and were removed in Kedro `0.19.0`. To use that release or later, you must adopt the [kedro.config.OmegaConfigLoader][].
This migration guide outlines the primary distinctions between the old loaders and the `OmegaConfigLoader`, providing step-by-step instructions on updating your code base to use the new class effectively.

## `ConfigLoader` to `OmegaConfigLoader`

### 1. Install the required library
The [`OmegaConfigLoader`](configuration_basics.md#omegaconfigloader) was introduced in Kedro `0.18.5` and is based on [OmegaConf](https://omegaconf.readthedocs.io/). To use it you need Kedro (version `0.18.5` or later) and `omegaconf` installed.
You can install both using `pip`:

```bash
pip install kedro==0.18.5
```
This would be the minimum required Kedro version which includes `omegaconf` as a dependency.
Or you can run:
```bash
pip install -U kedro
```

This command installs the most recent version of Kedro which also includes `omegaconf` as a dependency.

### 2. Use the `OmegaConfigLoader`
To use `OmegaConfigLoader` in your project, set the `CONFIG_LOADER_CLASS` constant in your [`src/<package_name>/settings.py`](../tutorials/settings.md):

```diff
+ from kedro.config import OmegaConfigLoader  # new import

+ CONFIG_LOADER_CLASS = OmegaConfigLoader
```

### 3. Import statements
Replace the import statement for `ConfigLoader` with the one for `OmegaConfigLoader`:

```diff
- from kedro.config import ConfigLoader

+ from kedro.config import OmegaConfigLoader
```

### 4. File format support
<<<<<<< HEAD
`OmegaConfigLoader` supports `yaml` and `json` file formats. Make sure that all your configuration files use one of these formats. If you relied on other formats with `ConfigLoader`, convert them before upgrading.
=======
`OmegaConfigLoader` supports `yaml` and `json` file formats. Make sure that all your configuration files use one of these formats. If you relied on other formats with `ConfigLoader`, convert them to `yaml` or `json`.
>>>>>>> e1224ae4

### 5. Load configuration
The method to load the configuration using `OmegaConfigLoader` differs slightly from that used by `ConfigLoader`, which allowed users to access configuration through the `.get()` method and required patterns as argument.
When you migrate to use `OmegaConfigLoader` it  requires you to fetch configuration through a configuration key that points to [configuration patterns specified in the loader class](configuration_basics.md#configuration-patterns) or [provided in the `CONFIG_LOADER_ARGS`](advanced_configuration.md#how-to-change-which-configuration-files-are-loaded) in `settings.py`.

```diff
- conf_path = str(project_path / settings.CONF_SOURCE)
- conf_loader = ConfigLoader(conf_source=conf_path, env="local")
- catalog = conf_loader.get("catalog*")

+ conf_path = str(project_path / settings.CONF_SOURCE)
+ config_loader = OmegaConfigLoader(conf_source=conf_path, env="local")
+ catalog = config_loader["catalog"]
```

In this example, `"catalog"` is the key to the default catalog patterns specified in the `OmegaConfigLoader` class.

### 6. Exception handling
For error and exception handling, most errors are the same. Those you need to be aware of that are different between the original `ConfigLoader` and `OmegaConfigLoader` are as follows:
* `OmegaConfigLoader` throws a `MissingConfigException` when configuration paths don't exist, rather than the `ValueError` used in `ConfigLoader`.
* In `OmegaConfigLoader`, if there is bad syntax in your configuration files, it will trigger a `ParserError` instead of a `BadConfigException` used in `ConfigLoader`.

## `TemplatedConfigLoader` to `OmegaConfigLoader`

### 1. Install the required library
The [`OmegaConfigLoader`](configuration_basics.md#omegaconfigloader) was introduced in Kedro `0.18.5` and is based on [OmegaConf](https://omegaconf.readthedocs.io/). Features that replace `TemplatedConfigLoader` functionality have been released in later versions, so we recommend users
install Kedro version `0.18.13` or later to properly replace the `TemplatedConfigLoader` with `OmegaConfigLoader`.
You can install both this Kedro version and `omegaconf` using `pip`:

```bash
pip install "kedro>=0.18.13"
```
This would be the minimum required Kedro version which includes `omegaconf` as a dependency and the necessary functionality to replace `TemplatedConfigLoader`.
Or you can run:
```bash
pip install -U kedro
```

This command installs the most recent version of Kedro which also includes `omegaconf` as a dependency.

### 2. Use the `OmegaConfigLoader`
To use `OmegaConfigLoader` in your project, set the `CONFIG_LOADER_CLASS` constant in your [`src/<package_name>/settings.py`](../tutorials/settings.md):

```diff
+ from kedro.config import OmegaConfigLoader  # new import

+ CONFIG_LOADER_CLASS = OmegaConfigLoader
```

### 3. Import statements
Replace the import statement for `TemplatedConfigLoader` with the one for `OmegaConfigLoader`:

```diff
- from kedro.config import TemplatedConfigLoader
+ from kedro.config import OmegaConfigLoader
```

### 4. File format support
`OmegaConfigLoader` supports `yaml` and `json` file formats. Make sure that all your configuration files use one of these formats. If you used other formats with `TemplatedConfigLoader`, convert them to `yaml` or `json`.

### 5. Load configuration
The method to load the configuration using `OmegaConfigLoader` differs slightly from that used by `TemplatedConfigLoader`, which allowed users to access configuration through the `.get()` method and required patterns as argument.
When you migrate to use `OmegaConfigLoader` it  requires you to fetch configuration through a configuration key that points to [configuration patterns specified in the loader class](configuration_basics.md#configuration-patterns) or [provided in the `CONFIG_LOADER_ARGS`](advanced_configuration.md#how-to-change-which-configuration-files-are-loaded) in `settings.py`.

```diff
- conf_path = str(project_path / settings.CONF_SOURCE)
- conf_loader = TemplatedConfigLoader(conf_source=conf_path, env="local")
- catalog = conf_loader.get("catalog*")

+ conf_path = str(project_path / settings.CONF_SOURCE)
+ config_loader = OmegaConfigLoader(conf_source=conf_path, env="local")
+ catalog = config_loader["catalog"] # note the key accessor syntax
```

In this example, the `"catalog"` key points to the default catalog patterns specified in the `OmegaConfigLoader` class.

### 6. Templating of values
Templating of values is done through native [variable interpolation in `OmegaConfigLoader`](advanced_configuration.md#how-to-do-templating-with-the-omegaconfigloader). With `TemplatedConfigLoader` you had to provide the template values in a `globals` file or dictionary. `OmegaConfigLoader` lets you keep these values within the same file that has the placeholders or in a file whose name follows [the same config pattern specified](configuration_basics.md#configuration-patterns).
The variable interpolation is scoped to a specific configuration type and environment. If you want to share templated values across configuration types and environments, [you will need to use globals](#7-globals).

Suppose you are migrating a templated **catalog** file from using `TemplatedConfigLoader` to `OmegaConfigLoader` you would do the following:
1. Rename `conf/base/globals.yml` to match the patterns specified for catalog (`["catalog*", "catalog*/**", "**/catalog*"]`), for example `conf/base/catalog_globals.yml`
2. Add an underscore `_` to any catalog template values. This is needed because of how catalog entries are validated.

```diff
- bucket_name: "my_s3_bucket"
+ _bucket_name: "my_s3_bucket" # kedro requires `_` to mark templatable keys
- key_prefix: "my/key/prefix/"
+ _key_prefix: "my/key/prefix/"

- datasets:
+ _datasets:
    csv: "pandas.CSVDataset"
    spark: "spark.SparkDataset"

```

3. Update `catalog.yml` with the underscores `_` at the beginning of the templated value names.
```diff
raw_boat_data:
-   type: "${datasets.spark}"
+   type: "${_datasets.spark}"
-   filepath: "s3a://${bucket_name}/${key_prefix}/raw/boats.csv"
+   filepath: "s3a://${_bucket_name}/${_key_prefix}/raw/boats.csv"
    file_format: parquet

raw_car_data:
-    type: "${datasets.csv}"
+    type: "${_datasets.csv}"
-    filepath: "s3://${bucket_name}/data/${key_prefix}/raw/cars.csv"
+    filepath: "s3://${_bucket_name}/data/${_key_prefix}/raw/cars.csv"
```

#### Providing default values for templates with `oc.select`
To provide a default for any template values you have to use [the OmegaConf `oc.select` resolver](https://omegaconf.readthedocs.io/en/latest/custom_resolvers.html#oc-select).

```diff
boats:
  users:
    - fred
-    - "${write_only_user|ron}"
+    - "${oc.select:write_only_user,ron}"
```

### 7. Globals
If you want to share variables across configuration types (for example parameters and catalog) and environments, use [the custom globals resolver with the `OmegaConfigLoader`](advanced_configuration.md#how-to-use-global-variables-with-the-omegaconfigloader).
The `OmegaConfigLoader` requires global values to be provided in a `globals.yml` file.
Using a `globals_dict` to provide globals is not supported with `OmegaConfigLoader`. The following section explains the differences between using globals with `TemplatedConfigLoader` and the `OmegaConfigLoader`.

Let's assume your project contains a `conf/base/globals.yml` file with the following contents:

```yaml
bucket_name: "my_s3_bucket"
key_prefix: "my/key/prefix/"

datasets:
    csv: "pandas.CSVDataset"
    spark: "spark.SparkDataset"

folders:
    raw: "01_raw"
    int: "02_intermediate"
    pri: "03_primary"
    fea: "04_feature"
```

You no longer need to set `CONFIG_LOADER_ARGS` variable in [`src/<package_name>/settings.py`](../tutorials/settings.md) to find this `globals.yml` file, because the
`OmegaConfigLoader` is configured to pick up files named `globals.yml` by default.

```diff
- CONFIG_LOADER_ARGS = {"globals_pattern": "*globals.yml"}
```

The globals templating in your catalog configuration will need to be updated to use the globals resolver as follows:

```diff
raw_boat_data:
-   type: "${datasets.spark}"
+   type: "${globals:datasets.spark}"  # nested paths into global dict are allowed
-   filepath: "s3a://${bucket_name}/${key_prefix}/${folders.raw}/boats.csv"
+   filepath: "s3a://${globals:bucket_name}/${globals:key_prefix}/${globals:folders.raw}/boats.csv"
    file_format: parquet

raw_car_data:
-   type: "${datasets.csv}"
+   type: "${globals:datasets.csv}"
-   filepath: "s3://${bucket_name}/data/${key_prefix}/${folders.raw}/${filename|cars.csv}"  # default to 'cars.csv' if the 'filename' key is not found in the global dict
+   filepath: "s3://${globals:bucket_name}/data/${globals:key_prefix}/${globals:folders.raw}/${globals:filename,'cars.csv'}"  # default to 'cars.csv' if the 'filename' key is not found in the global dict
```

### 8. Deprecation of Jinja2 support
`OmegaConfigLoader` does not support Jinja2 syntax in configuration. You can achieve similar functionality with the `OmegaConfigLoader` in combination with [dataset factories](../catalog-data/kedro_dataset_factories.md).
The following example shows how you can rewrite your Jinja2 configuration to work with `OmegaConfigLoader`:

```diff
# catalog.yml
- {% for speed in ['fast', 'slow'] %}
- {{ speed }}-trains:
+ "{speed}-trains":
    type: MemoryDataset

- {{ speed }}-cars:
+ "{speed}-cars":
    type: pandas.CSVDataset
-    filepath: s3://${bucket_name}/{{ speed }}-cars.csv
+    filepath: s3://${bucket_name}/{speed}-cars.csv
    save_args:
        index: true

- {% endfor %}
```

### 9. Exception handling
For error and exception handling, most errors are the same. Those you need to be aware of that are different between the original `TemplatedConfigLoader` and `OmegaConfigLoader` are as follows:
* For missing template values `OmegaConfigLoader` throws `omegaconf.errors.InterpolationKeyError`.<|MERGE_RESOLUTION|>--- conflicted
+++ resolved
@@ -38,11 +38,7 @@
 ```
 
 ### 4. File format support
-<<<<<<< HEAD
-`OmegaConfigLoader` supports `yaml` and `json` file formats. Make sure that all your configuration files use one of these formats. If you relied on other formats with `ConfigLoader`, convert them before upgrading.
-=======
 `OmegaConfigLoader` supports `yaml` and `json` file formats. Make sure that all your configuration files use one of these formats. If you relied on other formats with `ConfigLoader`, convert them to `yaml` or `json`.
->>>>>>> e1224ae4
 
 ### 5. Load configuration
 The method to load the configuration using `OmegaConfigLoader` differs slightly from that used by `ConfigLoader`, which allowed users to access configuration through the `.get()` method and required patterns as argument.
