# Parameters
Project parameters in Kedro are defined inside the `conf` folder in a file that has a filename starting with `parameters`, or are located inside a folder with name starting with `parameters`.
By default, in a new Kedro project, parameters are defined in the `parameters.yml` file, which is located in the project's `conf/base` directory. This file contains a dictionary of key-value pairs, where each key is a parameter name and each value is the corresponding parameter value.
These parameters can serve as input to nodes and are used when running the pipeline. By using parameters, you can make your Kedro pipelines more flexible and easier to configure, since you can change the behaviour of your nodes by modifying the `parameters.yml` file.

## How to use parameters
<<<<<<< HEAD
If you have a group of parameters that control the tuning of your model, define them in a single location such as `conf/base/parameters.yml`. Keeping everything together reduces the chances of missing an update elsewhere in the codebase.
=======
If you have a group of parameters that determine the hyperparameters of your model, define them in a single location such as `conf/base/parameters.yml`. Keeping everything together reduces the chances of missing an update elsewhere in the codebase.
>>>>>>> e1224ae4

```yaml
step_size: 1
learning_rate: 0.01
```

You can now use the `params:` prefix to reference these parameters in the `node` definition:

```python
def increase_volume(volume, step):
    return volume + step


# in pipeline definition
Node(
    func=increase_volume,
    inputs=["input_volume", "params:step_size"],
    outputs="output_volume",
)
```

You can also group your parameters into nested structures and, using the same method above, load them by top-level key:

```yaml
step_size: 1
model_params:
    learning_rate: 0.01
    test_data_ratio: 0.2
    number_of_train_iterations: 10000
```

```python
def train_model(data, model):
    lr = model["learning_rate"]
    test_data_ratio = model["test_data_ratio"]
    iterations = model["number_of_train_iterations"]
    ...


# in pipeline definition
Node(
    func=train_model,
    inputs=["input_data", "params:model_params"],
    outputs="output_data",
)
```

You can also pass `parameters` to the node inputs and access the entire collection of values inside the node function.

```python
def increase_volume(volume, params):
    step = params["step_size"]
    return volume + step


# in pipeline definition
Node(
    func=increase_volume, inputs=["input_volume", "parameters"], outputs="output_volume"
)
```

In both cases, Kedro adds the parameters to the Data Catalog as `MemoryDataset`s.


## How to load parameters in code

Parameters project configuration can be loaded by the configuration loader class, which is `OmegaConfigLoader` by default.

```python
from kedro.config import OmegaConfigLoader
from kedro.framework.project import settings

conf_path = str(project_path / settings.CONF_SOURCE)
conf_loader = OmegaConfigLoader(conf_source=conf_path)
parameters = conf_loader["parameters"]
```

This loads configuration files from any subdirectories in `conf` that have a filename starting with `parameters`, or are located inside a folder with name starting with `parameters`.

Calling `conf_loader[key]` in the example above will throw a `MissingConfigException` error if no configuration files match the given key. But if this is a valid workflow for your application, you can handle it as follows:

```python
from kedro.config import OmegaConfigLoader, MissingConfigException
from kedro.framework.project import settings

conf_path = str(project_path / settings.CONF_SOURCE)
conf_loader = OmegaConfigLoader(conf_source=conf_path)

try:
    parameters = conf_loader["parameters"]
except MissingConfigException:
    parameters = {}
```

!!! note
    The `kedro.framework.context.KedroContext` class uses the approach above to load project parameters.

[Parameters can then be used on their own or fed in as function inputs](#how-to-use-parameters).

## How to specify parameters at runtime

Kedro also allows you to specify runtime parameters for the `kedro run` CLI command. Use the `--params` command line option and provide a comma-separated list of key-value pairs. Kedro adds these values to [kedro.framework.context.KedroContext][] parameters and makes them available to pipeline nodes.

Each key-value pair is split on the first equals sign. The following example is a valid command:

```bash
kedro run --params=param_key1=value1,param_key2=2.0
```
Values provided in the CLI take precedence and overwrite parameters specified in configuration files. By default, runtime parameters merge destructively, meaning that any configuration for that key **besides the runtime value** is discarded.
[This section describes how to change the merging strategy](advanced_configuration.md#how-to-change-the-merge-strategy-used-by-omegaconfigloader).

For example, if you have the following parameters in your `base` and `local` environments:

```yaml
# base/parameters.yml
model_options:
  model_params:
    learning_date: "2023-11-01"
    training_date: "2023-11-01"
    data_ratio: 14

data_options:
  step_size: 123123
```

```yaml
# local/parameters.yml
features:
    rate: 123
```

And you provide the following parameter at runtime:

```bash
kedro run --params="model_options.model_params.training_date=2011-11-11"
```

The final merged result will be:
```yaml
model_options:
  model_params:
    training_date: "2011-11-11"

data_options:
  step_size: 123123

features:
    rate: 123
```

* Parameter keys are _always_ treated as strings.
* Parameter values are converted to a float or an integer number if the corresponding conversion succeeds; otherwise, they are also treated as string.

If any extra parameter key or value contains spaces, wrap the whole option contents in quotes:

```bash
kedro run --params="key1=value with spaces,key2=value"
```

Since key-value pairs are split on the first equals sign, values can contain equals signs, but keys cannot.


!!! note
    To **override parameters and other configurations**, such as catalog entries or file paths, or to specify upfront that certain parameters must be set at runtime, use `$runtime_params` with the `OmegaConfigLoader`. Introduced in Kedro `0.18.14`, this feature allows dynamic overrides of various configuration types using the `--params` CLI option. Use it when you need to switch data sources or adjust runtime settings. [Learn more about `$runtime_params`.](advanced_configuration.md#how-to-override-configuration-with-runtime-parameters-with-the-omegaconfigloader)<|MERGE_RESOLUTION|>--- conflicted
+++ resolved
@@ -4,11 +4,7 @@
 These parameters can serve as input to nodes and are used when running the pipeline. By using parameters, you can make your Kedro pipelines more flexible and easier to configure, since you can change the behaviour of your nodes by modifying the `parameters.yml` file.
 
 ## How to use parameters
-<<<<<<< HEAD
-If you have a group of parameters that control the tuning of your model, define them in a single location such as `conf/base/parameters.yml`. Keeping everything together reduces the chances of missing an update elsewhere in the codebase.
-=======
 If you have a group of parameters that determine the hyperparameters of your model, define them in a single location such as `conf/base/parameters.yml`. Keeping everything together reduces the chances of missing an update elsewhere in the codebase.
->>>>>>> e1224ae4
 
 ```yaml
 step_size: 1
