# Create a Minimal Kedro Project
This documentation aims to explain the essential components of a minimal Kedro project. While most users typically start with a [project template](./new_project.md) or adapt an existing Python project, this guide begins with a blank project and gradually introduces the necessary elements. This will help you understand the core concepts and how to customise them to suit your specific needs.

## Essential Components of a Kedro Project

Kedro is a Python framework designed for creating reproducible data science code. A typical Kedro project consists of two parts, the **mandatory structure** and the **opinionated project structure**.

### 1. **Recommended Structure**
Kedro projects follow a specific directory structure that promotes best practices for collaboration and maintenance. The default structure includes:

| Directory/File        | Description                                                                 |
|-----------------------|-----------------------------------------------------------------------------|
| `conf/`               | Contains configuration files such as `catalog.yml` and `parameters.yml`.  |
| `data/`               | Local project data, typically not committed to version control.            |
| `docs/`               | Project documentation files.                                               |
| `notebooks/`          | Jupyter notebooks for experimentation and prototyping.                     |
| `src/`                | Source code for the project, including pipelines and nodes.                |
| `README.md`           | Project overview and instructions.                                         |
| `pyproject.toml`      | Metadata about the project, including dependencies.                        |
| `.gitignore`          | Specifies files and directories to be ignored by Git.                     |

### 2. **Mandatory Files**
For a project to be recognised as a Kedro project and support running `kedro run`, it must contain three essential files:
- **`pyproject.toml`**: Defines the python project
- **`settings.py`**: Defines project settings, including library component registration.
- **`pipeline_registry.py`**: Registers the project's pipelines.

If you want to see some examples of these files, you can either create a project with `kedro new` or check out the [project template on GitHub](https://github.com/kedro-org/kedro-starters/tree/main/spaceflights-pandas)


#### `pyproject.toml`
The `pyproject.toml` file is a crucial component of a Kedro project that serve as the standard way to store build metadata and tool settings for Python projects. It is essential for defining the project's configuration and ensuring proper integration with various tools and libraries.

Particularly, Kedro requires `[tool.kedro]` section in `pyproject.toml`, this describes the [project metadata](../tutorials/settings.md) in the project.

Typically, it looks similar to this:
```toml
[tool.kedro]
package_name = "package_name"
project_name = "project_name"
kedro_init_version = "kedro_version"
tools = ""
example_pipeline = "False"
source_dir = "src"
```

This informs Kedro where to look for the source code, `settings.py` and `pipeline_registry.py` are.

#### `settings.py`
The `settings.py` file is an important configuration file in a Kedro project that allows you to define various settings and hooks for your project. Here’s a breakdown of its purpose and functionality:
- Project Settings: This file is where you can configure project-wide settings, such as defining the logging level, setting environment variables, or specifying paths for data and outputs.
<<<<<<< HEAD
- Hooks Registration: You can register custom hooks in `settings.py`, which are functions that can be executed at specific points in the Kedro pipeline lifecycle (for example, before or after a node runs). This is useful for adding additional functionality, such as logging or monitoring.
- Integration with Plugins: If you are using Kedro plugins, `settings.py` can also be utilized to configure them appropriately.
=======
- Hooks Registration: You can register custom hooks in `settings.py`, which are functions that can be executed at specific points in the Kedro pipeline lifecycle (e.g., before or after a node runs). This is useful for adding additional functionality, such as logging or monitoring.
- Integration with Plugins: If you are using Kedro plugins, `settings.py` can also be utilised to configure them appropriately.
>>>>>>> 6e6c4cb3

Even if you do not have any settings, an empty `settings.py` is still required. Typically, they are stored at `src/<package_name>/settings.py`.

#### `pipeline_registry.py`
The `pipeline_registry.py` file is essential for managing the pipelines within your Kedro project. It provides a centralised way to register and access all pipelines defined in the project. Here are its key features:
- Pipeline Registration: The file must contain a top-level function called `register_pipelines()` that returns a mapping from pipeline names to Pipeline objects. This function is crucial because it enables the Kedro CLI and other tools to discover and run the defined pipelines.
- Autodiscovery of Pipelines: Since Kedro 0.18.3, you can use the [`find_pipeline`](../build/pipeline_registry.md#pipeline-autodiscovery) function to automatically discover pipelines defined in your project without manually updating the registry each time you create a new pipeline.

## Creating a Minimal Kedro Project Step-by-Step
This guide will walk you through the process of creating a minimal Kedro project, allowing you to successfully run `kedro run` with just three files.

### Step 1: Create a New Kedro Project
Create a new directory for your project:
```bash
mkdir minikedro
```

Navigate into your newly created project directory:

```bash
cd minikedro
```

### Step 2: Initialise `pyproject.toml`

Next, create a new file named `pyproject.toml` in the project directory with some basic project metadata,
for example using `uv init`:

```
uv init --bare --lib
```

And add the following contents:

```toml
[tool.kedro]
package_name = "minikedro"
project_name = "minikedro"
kedro_init_version = "0.19.9"
source_dir = "."
```

At this point, your working directory should look like this:
```bash
.
├── pyproject.toml
```

!!! note
    Note we define `source_dir = "."`, usually we keep our source code inside a directory called `src`.
    For this example, we try to keep the structure minimal so we keep the source code in the root directory

### Step 3: Install Kedro

Next, declare Kedro as a dependency for your project and install it:

```bash
uv add kedro
```

### Step 4: Create `settings.py` and `pipeline_registry.py`
Next, create a folder named minikedro, which should match the package_name defined in pyproject.toml:

```bash
mkdir minikedro
```
Inside this folder, create two empty files: `settings.py` and `pipeline_registry.py`:

```bash
touch minikedro/settings.py minikedro/pipeline_registry.py
```

Now your working directory should look like this:
```bash
.
├── minikedro
│   ├── pipeline_registry.py
│   └── settings.py
└── pyproject.toml
```

Try running the following command in the terminal:
```bash
kedro run
```

You will encounter an error indicating that `pipeline_registry.py` is empty:
```bash
AttributeError: module 'minikedro.pipeline_registry' has no attribute 'register_pipelines'
```

### Step 5: Create a Simple Pipeline
To resolve this issue, add the following code to `pipeline_registry.py`, which defines a simple pipeline to run:

```python
from kedro.pipeline import Pipeline, Node

def foo():
    return "dummy"

def register_pipelines():
    return {"__default__": Pipeline([Node(foo, None, "dummy_output")])}
```

If you attempt to run the pipeline again with `kedro run`, you will see another error:
```bash
MissingConfigException: Given configuration path either does not exist or is not a valid directory: /workspace/kedro/minikedro/conf/base
```

### Step 6: Define the Project Settings
This error occurs because Kedro expects a configuration folder named `conf`, along with two environments called `base` and `local`.

To fix this, add these two lines into `settings.py`:
```python
CONF_SOURCE = "."
CONFIG_LOADER_ARGS = {"base_env": ".", "default_run_env": "."}
```

These lines override the default settings so that Kedro knows to look for configurations in the current directory instead of the expected `conf` folder. For more details, refer to [How to change the setting for a configuration source folder](../configure/configuration_basics.md#how-to-change-the-setting-for-a-configuration-source-folder) and [Advance Configuration without a full Kedro project](../configure/advanced_configuration.md#advanced-configuration-without-a-full-kedro-project)

Now, run the pipeline again:
```bash
kedro run
```

You should see that the pipeline runs successfully!

## Conclusion

Kedro provides a structured approach to developing data pipelines with clear separation of concerns through its components and directory structure. By following the steps outlined above, you can set up a minimal Kedro project that serves as a foundation for more complex data processing workflows. This guide explains essential concepts of Kedro projects. If you already have a Python project and want to integrate Kedro into it, these concepts will help you adjust and fit your own needs.<|MERGE_RESOLUTION|>--- conflicted
+++ resolved
@@ -49,13 +49,8 @@
 #### `settings.py`
 The `settings.py` file is an important configuration file in a Kedro project that allows you to define various settings and hooks for your project. Here’s a breakdown of its purpose and functionality:
 - Project Settings: This file is where you can configure project-wide settings, such as defining the logging level, setting environment variables, or specifying paths for data and outputs.
-<<<<<<< HEAD
 - Hooks Registration: You can register custom hooks in `settings.py`, which are functions that can be executed at specific points in the Kedro pipeline lifecycle (for example, before or after a node runs). This is useful for adding additional functionality, such as logging or monitoring.
 - Integration with Plugins: If you are using Kedro plugins, `settings.py` can also be utilized to configure them appropriately.
-=======
-- Hooks Registration: You can register custom hooks in `settings.py`, which are functions that can be executed at specific points in the Kedro pipeline lifecycle (e.g., before or after a node runs). This is useful for adding additional functionality, such as logging or monitoring.
-- Integration with Plugins: If you are using Kedro plugins, `settings.py` can also be utilised to configure them appropriately.
->>>>>>> 6e6c4cb3
 
 Even if you do not have any settings, an empty `settings.py` is still required. Typically, they are stored at `src/<package_name>/settings.py`.
 
