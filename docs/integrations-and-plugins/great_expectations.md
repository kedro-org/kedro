--- conflicted
+++ resolved
@@ -2,7 +2,9 @@
 
 [Great Expectations](https://docs.greatexpectations.io/docs/home/) (GE) is an open-source data quality framework that helps you validate, document, and profile your data.
 It allows you to define expectations—assertions about the structure and content of your data—and verify that these hold true at runtime.
-
+It allows you to define expectations—assertions about the structure and content of your data—and verify that these hold true at runtime.
+
+### The core concept: expectations
 ### The core concept: expectations
 
 In Great Expectations, rules for data validation are called an **expectation**.
@@ -208,11 +210,7 @@
 1. **Configuration**: The `EXPECTATIONS` dictionary maps dataset names to lists of expectations
 2. **Automatic triggering**: Before/after each node runs, the hooks check if any inputs/outputs need validation
 3. **Selective validation**: Validates datasets you've explicitly configured.
-<<<<<<< HEAD
-4. **Fail-fast behavior**: If validation fails, the pipeline stops before running downstream nodes and provides a clear error message.
-=======
 4. **Fail-fast behaviour**: If validation fails, the pipeline stops before running downstream nodes and provides a clear error message.
->>>>>>> 0f705081
 
 Register your custom hook in `src/spaceflights_great_expectations/settings.py`:
 
