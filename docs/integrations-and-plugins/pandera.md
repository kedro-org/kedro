--- conflicted
+++ resolved
@@ -311,13 +311,8 @@
 ```
 
 - Use a validation node when you want the validation step visible in the DAG and to create explicit validated outputs (you can also make validation nodes pass data through by returning validated data).
-<<<<<<< HEAD
 - Prefer loading schemas from the `schemas` module (as shown) or from config; avoid hard-coding rules inside hook/node bodies.
 - Decide on eager vs. lazy behavior: this example uses `lazy=True` to collect all errors; you can switch to `lazy=False` for fail-fast behavior.
-=======
-- Prefer loading schemas from the `schemas` module (as shown) or from config; avoid hardcoding rules inside hook/node bodies.
-- Decide on eager vs. lazy behaviour: this example uses `lazy=True` to collect all errors; you can switch to `lazy=False` for fail-fast behaviour.
->>>>>>> 3675482c
 
 ## Advanced use cases
 
