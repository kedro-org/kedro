# How to validate data using Pandera in your Kedro workflow

[Pandera](https://pandera.readthedocs.io/) is an open-source data validation library that enables schema validation with expressive and flexible checks. It supports pandas, PySpark, Polars, Dask, Modin, and other dataframe libraries. It helps ensure data quality by validating types, ranges, business rules, and statistical properties of your datasets.

Adding Pandera to a Kedro project enables you to catch data quality issues early in your pipeline. For example, you can validate that CSV columns have the correct types and enforce business rules (like "price must be positive"). When collaborating with others on a Kedro project, Pandera schemas serve as documentation of your data contracts.

## Prerequisites

You will need the following:

- A working Kedro project. The examples in this document assume the `spaceflights-pandas` starter. If you're unfamiliar with the Spaceflights project, check out [our tutorial](../tutorials/spaceflights_tutorial.md).
- Pandera installed into the project.

To set yourself up, create a new Kedro project:

```bash
kedro new --starter=spaceflights-pandas --name spaceflights-pandera
```

Navigate to your project directory and add Pandera with pandas support to your `requirements.txt`:

```bash
pandera[pandas]>=0.18.0
```


Install the project dependencies:

```bash
uv pip install -r requirements.txt
```


## Use cases

This section explains how you can use Pandera to validate your Kedro datasets.

### Basic validation of Kedro datasets using Pandera schemas

The simplest way to add validation is to define schemas for your datasets and validate them using Kedro hooks.

First, create a directory structure for your schemas:

```bash
mkdir -p src/spaceflights_pandera/schemas
touch src/spaceflights_pandera/schemas/__init__.py
```

Create `src/spaceflights_pandera/schemas/raw.py` with validation schemas for your raw datasets:

```python
"""Pandera schemas for raw data validation."""
from pandera import Column, DataFrameSchema, Check

companies_schema = DataFrameSchema(
    columns={
        "id": Column(
            int,
            nullable=False,
            unique=True,
        ),
        "total_fleet_count": Column(
            float,
            nullable=True,
            checks=Check.greater_than_or_equal_to(0),
        ),
        "iata_approved": Column(
            str,
            nullable=True,
            checks=Check.isin(["t", "f"]),
        ),
    },
    strict=False,  # Allow additional columns not in schema
    name="companies_raw",
)

shuttles_schema = DataFrameSchema(
    columns={
        "id": Column(int, nullable=False, unique=True),
        "passenger_capacity": Column(
            int,
            nullable=False,
            checks=Check.greater_than_or_equal_to(1),
        ),
        "engines": Column(
            float,  # Use float to handle nullable integers (NaN compatibility)
            nullable=True,
            checks=Check.greater_than_or_equal_to(0),
        ),
    },
    strict=False,
    name="shuttles_raw",
)

reviews_schema = DataFrameSchema(
    columns={
        "shuttle_id": Column(int, nullable=False, unique=True),
        "review_scores_rating": Column(
            float,
            nullable=True,
            checks=Check.in_range(0, 100),
        ),
        "number_of_reviews": Column(
            int,
            nullable=True,
            checks=Check.greater_than_or_equal_to(0),
        ),
    },
    strict=False,
    name="reviews_raw",
)
```

!!! tip
    **Alternative schema style:**
    Instead of defining schemas as `DataFrameSchema` objects, Pandera also supports a Pydantic-like API with `DataFrameModel` classes and type annotations.
    This can give you IDE/type-checking support. See the [Typed Schemas guide](https://pandera.readthedocs.io/en/stable/schema_models.html).


Now create a hook to validate datasets. Create `src/spaceflights_pandera/hooks/validation.py`:

```python
"""Kedro hooks for Pandera validation integration."""
import logging
from typing import Any, Dict

from kedro.framework.hooks import hook_impl
from kedro.io import DataCatalog
from pandera.errors import SchemaError, SchemaErrors

from ..schemas.raw import companies_schema, shuttles_schema, reviews_schema

logger = logging.getLogger(__name__)


class PanderaValidationHook:
    """Kedro hook that integrates Pandera validation."""

    def __init__(self):
        # Map catalog dataset names to their validation schemas
        self.raw_schemas = {
            "companies": companies_schema,
            "shuttles": shuttles_schema,
            "reviews": reviews_schema,
        }

    @hook_impl
    def before_node_run(
        self,
        node,
        catalog: DataCatalog,
        inputs: Dict[str, Any],
        is_async: bool,
    ) -> Dict[str, Any]:
        """Validate input data before node execution."""
        validated_inputs = {}

        for input_name, data in inputs.items():
            schema = self.raw_schemas.get(input_name)

            if schema is None:
                validated_inputs[input_name] = data
                continue

            logger.info(f"Validating '{input_name}' for node '{node.name}'")

            try:
                validated_data = schema.validate(data, lazy=True)
                logger.info(f"✓ Validation passed for '{input_name}'")
                validated_inputs[input_name] = validated_data
            except (SchemaError, SchemaErrors) as e:
                logger.error("Validation failed for '%s': %s", input_name, e)
                raise

        return validated_inputs
```

Register the hook in `src/spaceflights_pandera/settings.py`:

```python
"""Project settings."""
from spaceflights_pandera.hooks.validation import PanderaValidationHook

HOOKS = (PanderaValidationHook(),)
```

From this point, when you execute `kedro run` you will see the validation logs:

```console
[10/01/25 11:10:13] INFO     Validating 'companies' for node 'preprocess_companies_node'
                    INFO     ✓ Validation passed for 'companies'
                    INFO     Validating 'shuttles' for node 'preprocess_shuttles_node'
                    INFO     ✓ Validation passed for 'shuttles'
                    INFO     Validating 'reviews' for node 'create_model_input_table_node'
                    INFO     ✓ Validation passed for 'reviews'
```

### What happens when validation fails?

Let's make one schema rule fail on purpose so you can see Pandera in action.

In `src/spaceflights_pandera/schemas/raw.py`, change the `total_fleet_count` column check:

```diff
- checks=Check.greater_than_or_equal_to(0),
+ checks=Check.greater_than(100),  # intentionally to fail
```

Now run the pipeline again:

```bash
kedro run
```

You should see Pandera raise a `SchemaErrors` exception, reporting which rows failed:

```console
SchemaErrors: Column 'total_fleet_count' failed check 'greater_than_or_equal_to(100)'
failure cases: [1.0, 2.0, 5.0, ...]
```

Because the hook uses `lazy=True`, Pandera collects all errors at one go, making it easier to spot every problem.

### Validating data before saving with `before_dataset_saved`

So far, we validated datasets when they were loaded into a node (`before_node_run`).
You can also validate data before it is written back to the catalog, using `before_dataset_saved`.

The main difference is in what Kedro passes to the hook:

- **`before_node_run`** → gets all **node inputs** as a dictionary `{dataset_name: data}`
- **`before_dataset_saved`** → gets a single **dataset name and data** being saved

```python
@hook_impl
def before_dataset_saved(self, dataset_name: str, data: Any) -> None:
    """Validate data before saving to catalog."""
    schema = self.raw_schemas.get(dataset_name)
    if schema:
        schema.validate(data, lazy=True)
```

!!! info
    - Use `before_node_run` if you want to **guarantee that downstream nodes always receive valid inputs**.
    - Use `before_dataset_saved` if you want to **enforce contracts on the data you persist to the catalog** (for example, preventing invalid data from being stored in S3, a database, or parquet files).
    - You can also combine both hooks to validate at different stages of the pipeline.

!!! tip
    **Function-level validation**
    Instead of using Kedro hooks, you can validate directly at function boundaries with decorators:

    - `@pa.check_input`
    - `@pa.check_output`
    - `@pa.check_io`

    This can be useful for validating node functions in isolation.

### Validating inside a Kedro node

If you prefer the validation step to be an explicit node in the pipeline, you can create a validation node that uses your Pandera schemas. It will fail the run when validation does not pass.

Add a node to `src/spaceflights_pandera/pipelines/data_processing/nodes.py`:

```python
import pandas as pd
from pandera.errors import SchemaErrors
from schemas.raw import companies_schema, shuttles_schema, reviews_schema

def validate_datasets(companies: pd.DataFrame, shuttles: pd.DataFrame, reviews: pd.DataFrame) -> None:
    """Validate multiple datasets using Pandera schemas and raise on failure.

    Args:
        companies: Companies dataframe.
        shuttles: Shuttles dataframe.
        reviews: Reviews dataframe.

    Raises:
        pandera.errors.SchemaErrors: If any validation fails.
    """

    EXPECTED = {
        "companies": (companies_schema, companies),
        "shuttles": (shuttles_schema, shuttles),
        "reviews": (reviews_schema, reviews),
    }

    for name, (schema, df) in EXPECTED.items():
        try:
            schema.validate(df, lazy=True)
        except SchemaErrors:
            # Re-raise so Kedro stops the pipeline; you can customize logging or
            # aggregate results before raising if you prefer non-eager behaviour.
            raise
```

Then add the node to your pipeline (example pipeline change):

```python
def create_pipeline(**kwargs) -> Pipeline:
    return Pipeline(
        [
            Node(
                func=validate_datasets,
                inputs=["companies", "shuttles", "reviews"],
                outputs=None,
                name="validate_datasets_node",
            ),
            # ...existing nodes...
        ]
    )
```

- Use a validation node when you want the validation step visible in the DAG and to create explicit validated outputs (you can also make validation nodes pass data through by returning validated data).
- Prefer loading schemas from the `schemas` module (as shown) or from config; avoid hard-coding rules inside hook/node bodies.
<<<<<<< HEAD
- Decide on eager vs. lazy behavior: this example uses `lazy=True` to collect all errors; you can switch to `lazy=False` for fail-fast behavior.
=======
- Decide on eager vs. lazy behaviour: this example uses `lazy=True` to collect all errors; you can switch to `lazy=False` for fail-fast behaviour.
>>>>>>> 0f705081

## Advanced use cases

### Controlling validation behaviour with environment variables

You can control validation behaviour without modifying code by using environment variables.

Create configuration helpers in `src/spaceflights_pandera/schemas/__init__.py`:

```python
"""Configuration helpers for validation behaviour."""
import os


def is_validation_enabled() -> bool:
    """Control validation via VALIDATION_ENABLED environment variable.

    Set to 'false' to disable all validation (useful for quick debugging).
    Default: true
    """
    return os.getenv("VALIDATION_ENABLED", "true").lower() == "true"


def should_fail_on_error() -> bool:
    """Control whether validation errors stop the pipeline.

    - true: Pipeline stops on validation errors (recommended for CI/CD)
    - false: Log errors but continue (useful for data exploration)

    Default: true
    """
    return os.getenv("VALIDATION_FAIL_ON_ERROR", "true").lower() == "true"


def get_lazy_flag() -> bool:
    """Control Pandera's lazy validation mode.

    - true: Collect ALL validation errors before failing (better error visibility)
    - false: Fail on first validation error (faster for CI/CD)

    Set via VALIDATION_LAZY environment variable.
    Default: true (collect all errors)
    """
    return os.getenv("VALIDATION_LAZY", "true").lower() == "true"
```

Update your hook to use these configuration helpers:

```python
from pandera.errors import SchemaError, SchemaErrors
from ..schemas import is_validation_enabled, should_fail_on_error, get_lazy_flag

class PanderaValidationHook:
    def __init__(self):
        self.enabled = is_validation_enabled()
        self.fail_on_error = should_fail_on_error()
        self.lazy = get_lazy_flag()

        self.raw_schemas = {
            "companies": companies_schema,
            "shuttles": shuttles_schema,
            "reviews": reviews_schema,
        }

    @hook_impl
    def before_node_run(
        self,
        node,
        catalog: DataCatalog,
        inputs: Dict[str, Any],
        is_async: bool,
    ) -> Dict[str, Any]:
        """Validate input data before node execution."""

        if not self.enabled:
            return inputs

        validated_inputs = {}

        for input_name, data in inputs.items():
            schema = self.raw_schemas.get(input_name)

            if schema is None:
                validated_inputs[input_name] = data
                continue

            logger.info(f"Validating '{input_name}' for node '{node.name}'")

            try:
                validated_data = schema.validate(data, lazy=self.lazy)
                logger.info(f"✓ Validation passed for '{input_name}'")
                validated_inputs[input_name] = validated_data
            except (SchemaError, SchemaErrors) as e:
                logger.error("Validation failed for '%s': %s", input_name, e)
                if self.fail_on_error:
                    raise
                else:
                    # Exploration mode: continue with original data
                    logger.warning(
                        "Continuing despite validation errors because "
                        "VALIDATION_FAIL_ON_ERROR=false"
                    )
                    validated_inputs[input_name] = data
            except (TypeError, AttributeError):
                # Not a validatable type, pass through unchanged
                validated_inputs[input_name] = data

        return {**inputs, **validated_inputs}
```

Now you can control validation behaviour:

```bash
# Disable validation entirely (for quick debugging)
export VALIDATION_ENABLED=false
kedro run

# Log errors but don't stop pipeline (for data exploration)
export VALIDATION_FAIL_ON_ERROR=false
kedro run

# Fail on first error (for faster CI/CD)
export VALIDATION_LAZY=false
kedro run
```

**Caching validation results:** To avoid re-validating datasets used by multiple nodes, add caching to your hook:

```python
class PanderaValidationHook:
    def __init__(self):
        # ... existing init code ...
        self._validated_datasets = set()  # Add this line

    @hook_impl
    def after_context_created(self, context) -> None:
        """Reset cache at pipeline start."""
        self._validated_datasets.clear()

    @hook_impl
    def before_node_run(self, node, catalog, inputs, is_async):
        # ... existing code ...
        for input_name, data in inputs.items():
            # Skip if already validated
            if input_name in self._validated_datasets:
                validated_inputs[input_name] = data
                continue

            # ... validation logic ...

            # After successful validation:
            self._validated_datasets.add(input_name)
```


### Enhanced error reporting for validation failures

By default, Pandera error messages can be verbose. You can improve error reporting by parsing the SchemaError and logging the most relevant information.

Add this helper method to your `PanderaValidationHook` class:

```python
def _handle_validation_error(self, dataset_name: str, error: SchemaError) -> None:
    """Parse and log validation errors in a readable format."""
    logger.error(f"{'='*60}")
    logger.error(f"VALIDATION FAILED: {dataset_name}")
    logger.error(f"{'='*60}")

    # Extract key error information
    if hasattr(error, 'failure_cases') and error.failure_cases is not None:
        logger.error(f"\nFailed checks summary:")
        logger.error(f"\n{error.failure_cases.to_string()}")

    logger.error(f"\nFull error:\n{error}")
    logger.error(f"{'='*60}")

    if self.fail_on_error:
        raise
```

Then use it in your validation logic:

```python
try:
    validated_data = schema.validate(data, lazy=schema.lazy)
    logger.info(f"✓ Validation passed for '{input_name}'")
    validated_inputs[input_name] = validated_data
except SchemaError as e:
    self._handle_validation_error(input_name, e)
    validated_inputs[input_name] = data
```

### DataFrame-level checks for business rules

You can add custom business rules that validate relationships across rows or columns. For example, let's add a rule: "Type F5 shuttles cannot have more than 16 passengers."

In your schema file, define a custom check function:

```python
from pandera import Column, DataFrameSchema, Check
import pandas as pd

def check_f5_shuttle_capacity(df: pd.DataFrame) -> bool:
    """Business rule: Type F5 shuttles cannot have more than 16 passengers."""
    is_f5 = df["shuttle_type"] == "Type F5"
    has_valid_capacity = df["passenger_capacity"] <= 16
    return (~is_f5 | has_valid_capacity).all()

shuttles_schema = DataFrameSchema(
    columns={
        "id": Column(int, nullable=False, unique=True),
        "shuttle_type": Column(str, nullable=True),
        "passenger_capacity": Column(int, nullable=False),
    },
    checks=[
        Check(
            check_f5_shuttle_capacity,
            error="Type F5 shuttles cannot have more than 16 passengers"
        ),
    ],
    strict=False,
    name="shuttles_raw",
)
```

!!! tip
    **Distribution checks and hypothesis testing**
    Beyond basic rules, Pandera supports **statistical hypothesis tests** (for example two-sample tests) to validate whether two datasets come from the same distribution.
    This is useful for detecting **data drift** between training and serving environments.
    See [Hypothesis Testing](https://pandera.readthedocs.io/en/stable/hypothesis.html).

### Writing tests for your schemas

To ensure your schemas match your actual data, write tests.

Create `src/spaceflights_pandera/schemas/test_schemas.py`:

```python
"""Test utilities for validating schemas against sample data.

Run with: python -m pytest src/spaceflights_pandera/schemas/test_schemas.py -v
"""
import pandas as pd
import pytest
from pandera.errors import SchemaError, SchemaErrors

from .raw import companies_schema


class TestRawSchemas:
    """Test raw data schemas against sample data."""

    def test_companies_schema_valid_data(self):
        """Test companies schema accepts valid data."""
        valid_data = pd.DataFrame({
            "id": [1, 2, 3],
            "company_rating": ["100%", "50%", "75%"],
            "company_location": ["USA", "UK", "France"],
            "total_fleet_count": [10.0, 5.0, 8.0],
            "iata_approved": ["t", "f", "t"],
        })

        validated = companies_schema.validate(valid_data)
        assert validated.shape == valid_data.shape

    def test_companies_schema_rejects_invalid_iata(self):
        """Test companies schema rejects invalid IATA values."""
        invalid_data = pd.DataFrame({
            "id": [1],
            "company_rating": ["100%"],
            "company_location": ["USA"],
            "total_fleet_count": [10.0],
            "iata_approved": ["invalid"],  # Should be 't' or 'f'
        })

        with pytest.raises(SchemaErrors) as exc_info:
            companies_schema.validate(invalid_data, lazy=True)

        assert "iata_approved" in str(exc_info.value)

    def test_companies_schema_rejects_negative_fleet(self):
        """Test companies schema rejects negative fleet counts."""
        invalid_data = pd.DataFrame({
            "id": [1],
            "company_rating": ["100%"],
            "company_location": ["USA"],
            "total_fleet_count": [-5.0],  # Must be >= 0
            "iata_approved": ["t"],
        })

        with pytest.raises(SchemaErrors):
            companies_schema.validate(invalid_data, lazy=True)
```

Run your tests:

```bash
python -m pytest src/spaceflights_pandera/schemas/test_schemas.py -v
```


## Further reading

* [Pandera documentation](https://pandera.readthedocs.io/)
* [Kedro hooks documentation](https://docs.kedro.org/en/stable/hooks/introduction.html)
* [Lazy validation](https://pandera.readthedocs.io/en/stable/lazy_validation.html)
* [Custom checks](https://pandera.readthedocs.io/en/stable/checks.html)
* [Multi-backend support](https://pandera.readthedocs.io/en/stable/ecosystem.html) - Pandera also validates data in Dask, Polars, Modin, and PySpark
* [Ibis backend](https://pandera.readthedocs.io/en/stable/ibis.html) - Validate data with Ibis for cross-database compatibility

For a declarative approach to validation using catalog metadata, see the community-maintained [kedro-pandera plugin](https://github.com/Galileo-Galilei/kedro-pandera) (last updated July 2024).<|MERGE_RESOLUTION|>--- conflicted
+++ resolved
@@ -197,6 +197,7 @@
 
 ### What happens when validation fails?
 
+Let's make one schema rule fail on purpose so you can see Pandera in action.
 Let's make one schema rule fail on purpose so you can see Pandera in action.
 
 In `src/spaceflights_pandera/schemas/raw.py`, change the `total_fleet_count` column check:
@@ -312,11 +313,7 @@
 
 - Use a validation node when you want the validation step visible in the DAG and to create explicit validated outputs (you can also make validation nodes pass data through by returning validated data).
 - Prefer loading schemas from the `schemas` module (as shown) or from config; avoid hard-coding rules inside hook/node bodies.
-<<<<<<< HEAD
-- Decide on eager vs. lazy behavior: this example uses `lazy=True` to collect all errors; you can switch to `lazy=False` for fail-fast behavior.
-=======
 - Decide on eager vs. lazy behaviour: this example uses `lazy=True` to collect all errors; you can switch to `lazy=False` for fail-fast behaviour.
->>>>>>> 0f705081
 
 ## Advanced use cases
 
