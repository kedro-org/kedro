--- conflicted
+++ resolved
@@ -47,11 +47,7 @@
         _spark_session.sparkContext.setLogLevel("WARN")
 ```
 
-<<<<<<< HEAD
-You should modify this code to adapt it to your cluster's setup, for example by configuring the `spark.master` setting to `yarn` when you run Spark on [YARN](https://spark.apache.org/docs/latest/running-on-yarn.html).
-=======
 You should modify this code to match your cluster configuration, for example, by setting the master to `yarn` if your Spark cluster runs on [YARN](https://spark.apache.org/docs/latest/running-on-yarn.html).
->>>>>>> e1224ae4
 
 Call `SparkSession.builder.getOrCreate()` to obtain the `SparkSession` anywhere in your pipeline. `SparkSession.builder.getOrCreate()` is a global [singleton](https://python-3-patterns-idioms-test.readthedocs.io/en/latest/Singleton.html).
 
