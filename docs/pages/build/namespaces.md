--- conflicted
+++ resolved
@@ -83,13 +83,8 @@
 
 A namespace is a way to isolate nodes, inputs, outputs, and parameters inside your pipeline. If you put `namespace="namespace_name"` attribute inside the `Pipeline` class, it will add the `namespace_name.` prefix to all nodes, inputs, outputs, and parameters inside your new pipeline.
 
-<<<<<<< HEAD
-!!! note
-    If you don't want to change the names of your inputs, outputs, or parameters with the `namespace_name.` prefix while using a namespace, you should list these objects inside the corresponding parameters of the `pipeline()` creation function. For example:
-=======
-```{note}
-If you don't want to change the names of your inputs, outputs, or parameters with the `namespace_name.` prefix while using a namespace, you should list these objects inside the corresponding parameters of the `Pipeline` class. For example:
->>>>>>> 1356f344
+!!! note
+    If you don't want to change the names of your inputs, outputs, or parameters with the `namespace_name.` prefix while using a namespace, you should list these objects inside the corresponding parameters of the `Pipeline` class. For example:
 
 ```python
 Pipeline(
