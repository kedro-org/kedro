--- conflicted
+++ resolved
@@ -1,16 +1,10 @@
 # Introduction to the Data Catalog
 
-<<<<<<< HEAD
 !!! warning
-    `DataCatalog` will be replaced with `KedroDataCatalog`  in the v1.0.0 release. All related documentation is currently under development and subject to change.
-
-=======
-```{warning}
-`DataCatalog` and all related documentation is currently under development and subject to change. Several APIs currently available,
-including `datasets`, `get_datasets`, `_get_datasets`, `add`, `list`, `add_feed_dict`, and `shallow_copy`,
-will be removed or replaced in the v1.0.0 release.
-```
->>>>>>> 1356f344
+    `DataCatalog` and all related documentation is currently under development and subject to change. Several APIs currently available,
+    including `datasets`, `get_datasets`, `_get_datasets`, `add`, `list`, `add_feed_dict`, and `shallow_copy`,
+    will be removed or replaced in the v1.0.0 release.
+
 
 In a Kedro project, the Data Catalog is a registry of all data sources available for use by the project. It is specified with a YAML catalog file that maps the names of node inputs and outputs as keys in the `DataCatalog` class.
 
@@ -171,11 +165,7 @@
 ### Dataset access credentials
 The Data Catalog also works with the `credentials.yml` file in `conf/local/`, allowing you to specify usernames and passwords required to load certain datasets.
 
-<<<<<<< HEAD
-Before instantiating the `KedroDataCatalog`, Kedro will first attempt to read [the credentials from the project configuration](../configure/credentials.md). The resulting dictionary is then passed into `KedroDataCatalog.from_config()` as the `credentials` argument.
-=======
-Before instantiating the `DataCatalog`, Kedro will first attempt to read [the credentials from the project configuration](../configuration/credentials.md). The resulting dictionary is then passed into `DataCatalog.from_config()` as the `credentials` argument.
->>>>>>> 1356f344
+Before instantiating the `DataCatalog`, Kedro will first attempt to read [the credentials from the project configuration](../configure/credentials.md). The resulting dictionary is then passed into `DataCatalog.from_config()` as the `credentials` argument.
 
 Let's assume that the project contains the file `conf/local/credentials.yml` with the following contents:
 
