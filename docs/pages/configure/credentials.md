# Credentials

For security reasons, we strongly recommend that you *do not* commit any credentials or other secrets to version control.
Kedro is set up so that, by default, if a file inside the `conf` folder (and its subfolders) contains `credentials` in its name, it will be ignored by git.

<<<<<<< HEAD
Credentials configuration can be used on its own directly in code or [fed into the `KedroDataCatalog`](../catalog-data/kedro_data_catalog.md).
=======
Credentials configuration can be used on its own directly in code or [fed into the `DataCatalog`](../data/data_catalog.md).
>>>>>>> 1356f344
If you would rather store your credentials in environment variables instead of a file, you can use the `OmegaConfigLoader` [to load credentials from environment variables](advanced_configuration.md#how-to-load-credentials-through-environment-variables) as described in the advanced configuration chapter.

## How to load credentials in code

Credentials configuration can be loaded the same way as any other project configuration using the configuration loader class `OmegaConfigLoader`.


```python
from pathlib import Path

from kedro.config import OmegaConfigLoader
from kedro.framework.project import settings

# Substitute <project_root> with the [root folder for your project](https://docs.kedro.org/en/stable/tutorial/spaceflights_tutorial.html#terminology)
conf_path = str(Path(<project_root>) / settings.CONF_SOURCE)
conf_loader = OmegaConfigLoader(conf_source=conf_path)
credentials = conf_loader["credentials"]
```

This loads configuration files from `conf/base` and `conf/local` whose filenames start with `credentials`, or that are located inside a folder with a name that starts with `credentials`.

Calling `conf_loader[key]` in the example above throws a `MissingConfigException` error if no configuration files match the given key. But if this is a valid workflow for your application, you can handle it as follows:

```python
from pathlib import Path

from kedro.config import OmegaConfigLoader, MissingConfigException
from kedro.framework.project import settings

conf_path = str(Path(<project_root>) / settings.CONF_SOURCE)
conf_loader = OmegaConfigLoader(conf_source=conf_path)

try:
    credentials = conf_loader["credentials"]
except MissingConfigException:
    credentials = {}
```

!!! note
    The `kedro.framework.context.KedroContext` class uses the approach above to load project credentials.

## How to work with AWS credentials

When you work with AWS credentials on datasets, you are not required to store AWS credentials in the project configuration files. Instead, you can specify them using environment variables `AWS_ACCESS_KEY_ID`, `AWS_SECRET_ACCESS_KEY`, and, optionally, `AWS_SESSION_TOKEN`. See the [official AWS documentation](https://docs.aws.amazon.com/cli/latest/userguide/cli-configure-envvars.html) for more details.<|MERGE_RESOLUTION|>--- conflicted
+++ resolved
@@ -3,11 +3,7 @@
 For security reasons, we strongly recommend that you *do not* commit any credentials or other secrets to version control.
 Kedro is set up so that, by default, if a file inside the `conf` folder (and its subfolders) contains `credentials` in its name, it will be ignored by git.
 
-<<<<<<< HEAD
-Credentials configuration can be used on its own directly in code or [fed into the `KedroDataCatalog`](../catalog-data/kedro_data_catalog.md).
-=======
-Credentials configuration can be used on its own directly in code or [fed into the `DataCatalog`](../data/data_catalog.md).
->>>>>>> 1356f344
+Credentials configuration can be used on its own directly in code or [fed into the `DataCatalog`](../catalog-data/data_catalog.md).
 If you would rather store your credentials in environment variables instead of a file, you can use the `OmegaConfigLoader` [to load credentials from environment variables](advanced_configuration.md#how-to-load-credentials-through-environment-variables) as described in the advanced configuration chapter.
 
 ## How to load credentials in code
