# Advanced: Tutorial to create a custom dataset

[Kedro supports many datasets](https://docs.kedro.org/projects/kedro-datasets/en/latest/) out of the box, but you may find that you need to create a custom dataset. For example, you may need to handle a proprietary data format or filesystem in your pipeline, or perhaps you have found a particular use case for a dataset that Kedro does not support. This tutorial explains how to create a custom dataset to read and save image data.

## AbstractDataset

If you are a contributor and would like to submit a new dataset, you must extend the [kedro.io.AbstractDataset][] interface or [kedro.io.AbstractVersionedDataset][] interface if you plan to support versioning. It requires subclasses to implement the `load` and `save` methods while providing wrappers that enrich the corresponding methods with uniform error handling. It also requires subclasses to override `_describe`, which is used in logging the internal information about the instances of your custom `AbstractDataset` implementation.


## Scenario

In this example, we use a [Kaggle dataset of Pokémon images and types](https://www.kaggle.com/datasets/vishalsubbiah/pokemon-images-and-types/) to train a model to classify the type of a given [Pokémon](https://en.wikipedia.org/wiki/Pok%C3%A9mon), e.g. Water, Fire, Bug, etc., based on its appearance. To train the model, we read the Pokémon images from PNG files into `numpy` arrays before further manipulation in the Kedro pipeline. To work with PNG images out of the box, in this example we create an `ImageDataset` to read and save image data.

## Project setup

We assume that you have already [installed Kedro](../getting-started/install.md). Now [create a project](../create/new_project.md) (feel free to name your project as you like, but here we will assume the project's repository name is `kedro-pokemon`).

Log into your Kaggle account to [download the Pokémon dataset](https://www.kaggle.com/datasets/vishalsubbiah/pokemon-images-and-types) and unzip it into `data/01_raw`, within a subfolder named `pokemon-images-and-types`. The data comprises a single `pokemon.csv` file plus a subfolder of images.

The dataset will use [Pillow](https://pillow.readthedocs.io/en/stable/) for generic image processing functionality, to ensure that it can work with a range of different image formats, not just PNG.

To install Pillow:

```bash
pip install Pillow
```

Consult the [Pillow documentation](https://pillow.readthedocs.io/en/stable/installation.html) if you experience problems with the installation.

## The anatomy of a dataset

At the minimum, a valid Kedro dataset needs to subclass the base [kedro.io.AbstractDataset][] and provide an implementation for the following abstract methods:

* `load`
* `save`
* `_describe`

`AbstractDataset` is generically typed with an input data type for saving data, and an output data type for loading data.
This typing is optional however, and defaults to `Any` type.

The `_EPHEMERAL` boolean attribute in `AbstractDataset` indicates if a dataset is persistent. For example, in the case of [kedro.io.MemoryDataset][], which is not persistent, it is set to True. By default, `_EPHEMERAL` is set to False.

!!! note
    The parameter to specify the location of the data file/folder must be called either `filename`, `filepath`, or `path` in the constructor function of the custom dataset class to comply with the Kedro convention.

Here is an example skeleton for `ImageDataset`:

??? example "View code"
```python
from typing import Any, Dict

import numpy as np

from kedro.io import AbstractDataset


class ImageDataset(AbstractDataset[np.ndarray, np.ndarray]):
    """``ImageDataset`` loads / save image data from a given filepath as `numpy` array using Pillow.

    Example:
    ::

        >>> ImageDataset(filepath='/img/file/path.png')
    """

    def __init__(self, filepath: str):
        """Creates a new instance of ImageDataset to load / save image data at the given filepath.

        Args:
            filepath: The location of the image file to load / save data.
        """
        self._filepath = filepath

    def load(self) -> np.ndarray:
        """Loads data from the image file.

        Returns:
            Data from the image file as a numpy array.
        """
        ...

    def save(self, data: np.ndarray) -> None:
        """Saves image data to the specified filepath"""
        ...

    def _describe(self) -> Dict[str, Any]:
        """Returns a dict that describes the attributes of the dataset"""
        ...
```

Create a subfolder called `datasets` in `src/kedro_pokemon/` to store the dataset definition `image_dataset.py`, adding `__init__.py` to make Python treat the directory as a package that you can import from:

```
src/kedro_pokemon/datasets
├── __init__.py
└── image_dataset.py
```

## Implement the `load` method with `fsspec`

Many of the built-in Kedro datasets rely on [fsspec](https://filesystem-spec.readthedocs.io/en/latest/) as a consistent interface to different data sources, as described earlier in the section about the [Data Catalog](../catalog-data/data_catalog.md#dataset-filepath). In this example, it's particularly convenient to use `fsspec` in conjunction with `Pillow` to read image data, since it allows the dataset to work flexibly with different image locations and formats.

Here is the implementation of the `load` method using `fsspec` and `Pillow` to read the data of a single image into a `numpy` array:

??? example "View code"
```python
from pathlib import PurePosixPath
from typing import Any, Dict

import fsspec
import numpy as np
from PIL import Image

from kedro.io import AbstractDataset
from kedro.io.core import get_filepath_str, get_protocol_and_path


class ImageDataset(AbstractDataset[np.ndarray, np.ndarray]):
    def __init__(self, filepath: str):
        """Creates a new instance of ImageDataset to load / save image data for given filepath.

        Args:
            filepath: The location of the image file to load / save data.
        """
        # parse the path and protocol (e.g. file, http, s3, etc.)
        protocol, path = get_protocol_and_path(filepath)
        self._protocol = protocol
        self._filepath = PurePosixPath(path)
        self._fs = fsspec.filesystem(self._protocol)

    def load(self) -> np.ndarray:
        """Loads data from the image file.

        Returns:
            Data from the image file as a numpy array
        """
        # using get_filepath_str ensures that the protocol and path are appended correctly for different filesystems
        load_path = get_filepath_str(self._filepath, self._protocol)
        with self._fs.open(load_path) as f:
            image = Image.open(f).convert("RGBA")
            return np.asarray(image)

    ...
```

To test this out, let's add a dataset to the data catalog to load Pikachu's image.

```yaml
# in conf/base/catalog.yml

pikachu:
  type: kedro_pokemon.datasets.image_dataset.ImageDataset
  filepath: data/01_raw/pokemon-images-and-types/images/images/pikachu.png
  # Note: the duplicated `images` path is part of the original Kaggle dataset
```

Then launch an IPython session with `kedro ipython` to preview the data:

```
# read data image into a numpy array
In [1]: image = context.catalog.load('pikachu')

# then re-show the image using Pillow's Image API.
In [2]: from PIL import Image
In [3]: Image.fromarray(image).show()
```

## Implement the `save` method with `fsspec`

Similarly, we can implement the `_save` method as follows:


```python
class ImageDataset(AbstractDataset[np.ndarray, np.ndarray]):
    def save(self, data: np.ndarray) -> None:
        """Saves image data to the specified filepath."""
        # using get_filepath_str ensures that the protocol and path are appended correctly for different filesystems
        save_path = get_filepath_str(self._filepath, self._protocol)
        with self._fs.open(save_path, "wb") as f:
            image = Image.fromarray(data)
            image.save(f)
```

Let's try it out in IPython:

```
In [1]: image = context.catalog.load('pikachu')
In [2]: context.catalog.save('pikachu', data=image)
```

You can open the file to verify that the data was written back correctly.

## Implement the `_describe` method

The `_describe` method is used for printing purposes. The convention in Kedro is for the method to return a dictionary describing the attributes of the dataset.

```python
class ImageDataset(AbstractDataset[np.ndarray, np.ndarray]):
    def _describe(self) -> Dict[str, Any]:
        """Returns a dict that describes the attributes of the dataset."""
        return dict(filepath=self._filepath, protocol=self._protocol)
```

## The complete example

Here is the full implementation of our basic `ImageDataset`:

??? example "View code"
```python
from pathlib import PurePosixPath
from typing import Any, Dict

import fsspec
import numpy as np
from PIL import Image

from kedro.io import AbstractDataset
from kedro.io.core import get_filepath_str, get_protocol_and_path


class ImageDataset(AbstractDataset[np.ndarray, np.ndarray]):
    """``ImageDataset`` loads / save image data from a given filepath as `numpy` array using Pillow.

    Example:
    ::

        >>> ImageDataset(filepath='/img/file/path.png')
    """

    def __init__(self, filepath: str):
        """Creates a new instance of ImageDataset to load / save image data for given filepath.

        Args:
            filepath: The location of the image file to load / save data.
        """
        protocol, path = get_protocol_and_path(filepath)
        self._protocol = protocol
        self._filepath = PurePosixPath(path)
        self._fs = fsspec.filesystem(self._protocol)

    def load(self) -> np.ndarray:
        """Loads data from the image file.

        Returns:
            Data from the image file as a numpy array
        """
        load_path = get_filepath_str(self._filepath, self._protocol)
        with self._fs.open(load_path, mode="r") as f:
            image = Image.open(f).convert("RGBA")
            return np.asarray(image)

    def save(self, data: np.ndarray) -> None:
        """Saves image data to the specified filepath."""
        save_path = get_filepath_str(self._filepath, self._protocol)
        with self._fs.open(save_path, mode="wb") as f:
            image = Image.fromarray(data)
            image.save(f)

    def _describe(self) -> Dict[str, Any]:
        """Returns a dict that describes the attributes of the dataset."""
        return dict(filepath=self._filepath, protocol=self._protocol)
```

## Integration with `PartitionedDataset`

Currently, the `ImageDataset` only works with a single image, but this example needs to load all Pokemon images from the raw data directory for further processing.

Kedro's {class}`PartitionedDataset<kedro-datasets:kedro_datasets.partitions.PartitionedDataset>` is a convenient way to load multiple separate data files of the same underlying dataset type into a directory.

To use `PartitionedDataset` with `ImageDataset` to load all Pokemon PNG images, add this to the data catalog YAML so that `PartitionedDataset` loads all PNG files from the data directory using `ImageDataset`:

```yaml
# in conf/base/catalog.yml

pokemon:
  type: partitions.PartitionedDataset
  dataset: kedro_pokemon.datasets.image_dataset.ImageDataset
  path: data/01_raw/pokemon-images-and-types/images/images
  filename_suffix: ".png"
```

Let's try it out in the IPython console:

```
In [1]: images = context.catalog.load('pokemon')
In [2]: len(images)
Out[2]: 721
```

Verify the number of `.png` files in the data directory (it should be `721`):

```console
$ ls -la data/01_raw/pokemon-images-and-types/images/images/*.png | wc -l
    721
```

## Versioning

### How to implement versioning in your dataset

!!! note
    Versioning doesn't work with `PartitionedDataset`. You can't use both of them at the same time.

To add versioning support to the new dataset we need to extend the
 [kedro.io.AbstractVersionedDataset][] to:

* Accept a `version` keyword argument as part of the constructor
* Adapt the `load` and `save` method to use the versioned data path obtained from `_get_load_path` and `_get_save_path` respectively

The following amends the full implementation of our basic `ImageDataset`. It now loads and saves data to and from a versioned subfolder (`data/01_raw/pokemon-images-and-types/images/images/pikachu.png/<version>/pikachu.png` with `version` being a datetime-formatted string `YYYY-MM-DDThh.mm.ss.sssZ` by default):


??? example "View code"
```python
from pathlib import PurePosixPath
from typing import Any, Dict

import fsspec
import numpy as np
from PIL import Image

from kedro.io import AbstractVersionedDataset
from kedro.io.core import get_filepath_str, get_protocol_and_path, Version


class ImageDataset(AbstractVersionedDataset[np.ndarray, np.ndarray]):
    """``ImageDataset`` loads / save image data from a given filepath as `numpy` array using Pillow.

    Example:
    ::

        >>> ImageDataset(filepath='/img/file/path.png')
    """

    def __init__(self, filepath: str, version: Version = None):
        """Creates a new instance of ImageDataset to load / save image data for given filepath.

        Args:
            filepath: The location of the image file to load / save data.
            version: The version of the dataset being saved and loaded.
        """
        protocol, path = get_protocol_and_path(filepath)
        self._protocol = protocol
        self._fs = fsspec.filesystem(self._protocol)

        super().__init__(
            filepath=PurePosixPath(path),
            version=version,
            exists_function=self._fs.exists,
            glob_function=self._fs.glob,
        )

    def load(self) -> np.ndarray:
        """Loads data from the image file.

        Returns:
            Data from the image file as a numpy array
        """
        load_path = get_filepath_str(self._get_load_path(), self._protocol)
        with self._fs.open(load_path, mode="r") as f:
            image = Image.open(f).convert("RGBA")
            return np.asarray(image)

    def save(self, data: np.ndarray) -> None:
        """Saves image data to the specified filepath."""
        save_path = get_filepath_str(self._get_save_path(), self._protocol)
        with self._fs.open(save_path, mode="wb") as f:
            image = Image.fromarray(data)
            image.save(f)

    def _describe(self) -> Dict[str, Any]:
        """Returns a dict that describes the attributes of the dataset."""
        return dict(
            filepath=self._filepath, version=self._version, protocol=self._protocol
        )
```

The difference between the original `ImageDataset` and the versioned `ImageDataset` is as follows:

<!-- Generated by saving the original and versioned examples to a file and running `diff original.py versioned.py -U -1` -->
??? example "View code"
```diff
 from pathlib import PurePosixPath
 from typing import Any, Dict

 import fsspec
 import numpy as np
 from PIL import Image

-from kedro.io import AbstractDataset
-from kedro.io.core import get_filepath_str, get_protocol_and_path
+from kedro.io import AbstractVersionedDataset
+from kedro.io.core import get_filepath_str, get_protocol_and_path, Version


-class ImageDataset(AbstractDataset[np.ndarray, np.ndarray]):
+class ImageDataset(AbstractVersionedDataset[np.ndarray, np.ndarray]):
     """``ImageDataset`` loads / save image data from a given filepath as `numpy` array using Pillow.

     Example:
     ::

         >>> ImageDataset(filepath='/img/file/path.png')
     """

-    def __init__(self, filepath: str):
+    def __init__(self, filepath: str, version: Version = None):
         """Creates a new instance of ImageDataset to load / save image data for given filepath.

         Args:
             filepath: The location of the image file to load / save data.
+            version: The version of the dataset being saved and loaded.
         """
         protocol, path = get_protocol_and_path(filepath)
         self._protocol = protocol
-        self._filepath = PurePosixPath(path)
         self._fs = fsspec.filesystem(self._protocol)

+        super().__init__(
+            filepath=PurePosixPath(path),
+            version=version,
+            exists_function=self._fs.exists,
+            glob_function=self._fs.glob,
+        )
+
     def load(self) -> np.ndarray:
         """Loads data from the image file.

         Returns:
             Data from the image file as a numpy array
         """
-        load_path = get_filepath_str(self._filepath, self._protocol)
+        load_path = get_filepath_str(self._get_load_path(), self._protocol)
         with self._fs.open(load_path, mode="r") as f:
             image = Image.open(f).convert("RGBA")
             return np.asarray(image)

     def save(self, data: np.ndarray) -> None:
         """Saves image data to the specified filepath."""
-        save_path = get_filepath_str(self._filepath, self._protocol)
+        save_path = get_filepath_str(self._get_save_path(), self._protocol)
         with self._fs.open(save_path, mode="wb") as f:
             image = Image.fromarray(data)
             image.save(f)

     def _describe(self) -> Dict[str, Any]:
         """Returns a dict that describes the attributes of the dataset."""
-        return dict(filepath=self._filepath, protocol=self._protocol)
+        return dict(
+            filepath=self._filepath, version=self._version, protocol=self._protocol
+        )
```

To test the code, you need to enable versioning support in the data catalog:

```yaml
# in conf/base/catalog.yml

pikachu:
  type: kedro_pokemon.datasets.image_dataset.ImageDataset
  filepath: data/01_raw/pokemon-images-and-types/images/images/pikachu.png
  versioned: true
```

!!! note
    Using an HTTP(S)-based `filepath` with `versioned: true` is NOT supported.

Create an initial version of the data by creating an example first version (e.g. `2020-02-22T00.00.00.000Z`):

```console
$ mv data/01_raw/pokemon-images-and-types/images/images/pikachu.png data/01_raw/pokemon-images-and-types/images/images/pikachu.png.backup
$ mkdir -p data/01_raw/pokemon-images-and-types/images/images/pikachu.png/2020-02-22T00.00.00.000Z/
$ mv data/01_raw/pokemon-images-and-types/images/images/pikachu.png.backup data/01_raw/pokemon-images-and-types/images/images/pikachu.png/2020-02-22T00.00.00.000Z/pikachu.png
```

The directory structure should look like the following:

```
data/01_raw/pokemon-images-and-types/images/images/pikachu.png
└── 2020-02-22T00.00.00.000Z/
    └── pikachu.png
```

Launch an IPython shell to test load/save of the versioned data:

```
# loading works as Kedro automatically find the latest available version inside `pikachu.png` directory
In [1]: img = context.catalog.load('pikachu')
# then saving it should work as well
In [2]: context.catalog.save('pikachu', data=img)
```

Inspect the content of the data directory to find a new version of the data, written by `save`.


## Thread-safety

Kedro datasets should work with the [kedro.runner.SequentialRunner][] and the [kedro.runner.ParallelRunner][], so they must be fully serialisable by the [Python multiprocessing package](https://docs.python.org/3/library/multiprocessing.html). This means that your datasets should not make use of lambda functions, nested functions, closures etc. If you are using custom decorators, you need to ensure that they are using [`functools.wraps()`](https://docs.python.org/3/library/functools.html#functools.wraps).

There is one dataset that is an exception: {class}`SparkDataset<kedro-datasets:kedro_datasets.spark.SparkDataset>`. The explanation for this exception is that [Apache Spark](https://spark.apache.org/) uses its own parallelism and therefore doesn't work with Kedro [kedro.runner.ParallelRunner][]. For parallelism within a Kedro project that uses Spark, use [kedro.runner.ThreadRunner][] instead.

To verify whether your dataset is serialisable by `multiprocessing`, use the console or an IPython session to try dumping it using `multiprocessing.reduction.ForkingPickler`:

```python
dataset = context.catalog._datasets["pokemon"]
from multiprocessing.reduction import ForkingPickler

# the following call shouldn't throw any errors
ForkingPickler.dumps(dataset)
```

## How to handle credentials and different filesystems

If your use case requires them, Kedro allows you to pass `credentials` and filesystem-specific `fs_args` parameters to your dataset. For example, if the Pokémon data sits in an S3 bucket, we can add the `credentials` and `fs_args` to the data catalog as follows:

```yaml
# in conf/base/catalog.yml

pikachu:
  type: kedro_pokemon.datasets.image_dataset.ImageDataset
  filepath: s3://data/01_raw/pokemon-images-and-types/images/images/pikachu.png
  credentials: <your_credentials>
  fs_args:
    arg_1: <value>
```

These parameters are then passed to the dataset constructor so you can use them with `fsspec`:

```python
import fsspec


class ImageDataset(AbstractVersionedDataset):
    def __init__(
        self,
        filepath: str,
        version: Version = None,
        credentials: Dict[str, Any] = None,
        fs_args: Dict[str, Any] = None,
    ):
        """Creates a new instance of ImageDataset to load / save image data for given filepath.

        Args:
            filepath: The location of the image file to load / save data.
            version: The version of the dataset being saved and loaded.
            credentials: Credentials required to get access to the underlying filesystem.
                E.g. for ``GCSFileSystem`` it should look like `{"token": None}`.
            fs_args: Extra arguments to pass into underlying filesystem class.
                E.g. for ``GCSFileSystem`` class: `{"project": "my-project", ...}`.
        """
        protocol, path = get_protocol_and_path(filepath)
        self._protocol = protocol
        self._fs = fsspec.filesystem(self._protocol, **credentials, **fs_args)

    ...
```

We provide additional examples of [how to use parameters through the data catalog's YAML API](../catalog-data/data_catalog_yaml_examples.md). For an example of how to use these parameters in your dataset constructor, see the implementation of the {class}`SparkDataset<kedro-datasets:kedro_datasets.spark.SparkDataset>`.

## How to contribute a custom dataset implementation

One of the easiest ways to contribute back to Kedro is to share a custom dataset. Kedro has a `kedro-datasets` package in the [`kedro-plugins` repository](https://github.com/kedro-org/kedro-plugins), where you can add a new custom dataset implementation to share with others. You can find more information in the [Kedro contribution guide on GitHub](https://github.com/kedro-org/kedro/blob/main/CONTRIBUTING.md).

To contribute your custom dataset:
1. Add your dataset package to `kedro-plugins/kedro-datasets/kedro_datasets/`.

For example, in our `ImageDataset` example, the directory structure should be:

```
kedro-plugins/kedro-datasets/kedro_datasets/image
├── __init__.py
└── image_dataset.py
```

2. If the dataset is complex, create a `README.md` file to explain how it works and document its API.
3. Core datasets should be accompanied by full test coverage in `kedro-plugins/kedro-datasets/tests/`.
4. Datasets should also be added to the documentation.
    To ensure your dataset appears correctly in the documentation you need to:

    1. Ensure your dataset class has a markdown-parseable docstring.
    2. Add an entry to the table in `index.md` within either:
        - `docs/pages/api/kedro_datasets/` (for core datasets), or
        - `docs/pages/api/kedro_datasets_experimental/` (for experimental datasets).
    3. Create a markdown file for your dataset in the corresponding directory.
    4. Add your dataset's markdown file to the navigation section of `mkdocs.yml`.

5. Make a pull request against the `main` branch of the [Kedro plugins repository](https://github.com/kedro-org/kedro-plugins).

<<<<<<< HEAD
!!! note
    There are two special considerations when contributing a dataset:
    1. Add the dataset to `kedro_datasets.rst` so it shows up in the API documentation.
    2. Add the dataset to `kedro-plugins/kedro-datasets/static/jsonschema/kedro-catalog-X.json` for IDE validation.
=======
!!! info
    There are two types of datasets you can contribute: **core** and **experimental**.

    - **Core datasets** are officially maintained by the Kedro Technical Steering Committee (TSC) and must meet high standards, including full documentation, 100% test coverage, cross-platform support, and compatibility with supported Python versions.
    - **Experimental datasets** are community-contributed and more flexible. They are not officially maintained and can be in early stages or less thoroughly tested.

    Read the full details about the dataset types and what the contribution process is for each in [the `kedro-dataset` contribution guide](https://github.com/kedro-org/kedro-plugins/blob/75c553b/kedro-datasets/CONTRIBUTING.md).
>>>>>>> 232fd0a3
<|MERGE_RESOLUTION|>--- conflicted
+++ resolved
@@ -586,17 +586,10 @@
 
 5. Make a pull request against the `main` branch of the [Kedro plugins repository](https://github.com/kedro-org/kedro-plugins).
 
-<<<<<<< HEAD
-!!! note
-    There are two special considerations when contributing a dataset:
-    1. Add the dataset to `kedro_datasets.rst` so it shows up in the API documentation.
-    2. Add the dataset to `kedro-plugins/kedro-datasets/static/jsonschema/kedro-catalog-X.json` for IDE validation.
-=======
 !!! info
     There are two types of datasets you can contribute: **core** and **experimental**.
 
     - **Core datasets** are officially maintained by the Kedro Technical Steering Committee (TSC) and must meet high standards, including full documentation, 100% test coverage, cross-platform support, and compatibility with supported Python versions.
     - **Experimental datasets** are community-contributed and more flexible. They are not officially maintained and can be in early stages or less thoroughly tested.
 
-    Read the full details about the dataset types and what the contribution process is for each in [the `kedro-dataset` contribution guide](https://github.com/kedro-org/kedro-plugins/blob/75c553b/kedro-datasets/CONTRIBUTING.md).
->>>>>>> 232fd0a3
+    Read the full details about the dataset types and what the contribution process is for each in [the `kedro-dataset` contribution guide](https://github.com/kedro-org/kedro-plugins/blob/75c553b/kedro-datasets/CONTRIBUTING.md).