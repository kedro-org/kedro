--- conflicted
+++ resolved
@@ -334,31 +334,6 @@
 kedro pipeline create <pipeline_name>
 ```
 
-<<<<<<< HEAD
-##### Package a micro-package
-The following command packages all the files related to a micro-package, e.g. a modular pipeline, into a [Python source distribution file](https://packaging.python.org/overview/#python-source-distributions):
-
-```{warning}
-_This command is deprecated and will be removed from Kedro in version 1.0.0._
-```
-
-```bash
-kedro micropkg package <package_module_path>
-```
-
-##### Pull a micro-package in your project
-The following command pulls all the files related to a micro-package, e.g. a modular pipeline, from either [PyPI](https://pypi.org/) or a storage location of a [Python source distribution file](https://packaging.python.org/overview/#python-source-distributions).
-
-```{warning}
-_This command is deprecated and will be removed from Kedro in version 1.0.0._
-```
-
-```bash
-kedro micropkg pull <package_name> (or path to a sdist file)
-```
-
-=======
->>>>>>> 203cf2f2
 ##### Delete a modular pipeline
 The following command deletes all the files related to a modular pipeline in your Kedro project.
 
