--- conflicted
+++ resolved
@@ -43,13 +43,8 @@
 
 The `kedro jupyter notebook` command launches a notebook with a customised kernel that has been extended to make the following project variables available:
 
-<<<<<<< HEAD
-* `catalog` (type {py:class}`~kedro.io.DataCatalog`): [Kedro Data Catalog](kedro.io.DataCatalog.md) instance that contains all defined datasets; this is a shortcut for `context.catalog`
-* `context` (type {py:class}`~kedro.framework.context.KedroContext`): Kedro project context that provides access to Kedro's library components
-=======
 * `catalog` (type [kedro.io.DataCatalog][]): [Data Catalog](../../catalog-data/data_catalog.md) instance that contains all defined datasets; this is a shortcut for `context.catalog`
 * `context` (type [kedro.framework.context.KedroContext][]): Kedro project context that provides access to Kedro's library components
->>>>>>> 291ec60c
 * `pipelines` (type `dict[str, Pipeline]`): Pipelines defined in your [pipeline registry](../../build/run_a_pipeline.md#run-a-pipeline-by-name)
 * `session` (type [kedro.framework.session.session.KedroSession][]): [Kedro session](../../extend/session.md) that orchestrates a pipeline run
 
@@ -85,11 +80,7 @@
 
 ### `catalog`
 
-<<<<<<< HEAD
-`catalog` can be used to explore your project's [Kedro Data Catalog](kedro.io.DataCatalog.md) using methods such as {py:meth}`catalog.keys <kedro.io.DataCatalog.keys>`, {py:meth}`catalog.load <kedro.io.DataCatalog.load>` and {py:meth}`catalog.save <kedro.io.DataCatalog.save>`.
-=======
 `catalog` can be used to explore your project's [Data Catalog](../../catalog-data/data_catalog.md) using methods such as [`DataCatalog.keys`][kedro.io.DataCatalog.keys], [`catalog.load`][kedro.io.DataCatalog.load] and [`DataCatalog.save`][kedro.io.DataCatalog.save].
->>>>>>> 291ec60c
 
 For example, add the following to a cell in your notebook to run `catalog.keys`:
 
@@ -180,14 +171,8 @@
 }
 ```
 
-<<<<<<< HEAD
-```{note}
-If you enable [versioning](../../catalog-data/data_catalog.md#dataset-versioning) you can load a particular version of a dataset, e.g. `catalog.load("preprocessed_shuttles", version="2024-06-05T15.08.09.255Z")`.
-```
-=======
 !!! note
     If you enable [versioning](../../catalog-data/data_catalog.md#dataset-versioning) you can load a particular version of a dataset, e.g. `catalog.load("preprocessed_shuttles", version="2024-06-05T15.08.09.255Z")`.
->>>>>>> 291ec60c
 
 ### `context`
 
