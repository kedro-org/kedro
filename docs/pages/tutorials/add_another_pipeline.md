--- conflicted
+++ resolved
@@ -128,7 +128,6 @@
 The data science pipeline is defined in `src/spaceflights/pipelines/data_science/pipeline.py`:
 
 
-<<<<<<< HEAD
 ??? example "View code"
     ```python
     from kedro.pipeline import Pipeline, node, pipeline
@@ -160,39 +159,6 @@
             ]
         )
     ``
-=======
-```python
-from kedro.pipeline import Pipeline, node, pipeline
-
-from .nodes import evaluate_model, split_data, train_model
-
-
-def create_pipeline(**kwargs) -> Pipeline:
-    return Pipeline(
-        [
-            Node(
-                func=split_data,
-                inputs=["model_input_table", "params:model_options"],
-                outputs=["X_train", "X_test", "y_train", "y_test"],
-                name="split_data_node",
-            ),
-            Node(
-                func=train_model,
-                inputs=["X_train", "y_train"],
-                outputs="regressor",
-                name="train_model_node",
-            ),
-            Node(
-                func=evaluate_model,
-                inputs=["regressor", "X_test", "y_test"],
-                outputs=None,
-                name="evaluate_model_node",
-            ),
-        ]
-    )
-```
-</details>
->>>>>>> 1356f344
 
 
 ## Test the pipelines
@@ -330,7 +296,6 @@
 3. Replace the code in `pipelines/data_science/pipeline.py` with the snippet below:
 
 
-<<<<<<< HEAD
 ??? example "View code"
     ```python
     from kedro.pipeline import Pipeline, node, pipeline
@@ -374,52 +339,6 @@
 
         return ds_pipeline_1 + ds_pipeline_2
     ```
-=======
-```python
-from kedro.pipeline import Pipeline, Node
-
-from .nodes import evaluate_model, split_data, train_model
-
-
-def create_pipeline(**kwargs) -> Pipeline:
-    pipeline_instance = Pipeline(
-        [
-            Node(
-                func=split_data,
-                inputs=["model_input_table", "params:model_options"],
-                outputs=["X_train", "X_test", "y_train", "y_test"],
-                name="split_data_node",
-            ),
-            Node(
-                func=train_model,
-                inputs=["X_train", "y_train"],
-                outputs="regressor",
-                name="train_model_node",
-            ),
-            Node(
-                func=evaluate_model,
-                inputs=["regressor", "X_test", "y_test"],
-                outputs=None,
-                name="evaluate_model_node",
-            ),
-        ]
-    )
-    ds_pipeline_1 = Pipeline(
-        nodes=pipeline_instance,
-        inputs="model_input_table",
-        namespace="active_modelling_pipeline",
-    )
-    ds_pipeline_2 = Pipeline(
-        nodes=pipeline_instance,
-        inputs="model_input_table",
-        namespace="candidate_modelling_pipeline",
-    )
-
-    return ds_pipeline_1 + ds_pipeline_2
-```
-
-</details><br/>
->>>>>>> 1356f344
 
 4. Execute `kedro run` from the terminal. You should see output as follows:
 
@@ -520,7 +439,6 @@
 You can see this snippet as part of the code you added to the example:
 
 
-<<<<<<< HEAD
 ??? example "View code"
     ```python
     ...
@@ -537,24 +455,6 @@
         namespace="candidate_modelling_pipeline",
     )
     ```
-=======
-```python
-...
-
-ds_pipeline_1 = Pipeline(
-    nodes=pipeline_instance,
-    inputs="model_input_table",
-    namespace="active_modelling_pipeline",
-)
-
-ds_pipeline_2 = Pipeline(
-    nodes=pipeline_instance,
-    inputs="model_input_table",
-    namespace="candidate_modelling_pipeline",
-)
-```
-</details>
->>>>>>> 1356f344
 
 The code instantiates the template_pipeline twice but passes in different parameters. The `pipeline_instance` variable is the template pipeline, and `ds_pipeline_1` and `ds_pipeline_2` are the two separately parameterised instantiations.
 
