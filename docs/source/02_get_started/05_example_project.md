--- conflicted
+++ resolved
@@ -96,12 +96,8 @@
 Call `kedro install` to install the project's dependencies. Next, call `kedro run`:
 
 ```bash
-<<<<<<< HEAD
-cd get-started
-=======
 cd getting-started
 kedro install
->>>>>>> 287fb97c
 kedro run
 ```
 
