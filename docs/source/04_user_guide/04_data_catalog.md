# The Data Catalog

> *Note:* This documentation is based on `Kedro 0.14.3`, if you spot anything that is incorrect then please create an [issue](https://github.com/quantumblacklabs/kedro/issues) or pull request.

This section introduces `catalog.yml`, the project-shareable Data Catalog. The file is located in `conf/base` and is a registry of all data sources available for use by a project; it manages loading and saving of data. 

## Using the Data Catalog within Kedro configuration

Kedro uses configuration to make your code reproducible when it has to reference datasets in different locations and/or in different environments.

You can copy this file and reference additional locations for the same datasets. For instance, you can use the `catalog.yml` file in `conf/base/` to register the locations of datasets that would run in production while copying and updating a second version of `catalog.yml` that can be placed in `conf/local/` to register the locations of sample datasets on the local computer that you are using for prototyping your data pipeline.

There is built-in functionality for `conf/local/` to overwrite `conf/base/` detailed [here](./03_configuration.md). This means that a dataset called `cars` could exist in the `catalog.yml` files in `conf/base/` and `code/local/`. In code, in `src`, you would only call a dataset named `cars` and Kedro would detect which definition of `cars` dataset to use to run your pipeline - `cars` definition from `code/local/catalog.yml` would take precedence in this case.

The Data Catalog also works with the `credentials.yml` in `conf/local/`, allowing you to specify usernames and passwords that are required to load certain datasets.

The are two ways of defining a Data Catalog: through the use of YAML configuration, or programmatically using an API. Both methods allow you to specify:

 - Dataset name
 - Dataset type
 - Location of the dataset (includes file paths, S3 bucket locations and more)
 - Credentials needed in order to access the dataset
 - Load and saving arguments
 - Whether or not you want a [dataset or ML model to be versioned](./07_advanced_io.md#versioning) when you run your data pipeline

## Using the Data Catalog with the YAML API

The YAML API allows you to configure your datasets in a YAML configuration file, `conf/base/catalog.yml` or `conf/local/catalog.yml`.

Here is an example data config `catalog.yml`:

```yaml
# Example 1: Loads a local csv file
bikes:
  type: CSVLocalDataSet
  filepath: "data/01_raw/bikes.csv"

# Example 2: Loads and saves a local csv file using specified load and save arguments
cars:
  type: CSVLocalDataSet
  filepath: data/01_raw/company/cars.csv
  load_args:
    sep: ','
  save_args:
    index: False
    date_format: '%Y-%m-%d %H:%M'
    decimal: '.'

# Example 3: Loads a csv file from a specific S3 bucket that requires credentials and additional load arguments
motorbikes:
  type: CSVS3DataSet
  filepath: data/02_intermediate/company/motorbikes.csv
  credentials: dev_s3
  bucket_name: test_bucket
  load_args:
    sep: ','
    skiprows: 5
    skipfooter: 1
    na_values: ['#NA', 'NA']

# Example 4: Loads a local pickle dataset
airplanes:
  type: PickleLocalDataSet
  filepath: data/06_models/airplanes.pkl
  backend: pickle

# Example 5: Loads a local hdf dataset, specifies the selection of certain columns to be loaded as well as overwriting the file when saving
skateboards:
  type: HDFLocalDataSet
  filepath: data/02_intermediate/skateboards.hdf
  key: name
  load_args:
    columns: ['brand', 'length']
  save_args:
    mode: 'w'  # Overwrite even when the file already exists
    dropna: True

# Example 6: Loads a local parquet dataset with load and save arguments
trucks:
  type: ParquetLocalDataSet
  filepath: data/02_intermediate/trucks.parquet
  load_args:
    columns: ['name', 'gear','disp', 'wt']
    categories: list
    index: 'name'
  save_args:
     compression: 'GZIP'
     file_scheme: 'hive'
     has_nulls: false
     partition_on: ['name']

# Example 7: Loads a SQL table with credentials, load and save arguments
scooters:
  type: SQLTableDataSet
  credentials: scooters_credentials
  table_name: scooters
  load_args:
    index_col: ['name']
    columns: ['name', 'gear']
  save_args:  
    if_exists: 'replace'

# Example 8: Load a SQL table with credentials and applies a SQL query to the table
scooters_query:
  type: SQLQueryDataSet  
  credentials: scooters_credentials
  sql: 'select * from cars where gear=4'
  load_args:  
    index_col: ['name']
```

The above `catalog.yml` gets `dev_s3` `scooters_credentials` from `conf/local/credentials.yml`:

```yaml
dev_s3:
     aws_access_key_id: token
     aws_secret_access_key: key    

scooters_credentials:
  con: sqlite:///kedro.db
```

## Loading multiple datasets that have similar configuration

You may encounter situations where your datasets use the same file format, load and save arguments, and are stored in the same folder. YAML has a [built-in syntax](https://yaml.org/spec/1.2/spec.html#id2765878) for factorising parts of a YAML file, which means that you can decide what is generalisable across your datasets so that you do not have to spend time copying and pasting dataset configurations in `catalog.yml`.

You can see this in the following example:

```yaml
_csv: &csv
  type: kedro.contrib.io.pyspark.spark_data_set.SparkDataSet
  file_format: 'csv'
  load_args:
    sep: ','
    na_values: ['#NA', 'NA']
    header: True
    inferSchema: False

cars:
  <<: *csv
  filepath: 's3a://data/01_raw/cars.csv'

trucks:
  <<: *csv
  filepath: 's3a://data/01_raw/trucks.csv'

bikes:
  <<: *csv
  filepath: 's3a://data/01_raw/bikes.csv'
  load_args:
    header: False
```

The syntax `&csv` names the following block `csv` and the syntax `<<: *csv` inserts the contents of the block named `csv`. Locally declared keys entirely override inserted ones as seen in `bikes`.

> *Note*: It's important that the name of the template entry starts with a `_` so Kedro knows not to try and instantiate it as a dataset.

You can also nest reuseable YAML syntax:

```yaml
_csv: &csv
  type: kedro.contrib.io.pyspark.spark_data_set.SparkDataSet
  file_format: 'csv'
  load_args: &csv_load_args
    header: True
    inferSchema: False

airplanes:
  <<: *csv
  filepath: 's3a://data/01_raw/airplanes.csv'
  load_args:
    <<: *csv_load_args
    sep: ';'
```

In this example the default `csv` configuration is inserted into `airplanes` and then the `load_args` block is overridden. Normally that would replace the whole dictionary. In order to extend `load_args` the defaults for that block are then re-inserted.

<<<<<<< HEAD
## Versioning datasets and ML models
=======

### Transcoding datasets

You may come across a situation where you would like to read the same file using two different dataset implementations. For instance, `parquet` files can not only be loaded via the `ParquetLocalDataSet`, but also directly by `SparkDataSet` using `pandas`. To do this, you can can define your `catalog.yml` as follows:

```yaml
mydata@pandas:
  type: ParquetLocalDataSet
  filepath: data/01_raw/data.parquet

mydata@spark:
    type: kedro.contrib.io.pyspark.SparkDataSet
    filepath: data/01_raw/data.parquet
```

In your pipeline, you may refer to either dataset as input or output, and it will ensure the dependencies point to a single dataset `mydata` both while running the pipeline and in the visualisation.


### Transforming datasets

If you need to augment the loading and / or saving of one or more datasets you can use the transformer API. To do this create a subclass of `AbstractTransformer` that implements your changes and then apply it to your catalog with `DataCatalog.add_transformer`. For example to print the runtimes of load and save operations you could do this:

```python
class PrintTimeTransformer(AbstractTransformer):
    def load(self, data_set_name: str, load: Callable[[], Any]) -> Any:
        start = time.time()
        data = load()
        print("Loading {} took {:0.3f}s".format(data_set_name, time.time() - start))
        return data

    def save(self, data_set_name: str, save: Callable[[Any], None], data: Any) -> None:
        start = time.time()
        save(data)
        print("Saving {} took {:0.3}s".format(data_set_name, time.time() - start))

catalog.add_transformer(PrintTimeTransformer())
```

By default transformers are applied to all datasets in the catalog (including any that are added in the future). The `DataCatalog.add_transformers` method has an additional argument `data_set_names` that lets you limit which data sets the transformer will be applied to.

### Versioning datasets and ML models
>>>>>>> a0994328

Making a simple addition to your Data Catalog allows you to perform versioning of datasets and machine learning models.

Consider the following versioned dataset defined in the `catalog.yml`:

```yaml
cars.csv:
  type: CSVLocalDataSet
  filepath: data/01_raw/company/cars.csv
  versioned: true
```

The `DataCatalog` will create a versioned `CSVLocalDataSet` called `cars.csv`. The actual csv file location will look like `data/01_raw/company/cars.csv/<version>/cars.csv`, where `<version>` corresponds to a global save version string formatted as `YYYY-MM-DDThh.mm.ss.sssZ`.

This section shows just the very basics of versioning. You can learn more about how this feature can be used in [Advanced IO](./07_advanced_io.md#versioning).

## Using the Data Catalog with the Code API

The code API allows you to configure data sources in code. This can also be used to operate the IO module within notebooks.

```python
from kedro.io import *
import os
```

## Configuring a data catalog

In a file like `catalog.py`, you can generate the Data Catalog. This will allow everyone in the project to review all the available data sources. In the following, we are using the pre-built CSV loader, which is documented in the API reference documentation: [CSVLocalDataSet](/kedro.io.CSVLocalDataSet)

```python
io = DataCatalog({
  'bikes': CSVLocalDataSet(filepath='../data/01_raw/bikes.csv'),
  'cars': CSVLocalDataSet(filepath='../data/01_raw/cars.csv', load_args=dict(sep=',')), # additional arguments
  'cars_table': SQLTableDataSet(table_name="cars", credentials=dict(con="sqlite:///kedro.db")),
  'scooters_query': SQLQueryDataSet(sql="select * from cars where gear=4", credentials=dict(con="sqlite:///kedro.db")),
  'ranked': ParquetLocalDataSet(filepath="ranked.parquet")
})
```

## Loading datasets

Each dataset can be accessed by its name.

```python
cars = io.load('cars') # data is now loaded as a DataFrame in 'cars'
gear = cars['gear'].values
```

### Behind the scenes

The following steps happened behind the scenes when `load` was called:

- The value `cars` was located in the Data Catalog
- The corresponding `AbstractDataSet` object was retrieved
- The `load` method of this dataset was called
- This `load` method delegated the loading to the underlying pandas `read_csv` function

### Viewing the available data sources

If you forget what data was assigned, you can always review the `DataCatalog`.

```python
io.list()
```

## Saving data

Saving data can be completed with a similar API. 

> *Note:* This use is not recommended unless you are prototyping in notebooks.

### Saving data to memory

```python
memory = MemoryDataSet(data=None)
io.add('cars_cache', memory)
io.save('cars_cache', 'Memory can store anything.')
io.load('car_cache')
```

### Saving data to a SQL database for querying

At this point we may want to put the data in a SQLite database to run queries on it. Let's use that to rank scooters by their mpg.

```python
# This cleans up the database in case it exists at this point

try:
    os.remove("kedro.db")
except FileNotFoundError:
    pass

io.save('cars_table', cars)
ranked = io.load('scooters_query')[['brand', 'mpg']]
```

### Saving data in parquet

Finally we can save the processed data in Parquet format.

```python
io.save('ranked', ranked)
```

### Creating your own dataset
More specialised datasets can be found in `contrib/io`. [Creating new datasets](../03_tutorial/03_set_up_data.md#creating-custom-datasets) is the easiest way to contribute to the Kedro project.<|MERGE_RESOLUTION|>--- conflicted
+++ resolved
@@ -175,11 +175,7 @@
 
 In this example the default `csv` configuration is inserted into `airplanes` and then the `load_args` block is overridden. Normally that would replace the whole dictionary. In order to extend `load_args` the defaults for that block are then re-inserted.
 
-<<<<<<< HEAD
-## Versioning datasets and ML models
-=======
-
-### Transcoding datasets
+## Transcoding datasets
 
 You may come across a situation where you would like to read the same file using two different dataset implementations. For instance, `parquet` files can not only be loaded via the `ParquetLocalDataSet`, but also directly by `SparkDataSet` using `pandas`. To do this, you can can define your `catalog.yml` as follows:
 
@@ -196,7 +192,7 @@
 In your pipeline, you may refer to either dataset as input or output, and it will ensure the dependencies point to a single dataset `mydata` both while running the pipeline and in the visualisation.
 
 
-### Transforming datasets
+## Transforming datasets
 
 If you need to augment the loading and / or saving of one or more datasets you can use the transformer API. To do this create a subclass of `AbstractTransformer` that implements your changes and then apply it to your catalog with `DataCatalog.add_transformer`. For example to print the runtimes of load and save operations you could do this:
 
@@ -218,8 +214,7 @@
 
 By default transformers are applied to all datasets in the catalog (including any that are added in the future). The `DataCatalog.add_transformers` method has an additional argument `data_set_names` that lets you limit which data sets the transformer will be applied to.
 
-### Versioning datasets and ML models
->>>>>>> a0994328
+## Versioning datasets and ML models
 
 Making a simple addition to your Data Catalog allows you to perform versioning of datasets and machine learning models.
 
