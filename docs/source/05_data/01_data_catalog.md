# The Data Catalog

> *Note:* This documentation is based on `Kedro 0.16.6`, if you spot anything that is incorrect then please create an [issue](https://github.com/quantumblacklabs/kedro/issues) or pull request.

This section introduces `catalog.yml`, the project-shareable Data Catalog. The file is located in `conf/base` and is a registry of all data sources available for use by a project; it manages loading and saving of data.

All supported data connectors are available in [`kedro.extras.datasets`](/kedro.extras.datasets).

## Using the Data Catalog within Kedro configuration

Kedro uses configuration to make your code reproducible when it has to reference datasets in different locations and/or in different environments.

You can copy this file and reference additional locations for the same datasets. For instance, you can use the `catalog.yml` file in `conf/base/` to register the locations of datasets that would run in production while copying and updating a second version of `catalog.yml` in `conf/local/` to register the locations of sample datasets that you are using for prototyping your data pipeline(s).

There is built-in functionality for `conf/local/` to overwrite `conf/base/` detailed [here](../04_kedro_project_setup/02_configuration.md). This means that a dataset called `cars` could exist in the `catalog.yml` files in `conf/base/` and `conf/local/`. In code, in `src`, you would only call a dataset named `cars` and Kedro would detect which definition of `cars` dataset to use to run your pipeline - `cars` definition from `conf/local/catalog.yml` would take precedence in this case.

The Data Catalog also works with the `credentials.yml` in `conf/local/`, allowing you to specify usernames and passwords that are required to load certain datasets.

The are two ways of defining a Data Catalog through the use of YAML configuration, or programmatically using an API. Both methods allow you to specify:

 - Dataset name
 - Dataset type
 - Location of the dataset using `fsspec`, detailed in the next section
 - Credentials needed in order to access the dataset
 - Load and saving arguments
 - Whether or not you want a [dataset or ML model to be versioned](02_kedro_io.md#versioning) when you run your data pipeline

## Specifying the location of the dataset

Kedro relies on [`fsspec`](https://filesystem-spec.readthedocs.io/en/latest/) for reading and saving data from a variety of data stores including local file systems, network file systems, cloud object stores, and Hadoop. When specifying a storage location in `filepath:`, you should provide a URL using the general form `protocol://path/to/data`.  If no protocol is provided, the local file system is assumed (same as ``file://``).

The following prepends are available:

- **Local or Network File System**: `file://` - the local file system is default in the absence of any protocol, it also permits relative paths.
- **Hadoop File System (HDFS)**: `hdfs://user@server:port/path/to/data` - Hadoop Distributed File System, for resilient, replicated files within a cluster.
- **Amazon S3**: `s3://my-bucket-name/path/to/data` - Amazon S3 remote binary store, often used with Amazon EC2,
  using the library s3fs.
- **S3 Compatible Storage**: `s3://my-bucket-name/path/_to/data` - e.g. Minio, using the s3fs library.
- **Google Cloud Storage**: `gcs://` - Google Cloud Storage, typically used with Google Compute
  resource using gcsfs (in development).
- **Azure Blob Storage / Azure Data Lake Storage Gen2**: `abfs://` - Azure Blob Storage, typically used when working on an Azure environment.
- **HTTP(s)**: ``http://`` or ``https://`` for reading data directly from HTTP web servers.

`fsspec` also provides other file systems, such as SSH, FTP and WebHDFS. See the [documentation](https://filesystem-spec.readthedocs.io/en/latest/api.html#implementations) for more information.

## Data Catalog `*_args` parameters

Data Catalog accepts two different groups of `*_args` parameters that serve different purposes:
- `fs_args`
- `load_args` and `save_args`

The `fs_args` is used to configure the interaction with a filesystem.
All the top-level parameters of `fs_args` (except `open_args_load` and `open_args_save`) will be passed in an underlying filesystem class.

Example 1: Provide the `project` value to the underlying filesystem class (`GCSFileSystem`) to interact with Google Cloud Storage (GCS).
```yaml
test_dataset:
  type: ...
  fs_args:
    project: test_project
```

The `open_args_load` and `open_args_save` parameters are passed to the filesystem's `open` method to configure how a dataset file (on a specific filesystem) is opened during a load or save operation, respectively.

Example 2: Load data from a local binary file using `utf-8` encoding.
```yaml
test_dataset:
  type: ...
  fs_args:
    open_args_load:
      mode: "rb"
      encoding: "utf-8"
```

`load_args` and `save_args` configure how a third-party library (e.g. `pandas` for `CSVDataSet`) loads/saves data from/to a file.

Example 3: Save data to a CSV file without row names (index) using `utf-8` encoding.
```yaml
test_dataset:
  type: pandas.CSVDataSet
  ...
  save_args:
    index: False
    encoding: "utf-8"
```

## Using the Data Catalog with the YAML API

The YAML API allows you to configure your datasets in a YAML configuration file, `conf/base/catalog.yml` or `conf/local/catalog.yml`.

Here are some examples of data configuration in a `catalog.yml`:

Example 1: Loads / saves a CSV file from / to a local file system
```yaml
bikes:
  type: pandas.CSVDataSet
  filepath: data/01_raw/bikes.csv
```

Example 2: Loads and saves a CSV on a local file system, using specified load and save arguments

```yaml
cars:
  type: pandas.CSVDataSet
  filepath: data/01_raw/company/cars.csv
  load_args:
    sep: ','
  save_args:
    index: False
    date_format: '%Y-%m-%d %H:%M'
    decimal: .

```

Example 3: Loads and saves a compressed CSV on a local file system

```yaml
boats:
  type: pandas.CSVDataSet
  filepath: data/01_raw/company/boats.csv.gz
  load_args:
    sep: ','
    compression: 'gzip'
  fs_args:
    open_args_load:
      mode: 'rb'
```

Example 4: Loads a CSV file from a specific S3 bucket, using credentials and load arguments

```yaml
motorbikes:
  type: pandas.CSVDataSet
  filepath: s3://your_bucket/data/02_intermediate/company/motorbikes.csv
  credentials: dev_s3
  load_args:
    sep: ','
    skiprows: 5
    skipfooter: 1
    na_values: ['#NA', NA]
```

Example 5: Loads / saves a pickle file from / to a local file system

```yaml
airplanes:
  type: pickle.PickleDataSet
  filepath: data/06_models/airplanes.pkl
  backend: pickle
```

Example 6: Loads an excel file from Google Cloud Storage

```yaml
rockets:
  type: pandas.ExcelDataSet
  filepath: gcs://your_bucket/data/02_intermediate/company/motorbikes.xlsx
  fs_args:
    project: my-project
  credentials: my_gcp_credentials
  save_args:
    sheet_name: Sheet1
```

Example 7: Save an image created with Matplotlib on Google Cloud Storage

```yaml
results_plot:
  type: matplotlib.MatplotlibWriter
  filepath: gcs://your_bucket/data/08_results/plots/output_1.jpeg
  fs_args:
    project: my-project
  credentials: my_gcp_credentials
```

Example 8: Loads / saves an HDF file on local file system storage, using specified load and save arguments

```yaml
skateboards:
  type: pandas.HDFDataSet
  filepath: data/02_intermediate/skateboards.hdf
  key: name
  load_args:
    columns: [brand, length]
  save_args:
    mode: w  # Overwrite even when the file already exists
    dropna: True
```

Example 9: Loads / saves a parquet file on local file system storage, using specified load and save arguments

```yaml
trucks:
  type: pandas.ParquetDataSet
  filepath: data/02_intermediate/trucks.parquet
  load_args:
    columns: [name, gear, disp, wt]
    categories: list
    index: name
  save_args:
    compression: GZIP
    file_scheme: hive
    has_nulls: False
    partition_on: [name]
```

Example 10: Load / saves a Spark table on S3, using specified load and save arguments

```yaml
weather:
  type: spark.SparkDataSet
  filepath: s3a://your_bucket/data/01_raw/weather*
  credentials: dev_s3
  file_format: csv
  load_args:
    header: True
    inferSchema: True
  save_args:
    sep: '|'
    header: True
```

Example 11: Loads / saves a SQL table using credentials, a database connection, using specified load and save arguments

```yaml
scooters:
  type: pandas.SQLTableDataSet
  credentials: scooters_credentials
  table_name: scooters
  load_args:
    index_col: [name]
    columns: [name, gear]
  save_args:
    if_exists: replace
```

Example 12: Load a SQL table with credentials, a database connection, and applies a SQL query to the table

```yaml
scooters_query:
  type: pandas.SQLQueryDataSet
  credentials: scooters_credentials
  sql: select * from cars where gear=4
  load_args:
    index_col: [name]
```

Example 13: Load data from an API endpoint, example US corn yield data from USDA

```yaml
us_corn_yield_data:
  type: api.APIDataSet
  url: https://quickstats.nass.usda.gov
  params:
    key: SOME_TOKEN
    format: JSON
    commodity_desc: CORN
    statisticcat_des: YIELD
    agg_level_desc: STATE
    year: 2000
```

> *Note:* When using [`pandas.SQLTableDataSet`](/kedro.extras.datasets.pandas.SQLTableDataSet) or [`pandas.SQLQueryDataSet`](/kedro.extras.datasets.pandas.SQLQueryDataSet) you must provide a database connection string. In the example above we pass it using `scooters_credentials` key from the credentials (see the details in [Feeding in credentials](#feeding-in-credentials) section below). `scooters_credentials` must have a top-level key `con` containing [SQLAlchemy compatible](https://docs.sqlalchemy.org/en/13/core/engines.html#database-urls) connection string. As an alternative to credentials, you could explicitly put `con` into `load_args` and `save_args` (`pandas.SQLTableDataSet` only).

Example 14: Loading data from Minio (S3 API Compatible Storage)
```yaml
test:
  type: pandas.CSVDataSet
  filepath: s3://your_bucket/test.csv # assume `test.csv` is uploaded to the Minio server.
  credentials: dev_minio
```
In `credentials.yml`, define the `key`, `secret` and the `endpoint_url` as follows:

```yaml
dev_minio:
  key: token
  secret: key
  cleitn_kwargs:
    endpoint_url : 'http://localhost:9000'
```
> Note: The easiest way to setup MinIO is to run a Docker image. After the following command, you can access to Minio server with http://localhost:9000 and create a bucket and add files as if it is on S3.

`docker run -p 9000:9000 -e "MINIO_ACCESS_KEY=token" -e "MINIO_SECRET_KEY=key" minio/minio server /data`

Example 15: Loading a model saved as a pickle from Azure Blob Storage

```yaml
ml_model:
  type: pickle.PickleDataSet
  filepath: "abfs://models/ml_models.pickle"
  versioned: True
  credentials: dev_abs
```
In `credentials.yml`, define the `account_name` and `account_key` as follows:

```yaml
dev_abs:
  account_name: accountname
  account_key: key
```

<<<<<<< HEAD
=======
## Creating a Data Catalog YAML configuration file via CLI

You can use [`kedro catalog create` command](../09_development/03_commands_reference.md#create-a-data-catalog-yaml-configuration-file) to create a Data Catalog YAML configuration.

It creates a `<conf_root>/<env>/catalog/<pipeline_name>.yml` configuration file with `MemoryDataSet` datasets for each dataset in a registered pipeline if it is missing from the `DataCatalog`.

```yaml
# <conf_root>/<env>/catalog/<pipeline_name>.yml
rockets:
  type: MemoryDataSet
scooters:
  type: MemoryDataSet
```
>>>>>>> 5c46567d

## Adding parameters

You can [configure parameters](../04_kedro_project_setup/02_configuration.md#loading-parameters) for your project and [reference them](../04_kedro_project_setup/02_configuration.md#using-parameters) in your nodes. Do this using the `add_feed_dict()` method ([API documentation](/kedro.io.DataCatalog)). You can use this method to add any other entry / metadata you wish on the `DataCatalog`.


## Feeding in credentials

Before instantiating the `DataCatalog` Kedro will first attempt to read the credentials from [the project configuration](../04_kedro_project_setup/02_configuration.md#aws-credentials). The resulting dictionary is then passed into `DataCatalog.from_config()` as the `credentials` argument.

Let's assume that the project contains the file `conf/local/credentials.yml` with the following contents:

```yaml
dev_s3:
  client_kwargs:
    aws_access_key_id: key
    aws_secret_access_key: secret

scooters_credentials:
  con: sqlite:///kedro.db

my_gcp_credentials:
  id_token: key
```

In the example above `catalog.yml` contains references to credentials keys `dev_s3` and `scooters_credentials`. It means that when instantiating `motorbikes` dataset, for example, the `DataCatalog` will attempt to read top-level key `dev_s3` from the received `credentials` dictionary, and then will pass its values into the dataset `__init__` as `credentials` argument. This is essentially equivalent to calling this:

```python
CSVDataSet(
    filepath="s3://test_bucket/data/02_intermediate/company/motorbikes.csv",
    load_args=dict(sep=",", skiprows=5, skipfooter=1, na_values=["#NA", "NA"],),
    credentials=dict(key="token", secret="key"),
)
```


## Loading multiple datasets that have similar configuration

You may encounter situations where your datasets use the same file format, load and save arguments, and are stored in the same folder. YAML has a [built-in syntax](https://yaml.org/spec/1.2/spec.html#id2765878) for factorising parts of a YAML file, which means that you can decide what is generalisable across your datasets so that you do not have to spend time copying and pasting dataset configurations in `catalog.yml`.

You can see this in the following example:

```yaml
_csv: &csv
  type: spark.SparkDataSet
  file_format: csv
  load_args:
    sep: ','
    na_values: ['#NA', NA]
    header: True
    inferSchema: False

cars:
  <<: *csv
  filepath: s3a://data/01_raw/cars.csv

trucks:
  <<: *csv
  filepath: s3a://data/01_raw/trucks.csv

bikes:
  <<: *csv
  filepath: s3a://data/01_raw/bikes.csv
  load_args:
    header: False
```

The syntax `&csv` names the following block `csv` and the syntax `<<: *csv` inserts the contents of the block named `csv`. Locally declared keys entirely override inserted ones as seen in `bikes`.

> *Note*: It's important that the name of the template entry starts with a `_` so Kedro knows not to try and instantiate it as a dataset.

You can also nest reuseable YAML syntax:

```yaml
_csv: &csv
  type: spark.SparkDataSet
  file_format: csv
  load_args: &csv_load_args
    header: True
    inferSchema: False

airplanes:
  <<: *csv
  filepath: s3a://data/01_raw/airplanes.csv
  load_args:
    <<: *csv_load_args
    sep: ;
```

In this example the default `csv` configuration is inserted into `airplanes` and then the `load_args` block is overridden. Normally that would replace the whole dictionary. In order to extend `load_args` the defaults for that block are then re-inserted.


## Transcoding datasets

You may come across a situation where you would like to read the same file using two different dataset implementations. Use transcoding when you want to load and save the same file, via its specified `filepath`, using different `DataSet` implementations.

### A typical example of transcoding

For instance, parquet files can not only be loaded via the `ParquetDataSet` using `pandas`, but also directly by `SparkDataSet`. This conversion is typical when coordinating a `Spark` to `pandas` workflow.

To enable transcoding, define two `DataCatalog` entries for the same dataset in a common format (Parquet, JSON, CSV, etc.) in your `conf/base/catalog.yml`:

```yaml
my_dataframe@spark:
  type: spark.SparkDataSet
  filepath: data/02_intermediate/data.parquet
  file_format: parquet

my_dataframe@pandas:
  type: pandas.ParquetDataSet
  filepath: data/02_intermediate/data.parquet
```

These entries are used in the pipeline like this:

```python
Pipeline(
    [
        node(func=my_func1, inputs="spark_input", outputs="my_dataframe@spark"),
        node(func=my_func2, inputs="my_dataframe@pandas", outputs="pipeline_output"),
    ]
)
```

### How does transcoding work?

In this example, Kedro understands that `my_dataframe` is the same dataset in its `spark.SparkDataSet` and `pandas.ParquetDataSet` formats and helps resolve the node execution order.

In the pipeline, Kedro uses the `spark.SparkDataSet` implementation for saving and `pandas.ParquetDataSet`
for loading, so the first node should output a `pyspark.sql.DataFrame`, while the second node would receive a `pandas.Dataframe`.


## Transforming datasets

Transformers are used to intercept the load and save operations on Kedro `DataSet`s. Use cases for transformers include:

 - Data validation
 - Tracking operation performance
 - Data format conversion (although we would recommend [Transcoding](#transcoding-datasets) for this)

### Applying built-in transformers

Here we cover the use case of _tracking operation performance_ by applying built-in transformers to monitor the latency of load and save operations.

Transformers are applied at the `DataCatalog` level. To apply the built-in `ProfileTimeTransformer`, you need to:

1. Navigate to `src/<package_name>/hooks.py`
2. Apply `ProfileTimeTransformer` in the hook implementation `TransformerHooks.after_catalog_created`
3. Register the hook in your `src/<package_name>/settings.py`

```python
# src/<package_name>/hooks.py

from kedro.extras.transformers import ProfileTimeTransformer # new import
from kedro.framework.hooks import hook_impl # new import
from kedro.io import DataCatalog # new import


class TransformerHooks:
    @hook_impl
    def after_catalog_created(self, catalog: DataCatalog) -> None:
        catalog.add_transformer(ProfileTimeTransformer())

```

```python
# src/<package_name>/settings.py
from <package_name>.hooks import TransformerHooks

HOOKS = (TransformerHooks(),)
```

Once complete, rerun the pipeline from the terminal and you should see the following logging output:

```console
$ kedro run

...
2019-11-13 15:09:01,784 - kedro.io.data_catalog - INFO - Loading data from `companies` (CSVDataSet)...
2019-11-13 15:09:01,827 - ProfileTimeTransformer - INFO - Loading companies took 0.043 seconds
2019-11-13 15:09:01,828 - kedro.pipeline.node - INFO - Running node: preprocessing_companies: preprocess_companies([companies]) -> [preprocessed_companies]
2019-11-13 15:09:01,880 - kedro_tutorial.nodes.data_engineering - INFO - Running 'preprocess_companies' took 0.05 seconds
2019-11-13 15:09:01,880 - kedro_tutorial.nodes.data_engineering - INFO - Running 'preprocess_companies' took 0.05 seconds
2019-11-13 15:09:01,880 - kedro.io.data_catalog - INFO - Saving data to `preprocessed_companies` (CSVDataSet)...
2019-11-13 15:09:02,112 - ProfileTimeTransformer - INFO - Saving preprocessed_companies took 0.232 seconds
2019-11-13 15:09:02,113 - kedro.runner.sequential_runner - INFO - Completed 1 out of 6 tasks
...
```

The `ProfileTimeTransformer - INFO` log messages report the latency of dataset load and save operations.

### Transformer scope
You can refine the scope of the transformer by specifying an optional list of the datasets it is applied to in `add_transformer`.

For example, the command `catalog.add_transformer(profile_time, ["dataset1", "dataset2"])` applies the `profile_time` transformer _only_ to the datasets named `dataset1` and `dataset2`.

This is useful when you need to apply a transformer to just a subset of datasets.

## Versioning datasets and ML models

Making a simple addition to your Data Catalog allows you to perform versioning of datasets and machine learning models.

Consider the following versioned dataset defined in the `catalog.yml`:

```yaml
cars.csv:
  type: pandas.CSVDataSet
  filepath: data/01_raw/company/cars.csv
  versioned: True
```

The `DataCatalog` will create a versioned `CSVDataSet` called `cars.csv`. The actual csv file location will look like `data/01_raw/company/cars.csv/<version>/cars.csv`, where `<version>` corresponds to a global save version string formatted as `YYYY-MM-DDThh.mm.ss.sssZ`.

You can run the pipeline with a particular versioned data set with `--load-version` flag as follows:

```bash
kedro run --load-version="cars.csv:YYYY-MM-DDThh.mm.ss.sssZ"
```
where `--load-version` is dataset name and version timestamp separated by `:`.

This section shows just the very basics of versioning, which is described further in the documentation about [Kedro IO](../05_data/02_kedro_io.md#versioning).

## Using the Data Catalog with the Code API

The code API allows you to:

* configure data sources in code
* operate the IO module within notebooks

### Configuring a Data Catalog

In a file like `catalog.py`, you can construct a `DataCatalog` object programmatically. In the following, we are using a number of pre-built data loaders documented in the [API reference documentation](/kedro.extras.datasets).

```python
from kedro.io import DataCatalog
from kedro.extras.datasets.pandas import (
    CSVDataSet,
    SQLTableDataSet,
    SQLQueryDataSet,
    ParquetDataSet,
)

io = DataCatalog(
    {
        "bikes": CSVDataSet(filepath="../data/01_raw/bikes.csv"),
        "cars": CSVDataSet(
            filepath="../data/01_raw/cars.csv", load_args=dict(sep=",")
        ),
        "cars_table": SQLTableDataSet(
            table_name="cars", credentials=dict(con="sqlite:///kedro.db")
        ),
        "scooters_query": SQLQueryDataSet(
            sql="select * from cars where gear=4",
            credentials=dict(con="sqlite:///kedro.db"),
        ),
        "ranked": ParquetDataSet(filepath="ranked.parquet"),
    }
)
```

> *Note:* When using `SQLTableDataSet` or `SQLQueryDataSet` you must provide a `con` key containing [SQLAlchemy compatible](https://docs.sqlalchemy.org/en/13/core/engines.html#database-urls) database connection string. In the example above we pass it as part of `credentials` argument. Alternative to `credentials` is to put `con` into `load_args` and `save_args` (`SQLTableDataSet` only).

### Loading datasets

You can access each dataset by its name.

```python
cars = io.load("cars")  # data is now loaded as a DataFrame in 'cars'
gear = cars["gear"].values
```

#### Behind the scenes

The following steps happened behind the scenes when `load` was called:

- The value `cars` was located in the Data Catalog
- The corresponding `AbstractDataSet` object was retrieved
- The `load` method of this dataset was called
- This `load` method delegated the loading to the underlying pandas `read_csv` function

### Viewing the available data sources

If you forget what data was assigned, you can always review the `DataCatalog`.

```python
io.list()
```

### Saving data

You can save data using an API similar to that used to load data.

> *Note:* This use is not recommended unless you are prototyping in notebooks.

#### Saving data to memory

```python
from kedro.io import MemoryDataSet

memory = MemoryDataSet(data=None)
io.add("cars_cache", memory)
io.save("cars_cache", "Memory can store anything.")
io.load("car_cache")
```

#### Saving data to a SQL database for querying

At this point we may want to put the data in a SQLite database to run queries on it. Let's use that to rank scooters by their mpg.

```python
import os

# This cleans up the database in case it exists at this point
try:
    os.remove("kedro.db")
except FileNotFoundError:
    pass

io.save("cars_table", cars)
ranked = io.load("scooters_query")[["brand", "mpg"]]
```

#### Saving data in Parquet

Finally we can save the processed data in Parquet format.

```python
io.save("ranked", ranked)
```

> *Note:* Saving `None` to a dataset is not allowed!<|MERGE_RESOLUTION|>--- conflicted
+++ resolved
@@ -299,8 +299,6 @@
   account_key: key
 ```
 
-<<<<<<< HEAD
-=======
 ## Creating a Data Catalog YAML configuration file via CLI
 
 You can use [`kedro catalog create` command](../09_development/03_commands_reference.md#create-a-data-catalog-yaml-configuration-file) to create a Data Catalog YAML configuration.
@@ -314,7 +312,6 @@
 scooters:
   type: MemoryDataSet
 ```
->>>>>>> 5c46567d
 
 ## Adding parameters
 
