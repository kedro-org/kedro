# Build a Kedro pipeline with PySpark

> *Note:* This documentation is based on `Kedro 0.17.0`, if you spot anything that is incorrect then please create an [issue](https://github.com/quantumblacklabs/kedro/issues) or pull request.

This page outlines some best practices when building a Kedro pipeline with [`PySpark`](https://spark.apache.org/docs/latest/api/python/index.html). It assumes a basic understanding of both Kedro and `PySpark`.

## Centralise Spark configuration in `conf/base/spark.yml`

Spark allows you to specify many different [configuration options](https://spark.apache.org/docs/latest/configuration.html). We recommend storing all of these options in a file located at `conf/base/spark.yml`. Below is an example of the content of the file to specify the `maxResultSize` of the Spark's driver and to use the `FAIR` scheduler:

```yaml
spark.driver.maxResultSize: 3g
spark.scheduler.mode: FAIR
```

>_Note:_ Optimal configuration for Spark depends on the setup of your Spark cluster.

## Initialise a `SparkSession` in custom project context class

Before any `PySpark` operations are performed, you should initialise your [`SparkSession`](https://spark.apache.org/docs/latest/sql-getting-started.html#starting-point-sparksession) in your custom project context class, which is the entrypoint for your Kedro project. This ensures that a `SparkSession` has been initialised before the Kedro pipeline is run.

Below is an example implementation to initialise the `SparkSession` in `<project-name>/src/<package-name>/<custom_context>.py` by reading configuration from the `spark.yml` configuration file created in the previous section:

```python
from typing import Any, Dict, Union
from pathlib import Path

from pyspark import SparkConf
from pyspark.sql import SparkSession

from kedro.framework.context import KedroContext


class CustomContext(KedroContext):
    def __init__(
        self,
        package_name: str,
        project_path: Union[Path, str],
        env: str = None,
        extra_params: Dict[str, Any] = None,
    ):
        super().__init__(package_name, project_path, env, extra_params)
        self.init_spark_session()

    def init_spark_session(self) -> None:
        """Initialises a SparkSession using the config defined in project's conf folder."""

        # Load the spark configuration in spark.yaml using the config loader
        parameters = self.config_loader.get("spark*", "spark*/**")
        spark_conf = SparkConf().setAll(parameters.items())

        # Initialise the spark session
        spark_session_conf = (
<<<<<<< HEAD
            SparkSession.builder
            .appName(self.package_name)
=======
            SparkSession.builder.appName(self.project_name)
>>>>>>> a0b13c23
            .enableHiveSupport()
            .config(conf=spark_conf)
        )
        _spark_session = spark_session_conf.getOrCreate()
        _spark_session.sparkContext.setLogLevel("WARN")
```

You should modify this code to adapt it to your cluster's setup, e.g. setting master to `yarn` if you are running Spark on [YARN](https://spark.apache.org/docs/latest/running-on-yarn.html).

Call `SparkSession.builder.getOrCreate()` to obtain the `SparkSession` anywhere in your pipeline. `SparkSession.builder.getOrCreate()` is a global [singleton](https://python-3-patterns-idioms-test.readthedocs.io/en/latest/Singleton.html).

We don't recommend storing Spark session on the context object, as it cannot be serialised and therefore prevents the context from being initialised for some plugins.

Now, you need to configure Kedro to use `CustomContext`. All you need to do is just set `CONTEXT_CLASS` in `<project-name>/src/<package-name>/settings.py` as follow:

```python
from <package-name>.<custom_context> import CustomContext

CONTEXT_CLASS = CustomContext
```

## Use Kedro's built-in Spark datasets to load and save raw data

We recommend using Kedro's built-in Spark datasets to load raw data into Spark's [DataFrame](https://spark.apache.org/docs/latest/api/python/pyspark.sql.html#pyspark.sql.DataFrame), as well as to write them back to storage. Some of our built-in Spark datasets include:

* [spark.SparkDataSet](/kedro.extras.datasets.spark.SparkDataSet)
* [spark.SparkJDBCDataSet](/kedro.extras.datasets.spark.SparkJDBCDataSet)
* [spark.SparkHiveDataSet](/kedro.extras.datasets.spark.SparkHiveDataSet)

The example below illustrates how to use `spark.SparkDataSet` to read a CSV file located in S3 into a `DataFrame` in `<project-name>/conf/base/catalog.yml`:

```yaml
weather:
  type: spark.SparkDataSet
  filepath: s3a://your_bucket/data/01_raw/weather*
  file_format: csv
  load_args:
    header: True
    inferSchema: True
  save_args:
    sep: '|'
    header: True
```

Or using the Python API:

```python
import pyspark.sql
from kedro.io import DataCatalog
from kedro.extras.datasets.spark import SparkDataSet

spark_ds = SparkDataSet(
    filepath="s3a://your_bucket/data/01_raw/weather*",
    file_format="csv",
    load_args={"header": True, "inferSchema": True},
    save_args={"sep": "|", "header": True},
)
catalog = DataCatalog({"weather": spark_ds})

df = catalog.load("weather")
assert isinstance(df, pyspark.sql.DataFrame)
```

## Use `MemoryDataSet` for intermediary `DataFrame`

For nodes operating on `DataFrame` that doesn't need to perform Spark actions such as writing the `DataFrame` to storage, we recommend using the default `MemoryDataSet` to hold the `DataFrame`. In other words, there is no need to specify it in the `DataCatalog` or `catalog.yml`. This allows you to take advantage of Spark's optimiser and lazy evaluation.

## Use `MemoryDataSet` with `copy_mode="assign"` for non-`DataFrame` Spark objects

Sometimes, you might want to use Spark objects that aren't `DataFrame` as inputs and outputs in your pipeline. For example, suppose you have a `train_model` node to train a classifier using Spark ML's [`RandomForrestClassifier`](https://spark.apache.org/docs/latest/ml-classification-regression.html#random-forest-classifier) and a `predict` node to make predictions using this classifier. In this scenario, the `train_model` node will output a `RandomForestClassifier` object, which then becomes the input for the `predict` node. Below is the code for this pipeline:

```python
from typing import Any, Dict

from kedro.pipeline import Pipeline, node
from pyspark.ml.classification import RandomForestClassifier
from pyspark.sql import DataFrame


def train_model(training_data: DataFrame) -> RandomForestClassifier:
    """Node for training a random forest model to classify the data."""
    classifier = RandomForestClassifier(numTrees=10)
    return classifier.fit(training_data)


def predict(model: RandomForestClassifier, testing_data: DataFrame) -> DataFrame:
    """Node for making predictions given a pre-trained model and a testing dataset."""
    predictions = model.transform(testing_data)
    return predictions


def create_pipeline(**kwargs):
    return Pipeline(
        [
            node(
                train_model,
                inputs=["training_data"],
                outputs="example_classifier",
            ),
            node(
                predict,
                inputs=dict(model="example_classifier", testing_data="testing_data"),
                outputs="example_predictions",
            ),
        ]
    )
```

To make the pipeline work, you will need to specify `example_classifier` as follows in the `catalog.yml`:

```yaml
example_classifier:
  type: MemoryDataSet
  copy_mode: assign
```

The `assign` copy mode ensures that the `MemoryDataSet` will be assigned the Spark object itself, not a [deep copy](https://docs.python.org/3/library/copy.html) version of it, since deep copy doesn't work with Spark object generally.

## Tips for maximising concurrency using `ThreadRunner`

Under the hood, every Kedro node that performs a Spark action (e.g. `save`, `collect`) is submitted to the Spark cluster as a Spark job through the same `SparkSession` instance. These jobs may be running concurrently if they were submitted by different threads. In order to do that, you will need to run your Kedro pipeline with the [ThreadRunner](/kedro.runner.ThreadRunner):

```bash
kedro run --runner=ThreadRunner
```

To further increase the concurrency level, if you are using Spark >= 0.8, you can also give each node a roughly equal share of the Spark cluster by turning on fair sharing and therefore giving them a roughly equal chance of being executed concurrently. By default, they are executed in a FIFO manner, which means if a job takes up too much resources, it could hold up the execution of other jobs. In order to turn on fair sharing, put the following in your `conf/base/spark.yml` file, which was created in the [Initialise a `SparkSession`](#initialise-a-sparksession-in-projectcontext) section:

```yaml
spark.scheduler.mode: FAIR
```

For more information, please visit Spark documentation on [jobs scheduling within an application](https://spark.apache.org/docs/latest/job-scheduling.html#scheduling-within-an-application).<|MERGE_RESOLUTION|>--- conflicted
+++ resolved
@@ -51,12 +51,8 @@
 
         # Initialise the spark session
         spark_session_conf = (
-<<<<<<< HEAD
             SparkSession.builder
             .appName(self.package_name)
-=======
-            SparkSession.builder.appName(self.project_name)
->>>>>>> a0b13c23
             .enableHiveSupport()
             .config(conf=spark_conf)
         )
