--- conflicted
+++ resolved
@@ -308,12 +308,7 @@
     "kedro.runner",
     "kedro.config",
     "kedro.extras.datasets",
-<<<<<<< HEAD
-    "kedro.extras.logging",
     "kedro_datasets",
-=======
-    "kedro.datasets",
->>>>>>> d3a6f9be
 ]
 
 
