# Configuration

This section contains detailed information about Kedro project configuration, which you can use to store settings for your project such as [parameters](./parameters.md), [credentials](./credentials.md), the [data catalog](../data/data_catalog.md), and [logging information](../logging/index.md).

Kedro makes use of a configuration loader to load any project configuration files, and the available configuration loader classes are:

```{warning}
`ConfigLoader` and `TemplatedConfigLoader` have been deprecated since Kedro `0.18.12` and will be removed in Kedro `0.19.0`. Refer to the [migration guide for config loaders](./config_loader_migration.md) for instructions on how to update your code base to use `OmegaConfigLoader`.
```

* [`ConfigLoader`](/kedro.config.ConfigLoader)
* [`TemplatedConfigLoader`](/kedro.config.TemplatedConfigLoader)
* [`OmegaConfigLoader`](/kedro.config.OmegaConfigLoader).

By default, Kedro uses the `ConfigLoader`. However, in projects created with Kedro `0.18.13` onwards, `OmegaConfigLoader` has been set as the config loader as the default in the project's `src/<package_name>/settings.py` file.
You can select which config loader you want to use in your project by modifying the `src/<package_name>/settings.py` like this:
```python
from kedro.config import OmegaConfigLoader

CONFIG_LOADER_CLASS = OmegaConfigLoader
```
The following sections and examples are valid for both, the `ConfigLoader` and the `OmegaConfigLoader`. The [advanced configuration documentation](./advanced_configuration.md) covers use of the [`TemplatedConfigLoader`](/kedro.config.TemplatedConfigLoader)
and the advanced use cases of the [`OmegaConfigLoader`](/kedro.config.OmegaConfigLoader) in more detail.


## Configuration source
The configuration source folder is [`conf`](../get_started/kedro_concepts.md#conf) by default. We recommend that you keep all configuration files in the default `conf` folder of a Kedro project.

## Configuration environments
A configuration environment is a way of organising your configuration settings for different stages of your data pipeline. For example, you might have different settings for development, testing, and production environments.

By default, Kedro has a `base` and a `local` environment.

### Base
In Kedro, the base configuration environment refers to the default configuration settings that are used as the foundation for all other configuration environments.

The `base` folder contains the default settings that are used across your pipelines, unless they are overridden by a specific environment.

```{warning}
Do not put private access credentials in the base configuration folder or any other configuration environment folder that is stored in version control.
```

### Local
The `local` configuration environment folder should be used for configuration that is either user-specific (e.g. IDE configuration) or protected (e.g. security keys).

```{warning}
Do not add any local configuration to version control.
```

## Configuration loading
Kedro-specific configuration (e.g., `DataCatalog` configuration for I/O) is loaded using a configuration loader class, by default, this is [`ConfigLoader`](/kedro.config.ConfigLoader) for
projects created with Kedro `0.18.13` or older and has been set to `OmegaConfigLoader` for projects created with Kedro `0.18.13` onwards.
When you interact with Kedro through the command line, e.g. by running `kedro run`, Kedro loads all project configuration in the configuration source through this configuration loader.

The loader recursively scans for configuration files inside the `conf` folder, firstly in `conf/base` (`base` being the default environment) and then in `conf/local` (`local` being the designated overriding environment).

Kedro merges configuration information and returns a configuration dictionary according to the following rules:

* If any two configuration files located inside the **same** environment path (such as `conf/base/`) contain the same top-level key, the configuration loader raises a `ValueError` indicating that duplicates are not allowed.
* If two configuration files contain the same top-level key but are in **different** environment paths (for example, one in `conf/base/`, another in `conf/local/`) then the last loaded path (`conf/local/`) takes precedence as the key value. `ConfigLoader.get` does not raise any errors but a `DEBUG` level log message is emitted with information on the overridden keys.

When using any of the configuration loaders, any top-level keys that start with `_` are considered hidden (or reserved) and are ignored. Those keys will neither trigger a key duplication error nor appear in the resulting configuration dictionary. However, you can still use such keys, for example, as [YAML anchors and aliases](https://www.educative.io/blog/advanced-yaml-syntax-cheatsheet)
or [to enable templating in the catalog when using the `OmegaConfigLoader`](advanced_configuration.md#how-to-do-templating-with-the-omegaconfigloader).

### Configuration file names
Configuration files will be matched according to file name and type rules. Suppose the config loader needs to fetch the catalog configuration, it will search according to the following rules:

* *Either* of the following is true:
  * filename starts with `catalog`
  * file is located in a subfolder whose name is prefixed with `catalog`
* *And* file extension is one of the following:
    * `yaml`, `yml`, `json`, `ini`, `pickle`, `xml` or `properties` for the `ConfigLoader` and `TemplatedConfigLoader`
    * `yaml`, `yml`, or `json` for the `OmegaConfigLoader`

### Configuration patterns
Under the hood, the Kedro configuration loader loads files based on regex patterns that specify the naming convention for configuration files. These patterns are specified by `config_patterns` in the configuration loader classes.

<<<<<<< HEAD
By default, those patterns are set as follows for the configuration of catalog, parameters, logging, credentials:
=======
By default those patterns are set as follows for the configuration of catalog, parameters, credentials, and globals:
>>>>>>> 4d7c94a1

```python
config_patterns = {
    "catalog": ["catalog*", "catalog*/**", "**/catalog*"],
    "parameters": ["parameters*", "parameters*/**", "**/parameters*"],
    "credentials": ["credentials*", "credentials*/**", "**/credentials*"],
<<<<<<< HEAD
    "logging": ["logging*", "logging*/**", "**/logging*"],
=======
    "globals": ["globals*", "globals*/**", "**/globals*"],
>>>>>>> 4d7c94a1
}
```

If you want to change the way configuration is loaded, you can either [customise the config patterns](advanced_configuration.md#how-to-change-which-configuration-files-are-loaded) or [bypass the configuration loading](advanced_configuration.md#how-to-bypass-the-configuration-loading-rules) as described in the advanced configuration chapter.

## How to use Kedro configuration

This section contains a set of guidance for the most common configuration requirements of standard Kedro projects:

<<<<<<< HEAD
* [How to change the setting for a configuration source folder](#how-to-change-the-setting-for-a-configuration-source-folder)
* [How to change the configuration source folder at runtime](#how-to-change-the-configuration-source-folder-at-runtime)
* [How to read configuration from a compressed file](#how-to-read-configuration-from-a-compressed-file)
* [How to access configuration in code](#how-to-access-configuration-in-code)
* [How to specify additional configuration environments](#how-to-specify-additional-configuration-environments)
* [How to change the default overriding environment](#how-to-change-the-default-overriding-environment)
* [How to use only one configuration environment](#how-to-use-only-one-configuration-environment)
=======
- [Configuration](#configuration)
  - [Configuration source](#configuration-source)
  - [Configuration environments](#configuration-environments)
    - [Base](#base)
    - [Local](#local)
  - [Configuration loading](#configuration-loading)
    - [Configuration file names](#configuration-file-names)
    - [Configuration patterns](#configuration-patterns)
  - [How to use Kedro configuration](#how-to-use-kedro-configuration)
    - [How to change the setting for a configuration source folder](#how-to-change-the-setting-for-a-configuration-source-folder)
    - [How to change the configuration source folder at runtime](#how-to-change-the-configuration-source-folder-at-runtime)
    - [How to read configuration from a compressed file](#how-to-read-configuration-from-a-compressed-file)
    - [How to access configuration in code](#how-to-access-configuration-in-code)
    - [How to specify additional configuration environments](#how-to-specify-additional-configuration-environments)
    - [How to change the default overriding environment](#how-to-change-the-default-overriding-environment)
    - [How to use only one configuration environment](#how-to-use-only-one-configuration-environment)
>>>>>>> 4d7c94a1

### How to change the setting for a configuration source folder
To store the Kedro project configuration in a different folder to `conf`, change the configuration source by setting the `CONF_SOURCE` variable in [`src/<package_name>/settings.py`](../kedro_project_setup/settings.md) as follows:

```python
CONF_SOURCE = "new_conf"
```

### How to change the configuration source folder at runtime
Specify a source folder for the configuration files at runtime using the [`kedro run` CLI command](../development/commands_reference.md#modifying-a-kedro-run) with the `--conf-source` flag as follows:

```bash
kedro run --conf-source=<path-to-new-conf-folder>
```

### How to read configuration from a compressed file
You can read configuration from a compressed file in `tar.gz` or `zip` format by using the [`OmegaConfigLoader`](/kedro.config.OmegaConfigLoader).

How to reference a `tar.gz` file:

 ```bash
kedro run --conf-source=<path-to-compressed-file>.tar.gz
```

How to reference a `zip` file:

```bash
kedro run --conf-source=<path-to-compressed-file>.zip
```

To compress your configuration you can use Kedro's `kedro package` command which builds the package into the `dist/` folder of your project, and creates a `.whl` file, as well as a `tar.gz` file containing the project configuration. The compressed version of the config files excludes any files inside your `local` folder.

Alternatively you can run the command below to create a `tar.gz` file:

```bash
tar --exclude=local/*.yml -czf <my_conf_name>.tar.gz --directory=<path-to-conf-dir> <conf-dir>
```

Or the following command to create a `zip` file:

```bash
zip -x <conf-dir>/local/** -r <my_conf_name>.zip <conf-dir>
```

Note that for both the `tar.gz` and `zip` file the following structure is expected:

```text
<conf_dir>
├── base               <-- the files inside may be different, but this is an example of a standard Kedro structure.
│   └── parameters.yml
│   └── catalog.yml
└── local              <-- the top level local folder is required, but no files should be inside when distributed.
└── README.md          <-- optional but included with the default Kedro conf structure.
```

### How to access configuration in code
To directly access configuration in code, for example to debug, you can do so as follows:

```python
from kedro.config import OmegaConfigLoader
from kedro.framework.project import settings

# Instantiate a ConfigLoader with the location of your project configuration.
conf_path = str(project_path / settings.CONF_SOURCE)
conf_loader = OmegaConfigLoader(conf_source=conf_path)

# This line shows how to access the catalog configuration. You can access other configuration in the same way.
conf_catalog = conf_loader["catalog"]
```

### How to specify additional configuration environments
In addition to the two built-in `local` and `base` configuration environments, you can create your own. Your project loads `conf/base/` as the bottom-level configuration environment but allows you to overwrite it with any other environments that you create, such as `conf/server/` or `conf/test/`. To use additional configuration environments, run the following command:

```bash
kedro run --env=<your-environment>
```

If no `env` option is specified, this will default to using the `local` environment to overwrite `conf/base`.

If you set the `KEDRO_ENV` environment variable to the name of your environment, Kedro will load that environment for your `kedro run`, `kedro ipython`, `kedro jupyter notebook` and `kedro jupyter lab` sessions:

```bash
export KEDRO_ENV=<your-environment>
```

```{note}
If you both specify the `KEDRO_ENV` environment variable and provide the `--env` argument to a CLI command, the CLI argument takes precedence.
```

### How to change the default overriding environment
By default, `local` is the overriding environment for `base`. To change the folder, customise the configuration loader argument settings in `src/<package_name>/settings.py` and set the `CONFIG_LOADER_ARGS` key to have a new `default_run_env` value.

For example, if you want to override `base` with configuration in a custom environment called `prod`, you change the configuration loader arguments in `settings.py` as follows:

```python
CONFIG_LOADER_ARGS = {"default_run_env": "prod"}
```

### How to use only one configuration environment
If, for some reason, your project does not have any other environments apart from `base`, i.e. no `local` environment to default to, you must customise the configuration loader argument settings in `src/<package_name>/settings.py` and set the `CONFIG_LOADER_ARGS` key to `"default_run_env": "base"`

```python
CONFIG_LOADER_ARGS = {"default_run_env": "base"}
```<|MERGE_RESOLUTION|>--- conflicted
+++ resolved
@@ -75,22 +75,14 @@
 ### Configuration patterns
 Under the hood, the Kedro configuration loader loads files based on regex patterns that specify the naming convention for configuration files. These patterns are specified by `config_patterns` in the configuration loader classes.
 
-<<<<<<< HEAD
 By default, those patterns are set as follows for the configuration of catalog, parameters, logging, credentials:
-=======
-By default those patterns are set as follows for the configuration of catalog, parameters, credentials, and globals:
->>>>>>> 4d7c94a1
 
 ```python
 config_patterns = {
     "catalog": ["catalog*", "catalog*/**", "**/catalog*"],
     "parameters": ["parameters*", "parameters*/**", "**/parameters*"],
     "credentials": ["credentials*", "credentials*/**", "**/credentials*"],
-<<<<<<< HEAD
     "logging": ["logging*", "logging*/**", "**/logging*"],
-=======
-    "globals": ["globals*", "globals*/**", "**/globals*"],
->>>>>>> 4d7c94a1
 }
 ```
 
@@ -100,7 +92,6 @@
 
 This section contains a set of guidance for the most common configuration requirements of standard Kedro projects:
 
-<<<<<<< HEAD
 * [How to change the setting for a configuration source folder](#how-to-change-the-setting-for-a-configuration-source-folder)
 * [How to change the configuration source folder at runtime](#how-to-change-the-configuration-source-folder-at-runtime)
 * [How to read configuration from a compressed file](#how-to-read-configuration-from-a-compressed-file)
@@ -108,24 +99,6 @@
 * [How to specify additional configuration environments](#how-to-specify-additional-configuration-environments)
 * [How to change the default overriding environment](#how-to-change-the-default-overriding-environment)
 * [How to use only one configuration environment](#how-to-use-only-one-configuration-environment)
-=======
-- [Configuration](#configuration)
-  - [Configuration source](#configuration-source)
-  - [Configuration environments](#configuration-environments)
-    - [Base](#base)
-    - [Local](#local)
-  - [Configuration loading](#configuration-loading)
-    - [Configuration file names](#configuration-file-names)
-    - [Configuration patterns](#configuration-patterns)
-  - [How to use Kedro configuration](#how-to-use-kedro-configuration)
-    - [How to change the setting for a configuration source folder](#how-to-change-the-setting-for-a-configuration-source-folder)
-    - [How to change the configuration source folder at runtime](#how-to-change-the-configuration-source-folder-at-runtime)
-    - [How to read configuration from a compressed file](#how-to-read-configuration-from-a-compressed-file)
-    - [How to access configuration in code](#how-to-access-configuration-in-code)
-    - [How to specify additional configuration environments](#how-to-specify-additional-configuration-environments)
-    - [How to change the default overriding environment](#how-to-change-the-default-overriding-environment)
-    - [How to use only one configuration environment](#how-to-use-only-one-configuration-environment)
->>>>>>> 4d7c94a1
 
 ### How to change the setting for a configuration source folder
 To store the Kedro project configuration in a different folder to `conf`, change the configuration source by setting the `CONF_SOURCE` variable in [`src/<package_name>/settings.py`](../kedro_project_setup/settings.md) as follows:
