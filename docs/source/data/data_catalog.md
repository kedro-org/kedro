--- conflicted
+++ resolved
@@ -359,11 +359,7 @@
 
 You can use the [`kedro catalog create` command to create a Data Catalog YAML configuration](../development/commands_reference.md#create-a-data-catalog-yaml-configuration-file).
 
-<<<<<<< HEAD
-This creates a `<conf_root>/<env>/catalog/<pipeline_name>.yml` configuration file with `MemoryDataset` datasets for each dataset in a registered pipeline if it is missing from the `DataCatalog`.
-=======
-This creates a `<conf_root>/<env>/catalog_<pipeline_name>.yml` configuration file with `MemoryDataSet` datasets for each dataset in a registered pipeline if it is missing from the `DataCatalog`.
->>>>>>> 16dd1df6
+This creates a `<conf_root>/<env>/catalog_<pipeline_name>.yml` configuration file with `MemoryDataset` datasets for each dataset in a registered pipeline if it is missing from the `DataCatalog`.
 
 ```yaml
 # <conf_root>/<env>/catalog_<pipeline_name>.yml
