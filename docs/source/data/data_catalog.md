--- conflicted
+++ resolved
@@ -44,801 +44,6 @@
 
 `fsspec` also provides other file systems, such as SSH, FTP and WebHDFS. [See the fsspec documentation for more information](https://filesystem-spec.readthedocs.io/en/latest/api.html#implementations).
 
-<<<<<<< HEAD
-=======
-## Data Catalog `*_args` parameters
-
-Data Catalog accepts two different groups of `*_args` parameters that serve different purposes:
-- `fs_args`
-- `load_args` and `save_args`
-
-The `fs_args` is used to configure the interaction with a filesystem.
-All the top-level parameters of `fs_args` (except `open_args_load` and `open_args_save`) will be passed in an underlying filesystem class.
-
-### Example 1: Provide the `project` value to the underlying filesystem class (`GCSFileSystem`) to interact with Google Cloud Storage (GCS)
-
-```yaml
-test_dataset:
-  type: ...
-  fs_args:
-    project: test_project
-```
-
-The `open_args_load` and `open_args_save` parameters are passed to the filesystem's `open` method to configure how a dataset file (on a specific filesystem) is opened during a load or save operation, respectively.
-
-### Example 2: Load data from a local binary file using `utf-8` encoding
-
-```yaml
-test_dataset:
-  type: ...
-  fs_args:
-    open_args_load:
-      mode: "rb"
-      encoding: "utf-8"
-```
-
-`load_args` and `save_args` configure how a third-party library (e.g. `pandas` for `CSVDataSet`) loads/saves data from/to a file.
-
-### Example 3: Save data to a CSV file without row names (index) using `utf-8` encoding
-
-```yaml
-test_dataset:
-  type: pandas.CSVDataSet
-  ...
-  save_args:
-    index: False
-    encoding: "utf-8"
-```
-
-## Use the Data Catalog with the YAML API
-
-The YAML API allows you to configure your datasets in a YAML configuration file, `conf/base/catalog.yml` or `conf/local/catalog.yml`.
-
-Here are some examples of data configuration in a `catalog.yml`:
-
-### Example 1: Loads / saves a CSV file from / to a local file system
-
-```yaml
-bikes:
-  type: pandas.CSVDataSet
-  filepath: data/01_raw/bikes.csv
-```
-
-### Example 2: Loads and saves a CSV on a local file system, using specified load and save arguments
-
-```yaml
-cars:
-  type: pandas.CSVDataSet
-  filepath: data/01_raw/company/cars.csv
-  load_args:
-    sep: ','
-  save_args:
-    index: False
-    date_format: '%Y-%m-%d %H:%M'
-    decimal: .
-
-```
-
-### Example 3: Loads and saves a compressed CSV on a local file system
-
-```yaml
-boats:
-  type: pandas.CSVDataSet
-  filepath: data/01_raw/company/boats.csv.gz
-  load_args:
-    sep: ','
-    compression: 'gzip'
-  fs_args:
-    open_args_load:
-      mode: 'rb'
-```
-
-### Example 4: Loads a CSV file from a specific S3 bucket, using credentials and load arguments
-
-```yaml
-motorbikes:
-  type: pandas.CSVDataSet
-  filepath: s3://your_bucket/data/02_intermediate/company/motorbikes.csv
-  credentials: dev_s3
-  load_args:
-    sep: ','
-    skiprows: 5
-    skipfooter: 1
-    na_values: ['#NA', NA]
-```
-
-### Example 5: Loads / saves a pickle file from / to a local file system
-
-```yaml
-airplanes:
-  type: pickle.PickleDataSet
-  filepath: data/06_models/airplanes.pkl
-  backend: pickle
-```
-
-### Example 6: Loads an Excel file from Google Cloud Storage
-
-```yaml
-rockets:
-  type: pandas.ExcelDataSet
-  filepath: gcs://your_bucket/data/02_intermediate/company/motorbikes.xlsx
-  fs_args:
-    project: my-project
-  credentials: my_gcp_credentials
-  save_args:
-    sheet_name: Sheet1
-```
-
-### Example 7: Loads a multi-sheet Excel file from a local file system
-
-```yaml
-trains:
-  type: pandas.ExcelDataSet
-  filepath: data/02_intermediate/company/trains.xlsx
-  load_args:
-    sheet_name: [Sheet1, Sheet2, Sheet3]
-```
-
-### Example 8: Saves an image created with Matplotlib on Google Cloud Storage
-
-```yaml
-results_plot:
-  type: matplotlib.MatplotlibWriter
-  filepath: gcs://your_bucket/data/08_results/plots/output_1.jpeg
-  fs_args:
-    project: my-project
-  credentials: my_gcp_credentials
-```
-
-
-### Example 9: Loads / saves an HDF file on local file system storage, using specified load and save arguments
-
-```yaml
-skateboards:
-  type: pandas.HDFDataSet
-  filepath: data/02_intermediate/skateboards.hdf
-  key: name
-  load_args:
-    columns: [brand, length]
-  save_args:
-    mode: w  # Overwrite even when the file already exists
-    dropna: True
-```
-
-### Example 10: Loads / saves a parquet file on local file system storage, using specified load and save arguments
-
-```yaml
-trucks:
-  type: pandas.ParquetDataSet
-  filepath: data/02_intermediate/trucks.parquet
-  load_args:
-    columns: [name, gear, disp, wt]
-    categories: list
-    index: name
-  save_args:
-    compression: GZIP
-    file_scheme: hive
-    has_nulls: False
-    partition_on: [name]
-```
-
-
-### Example 11: Loads / saves a Spark table on S3, using specified load and save arguments
-
-```yaml
-weather:
-  type: spark.SparkDataSet
-  filepath: s3a://your_bucket/data/01_raw/weather*
-  credentials: dev_s3
-  file_format: csv
-  load_args:
-    header: True
-    inferSchema: True
-  save_args:
-    sep: '|'
-    header: True
-```
-
-
-### Example 12: Loads / saves a SQL table using credentials, a database connection, using specified load and save arguments
-
-```yaml
-scooters:
-  type: pandas.SQLTableDataSet
-  credentials: scooters_credentials
-  table_name: scooters
-  load_args:
-    index_col: [name]
-    columns: [name, gear]
-  save_args:
-    if_exists: replace
-```
-
-### Example 13: Loads an SQL table with credentials, a database connection, and applies a SQL query to the table
-
-
-```yaml
-scooters_query:
-  type: pandas.SQLQueryDataSet
-  credentials: scooters_credentials
-  sql: select * from cars where gear=4
-  load_args:
-    index_col: [name]
-```
-
-When you use [`pandas.SQLTableDataSet`](/kedro_datasets.pandas.SQLTableDataSet) or [`pandas.SQLQueryDataSet`](/kedro_datasets.pandas.SQLQueryDataSet), you must provide a database connection string. In the above example, we pass it using the `scooters_credentials` key from the credentials (see the details in the [Feeding in credentials](#feeding-in-credentials) section below). `scooters_credentials` must have a top-level key `con` containing a [SQLAlchemy compatible](https://docs.sqlalchemy.org/en/13/core/engines.html#database-urls) connection string. As an alternative to credentials, you could explicitly put `con` into `load_args` and `save_args` (`pandas.SQLTableDataSet` only).
-
-
-### Example 14: Loads data from an API endpoint, example US corn yield data from USDA
-
-```yaml
-us_corn_yield_data:
-  type: api.APIDataSet
-  url: https://quickstats.nass.usda.gov
-  credentials: usda_credentials
-  params:
-    key: SOME_TOKEN
-    format: JSON
-    commodity_desc: CORN
-    statisticcat_des: YIELD
-    agg_level_desc: STATE
-    year: 2000
-```
-
-Note that `usda_credientials` will be passed as the `auth` argument in the `requests` library. Specify the username and password as a list in your `credentials.yml` file as follows:
-
-```yaml
-usda_credentials:
-  - username
-  - password
-```
-
-
-### Example 15: Loads data from Minio (S3 API Compatible Storage)
-
-
-```yaml
-test:
-  type: pandas.CSVDataSet
-  filepath: s3://your_bucket/test.csv # assume `test.csv` is uploaded to the Minio server.
-  credentials: dev_minio
-```
-In `credentials.yml`, define the `key`, `secret` and the `endpoint_url` as follows:
-
-```yaml
-dev_minio:
-  key: token
-  secret: key
-  client_kwargs:
-    endpoint_url : 'http://localhost:9000'
-```
-
-```{note}
-The easiest way to setup MinIO is to run a Docker image. After the following command, you can access the Minio server with `http://localhost:9000` and create a bucket and add files as if it is on S3.
-```
-
-`docker run -p 9000:9000 -e "MINIO_ACCESS_KEY=token" -e "MINIO_SECRET_KEY=key" minio/minio server /data`
-
-
-### Example 16: Loads a model saved as a pickle from Azure Blob Storage
-
-```yaml
-ml_model:
-  type: pickle.PickleDataSet
-  filepath: "abfs://models/ml_models.pickle"
-  versioned: True
-  credentials: dev_abs
-```
-In the `credentials.yml` file, define the `account_name` and `account_key`:
-
-```yaml
-dev_abs:
-  account_name: accountname
-  account_key: key
-```
-
-
-### Example 17: Loads a CSV file stored in a remote location through SSH
-
-```{note}
-This example requires [Paramiko](https://www.paramiko.org) to be installed (`pip install paramiko`).
-```
-```yaml
-cool_dataset:
-  type: pandas.CSVDataSet
-  filepath: "sftp:///path/to/remote_cluster/cool_data.csv"
-  credentials: cluster_credentials
-```
-All parameters required to establish the SFTP connection can be defined through `fs_args` or in the `credentials.yml` file as follows:
-
-```yaml
-cluster_credentials:
-  username: my_username
-  host: host_address
-  port: 22
-  password: password
-```
-The list of all available parameters is given in the [Paramiko documentation](https://docs.paramiko.org/en/2.4/api/client.html#paramiko.client.SSHClient.connect).
-
-## Create a Data Catalog YAML configuration file via CLI
-
-You can use the [`kedro catalog create` command to create a Data Catalog YAML configuration](../development/commands_reference.md#create-a-data-catalog-yaml-configuration-file).
-
-This creates a `<conf_root>/<env>/catalog_<pipeline_name>.yml` configuration file with `MemoryDataSet` datasets for each dataset in a registered pipeline if it is missing from the `DataCatalog`.
-
-```yaml
-# <conf_root>/<env>/catalog_<pipeline_name>.yml
-rockets:
-  type: MemoryDataSet
-scooters:
-  type: MemoryDataSet
-```
-
-## Adding parameters
-
-You can [configure parameters](../configuration/parameters.md) for your project and [reference them](../configuration/parameters.md#how-to-use-parameters) in your nodes. To do this, use the `add_feed_dict()` method ([API documentation](/kedro.io.DataCatalog)). You can use this method to add any other entry or metadata you wish on the `DataCatalog`.
-
-
-## Feeding in credentials
-
-Before instantiating the `DataCatalog`, Kedro will first attempt to read [the credentials from the project configuration](../configuration/credentials.md). The resulting dictionary is then passed into `DataCatalog.from_config()` as the `credentials` argument.
-
-Let's assume that the project contains the file `conf/local/credentials.yml` with the following contents:
-
-```yaml
-dev_s3:
-  client_kwargs:
-    aws_access_key_id: key
-    aws_secret_access_key: secret
-
-scooters_credentials:
-  con: sqlite:///kedro.db
-
-my_gcp_credentials:
-  id_token: key
-```
-
-In the example above, the `catalog.yml` file contains references to credentials keys `dev_s3` and `scooters_credentials`. This means that when it instantiates the `motorbikes` dataset, for example, the `DataCatalog` will attempt to read top-level key `dev_s3` from the received `credentials` dictionary, and then will pass its values into the dataset `__init__` as a `credentials` argument. This is essentially equivalent to calling this:
-
-```python
-CSVDataSet(
-    filepath="s3://test_bucket/data/02_intermediate/company/motorbikes.csv",
-    load_args=dict(sep=",", skiprows=5, skipfooter=1, na_values=["#NA", "NA"]),
-    credentials=dict(key="token", secret="key"),
-)
-```
-
-
-## Load multiple datasets with similar configuration using YAML anchors
-
-Different datasets might use the same file format, load and save arguments, and be stored in the same folder. [YAML has a built-in syntax](https://yaml.org/spec/1.2.1/#Syntax) for factorising parts of a YAML file, which means that you can decide what is generalisable across your datasets, so that you need not spend time copying and pasting dataset configurations in the `catalog.yml` file.
-
-You can see this in the following example:
-
-```yaml
-_csv: &csv
-  type: spark.SparkDataSet
-  file_format: csv
-  load_args:
-    sep: ','
-    na_values: ['#NA', NA]
-    header: True
-    inferSchema: False
-
-cars:
-  <<: *csv
-  filepath: s3a://data/01_raw/cars.csv
-
-trucks:
-  <<: *csv
-  filepath: s3a://data/01_raw/trucks.csv
-
-bikes:
-  <<: *csv
-  filepath: s3a://data/01_raw/bikes.csv
-  load_args:
-    header: False
-```
-
-The syntax `&csv` names the following block `csv` and the syntax `<<: *csv` inserts the contents of the block named `csv`. Locally declared keys entirely override inserted ones as seen in `bikes`.
-
-```{note}
-It's important that the name of the template entry starts with a `_` so Kedro knows not to try and instantiate it as a dataset.
-```
-
-You can also nest reuseable YAML syntax:
-
-```yaml
-_csv: &csv
-  type: spark.SparkDataSet
-  file_format: csv
-  load_args: &csv_load_args
-    header: True
-    inferSchema: False
-
-airplanes:
-  <<: *csv
-  filepath: s3a://data/01_raw/airplanes.csv
-  load_args:
-    <<: *csv_load_args
-    sep: ;
-```
-
-In this example, the default `csv` configuration is inserted into `airplanes` and then the `load_args` block is overridden. Normally, that would replace the whole dictionary. In order to extend `load_args`, the defaults for that block are then re-inserted.
-
-## Load multiple datasets with similar configuration using dataset factories
-For catalog entries that share configuration details, you can also use the dataset factories introduced in Kedro 0.18.12. This syntax allows you to generalise the configuration and
-reduce the number of similar catalog entries by matching datasets used in your project's pipelines to dataset factory patterns.
-
-### Example 1: Generalise datasets with similar names and types into one dataset factory
-Consider the following catalog entries:
-```yaml
-factory_data:
-  type: pandas.CSVDataSet
-  filepath: data/01_raw/factory_data.csv
-
-
-process_data:
-  type: pandas.CSVDataSet
-  filepath: data/01_raw/process_data.csv
-```
-The datasets in this catalog can be generalised to the following dataset factory:
-```yaml
-"{name}_data":
-  type: pandas.CSVDataSet
-  filepath: data/01_raw/{name}_data.csv
-```
-When `factory_data` or `process_data` is used in your pipeline, it is matched to the factory pattern `{name}_data`. The factory pattern must always be enclosed in
-quotes to avoid YAML parsing errors.
-
-
-### Example 2: Generalise datasets of the same type into one dataset factory
-You can also combine all the datasets with the same type and configuration details. For example, consider the following
-catalog with three datasets named `boats`, `cars` and `planes` of the type `pandas.CSVDataSet`:
-```yaml
-boats:
-  type: pandas.CSVDataSet
-  filepath: data/01_raw/shuttles.csv
-
-cars:
-  type: pandas.CSVDataSet
-  filepath: data/01_raw/reviews.csv
-
-planes:
-  type: pandas.CSVDataSet
-  filepath: data/01_raw/companies.csv
-```
-These datasets can be combined into the following dataset factory:
-```yaml
-"{dataset_name}#csv":
-  type: pandas.CSVDataSet
-  filepath: data/01_raw/{dataset_name}.csv
-```
-You will then have to update the pipelines in your project located at `src/<project_name>/<pipeline_name>/pipeline.py` to refer to these datasets as `boats#csv`,
-`cars#csv` and `planes#csv`. Adding a suffix or a prefix to the dataset names and the dataset factory patterns, like `#csv` here, ensures that the dataset
-names are matched with the intended pattern.
-```python
-from .nodes import create_model_input_table, preprocess_companies, preprocess_shuttles
-
-
-def create_pipeline(**kwargs) -> Pipeline:
-    return pipeline(
-        [
-            node(
-                func=preprocess_boats,
-                inputs="boats#csv",
-                outputs="preprocessed_boats",
-                name="preprocess_boats_node",
-            ),
-            node(
-                func=preprocess_cars,
-                inputs="cars#csv",
-                outputs="preprocessed_cars",
-                name="preprocess_cars_node",
-            ),
-            node(
-                func=preprocess_planes,
-                inputs="planes#csv",
-                outputs="preprocessed_planes",
-                name="preprocess_planes_node",
-            ),
-            node(
-                func=create_model_input_table,
-                inputs=[
-                    "preprocessed_boats",
-                    "preprocessed_planes",
-                    "preprocessed_cars",
-                ],
-                outputs="model_input_table",
-                name="create_model_input_table_node",
-            ),
-        ]
-    )
-```
-### Example 3: Generalise datasets using namespaces into one dataset factory
-You can also generalise the catalog entries for datasets belonging to namespaced modular pipelines. Consider the
-following pipeline which takes in a `model_input_table` and outputs two regressors belonging to the
-`active_modelling_pipeline` and the `candidate_modelling_pipeline` namespaces:
-```python
-from kedro.pipeline import Pipeline, node
-from kedro.pipeline.modular_pipeline import pipeline
-
-from .nodes import evaluate_model, split_data, train_model
-
-
-def create_pipeline(**kwargs) -> Pipeline:
-    pipeline_instance = pipeline(
-        [
-            node(
-                func=split_data,
-                inputs=["model_input_table", "params:model_options"],
-                outputs=["X_train", "y_train"],
-                name="split_data_node",
-            ),
-            node(
-                func=train_model,
-                inputs=["X_train", "y_train"],
-                outputs="regressor",
-                name="train_model_node",
-            ),
-        ]
-    )
-    ds_pipeline_1 = pipeline(
-        pipe=pipeline_instance,
-        inputs="model_input_table",
-        namespace="active_modelling_pipeline",
-    )
-    ds_pipeline_2 = pipeline(
-        pipe=pipeline_instance,
-        inputs="model_input_table",
-        namespace="candidate_modelling_pipeline",
-    )
-
-    return ds_pipeline_1 + ds_pipeline_2
-```
-You can now have one dataset factory pattern in your catalog instead of two separate entries for `active_modelling_pipeline.regressor`
-and `candidate_modelling_pipeline.regressor` as below:
-```yaml
-{namespace}.regressor:
-  type: pickle.PickleDataSet
-  filepath: data/06_models/regressor_{namespace}.pkl
-  versioned: true
-```
-### Example 4: Generalise datasets of the same type in different layers into one dataset factory with multiple placeholders
-
-You can use multiple placeholders in the same pattern. For example, consider the following catalog where the dataset
-entries share `type`, `file_format` and `save_args`:
-```yaml
-processing.factory_data:
-  type: spark.SparkDataSet
-  filepath: data/processing/factory_data.pq
-  file_format: parquet
-  save_args:
-    mode: overwrite
-
-processing.process_data:
-  type: spark.SparkDataSet
-  filepath: data/processing/process_data.pq
-  file_format: parquet
-  save_args:
-    mode: overwrite
-
-modelling.metrics:
-  type: spark.SparkDataSet
-  filepath: data/modelling/factory_data.pq
-  file_format: parquet
-  save_args:
-    mode: overwrite
-```
-This could be generalised to the following pattern:
-```yaml
-"{layer}.{dataset_name}":
-  type: spark.SparkDataSet
-  filepath: data/{layer}/{dataset_name}.pq
-  file_format: parquet
-  save_args:
-    mode: overwrite
-```
-All the placeholders used in the catalog entry body must exist in the factory pattern name.
-
-### Example 5: Generalise datasets using multiple dataset factories
-You can have multiple dataset factories in your catalog. For example:
-```yaml
-"{namespace}.{dataset_name}@spark":
-  type: spark.SparkDataSet
-  filepath: data/{namespace}/{dataset_name}.pq
-  file_format: parquet
-
-"{dataset_name}@csv":
-  type: pandas.CSVDataSet
-  filepath: data/01_raw/{dataset_name}.csv
-```
-
-Having multiple dataset factories in your catalog can lead to a situation where a dataset name from your pipeline might
-match multiple patterns. To overcome this, Kedro sorts all the potential matches for the dataset name in the pipeline and picks the best match.
-The matches are ranked according to the following criteria :
-1. Number of exact character matches between the dataset name and the factory pattern. For example, a dataset named `factory_data$csv` would match `{dataset}_data$csv` over `{dataset_name}$csv`.
-2. Number of placeholders. For example, the dataset `preprocessing.shuttles+csv` would match `{namespace}.{dataset}+csv` over `{dataset}+csv`.
-3. Alphabetical order
-
-### Example 6: Generalise all datasets with a catch-all dataset factory to overwrite the default `MemoryDataSet`
-You can use dataset factories to define a catch-all pattern which will overwrite the default `MemoryDataSet` creation.
-```yaml
-"{default_dataset}":
-  type: pandas.CSVDataSet
-  filepath: data/{default_dataset}.csv
-
-```
-Kedro will now treat all the datasets mentioned in your project's pipelines that do not appear as specific patterns or explicit entries in your catalog
-as `pandas.CSVDataSet`.
-
-## Transcode datasets
-
-You might come across a situation where you would like to read the same file using two different dataset implementations. Use transcoding when you want to load and save the same file, via its specified `filepath`, using different `DataSet` implementations.
-
-### A typical example of transcoding
-
-For instance, parquet files can not only be loaded via the `ParquetDataSet` using `pandas`, but also directly by `SparkDataSet`. This conversion is typical when coordinating a `Spark` to `pandas` workflow.
-
-To enable transcoding, define two `DataCatalog` entries for the same dataset in a common format (Parquet, JSON, CSV, etc.) in your `conf/base/catalog.yml`:
-
-```yaml
-my_dataframe@spark:
-  type: spark.SparkDataSet
-  filepath: data/02_intermediate/data.parquet
-  file_format: parquet
-
-my_dataframe@pandas:
-  type: pandas.ParquetDataSet
-  filepath: data/02_intermediate/data.parquet
-```
-
-These entries are used in the pipeline like this:
-
-```python
-pipeline(
-    [
-        node(func=my_func1, inputs="spark_input", outputs="my_dataframe@spark"),
-        node(func=my_func2, inputs="my_dataframe@pandas", outputs="pipeline_output"),
-    ]
-)
-```
-
-### How does transcoding work?
-
-In this example, Kedro understands that `my_dataframe` is the same dataset in its `spark.SparkDataSet` and `pandas.ParquetDataSet` formats and helps resolve the node execution order.
-
-In the pipeline, Kedro uses the `spark.SparkDataSet` implementation for saving and `pandas.ParquetDataSet`
-for loading, so the first node should output a `pyspark.sql.DataFrame`, while the second node would receive a `pandas.Dataframe`.
-
-
-## Version datasets and ML models
-
-Making a simple addition to your Data Catalog allows you to perform versioning of datasets and machine learning models.
-
-Consider the following versioned dataset defined in the `catalog.yml`:
-
-```yaml
-cars:
-  type: pandas.CSVDataSet
-  filepath: data/01_raw/company/cars.csv
-  versioned: True
-```
-
-The `DataCatalog` will create a versioned `CSVDataSet` called `cars`. The actual csv file location will look like `data/01_raw/company/cars.csv/<version>/cars.csv`, where `<version>` corresponds to a global save version string formatted as `YYYY-MM-DDThh.mm.ss.sssZ`.
-
-You can run the pipeline with a particular versioned data set with `--load-version` flag as follows:
-
-```bash
-kedro run --load-version=cars:YYYY-MM-DDThh.mm.ss.sssZ
-```
-where `--load-version` is dataset name and version timestamp separated by `:`.
-
-This section shows just the very basics of versioning, which is described further in [the documentation about Kedro IO](../data/kedro_io.md#versioning).
-
-## Use the Data Catalog with the Code API
-
-The code API allows you to:
-
-* configure data sources in code
-* operate the IO module within notebooks
-
-### Configure a Data Catalog
-
-In a file like `catalog.py`, you can construct a `DataCatalog` object programmatically. In the following, we are using several pre-built data loaders documented in the [API reference documentation](/kedro_datasets).
-
-```python
-from kedro.io import DataCatalog
-from kedro_datasets.pandas import (
-    CSVDataSet,
-    SQLTableDataSet,
-    SQLQueryDataSet,
-    ParquetDataSet,
-)
-
-io = DataCatalog(
-    {
-        "bikes": CSVDataSet(filepath="../data/01_raw/bikes.csv"),
-        "cars": CSVDataSet(filepath="../data/01_raw/cars.csv", load_args=dict(sep=",")),
-        "cars_table": SQLTableDataSet(
-            table_name="cars", credentials=dict(con="sqlite:///kedro.db")
-        ),
-        "scooters_query": SQLQueryDataSet(
-            sql="select * from cars where gear=4",
-            credentials=dict(con="sqlite:///kedro.db"),
-        ),
-        "ranked": ParquetDataSet(filepath="ranked.parquet"),
-    }
-)
-```
-
-When using `SQLTableDataSet` or `SQLQueryDataSet` you must provide a `con` key containing [SQLAlchemy compatible](https://docs.sqlalchemy.org/en/13/core/engines.html#database-urls) database connection string. In the example above we pass it as part of `credentials` argument. Alternative to `credentials` is to put `con` into `load_args` and `save_args` (`SQLTableDataSet` only).
-
-### Load datasets
-
-You can access each dataset by its name.
-
-```python
-cars = io.load("cars")  # data is now loaded as a DataFrame in 'cars'
-gear = cars["gear"].values
-```
-
-#### Behind the scenes
-
-The following steps happened behind the scenes when `load` was called:
-
-- The value `cars` was located in the Data Catalog
-- The corresponding `AbstractDataSet` object was retrieved
-- The `load` method of this dataset was called
-- This `load` method delegated the loading to the underlying pandas `read_csv` function
-
-### View the available data sources
-
-If you forget what data was assigned, you can always review the `DataCatalog`.
-
-```python
-io.list()
-```
-
-### Save data
-
-You can save data using an API similar to that used to load data.
-
-```{warning}
-This use is not recommended unless you are prototyping in notebooks.
-```
-
-#### Save data to memory
-
-```python
-from kedro.io import MemoryDataSet
-
-memory = MemoryDataSet(data=None)
-io.add("cars_cache", memory)
-io.save("cars_cache", "Memory can store anything.")
-io.load("cars_cache")
-```
-
-#### Save data to a SQL database for querying
-
-We might now want to put the data in a SQLite database to run queries on it. Let's use that to rank scooters by their mpg.
-
-```python
-import os
-
-# This cleans up the database in case it exists at this point
-try:
-    os.remove("kedro.db")
-except FileNotFoundError:
-    pass
-
-io.save("cars_table", cars)
-ranked = io.load("scooters_query")[["brand", "mpg"]]
-```
->>>>>>> 6888001c
-
-
-
 ```{toctree}
 :maxdepth: 1
 
