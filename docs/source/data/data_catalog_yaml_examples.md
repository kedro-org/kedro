# Data Catalog YAML examples

This page contains a set of examples to help you structure your YAML configuration file in `conf/base/catalog.yml` or `conf/local/catalog.yml`.

```{warning}
Datasets are not included in the core Kedro package from Kedro version **`0.19.0`**. Import them from the [`kedro-datasets`](https://github.com/kedro-org/kedro-plugins/tree/main/kedro-datasets) package instead.
From version **`2.0.0`** of `kedro-datasets`, all dataset names have changed to replace the capital letter "S" in "DataSet" with a lower case "s". For example, `CSVDataSet` is now `CSVDataset`.
```

```{contents} Table of Contents
:depth: 3
```

## Load data from a local binary file using `utf-8` encoding

The `open_args_load` and `open_args_save` parameters are passed to the filesystem `open` method to configure how a dataset file (on a specific filesystem) is opened during a load or save operation respectively.

```yaml
test_dataset:
  type: ...
  fs_args:
    open_args_load:
      mode: "rb"
      encoding: "utf-8"
```

`load_args` and `save_args` configure how a third-party library (e.g. `pandas` for `CSVDataset`) loads/saves data from/to a file.

## Save data to a CSV file without row names (index) using `utf-8` encoding

```yaml
test_dataset:
  type: pandas.CSVDataset
  ...
  save_args:
    index: False
    encoding: "utf-8"
```

## Load/save a CSV file from/to a local file system

```yaml
bikes:
  type: pandas.CSVDataset
  filepath: data/01_raw/bikes.csv
```

## Load/save a CSV on a local file system, using specified load/save arguments

```yaml
cars:
  type: pandas.CSVDataset
  filepath: data/01_raw/company/cars.csv
  load_args:
    sep: ','
  save_args:
    index: False
    date_format: '%Y-%m-%d %H:%M'
    decimal: .

```

## Load/save a compressed CSV on a local file system

```yaml
boats:
  type: pandas.CSVDataset
  filepath: data/01_raw/company/boats.csv.gz
  load_args:
    sep: ','
    compression: 'gzip'
  fs_args:
    open_args_load:
      mode: 'rb'
```

## Load a CSV file from a specific S3 bucket, using credentials and load arguments

```yaml
motorbikes:
  type: pandas.CSVDataset
  filepath: s3://your_bucket/data/02_intermediate/company/motorbikes.csv
  credentials: dev_s3
  load_args:
    sep: ','
    skiprows: 5
    skipfooter: 1
    na_values: ['#NA', NA]
```

## Load/save a pickle file from/to a local file system

```yaml
airplanes:
  type: pickle.PickleDataset
  filepath: data/06_models/airplanes.pkl
  backend: pickle
```

## Load an Excel file from Google Cloud Storage

The example includes the `project` value for the underlying filesystem class (`GCSFileSystem`) within Google Cloud Storage (GCS)

```yaml
rockets:
  type: pandas.ExcelDataset
  filepath: gcs://your_bucket/data/02_intermediate/company/motorbikes.xlsx
  fs_args:
    project: my-project
  credentials: my_gcp_credentials
  save_args:
    sheet_name: Sheet1
```


## Load a multi-sheet Excel file from a local file system

```yaml
trains:
  type: pandas.ExcelDataset
  filepath: data/02_intermediate/company/trains.xlsx
  load_args:
    sheet_name: [Sheet1, Sheet2, Sheet3]
```

## Save an image created with Matplotlib on Google Cloud Storage

```yaml
results_plot:
  type: matplotlib.MatplotlibWriter
  filepath: gcs://your_bucket/data/08_results/plots/output_1.jpeg
  fs_args:
    project: my-project
  credentials: my_gcp_credentials
```


## Load/save an HDF file on local file system storage, using specified load/save arguments

```yaml
skateboards:
  type: pandas.HDFDataset
  filepath: data/02_intermediate/skateboards.hdf
  key: name
  load_args:
    columns: [brand, length]
  save_args:
    mode: w  # Overwrite even when the file already exists
    dropna: True
```

## Load/save a parquet file on local file system storage, using specified load/save arguments

```yaml
trucks:
  type: pandas.ParquetDataset
  filepath: data/02_intermediate/trucks.parquet
  load_args:
    columns: [name, gear, disp, wt]
    categories: list
    index: name
  save_args:
    compression: GZIP
    file_scheme: hive
    has_nulls: False
    partition_on: [name]
```


## Load/save a Spark table on S3, using specified load/save arguments

```yaml
weather:
  type: spark.SparkDataset
  filepath: s3a://your_bucket/data/01_raw/weather*
  credentials: dev_s3
  file_format: csv
  load_args:
    header: True
    inferSchema: True
  save_args:
    sep: '|'
    header: True
```


## Load/save a SQL table using credentials, a database connection, and specified load/save arguments

```yaml
scooters:
  type: pandas.SQLTableDataset
  credentials: scooters_credentials
  table_name: scooters
  load_args:
    index_col: [name]
    columns: [name, gear]
  save_args:
    if_exists: replace
```

## Load a SQL table with credentials and a database connection, and apply a SQL query to the table


```yaml
scooters_query:
  type: pandas.SQLQueryDataset
  credentials: scooters_credentials
  sql: select * from cars where gear=4
  load_args:
    index_col: [name]
```

When you use {class}`pandas.SQLTableDataset<kedro-datasets:kedro_datasets.pandas.SQLTableDataset>`, or {class}`pandas.SQLQueryDataset<kedro-datasets:kedro_datasets.pandas.SQLQueryDataset>` you must provide a database connection string. In the above example, we pass it using the `scooters_credentials` key from the credentials.

<<<<<<< HEAD
`scooters_credentials` must have a top-level key `con` containing a [SQLAlchemy compatible](https://docs.sqlalchemy.org/en/13/core/engines.html#database-urls) connection string. As an alternative to credentials, you could explicitly put `con` into `load_args` and `save_args` (`pandas.SQLTableDataSet` only).
=======
Note that `scooters_credentials` must have a top-level key `con` containing a [SQLAlchemy compatible](https://docs.sqlalchemy.org/en/13/core/engines.html#database-urls) connection string. As an alternative to credentials, you could explicitly put `con` into `load_args` and `save_args` (`pandas.SQLTableDataset` only).
>>>>>>> 44a4d4b5


## Load data from an API endpoint

This example uses US corn yield data from USDA.

```yaml
us_corn_yield_data:
  type: api.APIDataset
  url: https://quickstats.nass.usda.gov
  credentials: usda_credentials
  params:
    key: SOME_TOKEN
    format: JSON
    commodity_desc: CORN
    statisticcat_des: YIELD
    agg_level_desc: STATE
    year: 2000
```

`usda_credentials` will be passed as the `auth` argument in the `requests` library. Specify the username and password as a list in your `credentials.yml` file as follows:

```yaml
usda_credentials:
  - username
  - password
```


## Load data from MinIO (S3-compatible storage)


```yaml
test:
<<<<<<< HEAD
  type: pandas.CSVDataSet
  filepath: s3://your_bucket/test.csv # assume `test.csv` is uploaded to the MinIO server.
=======
  type: pandas.CSVDataset
  filepath: s3://your_bucket/test.csv # assume `test.csv` is uploaded to the Minio server.
>>>>>>> 44a4d4b5
  credentials: dev_minio
```
In `credentials.yml`, define the `key`, `secret` and the `endpoint_url` as follows:

```yaml
dev_minio:
  key: token
  secret: key
  client_kwargs:
    endpoint_url : 'http://localhost:9000'
```

```{note}
The easiest way to setup MinIO is to run a Docker image. After the following command, you can access the MinIO server with `http://localhost:9000` and create a bucket and add files as if it is on S3.
```

`docker run -p 9000:9000 -e "MINIO_ACCESS_KEY=token" -e "MINIO_SECRET_KEY=key" minio/minio server /data`


## Load a model saved as a pickle from Azure Blob Storage

```yaml
ml_model:
  type: pickle.PickleDataset
  filepath: "abfs://models/ml_models.pickle"
  versioned: True
  credentials: dev_abs
```
In the `credentials.yml` file, define the `account_name` and `account_key`:

```yaml
dev_abs:
  account_name: accountname
  account_key: key
```


## Load a CSV file stored in a remote location through SSH

```{note}
This example requires [Paramiko](https://www.paramiko.org) to be installed (`pip install paramiko`).
```
```yaml
cool_dataset:
  type: pandas.CSVDataset
  filepath: "sftp:///path/to/remote_cluster/cool_data.csv"
  credentials: cluster_credentials
```
All parameters required to establish the SFTP connection can be defined through `fs_args` or in the `credentials.yml` file as follows:

```yaml
cluster_credentials:
  username: my_username
  host: host_address
  port: 22
  password: password
```
The list of all available parameters is given in the [Paramiko documentation](https://docs.paramiko.org/en/2.4/api/client.html#paramiko.client.SSHClient.connect).

## Load multiple datasets with similar configuration using YAML anchors

Different datasets might use the same file format, share the same load and save arguments, and be stored in the same folder. [YAML has a built-in syntax](https://yaml.org/spec/1.2.1/#Syntax) for factorising parts of a YAML file, which means that you can decide what is generalisable across your datasets, so that you need not spend time copying and pasting dataset configurations in the `catalog.yml` file.

You can see this in the following example:

```yaml
_csv: &csv
  type: spark.SparkDataset
  file_format: csv
  load_args:
    sep: ','
    na_values: ['#NA', NA]
    header: True
    inferSchema: False

cars:
  <<: *csv
  filepath: s3a://data/01_raw/cars.csv

trucks:
  <<: *csv
  filepath: s3a://data/01_raw/trucks.csv

bikes:
  <<: *csv
  filepath: s3a://data/01_raw/bikes.csv
  load_args:
    header: False
```

The syntax `&csv` names the following block `csv` and the syntax `<<: *csv` inserts the contents of the block named `csv`. Locally declared keys entirely override inserted ones as seen in `bikes`.

```{note}
It's important that the name of the template entry starts with a `_` so Kedro knows not to try and instantiate it as a dataset.
```

You can also nest reusable YAML syntax:

```yaml
_csv: &csv
  type: spark.SparkDataset
  file_format: csv
  load_args: &csv_load_args
    header: True
    inferSchema: False

airplanes:
  <<: *csv
  filepath: s3a://data/01_raw/airplanes.csv
  load_args:
    <<: *csv_load_args
    sep: ;
```

In this example, the default `csv` configuration is inserted into `airplanes` and then the `load_args` block is overridden. Normally, that would replace the whole dictionary. In order to extend `load_args`, the defaults for that block are then re-inserted.

## Read the same file using two different datasets

You might come across a situation where you would like to read the same file using two different dataset implementations (known as transcoding). For example, Parquet files can not only be loaded via the `ParquetDataset` using `pandas`, but also directly by `SparkDataset`. This conversion is typical when coordinating a `Spark` to `pandas` workflow.

Define two `DataCatalog` entries for the same dataset in a common format (for example, Parquet, JSON, CSV) in your `conf/base/catalog.yml`:

```yaml
my_dataframe@spark:
  type: spark.SparkDataset
  filepath: data/02_intermediate/data.parquet
  file_format: parquet

my_dataframe@pandas:
  type: pandas.ParquetDataset
  filepath: data/02_intermediate/data.parquet
```

These entries are used in the pipeline like this:

```python
pipeline(
    [
        node(func=my_func1, inputs="spark_input", outputs="my_dataframe@spark"),
        node(func=my_func2, inputs="my_dataframe@pandas", outputs="pipeline_output"),
    ]
)
```

In this example, Kedro understands that `my_dataframe` is the same dataset in its `spark.SparkDataset` and `pandas.ParquetDataset` formats and resolves the node execution order.

In the pipeline, Kedro uses the `spark.SparkDataset` implementation for saving and `pandas.ParquetDataset`
for loading, so the first node outputs a `pyspark.sql.DataFrame`, while the second node receives a `pandas.Dataframe`.

## Create a Data Catalog YAML configuration file via the CLI

You can use the [`kedro catalog create` command to create a Data Catalog YAML configuration](../development/commands_reference.md#create-a-data-catalog-yaml-configuration-file).

This creates a `<conf_root>/<env>/catalog/<pipeline_name>.yml` configuration file with `MemoryDataset` datasets for each dataset in a registered pipeline if it is missing from the `DataCatalog`.

```yaml
# <conf_root>/<env>/catalog/<pipeline_name>.yml
rockets:
  type: MemoryDataset
scooters:
  type: MemoryDataset
```<|MERGE_RESOLUTION|>--- conflicted
+++ resolved
@@ -212,11 +212,7 @@
 
 When you use {class}`pandas.SQLTableDataset<kedro-datasets:kedro_datasets.pandas.SQLTableDataset>`, or {class}`pandas.SQLQueryDataset<kedro-datasets:kedro_datasets.pandas.SQLQueryDataset>` you must provide a database connection string. In the above example, we pass it using the `scooters_credentials` key from the credentials.
 
-<<<<<<< HEAD
 `scooters_credentials` must have a top-level key `con` containing a [SQLAlchemy compatible](https://docs.sqlalchemy.org/en/13/core/engines.html#database-urls) connection string. As an alternative to credentials, you could explicitly put `con` into `load_args` and `save_args` (`pandas.SQLTableDataSet` only).
-=======
-Note that `scooters_credentials` must have a top-level key `con` containing a [SQLAlchemy compatible](https://docs.sqlalchemy.org/en/13/core/engines.html#database-urls) connection string. As an alternative to credentials, you could explicitly put `con` into `load_args` and `save_args` (`pandas.SQLTableDataset` only).
->>>>>>> 44a4d4b5
 
 
 ## Load data from an API endpoint
@@ -251,13 +247,8 @@
 
 ```yaml
 test:
-<<<<<<< HEAD
   type: pandas.CSVDataSet
   filepath: s3://your_bucket/test.csv # assume `test.csv` is uploaded to the MinIO server.
-=======
-  type: pandas.CSVDataset
-  filepath: s3://your_bucket/test.csv # assume `test.csv` is uploaded to the Minio server.
->>>>>>> 44a4d4b5
   credentials: dev_minio
 ```
 In `credentials.yml`, define the `key`, `secret` and the `endpoint_url` as follows:
