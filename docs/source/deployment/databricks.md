--- conflicted
+++ resolved
@@ -262,12 +262,6 @@
 
 ### How to use Datasets stored on Databricks DBFS
 
-<<<<<<< HEAD
 DBFS is a distributed file system mounted into a DataBricks workspace and accessible on a DataBricks cluster. It maps cloud object storage URIs to relative paths so as to simplify the process of persisting files. With DBFS, libraries can read from or write to distributed storage as if it's a local file.
 To use datasets like `SparkDataSet` with DBFS, the file path must be prefixed with `/dbfs`.
 > **Note**: Datasets that use the local filesystem, such as Kedro's Pandas datasets, will return a `DataSetError` if the code tries to load files from a remote DBFS save location. Do not use the `/dbfs` prefix for these datasets.
-=======
-DBFS is a distributed file system mounted into a DataBricks workspace and accessible on a DataBricks cluster. It maps cloud object storage URIs to relative paths so as to simplify the process of persisting files. With DBFS, libraries can read from or write to distributed storage as if it's a local file. 
-
-Some of Kedro's datasets like `SparkDataSet` expect the file path in DBFS to be prefixed with `/dbfs` because DataBricks resolves any path given to PySpark in DBFS. **However, Kedro's Pandas datasets do not work in the same way** and will result in a `DataSetError`, as the code will try to load files from a DBFS save location which doesn't exist in the local filesystem.
->>>>>>> f400ffec
