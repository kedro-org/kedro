# Use a Databricks job to deploy a Kedro project

Databricks jobs are a way to execute code on Databricks clusters, allowing you to run data processing tasks, ETL jobs, or machine learning workflows. In this guide, we explain how to package and run a Kedro project as a job on Databricks.

## What are the advantages of packaging a Kedro project to run on Databricks?

Packaging your Kedro project and running it on Databricks enables you to execute your pipeline without a notebook. This approach is particularly well-suited for production, as it provides a structured and reproducible way to run your code.

Here are some typical use cases for running a packaged Kedro project as a Databricks job:

- **Data engineering pipeline**: the output of your Kedro project is a file or set of files containing cleaned and processed data.
- **Machine learning with MLflow**: your Kedro project runs an ML model; metrics about your experiments are tracked in MLflow.
- **Automated and scheduled runs**: your Kedro project should be [run on Databricks automatically](https://docs.databricks.com/workflows/jobs/schedule-jobs.html#add-a-job-schedule).
- **CI/CD integration**: you have a CI/CD pipeline that produces a packaged Kedro project.

Running your packaged project as a Databricks job is very different from running it from a Databricks notebook. The Databricks job cluster has to be provisioned and started for each run, which is significantly slower than running it as a notebook on a cluster that has already been started. In addition, there is no way to change your project's code once it has been packaged. Instead, you must change your code, create a new package, and then upload it to Databricks again.

For those reasons, the packaging approach is unsuitable for development projects where rapid iteration is necessary. For guidance on developing a Kedro project for Databricks in a rapid build-test loop, see the [development workflow guide](./databricks_ide_development_workflow.md).

## What this page covers

- [Set up your Kedro project for deployment on Databricks](#set-up-your-project-for-deployment-to-databricks).
- [Run your project as a job using the Databricks workspace UI](#deploy-and-run-your-kedro-project-using-the-workspace-ui).
- [Resources for automating your Kedro deployments to Databricks](#resources-for-automatically-deploying-to-databricks).

## Prerequisites

- An active [Databricks deployment](https://docs.databricks.com/getting-started/index.html).
- [`conda` installed](https://docs.conda.io/projects/conda/en/latest/user-guide/install/index.html) on your local machine in order to create a virtual environment with a specific version of Python (>= 3.7 is required). If you have Python >= 3.7 installed, you can use other software to create a virtual environment.

## Set up your project for deployment to Databricks

The sequence of steps described in this section is as follows:

1. [Note your Databricks username and host](#note-your-databricks-username-and-host)
2. [Install Kedro and the Databricks CLI in a new virtual environment](#install-kedro-and-the-databricks-cli-in-a-new-virtual-environment)
3. [Authenticate the Databricks CLI](#authenticate-the-databricks-cli)
4. [Create a new Kedro project](#create-a-new-kedro-project)
5. [Create an entry point for Databricks](#create-an-entry-point-for-databricks)
6. [Package your project](#package-your-project)
7. [Upload project data and configuration to DBFS](#upload-project-data-and-configuration-to-dbfs)

### Note your Databricks username and host

Note your Databricks **username** and **host** as you will need it for the remainder of this guide.

Find your Databricks username in the top right of the workspace UI and the host in the browser's URL bar, up to the first slash (e.g., `https://adb-123456789123456.1.azuredatabricks.net/`):

![Find Databricks host and username](../../meta/images/find_databricks_host_and_username.png)

```{note}
Your Databricks host must include the protocol (`https://`).
```

### Install Kedro and the Databricks CLI in a new virtual environment

The following commands will create a new `conda` environment, activate it, and then install Kedro and the Databricks CLI.

In your local development environment, create a virtual environment for this tutorial using `conda`:

```bash
conda create --name iris-databricks python=3.10
```

Once it is created, activate it:

```bash
conda activate iris-databricks
```

With your `conda` environment activated, install Kedro and the Databricks CLI:

```bash
pip install kedro databricks-cli
```

### Authenticate the Databricks CLI

**Now, you must authenticate the Databricks CLI with your Databricks instance.**

<<<<<<< HEAD
[Refer to the Databricks documentation](https://docs.databricks.com/en/dev-tools/cli/authentication.html) for a complete guide on how to authenticate your CLI. The key steps are:
=======
[Refer to the Databricks documentation](https://docs.databricks.com/en/archive/dev-tools/cli/index.html#set-up-authentication) for a complete guide on how to authenticate your CLI. The key steps are:
>>>>>>> bf19a667

1. Create a personal access token for your user on your Databricks instance.
2. Run `databricks configure --token`.
3. Enter your token and Databricks host when prompted.
4. Run `databricks fs ls dbfs:/` at the command line to verify your authentication.

### Create a new Kedro project

Create a Kedro project by using the following command in your local environment:

```bash
kedro new --starter=databricks-iris
```

This command creates a new Kedro project using the `databricks-iris` starter template. Name your new project `iris-databricks` for consistency with the rest of this guide.

### Create an entry point for Databricks

The default entry point of a Kedro project uses a Click command line interface (CLI), which is not compatible with Databricks. To run your project as a Databricks job, you must define a new entry point specifically for use on Databricks.

The `databricks-iris` starter has this entry point pre-built, so there is no extra work to do here, but generally you must **create an entry point manually for your own projects using the following steps**:

1. **Create an entry point script**: Create a new file in `<project_root>/src/iris_databricks` named `databricks_run.py`. Copy the following code to this file:

```python
import argparse
import logging

from kedro.framework.project import configure_project
from kedro.framework.session import KedroSession


def main():
    parser = argparse.ArgumentParser()
    parser.add_argument("--env", dest="env", type=str)
    parser.add_argument("--conf-source", dest="conf_source", type=str)
    parser.add_argument("--package-name", dest="package_name", type=str)

    args = parser.parse_args()
    env = args.env
    conf_source = args.conf_source
    package_name = args.package_name

    # https://kb.databricks.com/notebooks/cmd-c-on-object-id-p0.html
    logging.getLogger("py4j.java_gateway").setLevel(logging.ERROR)
    logging.getLogger("py4j.py4j.clientserver").setLevel(logging.ERROR)

    configure_project(package_name)
    with KedroSession.create(env=env, conf_source=conf_source) as session:
        session.run()


if __name__ == "__main__":
    main()
```

2. **Define a new entry point**: Open `<project_root>/src/setup.py` in a text editor or IDE and add a new line in the definition of the `entry_point` tuple, so that it becomes:

```python
entry_point = (..., "databricks_run = <package_name>.databricks_run:main")
```

Remember to replace <package_name> with the correct package name for your project.

This process adds an entry point to your project which can be used to run it on Databricks.

```{note}
Because you are no longer using the default entry-point for Kedro, you will not be able to run your project with the options it usually provides. Instead, the `databricks_run` entry point in the above code and in the `databricks-iris` starter contains a simple implementation of two options:
- `--package_name` (required): the package name (defined in `setup.py`) of your packaged project.
- `--env`: specifies a [Kedro configuration environment](../../configuration/configuration_basics.md#configuration-environments) to load for your run.
- `--conf-source`: specifies the location of the `conf/` directory to use with your Kedro project.
```

### Package your project

To package your Kedro project for deployment on Databricks, you must create a Wheel (`.whl`) file, which is a binary distribution of your project. In the root directory of your Kedro project, run the following command:

```bash
kedro package
```

This command generates a `.whl` file in the `dist` directory within your project's root directory.

### Upload project data and configuration to DBFS

```{note}
A Kedro project's configuration and data do not get included when it is packaged. They must be stored somewhere accessible to allow your packaged project to run.
```

Your packaged Kedro project needs access to data and configuration in order to run. Therefore, you will need to upload your project's data and configuration to a location accessible to Databricks. In this guide, we will store the data on the Databricks File System (DBFS).

The `databricks-iris` starter contains a [catalog](../../data/data_catalog.md) that is set up to access data stored in DBFS (`<project_root>/conf/`). You will point your project to use configuration stored on DBFS using the `--conf-source` option when you create your job on Databricks.

There are several ways to upload data to DBFS: you can use the [DBFS API](https://learn.microsoft.com/en-us/azure/databricks/dev-tools/api/latest/dbfs), the [`dbutils` module](https://docs.databricks.com/dev-tools/databricks-utils.html) in a Databricks notebook or the [Databricks CLI](https://docs.databricks.com/dev-tools/cli/dbfs-cli.html). In this guide, it is recommended to use the Databricks CLI because of the convenience it offers.

- **Upload your project's data and config**: at the command line in your local environment, use the following Databricks CLI commands to upload your project's locally stored data and configuration to DBFS:

```bash
databricks fs cp --recursive <project_root>/data/ dbfs:/FileStore/iris-databricks/data
databricks fs cp --recursive <project_root>/conf/ dbfs:/FileStore/iris-databricks/conf
```

The `--recursive` flag ensures that the entire folder and its contents are uploaded. You can list the contents of the destination folder in DBFS using the following command:

```bash
databricks fs ls dbfs:/FileStore/iris-databricks/data
```

You should see the contents of the project's `data/` directory printed to your terminal:

```bash
01_raw
02_intermediate
03_primary
04_feature
05_model_input
06_models
07_model_output
08_reporting
```

## Deploy and run your Kedro project using the workspace UI

To run your packaged project on Databricks, login to your Databricks account and perform the following steps in the workspace:

1. [Create a new job](#create-a-new-job)
2. [Create a new job cluster specific to your job](#create-a-new-job-cluster-specific-to-your-job)
3. [Configure the job](#configure-the-job)
4. [Run the job](#run-the-job)

### Create a new job

In the Databricks workspace, navigate to the `Workflows` tab and click `Create Job` **or** click the `New` button, then `Job`:

![Create Databricks job](../../meta/images/databricks_create_new_job.png)

### Create a new job cluster specific to your job

Create a dedicated [job cluster](https://docs.databricks.com/clusters/index.html) to run your job by clicking on the drop-down menu in the `Cluster` field and then clicking `Add new job cluster`:

**Do not use the default `Job_cluster`, it has not been configured to run this job.**

![Create Databricks job cluster](../../meta/images/databricks_create_job_cluster.png)

Once you click `Add new job cluster`, the configuration page for this cluster appears.

Configure the job cluster with the following settings:

- In the `name` field enter `kedro_deployment_demo`.
- Select the radio button for `Single node`.
- Select the runtime `12.2 LTS` in the `Databricks runtime version` field.
- Leave all other settings with their default values in place.

The final configuration for the job cluster should look the same as the following:

![Configure Databricks job cluster](../../meta/images/databricks_configure_job_cluster.png)

### Configure the job

Configure the job with the following settings:

- Enter `iris-databricks` in the `Name` field.
- In the dropdown menu for the `Type` field, select `Python wheel`.
- In the `Package name` field, enter `iris_databricks`. This is the name of your package as defined in your project's `src/setup.py` file.
- In the `Entry Point` field, enter `databricks_run`. This is the name of the [entry point](#create-an-entry-point-for-databricks) to run your package from.
- Ensure the job cluster you created in step two is selected in the dropdown menu for the `Cluster` field.
- In the `Dependent libraries` field, click `Add` and upload [your project's `.whl` file](#package-your-project), making sure that the radio buttons for `Upload` and `Python Whl` are selected for the `Library Source` and `Library Type` fields.
- In the `Parameters` field, enter the following list of runtime options:

```bash
["--conf-source", "/dbfs/FileStore/iris-databricks/conf", "--package-name", "iris_databricks"]
```

The final configuration for your job should look the same as the following:

![Configure Databricks job](../../meta/images/databricks_configure_new_job.png)

Click `Create` and then `Confirm and create` in the following pop-up asking you to name the job.

### Run the job

Click `Run now` in the top-right corner of your new job's page to start a run of the job. The status of your run can be viewed in the `Runs` tab of your job's page. Navigate to the `Runs` tab and track the progress of your run:

![Databricks job status](../../meta/images/databricks_job_status.png)

This page also shows an overview of all past runs of your job. As you only just started your job run, it's status will be `Pending`. A status of `Pending` indicates that the cluster is being started and your code is waiting to run.

The following things happen when you run your job:

- The job cluster is provisioned and started (job status: `Pending`).
- The packaged Kedro project and all its dependencies are installed (job status: `Pending`)
- The packaged Kedro project is run from the specified `databricks_run` entry point (job status: `In Progress`).
- The packaged code finishes executing and the job cluster is stopped (job status: `Succeeded`).

A run will take roughly six to seven minutes.

When the status of your run is `Succeeded`, your job has successfully finished executing. You can view the logging output created by the run by clicking on the link with the text `Go to the latest successful run` to take you to the `main run` view. You should see logs similar to the following:

```bash
...
2023-06-06 12:56:14,399 - iris_databricks.nodes - INFO - Model has an accuracy of 0.972 on test data.
2023-06-06 12:56:14,403 - kedro.runner.sequential_runner - INFO - Completed 3 out of 3 tasks
2023-06-06 12:56:14,404 - kedro.runner.sequential_runner - INFO - Pipeline execution completed successfully.
```

By following these steps, you packaged your Kedro project and manually ran it as a job on Databricks using the workspace UI.

## Resources for automatically deploying to Databricks

Up to this point, this page has described a manual workflow for deploying and running a project on Databricks. The process can be automated in two ways:

- [Use the Databricks API](#how-to-use-the-databricks-api-to-automatically-deploy-a-kedro-project).
- [Use the Databricks CLI](#how-to-use-the-databricks-cli-to-automatically-deploy-a-kedro-project).

Both of these methods enable you to store information about your job declaratively in the same version control system as the rest of your project. For each method, the information stored declaratively is the same as what is entered manually in the [above section on creating and running a job in Databricks](#deploy-and-run-your-kedro-project-using-the-workspace-ui).

These methods can be integrated into a CI/CD pipeline to automatically deploy a packaged Kedro project to Databricks as a job.

### How to use the Databricks API to automatically deploy a Kedro project

The Databricks API enables you to programmatically interact with Databricks services, including job creation and execution. You can use the Jobs API to automate the deployment of your Kedro project to Databricks. The following steps outline how to use the Databricks API to do this:

1. [Set up your Kedro project for deployment on Databricks](#set-up-your-project-for-deployment-to-databricks)
2. Create a JSON file containing your job's configuration.
3. Use the Jobs API's [`/create` endpoint](https://docs.databricks.com/workflows/jobs/jobs-api-updates.html#create) to create a new job.
4. Use the Jobs API's [`/runs/submit` endpoint](https://docs.databricks.com/workflows/jobs/jobs-api-updates.html#runs-submit) to run your newly created job.

### How to use the Databricks CLI to automatically deploy a Kedro project

The Databricks Command Line Interface (CLI) is another way to automate deployment of your Kedro project. The following steps outline how to use the Databricks CLI to automate the deployment of a Kedro project:

1. [Set up your Kedro project for deployment on Databricks.](#set-up-your-project-for-deployment-to-databricks)
2. Install the Databricks CLI and authenticate it with your workspace.
3. Create a JSON file containing your job's configuration.
4. Use the [`jobs create` command](https://docs.databricks.com/dev-tools/cli/jobs-cli.html#create-a-job) to create a new job.
5. Use the [`jobs run-now` command](https://docs.databricks.com/dev-tools/cli/jobs-cli.html#run-a-job) to run your newly created job.

## Summary

This guide demonstrated how to deploy a packaged Kedro project on Databricks. This is a structured and reproducible way to run your Kedro projects on Databricks that can be automated and integrated into CI/CD pipelines.<|MERGE_RESOLUTION|>--- conflicted
+++ resolved
@@ -78,11 +78,7 @@
 
 **Now, you must authenticate the Databricks CLI with your Databricks instance.**
 
-<<<<<<< HEAD
-[Refer to the Databricks documentation](https://docs.databricks.com/en/dev-tools/cli/authentication.html) for a complete guide on how to authenticate your CLI. The key steps are:
-=======
 [Refer to the Databricks documentation](https://docs.databricks.com/en/archive/dev-tools/cli/index.html#set-up-authentication) for a complete guide on how to authenticate your CLI. The key steps are:
->>>>>>> bf19a667
 
 1. Create a personal access token for your user on your Databricks instance.
 2. Run `databricks configure --token`.
