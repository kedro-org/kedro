# Kedro's command line interface

Kedro's command line interface (CLI) is used to give commands to Kedro via a terminal shell (such as the terminal app on macOS, or cmd.exe or PowerShell on Windows). You need to use the CLI to set up a new Kedro project, and to run it.

## Autocompletion (optional)

If you are using macOS or Linux, you can set up your shell to autocomplete `kedro` commands. If you don't know the type of shell you are using, first type the following:

```bash
echo $0
```

<details>
<summary>If you are using Bash (click to expand)</summary>
<br/>
Add the following to your <code>~/.bashrc</code> (or just run it on the command line):

```bash
eval "$(_KEDRO_COMPLETE=source kedro)"
```
</details>

<details>
<summary>If you are using Z shell (ZSh) (click to expand)</summary>
<br/>
Add the following to <code>~/.zshrc</code>:

```bash
eval "$(_KEDRO_COMPLETE=source_zsh kedro)"
```
</details>

<details>
<summary>If you are using Fish (click to expand)</summary>
<br/>
Add the following to <code>~/.config/fish/completions/foo-bar.fish</code>:

```bash
eval (env _KEDRO_COMPLETE=source_fish kedro)
```
</details>

## Invoke Kedro CLI from Python (optional)
You can invoke the Kedro CLI as a Python module:

```bash
python -m kedro
```

## Kedro commands
Here is a list of Kedro CLI commands, as a shortcut to the descriptions below. Project-specific commands are called from within a project directory and apply to that particular project. Global commands can be run anywhere and don't apply to any particular project:

* Global Kedro commands
  * [`kedro --help`](#get-help-on-kedro-commands)
  * [`kedro --version`](#confirm-the-kedro-version)
  * [`kedro docs`](#open-the-kedro-documentation-in-your-browser)
  * [`kedro info`](#confirm-kedro-information)
  * [`kedro new`](#create-a-new-kedro-project)

* Project-specific Kedro commands
  * [`kedro activate-nbstripout`](#strip-output-cells)
  * [`kedro build-docs`](#build-the-project-documentation)
  * [`kedro build-reqs`](#build-the-projects-dependency-tree)
  * [`kedro catalog list`](#list-datasets-per-pipeline-per-type)
  * [`kedro catalog create`](#create-a-data-catalog-yaml-configuration-file)
  * [`kedro ipython`](#notebooks)
  * [`kedro jupyter convert`](#copy-tagged-cells)
  * [`kedro jupyter lab`](#notebooks)
  * [`kedro jupyter notebook`](#notebooks)
  * [`kedro lint`](#lint-your-project)
  * [`kedro micropkg package <pipeline_name>`](#package-a-micro-package)
  * [`kedro micropkg pull <package_name>`](#pull-a-micro-package)
  * [`kedro package`](#deploy-the-project)
  * [`kedro pipeline create <pipeline_name>`](#create-a-new-modular-pipeline-in-your-project)
  * [`kedro pipeline delete <pipeline_name>`](#delete-a-modular-pipeline)
  * [`kedro registry describe <pipeline_name>`](#describe-a-registered-pipeline)
  * [`kedro registry list`](#list-all-registered-pipelines-in-your-project)
  * [`kedro run`](#run-the-project)
  * [`kedro test`](#test-your-project)

## Global Kedro commands

The following are Kedro commands that apply globally and can be run from any directory location.

```{note}
You only need to use one of those given below (e.g. specify `kedro -V` **OR** `kedro --version`).
```

### Get help on Kedro commands

```bash
kedro
kedro -h
kedro --help
```

### Confirm the Kedro version

```bash
kedro -V
kedro --version
```

### Confirm Kedro information

```bash
kedro info
```
Returns output similar to the following, depending on the version of Kedro used and plugins installed.

```
 _            _
| | _____  __| |_ __ ___
| |/ / _ \/ _` | '__/ _ \
|   <  __/ (_| | | | (_) |
|_|\_\___|\__,_|_|  \___/
v0.18.2

Kedro is a Python framework for
creating reproducible, maintainable
and modular data science code.

Installed plugins:
kedro_viz: 4.4.0 (hooks:global,line_magic)

```

### Create a new Kedro project

```bash
kedro new
```

### Open the Kedro documentation in your browser

```bash
kedro docs
```

## Customise or Override Project-specific Kedro commands

```{note}
All project related CLI commands should be run from the project’s root directory.
```

Kedro's command line interface (CLI) allows you to associate a set of commands and dependencies with a target, which you can then execute from inside the project directory.

The commands a project supports are specified on the framework side. If you want to customise any of the Kedro commands you can do this either by adding a file called `cli.py` or by injecting commands into it via the [`plugin` framework](../extend_kedro/plugins.md). Find the template for the `cli.py` file below.

<details>
<summary><b>Click to expand</b></summary>

```
"""Command line tools for manipulating a Kedro project.
Intended to be invoked via `kedro`."""
import click
from kedro.framework.cli.project import (
    ASYNC_ARG_HELP,
    CONFIG_FILE_HELP,
    FROM_INPUTS_HELP,
    FROM_NODES_HELP,
    LOAD_VERSION_HELP,
    NODE_ARG_HELP,
    PARAMS_ARG_HELP,
    PIPELINE_ARG_HELP,
    RUNNER_ARG_HELP,
    TAG_ARG_HELP,
    TO_NODES_HELP,
    TO_OUTPUTS_HELP,
    project_group,
)
from kedro.framework.cli.utils import (
    CONTEXT_SETTINGS,
    _config_file_callback,
    _get_values_as_tuple,
    _reformat_load_versions,
    _split_params,
    env_option,
    split_string,
)
from kedro.framework.session import KedroSession
from kedro.utils import load_obj


@click.group(context_settings=CONTEXT_SETTINGS, name=__file__)
def cli():
    """Command line tools for manipulating a Kedro project."""


@project_group.command()
@click.option(
    "--from-inputs", type=str, default="", help=FROM_INPUTS_HELP, callback=split_string
)
@click.option(
    "--to-outputs", type=str, default="", help=TO_OUTPUTS_HELP, callback=split_string
)
@click.option(
    "--from-nodes", type=str, default="", help=FROM_NODES_HELP, callback=split_string
)
@click.option(
    "--to-nodes", type=str, default="", help=TO_NODES_HELP, callback=split_string
)
@click.option("--node", "-n", "node_names", type=str, multiple=True, help=NODE_ARG_HELP)
@click.option(
    "--runner", "-r", type=str, default=None, multiple=False, help=RUNNER_ARG_HELP
)
@click.option("--async", "is_async", is_flag=True, multiple=False, help=ASYNC_ARG_HELP)
@env_option
@click.option("--tag", "-t", type=str, multiple=True, help=TAG_ARG_HELP)
@click.option(
    "--load-version",
    "-lv",
    type=str,
    multiple=True,
    help=LOAD_VERSION_HELP,
    callback=_reformat_load_versions,
)
@click.option("--pipeline", "-p", type=str, default=None, help=PIPELINE_ARG_HELP)
@click.option(
    "--config",
    "-c",
    type=click.Path(exists=True, dir_okay=False, resolve_path=True),
    help=CONFIG_FILE_HELP,
    callback=_config_file_callback,
)
@click.option(
    "--params",
    type=click.UNPROCESSED,
    default="",
    help=PARAMS_ARG_HELP,
    callback=_split_params,
)
# pylint: disable=too-many-arguments,unused-argument
def run(
    tag,
    env,
    runner,
    is_async,
    node_names,
    to_nodes,
    from_nodes,
    from_inputs,
    to_outputs,
    load_version,
    pipeline,
    config,
    params,
):
    """Run the pipeline."""

    ##### ADD YOUR CUSTOM RUN COMMAND CODE HERE #####
    runner = load_obj(runner or "SequentialRunner", "kedro.runner")

    tag = _get_values_as_tuple(tag) if tag else tag
    node_names = _get_values_as_tuple(node_names) if node_names else node_names

    with KedroSession.create(env=env, extra_params=params) as session:
        session.run(
            tags=tag,
            runner=runner(is_async=is_async),
            node_names=node_names,
            from_nodes=from_nodes,
            to_nodes=to_nodes,
            from_inputs=from_inputs,
            to_outputs=to_outputs,
            load_versions=load_version,
            pipeline_name=pipeline,
        )


```
</details>

### Project setup

#### Build the project's dependency tree

```bash
kedro build-reqs
```

This command runs [`pip-compile`](https://github.com/jazzband/pip-tools#example-usage-for-pip-compile) on the project's `src/requirements.txt` file and will create `src/requirements.lock` with the compiled requirements.

`kedro build-reqs` has two optional arguments to specify which file to compile the requirements from and where to save the compiled requirements to. These arguments are `--input-file` and `--output-file` respectively.

`kedro build-reqs` also accepts and passes through CLI options accepted by `pip-compile`. For example, `kedro build-reqs --generate-hashes` will call `pip-compile --output-file=src/requirements.lock --generate-hashes src/requirements.txt`.

#### Install all package dependencies

The following runs [`pip`](https://github.com/pypa/pip) to install all package dependencies specified in `src/requirements.txt`:

```bash
pip install -r src/requirements.txt
```

For further information, see the [documentation on installing project-specific dependencies](../kedro_project_setup/dependencies.md#install-project-specific-dependencies).


### Run the project
Call the `run()` method of the `KedroSession` defined in `kedro.framework.session`.

```bash
kedro run
```

`KedroContext` can be extended in `run.py` (`src/<package_name>/run.py`). In order to use the extended `KedroContext`, you need to set `context_path` in the [`pyproject.toml` configuration file](../faq/architecture_overview.md#kedro-project).

#### Modifying a `kedro run`

Kedro has options to modify pipeline runs. Here is a list of CLI arguments supported out of the box:

| CLI command                                                         | Description                                                                                                                                                                                                                                             | Multiple instances allowed? |
| ------------------------------------------------------------------- | ------------------------------------------------------------------------------------------------------------------------------------------------------------------------------------------------------------------------------------------------------- | --------------------------- |
| `kedro run --from-inputs dataset1,dataset2`                         | A list of dataset names which should be used as a starting point                                                                                                                                                                                        | No                          |
| `kedro run --from-nodes node1,node2`                                | A list of node names which should be used as a starting point                                                                                                                                                                                           | No                          |
| `kedro run --to-nodes node3,node4`                                  | A list of node names which should be used as an end point                                                                                                                                                                                               | No                          |
| `kedro run --node debug_me,debug_me_too`                            | Run only nodes with specified names                                                                                                                                                                                                                     | Yes                         |
| `kedro run --runner runner_name`                                    | Run the pipeline with a specific runner                                                                                                                                                                                                                 | No                          |
| `kedro run --env env_name`                                          | Run the pipeline in the env_name environment. Defaults to local if not provided                                                                                                                                                                         | No                          |
| `kedro run --tag some_tag1,some_tag2`                               | Run only nodes which have any of these tags attached                                                                                                                                                                                                    | Yes                         |
| `kedro run --load-version="some_dataset:YYYY-MM-DDThh.mm.ss.sssZ"`  | Specify a particular dataset version (timestamp) for loading                                                                                                                                                                                            | Yes                         |
| `kedro run --pipeline de`                                           | Run the whole pipeline by its name                                                                                                                                                                                                                      | No                          |
| `kedro run --config config.yml`                                     | Specify all command line options in a configuration file called config.yml                                                                                                                                                                              | No                          |
| `kedro run --params param_key1:value1,param_key2:2.0`               | Does a parametrised kedro run with `{"param_key1": "value1", "param_key2": 2}`. These will take precedence over parameters defined in the `conf` directory. Additionally, dot (`.`) syntax can be used to address nested keys like `parent.child:value` | Yes                         |

You can also combine these options together, so the following command runs all the nodes from `split` to `predict` and `report`:

```bash
kedro run --from-nodes split --to-nodes predict,report
```

This functionality is extended to the `kedro run --config config.yml` command, which allows you to [specify run commands in a configuration file](../kedro_project_setup/configuration.md#configure-kedro-run-arguments).

A parameterised run is best used for dynamic parameters, i.e. running the same pipeline with different inputs, for static parameters that do not change we recommend following the [Kedro project setup methodology](../kedro_project_setup/configuration.md#parameters).

### Deploy the project

The following packages your application as one `.egg` file  and one `.whl` file within the `dist/` folder of your project:

```bash
kedro package
```

See [the Python documentation for further information about packaging](https://packaging.python.org/overview/).

### Pull a micro-package
Since Kedro 0.17.7 you can pull a micro-package into your Kedro project as follows:

```bash
kedro micropkg pull <link-to-micro-package-sdist-file>
```

The above command will take the bundled `.tar.gz` file and do the following:

* Place source code in `src/<package_name>/pipelines/<pipeline_name>`
* Place parameters in `conf/base/parameters/<pipeline_name>.yml`
* Pull out tests and place in `src/tests/pipelines/<pipeline_name>`

`kedro micropkg pull` works with PyPI, local and cloud storage:

* PyPI: `kedro micropkg pull <my-pipeline>` with `<my-pipeline>` being a package on PyPI
* Local storage: `kedro micropkg pull dist/<my-pipeline>-0.1.tar.gz`
* Cloud storage: `kedro micropkg pull s3://<my-bucket>/<my-pipeline>-0.1.tar.gz`

### Project quality

#### Build the project documentation

```bash
kedro build-docs
```

The `build-docs` command builds [project documentation](../tutorial/package_a_project.md#add-documentation-to-your-project) using the [Sphinx](https://www.sphinx-doc.org) framework. To further customise your documentation, please refer to `docs/source/conf.py` and the [Sphinx documentation](http://www.sphinx-doc.org/en/master/usage/configuration.html).


#### Lint your project

```bash
kedro lint
```

Your project is linted with [`black`](https://github.com/psf/black), [`flake8`](https://gitlab.com/pycqa/flake8) and [`isort`](https://github.com/PyCQA/isort).


#### Test your project

The following runs all `pytest` unit tests found in `src/tests`, including coverage (see the file `.coveragerc`):

```bash
kedro test
```

### Project development

#### Modular pipelines

##### Create a new [modular pipeline](../nodes_and_pipelines/modular_pipelines) in your project

```bash
kedro pipeline create <pipeline_name>
```

##### Package a micro-package
The following command packages all the files related to a micro-package, e.g. a modular pipeline, into a [Python source distribution file](https://packaging.python.org/overview/#python-source-distributions):

```bash
kedro micropkg package <package_module_path>
```

Further information is available in the [micro-packaging documentation](../nodes_and_pipelines/micro_packaging.md).

##### Pull a micro-package in your project
The following command pulls all the files related to a micro-package, e.g. a modular pipeline, from either [Pypi](https://pypi.org/) or a storage location of a [Python source distribution file](https://packaging.python.org/overview/#python-source-distributions).

```bash
kedro micropkg pull <package_name> (or path to a sdist file)
```

Further information is available in [the micro-packaging documentation](../nodes_and_pipelines/micro_packaging.md).

##### Delete a modular pipeline
The following command deletes all the files related to a modular pipeline in your Kedro project.

```bash
kedro pipeline delete <pipeline_name>
```

Further information is available in [the micro-packaging documentation](../nodes_and_pipelines/micro_packaging.md).

#### Registered pipelines

##### Describe a registered pipeline

```bash
kedro registry describe <pipeline_name>
```
The output includes all the nodes in the pipeline. If no pipeline name is provided, this command returns all nodes in the `__default__` pipeline.

##### List all registered pipelines in your project

```bash
kedro registry list
```

#### Datasets

##### List datasets per pipeline per type

```bash
kedro catalog list
```
The results include datasets that are/aren't used by a specific pipeline.

The command also accepts an optional `--pipeline` argument that allows you to specify the pipeline name(s) (comma-separated values) in order to filter datasets used only by those named pipeline(s). For example:

```bash
kedro catalog list --pipeline "ds,de"
```

#### Data Catalog

##### Create a Data Catalog YAML configuration file

The following command creates a Data Catalog YAML configuration file with `MemoryDataSet` datasets for each dataset in a registered pipeline, if it is missing from the `DataCatalog`.

```bash
kedro catalog create --pipeline <pipeline_name>
```

The command also accepts an optional `--env` argument that allows you to specify a configuration environment (defaults to `base`).

The command creates the following file: `<conf_root>/<env>/catalog/<pipeline_name>.yml`

#### Notebooks

To start a Jupyter Notebook:

```bash
kedro jupyter notebook
```

To start JupyterLab:

```bash
kedro jupyter lab
```

To start an IPython shell:

```bash
kedro ipython
```

<<<<<<< HEAD
The [Kedro IPython extension](../tools_integration/ipython.md) will make the following variables available in your IPython or Jupyter session:
=======
Every time you start or restart a notebook kernel, a startup script (`<project_root>/.ipython/profile_default/startup/00-kedro-init.py`) will add the following variables in scope:
>>>>>>> 906c71dd

* `catalog` (type `DataCatalog`): [Data Catalog](../data/data_catalog.md) instance that contains all defined datasets; this is a shortcut for `context.catalog`
* `context` (type `KedroContext`): Kedro project context that provides access to Kedro's library components
* `pipelines` (type `Dict[str, Pipeline]`): Pipelines defined in your [pipeline registry](../nodes_and_pipelines/run_a_pipeline.md#run-a-pipeline-by-name)
* `session` (type `KedroSession`): [Kedro session](../kedro_project_setup/session.md) that orchestrates a pipeline run

To reload these variables (e.g. if you updated `catalog.yml`) use the `%reload_kedro` line magic, which can also be used to see the error message if any of the variables above are undefined. 

##### Copy tagged cells
To copy the code from [cells tagged](https://jupyter-notebook.readthedocs.io/en/stable/changelog.html#cell-tags) with a `node` tag into Python files under `src/<package_name>/nodes/` in a Kedro project:

```bash
kedro jupyter convert --all
```

##### Strip output cells
Output cells of Jupyter Notebook should not be tracked by git, especially if they contain sensitive information. To strip them out:

```bash
kedro activate-nbstripout
```

This command adds a `git hook` which clears all notebook output cells before committing anything to `git`. It needs to run only once per local repository.<|MERGE_RESOLUTION|>--- conflicted
+++ resolved
@@ -491,18 +491,14 @@
 kedro ipython
 ```
 
-<<<<<<< HEAD
 The [Kedro IPython extension](../tools_integration/ipython.md) will make the following variables available in your IPython or Jupyter session:
-=======
-Every time you start or restart a notebook kernel, a startup script (`<project_root>/.ipython/profile_default/startup/00-kedro-init.py`) will add the following variables in scope:
->>>>>>> 906c71dd
 
 * `catalog` (type `DataCatalog`): [Data Catalog](../data/data_catalog.md) instance that contains all defined datasets; this is a shortcut for `context.catalog`
 * `context` (type `KedroContext`): Kedro project context that provides access to Kedro's library components
 * `pipelines` (type `Dict[str, Pipeline]`): Pipelines defined in your [pipeline registry](../nodes_and_pipelines/run_a_pipeline.md#run-a-pipeline-by-name)
 * `session` (type `KedroSession`): [Kedro session](../kedro_project_setup/session.md) that orchestrates a pipeline run
 
-To reload these variables (e.g. if you updated `catalog.yml`) use the `%reload_kedro` line magic, which can also be used to see the error message if any of the variables above are undefined. 
+To reload these variables (e.g. if you updated `catalog.yml`) use the `%reload_kedro` line magic, which can also be used to see the error message if any of the variables above are undefined.
 
 ##### Copy tagged cells
 To copy the code from [cells tagged](https://jupyter-notebook.readthedocs.io/en/stable/changelog.html#cell-tags) with a `node` tag into Python files under `src/<package_name>/nodes/` in a Kedro project:
