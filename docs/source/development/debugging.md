--- conflicted
+++ resolved
@@ -9,11 +9,7 @@
 
 This guide provides examples on [how to instantiate a post-mortem debugging session](https://docs.python.org/3/library/pdb.html#pdb.post_mortem) with [`pdb`](https://docs.python.org/3/library/pdb.html) using [Kedro Hooks](../hooks/introduction.md) when an uncaught error occurs during a pipeline run. Note that [ipdb](https://pypi.org/project/ipdb/) could be integrated in the same manner.
 
-<<<<<<< HEAD
 For guides on how to set up debugging with IDEs, please visit the [guide for debugging in VSCode](./set_up_vscode.md#debugging) and the [guide for debugging in PyCharm](./set_up_pycharm.md#debugging).
-=======
-If you are looking for guides on how to set up debugging with IDEs, please visit [the guide for debugging in VSCode](./set_up_vscode.md#debugging) and [the guide for debugging in PyCharm](./set_up_pycharm.md#debugging).
->>>>>>> 1e161969
 
 ## Debugging Node
 
