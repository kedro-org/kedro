--- conflicted
+++ resolved
@@ -7,11 +7,7 @@
 * If you have long running nodes or pipelines, inserting `print` statements and running them multiple times quickly becomes a time-consuming procedure.
 * Debugging nodes outside the `run` session isn't very helpful because getting access to the local scope within the `node` can be hard, especially if you're dealing with large data or memory datasets, where you need to chain a few nodes together or re-run your pipeline to produce the data for debugging purposes.
 
-<<<<<<< HEAD
-This guide provides examples on how to instantiate a [post-mortem](https://docs.python.org/3/library/pdb.html#pdb.post_mortem) debugging session with [`pdb`](https://docs.python.org/3/library/pdb.html) using [Hooks](../hooks/hooks.md) when an uncaught error occurs during a pipeline run. Note that [ipdb](https://pypi.org/project/ipdb/) could be integrated in the same manner.
-=======
 This guide provides examples on [how to instantiate a post-mortem debugging session](https://docs.python.org/3/library/pdb.html#pdb.post_mortem) with [`pdb`](https://docs.python.org/3/library/pdb.html) using [Kedro Hooks](../extend_kedro/hooks.md) when an uncaught error occurs during a pipeline run. Note that [ipdb](https://pypi.org/project/ipdb/) could be integrated in the same manner.
->>>>>>> 7c7ae985
 
 If you are looking for guides on how to setup debugging with IDEs, please visit [the guide for debugging in VSCode](./set_up_vscode.md#debugging) and [the guide for debugging in PyCharm](./set_up_pycharm.md#debugging).
 
