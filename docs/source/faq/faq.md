--- conflicted
+++ resolved
@@ -23,241 +23,4 @@
 
 ## Visualisation
 
-<<<<<<< HEAD
-Some of our open-source users have called Kedro, the [React](https://medium.com/quantumblack/beyond-the-notebook-and-into-the-data-science-framework-revolution-a7fd364ab9c4) or Django for data science code and we think it's a
- suitable framing for who we are. We exist to standardise how data science code is created.
-
-Everyone sees the pipeline abstraction in Kedro and gets excited, thinking that we're similar to orchestrators like
- Airflow, Luigi, Prefect, Dagster, Flyte, Kubeflow and more. We focus on a different problem, which is the process of
-  _authoring_ pipelines, as opposed to _running, scheduling and monitoring_ them.
-
-The responsibility of _"What time will this pipeline run?"_, _"How do I manage my compute?"_ and _"How will I know if it
- failed?"_ is left to the orchestrators. We also have deployment guidelines for using orchestrators as deployment
-  targets and are working in collaboration with the maintainers of some of those tools to make the deployment experience as enjoyable as possible.
-
-## What is the typical Kedro project development workflow?
-
-When you build a Kedro project, you will typically follow a standard development workflow:
-
-![](../meta/images/typical_workflow.png)
-
-### 1. Set up the project template
-
-* Create a new project with `kedro new`
-* Install project dependencies with `pip install -r src/requirements.txt`
-* Configure the following in the `conf` folder:
-	* Logging
-	* Credentials
-	* Any other sensitive / personal content
-
-### 2. Set up the data
-
-* Add data to the `data` folder
-* Reference all datasets for the project in the `conf/base/catalog.yml` file
-
-### 3. Create the pipeline
-
-* Create the data transformation steps as Python functions
-* Add your functions as nodes, to construct the pipeline
-* Choose how to run the pipeline: sequentially or in parallel
-
-### 4. Package the project
-
- * Build the project documentation
- * Package the project for distribution
-
-## What is data engineering convention?
-
-[Bruce Philp](https://github.com/bruceaphilp) and [Guilherme Braccialli](https://github.com/gbraccialli-qb) are the
-brains behind a layered data-engineering convention as a model of managing data. You can find an [in-depth walk through of their convention](https://towardsdatascience.com/the-importance-of-layered-thinking-in-data-engineering-a09f685edc71) as a blog post on Medium.
-
-Refer to the following table below for a high level guide to each layer's purpose
-
-```{note}
-The data layers don’t have to exist locally in the `data` folder within your project, but we recommend that you structure your S3 buckets or other data stores in a similar way.
-```
-
-![](../meta/images/data_engineering_convention.png)
-
-| Folder in data | Description                                                                                                                                                                                                                                                                                                                                                       |
-| -------------- | ----------------------------------------------------------------------------------------------------------------------------------------------------------------------------------------------------------------------------------------------------------------------------------------------------------------------------------------------------------------- |
-| Raw            | Initial start of the pipeline, containing the sourced data model(s) that should never be changed, it forms your single source of truth to work from. These data models are typically un-typed in most cases e.g. csv, but this will vary from case to case                                                                                                        |
-| Intermediate   | Optional data model(s), which are introduced to type your :code:`raw` data model(s), e.g. converting string based values into their current typed representation                                                                                                                                                                                                  |
-| Primary        | Domain specific data model(s) containing cleansed, transformed and wrangled data from either `raw` or `intermediate`, which forms your layer that you input into your feature engineering                                                                                                                                                                         |
-| Feature        | Analytics specific data model(s) containing a set of features defined against the `primary` data, which are grouped by feature area of analysis and stored against a common dimension                                                                                                                                                                             |
-| Model input    | Analytics specific data model(s) containing all :code:`feature` data against a common dimension and in the case of live projects against an analytics run date to ensure that you track the historical changes of the features over time                                                                                                                          |
-| Models         | Stored, serialised pre-trained machine learning models                                                                                                                                                                                                                                                                                                            |
-| Model output   | Analytics specific data model(s) containing the results generated by the model based on the `model input` data                                                                                                                                                                                                                                                    |
-| Reporting      | Reporting data model(s) that are used to combine a set of `primary`, `feature`, `model input` and `model output` data used to drive the dashboard and the views constructed. It encapsulates and removes the need to define any blending or joining of data, improve performance and replacement of presentation layer without having to redefine the data models |
-
-## What best practice should I follow to avoid leaking confidential data?
-
-* Do not commit data to version control.
-* Do not commit notebook output cells (data can easily sneak into notebooks when you don't delete output cells).
-* Do not commit credentials in `conf/`. Use only the `conf/local/` folder for sensitive information like access credentials.
-
-```{note}
-By default any file inside the `conf/` folder (and its subfolders) that contains `credentials` in its name will be ignored via `.gitignore`.
-```
-
-## How do I upgrade Kedro?
-
-We use [Semantic Versioning](https://semver.org/). The best way to safely upgrade is to check our [release notes](https://github.com/kedro-org/kedro/blob/main/RELEASE.md) for any notable breaking changes. Follow the steps in the migration guide included for that specific release.
-
-Once Kedro is installed, you can check your version as follows:
-
-```
-kedro --version
-```
-
-To later upgrade Kedro to a different version, simply run:
-
-```
-pip install kedro -U
-```
-
-When migrating an existing project to a newer Kedro version, make sure you also update the `kedro_init_version` in your `pyproject.toml` file from the project root directory or, for projects generated with Kedro<0.17.0, in your `ProjectContext`, which is found in `src/<package_name>/run.py`.
-
-## How can I use a development version of Kedro?
-
-```{important}
-The development version of Kedro is not guaranteed to be bug-free and/or compatible with any of the [stable versions](https://pypi.org/project/kedro/#history). We do not recommend that you use a development version of Kedro in any production systems. Please install and use with caution.
-```
-
-If you want to try out the latest, most novel functionality of Kedro which has not been released yet, you can run the following installation command:
-
-```console
-pip install git+https://github.com/kedro-org/kedro.git@develop
-```
-
-This will install Kedro from the `develop` branch of the GitHub repository, which is always the most up to date. This command will install Kedro from source, unlike `pip install kedro` which installs from PyPI.
-
-If you want to rollback to the stable version of Kedro, execute the following in your environment:
-
-```console
-pip uninstall kedro -y
-pip install kedro
-```
-
-## How can I find out more about Kedro?
-
-There are a host of articles, podcasts, talks and Kedro showcase projects in the [`kedro-community`](https://github.com/kedro-org/kedro-community) repository.
-
-Our preferred channel for feedback is through [GitHub issues](https://github.com/kedro-org/kedro/issues). We update the codebase regularly; you can find news about updates and features in the [RELEASE.md file on the GitHub repository](https://github.com/kedro-org/kedro/blob/develop/RELEASE.md).
-
-## Who maintains Kedro?
-
-Kedro was originally designed by [Aris Valtazanos](https://github.com/arisvqb) and [Nikolaos Tsaousis](https://github.com/tsanikgr) at QuantumBlack to solve challenges they faced in their project work. Their work was later turned into an internal product by [Peteris Erins](https://github.com/Pet3ris), [Ivan Danov](https://github.com/idanov), [Nikolaos Kaltsas](https://github.com/nikos-kal), [Meisam Emamjome](https://github.com/misamae) and [Nikolaos Tsaousis](https://github.com/tsanikgr). In the project's latest iteration it is an incubating project within [LF AI & Data](https://lfaidata.foundation/).
-
-Currently, the core Kedro team consists of
-[Ahdra Merali](https://github.com/AhdraMeraliQB),
-[Andrew Mackay](https://github.com/Mackay031),
-[Ankita Katiyar](https://github.com/ankatiyar),
-[Antony Milne](https://github.com/AntonyMilneQB),
-[Cvetanka Nechevska](https://github.com/cvetankanechevska),
-[Deepyaman Datta](https://github.com/deepyaman),
-[Gabriel Comym](https://github.com/comym),
-[Huong Nguyen](https://github.com/Huongg),
-[Ivan Danov](https://github.com/idanov),
-[Jannic Holzer](https://github.com/jmholzer),
-[Jo Stichbury](https://github.com/stichbury),
-[Joel Schwarzmann](https://github.com/datajoely),
-[Juan Luis Cano](https://github.com/astrojuanlu),
-[Lim Hoang](https://github.com/limdauto),
-[Merel Theisen](https://github.com/merelcht),
-[Nero Okwa](https://github.com/NeroOkwa),
-[Nok Lam Chan](https://github.com/noklam),
-[Rashida Kanchwala](https://github.com/rashidakanchwala),
-[Sajid Alam](https://github.com/SajidAlamQB),
-[Tynan DeBold](https://github.com/tynandebold) and
-[Yetunde Dada](https://github.com/yetudada).
-
-Former core team members with significant contributions include:
-[Andrii Ivaniuk](https://github.com/andrii-ivaniuk),
-[Anton Kirilenko](https://github.com/Flid),
-[Dmitrii Deriabin](https://github.com/dmder),
-[Gordon Wrigley](https://github.com/tolomea),
-[Hamza Oza](https://github.com/hamzaoza),
-[Ignacio Paricio](https://github.com/ignacioparicio),
-[Jiri Klein](https://github.com/jiriklein),
-[Kiyohito Kunii](https://github.com/921kiyo),
-[Laís Carvalho](https://github.com/laisbsc),
-[Liam Brummitt](https://github.com/bru5),
-[Lorena Bălan](https://github.com/lorenabalan),
-[Nasef Khan](https://github.com/nakhan98),
-[Richard Westenra](https://github.com/richardwestenra),
-[Susanna Wong](https://github.com/studioswong) and
-[Zain Patel](https://github.com/mzjp2).
-
-And last, but not least, all the open-source contributors whose work went into all Kedro [releases](https://github.com/kedro-org/kedro/blob/main/RELEASE.md).
-
-
-## How can I cite Kedro?
-
-If you're an academic, Kedro can also help you, for example, as a tool to solve the problem of reproducible research. Use the "Cite this repository" button on [our repository](https://github.com/kedro-org/kedro) to generate a citation from the [CITATION.cff file](https://docs.github.com/en/repositories/managing-your-repositorys-settings-and-features/customizing-your-repository/about-citation-files).
-
-## Can I create a virtual environment without `conda`?
-
-You can use `venv` or `pipenv` instead.
-
-### `venv` (instead of `conda`)
-
-If you use Python 3, you should already have the `venv` module installed with the standard library. Create a directory for working with Kedro within your virtual environment:
-
-```bash
-mkdir kedro-environment && cd kedro-environment
-```
-
-This will create a `kedro-environment` directory in your current working directory. Next, to create a new virtual environment in this directory, run:
-
-```bash
-python -m venv env/kedro-environment  # macOS / Linux
-python -m venv env\kedro-environment  # Windows
-```
-
-Activate this virtual environment:
-
-```bash
-source env/kedro-environment/bin/activate # macOS / Linux
-.\env\kedro-environment\Scripts\activate  # Windows
-```
-
-To exit the environment:
-
-```bash
-deactivate
-```
-
-### `pipenv` (instead of `conda`)
-
-Install `pipenv` as follows:
-
-```bash
-pip install pipenv
-```
-
-Create a directory for the virtual environment and change to that directory:
-
-```bash
-mkdir kedro-environment && cd kedro-environment
-```
-
-Once all the dependencies are installed, to start a session with the correct virtual environment activated:
-
-```bash
-pipenv shell
-```
-
-To exit the shell session:
-
-```bash
-exit
-```
-
-
-## How can I get my question answered?
-
-If your question isn't answered above, talk to the community on the [Kedro Slack organisation](https://slack.kedro.org).
-=======
-* [Can I annotate a Kedro-Viz visualisation to show different data layers](../visualisation/kedro-viz_visualisation.md#visualise-layers)?
->>>>>>> a10485ff
+* [Can I annotate a Kedro-Viz visualisation to show different data layers](../visualisation/kedro-viz_visualisation.md#visualise-layers)?