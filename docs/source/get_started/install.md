--- conflicted
+++ resolved
@@ -8,12 +8,6 @@
 ### Python
 Kedro supports macOS, Linux, and Windows and is built for Python 3.7+.
 
-<<<<<<< HEAD
-To confirm that Python is installed, type the following in your terminal (macOS and Linux) or command prompt (Windows):
-
-```bash
-python
-=======
 To confirm that a valid version of Python is installed, type the following in your terminal (macOS and Linux):
 
 ```bash
@@ -23,24 +17,13 @@
 
 ```bash
 python --version
->>>>>>> ebf3d643
 ```
 
 You should see the version of Python installed on your machine:
 
-<<<<<<< HEAD
-```python
-Python 3.8.13 (default, Mar 28 2022, 06:13:39)
-[Clang 12.0.0 ] :: Anaconda, Inc. on darwin
-Type "help", "copyright", "credits" or "license" for more information.
->>>
-```
-Type `exit()` to return to the terminal prompt.
-=======
 ```bash
 Python 3.8.13
 ```
->>>>>>> ebf3d643
 
 If you see an error message or need to install a later version of Python, you can download it from the [official Python website](https://www.python.org/downloads/).
 
@@ -64,21 +47,14 @@
 
 #### Create a new Python virtual environment using `conda`
 
-<<<<<<< HEAD
-To create a new virtual environment, called `kedro-environment` using `conda`. In this example, we use Python 3.10, but you can opt for a different version if you need it for your particular project.:
-=======
 To create a new virtual environment called `kedro-environment` using `conda`:
->>>>>>> ebf3d643
 
 ```bash
 conda create --name kedro-environment python=3.10 -y
 ```
 
-<<<<<<< HEAD
-=======
 In this example, we use Python 3.10, but you can opt for a different version if you need it for your particular project.
 
->>>>>>> ebf3d643
 To activate the new environment:
 
 ```bash
@@ -87,17 +63,6 @@
 
 ```{note}
 The `conda` virtual environment is not dependent on your current working directory and can be activated from any directory.
-<<<<<<< HEAD
-```
-
-To exit `kedro-environment`:
-
-```bash
-conda deactivate
-```
-
-## Install Kedro using `pip`
-=======
 ```
 
 To exit `kedro-environment`:
@@ -107,7 +72,6 @@
 ```
 
 ## Install Kedro using `pip` or `conda`
->>>>>>> ebf3d643
 
 To install Kedro from the Python Package Index (PyPI):
 
