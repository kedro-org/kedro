# Create a new Kedro project

There are several ways to create a new Kedro project. This page explains the flow to create a basic project using `kedro new` to output a project directory containing the basic files and subdirectories that make up a Kedro project.

You can also create a new Kedro project with a starter that adds a set of code for a common project use case. [Starters are explained separately](../starters/starters.md) later in the documentation set and illustrated with the [spaceflights tutorial](../tutorial/tutorial_template.md).

## Introducing `kedro new`

<<<<<<< HEAD

Once you've created a project:

* You need to **navigate to its project folder** and **install its dependencies**: `pip install -r src/requirements.txt`
* **To run the project**: `kedro run`
* **To visualise the project**: `kedro viz run`

## Create a new empty project

The simplest way to create a default Kedro project is to navigate to your preferred directory and type:
=======
You can create a basic Kedro project containing the default code needed to set up your own nodes and pipelines. Navigate to your preferred directory and type:
>>>>>>> 21c3f407

```bash
kedro new
```

### Project name

The command line interface then asks you to enter a name for the project. This is the human-readable name, and it may contain alphanumeric symbols, spaces, underscores, and hyphens. It must be at least two characters long.

It's best to keep the name simple because the choice is set as the value of `project_name` and is also used to generate the folder and package names for the project automatically.

So, if you enter "Get Started", the folder for the project (`repo_name`) is automatically set to be `get-started`, and the Python package name (`python_package`) for the project is set to be `get_started`.

| Description                                                     | Setting          | Example       |
| --------------------------------------------------------------- | ---------------- | ------------- |
| A human-readable name for the new project                      | `project_name`   | `Get Started` |
| Local directory to store the project                           | `repo_name`      | `get-started` |
| The Python package name for the project (short, all-lowercase) | `python_package` | `get_started` |

### Project tools

The command line interface then asks which tools you'd like to include in the project. The options are as follows and described in more detail above in the [documentation about the new project tools](../starters/new_project_tools.md).

You can add one or more of the options, or follow the default and add none at all:

* Linting: A basic linting setup with Black and ruff
* Testing: A basic testing setup with pytest
* Custom Logging: Additional logging options
* Documentation: Configuration for basic documentation built with Sphinx
* Data Structure: The [directory structure](../faq/faq.md#what-is-data-engineering-convention) for storing data locally
* PySpark: Setup and configuration for working with PySpark
* Kedro Viz: Kedro's native visualisation tool.

### Project examples

The CLI offers the option to include example pipelines. Your choice of tools determines which spaceflights starter example is provided. Here's a guide to understanding which starter examples are used based on your selections:

* [Default Starter](https://github.com/kedro-org/kedro-starters/tree/main/spaceflights-pandas) (`spaceflights-pandas`): Used when you select any combination of Linting, Testing, Custom Logging, Documentation, and Data Structure, excluding PySpark and Kedro Viz.
* [PySpark Starter](https://github.com/kedro-org/kedro-starters/tree/main/spaceflights-pyspark) (`spaceflights-pyspark`): Chosen when PySpark is selected with any other tools, except Kedro Viz.
* [Kedro Viz Starter](https://github.com/kedro-org/kedro-starters/tree/main/spaceflights-pandas-viz) (`spaceflights-pandas-viz`): Applicable when Kedro Viz is part of your selection, with any other tools, excluding PySpark.
* [Full Feature Starter](https://github.com/kedro-org/kedro-starters/tree/main/spaceflights-pyspark-viz) (`spaceflights-pyspark-viz`): This example is used when you select all available tools, including PySpark and Kedro Viz.

Each starter example is tailored to demonstrate the capabilities and integrations of the selected tools, offering a practical insight into how they can be utilised in your project.

## Run the new project

Whichever options you selected for tools and example code, once `kedro new` has completed, the next step is to navigate to the project folder (`cd <project-name>`) and install dependencies with `pip` as follows:

```bash
pip install -r requirements.txt
```

Now run the project:

```bash
kedro run
```

```{note}
The first time you type a `kedro` command in a new project, you will be asked whether you wish to opt into [usage analytics](https://github.com/kedro-org/kedro-plugins/tree/main/kedro-telemetry). Your decision is recorded in the `.telemetry` file so that subsequent calls to `kedro` in this project do not ask this question again.
```

## Visualise a Kedro project

This section swiftly introduces project visualisation using Kedro-Viz. See the {doc}`Kedro-Viz documentation<kedro-viz:kedro-viz_visualisation>` for more detail.

The Kedro-Viz package needs to be installed into your virtual environment separately as it is not part of the standard Kedro installation:

```bash
pip install kedro-viz
```

To start Kedro-Viz, navigate to the project folder (`cd <project-name>`) and enter the following in your terminal:

```bash
kedro viz run
```

This command automatically opens a browser tab to serve the visualisation at `http://127.0.0.1:4141/`.

To exit the visualisation, close the browser tab. To regain control of the terminal, enter `^+c` on Mac or `Ctrl+c` on Windows or Linux machines.

## Where next?
You have completed the section on Kedro project creation for new users. Here are some useful resources to learn more:

* Understand more about Kedro: The following page explains the [fundamental Kedro concepts](./kedro_concepts.md).

* Learn hands-on: If you prefer to learn hands-on, move on to the [spaceflights tutorial](../tutorial/spaceflights_tutorial.md). The tutorial illustrates how to set up a working project, add dependencies, create nodes, register pipelines, set up the Data Catalog, add documentation, and package the project.

* How-to guide for notebook users: The documentation section following the tutorial explains [how to combine Kedro with a Jupyter notebook](../notebooks_and_ipython/kedro_and_notebooks.md).

If you've worked through the documentation listed and are unsure where to go next, review the [Kedro repositories on GitHub](https://github.com/kedro-org) and [Kedro's Slack channels](https://slack.kedro.org).

## Flowchart of general choice of tools

Here is a flowchart to help guide your choice of tools and examples you can select:

```{mermaid}
:alt: General overview diagram for setting up a new Kedro project with tools
flowchart TD
    A[Start] --> B[Enter Project Name];
    B --> C[Select Tools];

    C -->|None| D[None];
    C -->|Any combination| E[lint, test, logging, docs, data, PySpark, viz];
    C -->|All| F[All];

    D --> G[Include Example Pipeline?]
    E --> G;
    F --> G

    G -->|Yes| H[New Project Created];
    G -->|No| H;
```<|MERGE_RESOLUTION|>--- conflicted
+++ resolved
@@ -6,20 +6,7 @@
 
 ## Introducing `kedro new`
 
-<<<<<<< HEAD
-
-Once you've created a project:
-
-* You need to **navigate to its project folder** and **install its dependencies**: `pip install -r src/requirements.txt`
-* **To run the project**: `kedro run`
-* **To visualise the project**: `kedro viz run`
-
-## Create a new empty project
-
-The simplest way to create a default Kedro project is to navigate to your preferred directory and type:
-=======
 You can create a basic Kedro project containing the default code needed to set up your own nodes and pipelines. Navigate to your preferred directory and type:
->>>>>>> 21c3f407
 
 ```bash
 kedro new
@@ -95,7 +82,7 @@
 To start Kedro-Viz, navigate to the project folder (`cd <project-name>`) and enter the following in your terminal:
 
 ```bash
-kedro viz run
+kedro viz
 ```
 
 This command automatically opens a browser tab to serve the visualisation at `http://127.0.0.1:4141/`.
