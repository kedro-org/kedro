--- conflicted
+++ resolved
@@ -13,13 +13,6 @@
 kedro run --conf-source=<path-to-new-conf-directory>
 ```
 
-<<<<<<< HEAD
-If you're using the [`OmegaConfigLoader`](/kedro.config.OmegaConfigLoader) you can also read configuration from a compressed file in `zip` or `tar` format. The two commands below are examples of how to reference a `tar.gz` or `zip` file.
- ```bash
-kedro run --conf-source=/path-to-compressed-file/conf.tar.gz
-
-kedro run --conf-source=/path-to-compressed-file/conf.zip
-=======
 If you're using the [`OmegaConfigLoader`](/kedro.config.OmegaConfigLoader) you can also read configuration from a compressed file in `zip` or `tar` format. The two commands below are examples of how to reference a `tar.gz` or `zip` file:
 
  ```bash
@@ -50,7 +43,6 @@
 │   └── catalog.yml
 └── local              <-- the top level local directory is required, but no files should be inside when distributed.
 └── README.md          <-- optional but included with the default Kedro conf structure.
->>>>>>> 72c3d349
 ```
 
 ## Local and base configuration environments
