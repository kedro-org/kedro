# Dependencies

Both `pip install kedro` and `conda install -c conda-forge kedro` install the core Kedro module, which includes the CLI tool, project template, pipeline abstraction, framework, and support for configuration.

When you create a project, you then introduce additional dependencies for the tasks it performs.

## Project-specific dependencies
You can specify a project's exact dependencies in the `requirements.txt` file to make it easier for you and others to run your project in the future,
and to avoid version conflicts downstream. This can be achieved with the help of [`pip-tools`](https://pypi.org/project/pip-tools/).
To install `pip-tools` in your virtual environment, run the following command:
```bash
pip install pip-tools
```

To add or remove dependencies to a project, edit the `requirements.txt` file, then run the following:

```bash
pip-compile <project_root>/requirements.txt --output-file <project_root>/requirements.lock
```

This will [pip compile](https://github.com/jazzband/pip-tools#example-usage-for-pip-compile) the requirements listed in
the `requirements.txt` file into a `requirements.lock` that specifies a list of pinned project dependencies
(those with a strict version). You can also use this command with additional CLI arguments such as `--generate-hashes`
to use `pip`'s Hash Checking Mode or `--upgrade-package` to update specific packages to the latest or specific versions.
[Check out the `pip-tools` documentation](https://pypi.org/project/pip-tools/) for more information.

```{note}
The `requirements.txt` file contains "source" requirements, while `src/requirements.lock` contains the compiled version of those and requires no manual updates.
```

To further update the project requirements, modify the `requirements.txt` file (not `src/requirements.lock`) and re-run the `pip-compile` command above.


## Install project-specific dependencies

To install the project-specific dependencies, navigate to the root directory of the project and run:

```bash
pip install -r requirements.txt
```

## Workflow dependencies

<<<<<<< HEAD
To install all the dependencies recorded in Kedro's [`pyproject.toml`](https://github.com/kedro-org/kedro/blob/develop/pyproject.toml), run:
=======
To install all of Kedro's dependencies (recorded in `pyproject.toml`), run the following:
>>>>>>> 2bc1cbcf

```bash
pip install "kedro[all]"
```

### Install dependencies related to the Data Catalog

The [Data Catalog](../data/data_catalog.md) is your way of interacting with different data types in Kedro. The modular dependencies in this category include `pandas`, `numpy`, `pyspark`, `matplotlib`, `pillow`, `dask`, and more.

#### Install dependencies at a group-level

Data types are broken into groups e.g. `pandas`, `spark` and `pickle`. Each group has a collection of data types e.g.`pandas.CSVDataSet`, `pandas.ParquetDataSet` and more. You can install dependencies for an entire group of dependencies as follows:

```bash
pip install "kedro-datasets[<group>]"
```

This installs Kedro and dependencies related to the data type group. An example of this could be a workflow that depends on the data types in `pandas`. Run `pip install "kedro-datasets[pandas]"` to install Kedro and the dependencies for the data types in the [`pandas` group](https://github.com/kedro-org/kedro-plugins/tree/main/kedro-datasets/kedro_datasets/pandas).

#### Install dependencies at a type-level

To limit installation to dependencies specific to a data type:

```bash
pip install "kedro-datasets[<group>.<dataset>]"
```

For example, your workflow might require use of the `pandas.ExcelDataSet`, so to install its dependencies, run `pip install "kedro-datasets[pandas.ExcelDataSet]"`.<|MERGE_RESOLUTION|>--- conflicted
+++ resolved
@@ -41,11 +41,7 @@
 
 ## Workflow dependencies
 
-<<<<<<< HEAD
-To install all the dependencies recorded in Kedro's [`pyproject.toml`](https://github.com/kedro-org/kedro/blob/develop/pyproject.toml), run:
-=======
 To install all of Kedro's dependencies (recorded in `pyproject.toml`), run the following:
->>>>>>> 2bc1cbcf
 
 ```bash
 pip install "kedro[all]"
