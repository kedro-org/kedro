# Use a Jupyter notebook for Kedro project experiments

This page explains how to use a Jupyter notebook to explore elements of a Kedro project. It shows how to use `kedro jupyter notebook` to set up a notebook that has access to the `catalog`, `context`, `pipelines` and `session` variables of the Kedro project so you can query them.

This page also explains how to use line magic to display a Kedro-Viz visualisation of your pipeline directly in your notebook.

## Example project

The example adds a notebook to experiment with the retired [`pandas-iris` starter](https://github.com/kedro-org/kedro-starters/tree/main/pandas-iris). As an alternative, you can follow the example using a different starter, such as [`spaceflights-pandas`](https://github.com/kedro-org/kedro-starters/tree/main/spaceflights-pandas) or just add a notebook to your own project.

We will assume the example project is called `iris`, but you can call it whatever you choose.

Navigate to the project directory (`cd iris`) and issue the following command in the terminal to launch Jupyter:

```bash
kedro jupyter notebook
```

You'll be asked if you want to opt into usage analytics on the first run of your new project. Once you've answered the question with `y` or `n`, your browser window will open with a Jupyter page that lists the folders in your project:

![The initial view in your browser](../meta/images/new_jupyter_browser_window.png)

You can now create a new Jupyter notebook using the **New** dropdown and selecting the **Kedro (iris)** kernel:

![Create a new Jupyter notebook with Kedro (iris) kernel](../meta/images/jupyter_new_notebook.png)

This opens a new browser tab to display the empty notebook:

![Your new Jupyter notebook with Kedro (iris) kernel](../meta/images/new_jupyter_notebook_view.png)

We recommend that you save your notebook in the `notebooks` folder of your Kedro project.

### What does `kedro jupyter notebook` do?

The `kedro jupyter notebook` command launches a notebook with a kernel that is [slightly customised](https://jupyter-client.readthedocs.io/en/stable/kernels.html#kernel-specs) but almost identical to the [default IPython kernel](https://ipython.readthedocs.io/en/stable/install/kernel_install.html).

This custom kernel automatically makes the following Kedro variables available:

* `catalog` (type `DataCatalog`): [Data Catalog](../data/data_catalog.md) instance that contains all defined datasets; this is a shortcut for `context.catalog`
* `context` (type `KedroContext`): Kedro project context that provides access to Kedro's library components
* `pipelines` (type `Dict[str, Pipeline]`): Pipelines defined in your [pipeline registry](../nodes_and_pipelines/run_a_pipeline.md#run-a-pipeline-by-name)
* `session` (type `KedroSession`): [Kedro session](../kedro_project_setup/session.md) that orchestrates a pipeline run

``` {note}
If the Kedro variables are not available within your Jupyter notebook, you could have a malformed configuration file or missing dependencies. The full error message is shown on the terminal used to launch `kedro jupyter notebook`.
```

## How to explore a Kedro project in a notebook
Here are some examples of how to work with the Kedro variables. To explore the full range of attributes and methods available, see the relevant [API documentation](/api/kedro) or use the [Python `dir` function](https://docs.python.org/3/library/functions.html#dir), for example `dir(catalog)`.

### `%run_viz` line magic

``` {note}
If you have not yet installed [Kedro-Viz](https://github.com/kedro-org/kedro-viz) for the project, run `pip install kedro-viz` in your terminal from within the project directory.
```

You can display an interactive visualisation of your pipeline directly in your notebook using the `run-viz` [line magic](https://ipython.readthedocs.io/en/stable/interactive/magics.html) from within a cell:

```python
%run_viz
```

![View your project's Kedro Viz inside a notebook](../meta/images/run_viz_in_notebook.png)

### `catalog`

`catalog` can be used to explore your project's [Data Catalog](../data/data_catalog.md) using methods such as `catalog.list`, `catalog.load` and `catalog.save`.

For example, add the following to a cell in your notebook to run `catalog.list`:

```ipython
catalog.list()
```

When you run the cell:

```ipython
['example_iris_data',
 'parameters',
 'params:example_test_data_ratio',
 'params:example_num_train_iter',
 'params:example_learning_rate'
]
```
Next try the following for `catalog.load`:

```ipython
catalog.load("example_iris_data")
```

The output:

```ipython
INFO     Loading data from 'example_iris_data' (CSVDataset)...

     sepal_length  sepal_width  petal_length  petal_width    species
0             5.1          3.5           1.4          0.2     setosa
1             4.9          3.0           1.4          0.2     setosa
2             4.7          3.2           1.3          0.2     setosa
3             4.6          3.1           1.5          0.2     setosa
4             5.0          3.6           1.4          0.2     setosa
..            ...          ...           ...          ...        ...
145           6.7          3.0           5.2          2.3  virginica
146           6.3          2.5           5.0          1.9  virginica
147           6.5          3.0           5.2          2.0  virginica
148           6.2          3.4           5.4          2.3  virginica
149           5.9          3.0           5.1          1.8  virginica
```

Now try the following:

```ipython
catalog.load("parameters")
```
You should see this:

```ipython
INFO     Loading data from 'parameters' (MemoryDataset)...

{'example_test_data_ratio': 0.2,
 'example_num_train_iter': 10000,
 'example_learning_rate': 0.01}
```

```{note}
If you enable [versioning](../data/data_catalog.md#dataset-versioning) you can load a particular version of a dataset, e.g. `catalog.load("example_train_x", version="2021-12-13T15.08.09.255Z")`.
```

### `context`

`context` enables you to access Kedro's library components and project metadata. For example, if you add the following to a cell and run it:

```ipython
context.project_path
```
You should see output like this, according to your username and path:

```ipython
PosixPath('/Users/username/kedro_projects/iris')
```

You can find out more about the `context` in the [API documentation](/api/kedro.framework.context.KedroContext).

### `pipelines`

`pipelines` is a dictionary containing your project's [registered pipelines](../nodes_and_pipelines/run_a_pipeline.md#run-a-pipeline-by-name):

```ipython
pipelines
```

The output will be a listing as follows:

```ipython
{'__default__': Pipeline([
Node(split_data, ['example_iris_data', 'parameters'], ['X_train', 'X_test', 'y_train', 'y_test'], 'split'),
Node(make_predictions, ['X_train', 'X_test', 'y_train'], 'y_pred', 'make_predictions'),
Node(report_accuracy, ['y_pred', 'y_test'], None, 'report_accuracy')
])}
```

You can use this to explore your pipelines and the nodes they contain:

```ipython
pipelines["__default__"].all_outputs()
```
Should give the output:

```ipython
{'y_pred', 'X_test', 'y_train', 'X_train', 'y_test'}
```

### `session`

`session.run` allows you to run a pipeline. With no arguments, this will run your `__default__` project pipeline sequentially, much as a call to `kedro run` from the terminal:

```ipython
session.run()
```

You can also specify the following optional arguments for `session.run`:

| Argument name   | Accepted types   | Description                                                                                                                                          |
| --------------- | ---------------- | ---------------------------------------------------------------------------------------------------------------------------------------------------- |
| `tags`          | `Iterable[str]`  | Construct the pipeline using nodes which have this tag attached. A node is included in the resulting pipeline if it contains any of those tags  |
| `runner`        | `AbstractRunner` | An instance of Kedro [AbstractRunner](/api/kedro.runner.AbstractRunner). Can be an instance of a [ParallelRunner](/api/kedro.runner.ParallelRunner)          |
| `node_names`    | `Iterable[str]`  | Run nodes with specified names                                                                                                                  |
| `from_nodes`    | `Iterable[str]`  | A list of node names which should be used as a starting point                                                                                        |
| `to_nodes`      | `Iterable[str]`  | A list of node names which should be used as an end point                                                                                            |
| `from_inputs`   | `Iterable[str]`  | A list of dataset names which should be used as a starting point                                                                                     |
| `to_outputs`    | `Iterable[str]`  | A list of dataset names which should be used as an end point                                                                                         |
| `load_versions` | `Dict[str, str]` | A mapping of a dataset name to a specific dataset version (timestamp) for loading. Applies to versioned datasets
                                |
| `pipeline_name` | `str`            | Name of the modular pipeline to run. Must be one of those returned by the `register_pipelines` function in `src/<package_name>/pipeline_registry.py` |

You can execute one *successful* run per session, as there's a one-to-one mapping between a session and a run. If you wish to do more than one run, you'll have to run `%reload_kedro` line magic to get a new `session`.

#### `%reload_kedro` line magic

You can use `%reload_kedro` [line magic](https://ipython.readthedocs.io/en/stable/interactive/magics.html) within your Jupyter notebook to reload the Kedro variables (for example, if you need to update `catalog` following changes to your Data Catalog).

You don't need to restart the kernel for the `catalog`, `context`, `pipelines` and `session` variables.

`%reload_kedro` accepts optional keyword arguments `env` and `params`. For example, to use configuration environment `prod`:

```ipython
%reload_kedro --env=prod
```

For more details, run `%reload_kedro?`.

<<<<<<< HEAD
## Debugging with %debug and %pdb

 You can use the `%debug` [line magic](https://ipython.readthedocs.io/en/stable/interactive/magics.html#magic-debug) to launch an interactive debugger in your Jupyter notebook. Declare it before a single-line statement to step through the execution in debug mode. You can use the argument `--breakpoint` or `-b` to provide a breakpoint.
Running `%debug` immediately after an error has occurred will:
 - Load the stack trace of the last unhandled exception.
 - Stop the program at the point where the exception occurred.
 - Open an interactive shell where the user can navigate through the stack trace.

 You can then inspect the value of expressions and arguments, or add breakpoints to the code.

<details>
<summary>Click to see an example.</summary>

![jupyter_ipython_debug_command](../meta/images/jupyter_ipython_debug_command.gif)

</details>

---

You can set up the debugger to run automatically when an exception occurs by using the `%pdb` [line magic](https://ipython.readthedocs.io/en/stable/interactive/magics.html#magic-pdb). This automatic behavior can be enabled with `%pdb 1` or `%pdb on` before executing a program, and disabled with `%pdb 0` or `%pdb off`.

<details>
<summary>Click to see an example.</summary>

 ![jupyter_ipython_pdb_command](../meta/images/jupyter_ipython_pdb_command.gif)

</details>

---

Below are some examples of the possible commands that can be used to interact with the ipdb shell:

| Command           | Description                                           |
| ----------------- | ----------------------------------------------------- |
| `list`            | Show the current location in the file                 |
| `h(elp)`          | Show a list of commands, or find help on a specific command |
| `q(uit)`          | Quit the debugger and the program                     |
| `c(ontinue)`      | Quit the debugger, continue in the program             |
| `n(ext)`          | Go to the next step of the program                     |
| `<enter>`         | Repeat the previous command                            |
| `p(rint)`         | Print variables                                       |
| `s(tep)`          | Step into a subroutine                                |
| `r(eturn)`        | Return out of a subroutine                            |
| `b(reak)`         | Insert a breakpoint                                   |
| `a(rgs)`          | Print the argument list of the current function        |

For more information, use the `help` command in the debugger, or take at the [ipdb repository](https://github.com/gotcha/ipdb) for guidance.

=======
## Useful to know (for advanced users)
Each Kedro project has its own Jupyter kernel so you can switch between Kedro projects from a single Jupyter instance by selecting the appropriate kernel.

To ensure that a Jupyter kernel always points to the correct Python executable, if one already exists with the same name `kedro_<package_name>`, then it is replaced.

You can use the `jupyter kernelspec` set of commands to manage your Jupyter kernels. For example, to remove a kernel, run `jupyter kernelspec remove <kernel_name>`.

### Debugging with %debug and %pdb

 You can use the `%debug` [line magic](https://ipython.readthedocs.io/en/stable/interactive/magics.html#magic-debug) to launch an interactive debugger in your Jupyter notebook. Declare it before a single-line statement to step through the execution in debug mode. You can use the argument `--breakpoint` or `-b` to provide a breakpoint.
The follow sequence occurs when `%debug` runs immediately after an error occurs:
 - The stack trace of the last unhandled exception loads.
 - The program stops at the point where the exception occurred.
 - An interactive shell where the user can navigate through the stack trace opens.

 You can then inspect the value of expressions and arguments, or add breakpoints to the code.

<details>
<summary>Click to see an example.</summary>
>>>>>>> f54c6fbc

![jupyter_ipython_debug_command](../meta/images/jupyter_ipython_debug_command.gif)

</details>

---

You can set up the debugger to run automatically when an exception occurs by using the `%pdb` [line magic](https://ipython.readthedocs.io/en/stable/interactive/magics.html#magic-pdb). This automatic behaviour can be enabled with `%pdb 1` or `%pdb on` before executing a program, and disabled with `%pdb 0` or `%pdb off`.

<details>
<summary>Click to see an example.</summary>

 ![jupyter_ipython_pdb_command](../meta/images/jupyter_ipython_pdb_command.gif)

</details>

---

Some examples of the possible commands that can be used to interact with the ipdb shell are as follows:

| Command           | Description                                           |
| ----------------- | ----------------------------------------------------- |
| `list`            | Show the current location in the file                 |
| `h(elp)`          | Show a list of commands, or find help on a specific command |
| `q(uit)`          | Quit the debugger and the program                     |
| `c(ontinue)`      | Quit the debugger, continue in the program             |
| `n(ext)`          | Go to the next step of the program                     |
| `<enter>`         | Repeat the previous command                            |
| `p(rint)`         | Print variables                                       |
| `s(tep)`          | Step into a subroutine                                |
| `r(eturn)`        | Return out of a subroutine                            |
| `b(reak)`         | Insert a breakpoint                                   |
| `a(rgs)`          | Print the argument list of the current function        |

For more information, use the `help` command in the debugger, or take at the [ipdb repository](https://github.com/gotcha/ipdb) for guidance.

<<<<<<< HEAD
You can use the `jupyter kernelspec` set of commands to manage your Jupyter kernels. For example, to remove a kernel, run `jupyter kernelspec remove <kernel_name>`.
=======

>>>>>>> f54c6fbc
### Managed services

If you work within a managed Jupyter service such as a Databricks notebook you may be unable to execute `kedro jupyter notebook`. You can explicitly load the Kedro IPython extension with the `%load_ext` line magic:

```ipython
In [1]: %load_ext kedro.ipython
```

If you launch your Jupyter instance from outside your Kedro project, you will need to run a second line magic to set the project path so that Kedro can load the `catalog`, `context`, `pipelines` and `session` variables:

```ipython
In [2]: %reload_kedro <project_root>
```
The Kedro IPython extension remembers the project path so that future calls to `%reload_kedro` do not need to specify it:

```ipython
In [1]: %load_ext kedro.ipython
In [2]: %reload_kedro <project_root>
In [3]: %reload_kedro
```

### IPython, JupyterLab and other Jupyter clients

You can also connect an IPython shell to a Kedro project kernel as follows:

```bash
kedro ipython
```

The command launches an IPython shell with the extension already loaded and is the same command as  `ipython --ext kedro.ipython`. You first saw this in action in the [spaceflights tutorial](../tutorial/set_up_data.md#test-that-kedro-can-load-the-data).


Similarly, the following creates a custom Jupyter kernel that automatically loads the extension and launches JupyterLab with this kernel selected:

```bash
kedro jupyter lab
```

You can use any other Jupyter client to connect to a Kedro project kernel such as the [Qt Console](https://qtconsole.readthedocs.io/), which can be launched using the `kedro_iris` kernel as follows:

```bash
jupyter qtconsole --kernel=kedro_iris
```

This will automatically load the Kedro IPython in a console that supports graphical features such as embedded figures:
![Plot of example iris data in a Qt Console](../meta/images/jupyter_qtconsole.png)<|MERGE_RESOLUTION|>--- conflicted
+++ resolved
@@ -209,14 +209,14 @@
 
 For more details, run `%reload_kedro?`.
 
-<<<<<<< HEAD
-## Debugging with %debug and %pdb
+
+## Debugging a Kedro project within a notebook
 
  You can use the `%debug` [line magic](https://ipython.readthedocs.io/en/stable/interactive/magics.html#magic-debug) to launch an interactive debugger in your Jupyter notebook. Declare it before a single-line statement to step through the execution in debug mode. You can use the argument `--breakpoint` or `-b` to provide a breakpoint.
-Running `%debug` immediately after an error has occurred will:
- - Load the stack trace of the last unhandled exception.
- - Stop the program at the point where the exception occurred.
- - Open an interactive shell where the user can navigate through the stack trace.
+The follow sequence occurs when `%debug` runs immediately after an error occurs:
+ - The stack trace of the last unhandled exception loads.
+ - The program stops at the point where the exception occurred.
+ - An interactive shell where the user can navigate through the stack trace opens.
 
  You can then inspect the value of expressions and arguments, or add breakpoints to the code.
 
@@ -229,7 +229,7 @@
 
 ---
 
-You can set up the debugger to run automatically when an exception occurs by using the `%pdb` [line magic](https://ipython.readthedocs.io/en/stable/interactive/magics.html#magic-pdb). This automatic behavior can be enabled with `%pdb 1` or `%pdb on` before executing a program, and disabled with `%pdb 0` or `%pdb off`.
+You can set up the debugger to run automatically when an exception occurs by using the `%pdb` [line magic](https://ipython.readthedocs.io/en/stable/interactive/magics.html#magic-pdb). This automatic behaviour can be enabled with `%pdb 1` or `%pdb on` before executing a program, and disabled with `%pdb 0` or `%pdb off`.
 
 <details>
 <summary>Click to see an example.</summary>
@@ -240,7 +240,7 @@
 
 ---
 
-Below are some examples of the possible commands that can be used to interact with the ipdb shell:
+Some examples of the possible commands that can be used to interact with the ipdb shell are as follows:
 
 | Command           | Description                                           |
 | ----------------- | ----------------------------------------------------- |
@@ -258,7 +258,6 @@
 
 For more information, use the `help` command in the debugger, or take at the [ipdb repository](https://github.com/gotcha/ipdb) for guidance.
 
-=======
 ## Useful to know (for advanced users)
 Each Kedro project has its own Jupyter kernel so you can switch between Kedro projects from a single Jupyter instance by selecting the appropriate kernel.
 
@@ -266,60 +265,6 @@
 
 You can use the `jupyter kernelspec` set of commands to manage your Jupyter kernels. For example, to remove a kernel, run `jupyter kernelspec remove <kernel_name>`.
 
-### Debugging with %debug and %pdb
-
- You can use the `%debug` [line magic](https://ipython.readthedocs.io/en/stable/interactive/magics.html#magic-debug) to launch an interactive debugger in your Jupyter notebook. Declare it before a single-line statement to step through the execution in debug mode. You can use the argument `--breakpoint` or `-b` to provide a breakpoint.
-The follow sequence occurs when `%debug` runs immediately after an error occurs:
- - The stack trace of the last unhandled exception loads.
- - The program stops at the point where the exception occurred.
- - An interactive shell where the user can navigate through the stack trace opens.
-
- You can then inspect the value of expressions and arguments, or add breakpoints to the code.
-
-<details>
-<summary>Click to see an example.</summary>
->>>>>>> f54c6fbc
-
-![jupyter_ipython_debug_command](../meta/images/jupyter_ipython_debug_command.gif)
-
-</details>
-
----
-
-You can set up the debugger to run automatically when an exception occurs by using the `%pdb` [line magic](https://ipython.readthedocs.io/en/stable/interactive/magics.html#magic-pdb). This automatic behaviour can be enabled with `%pdb 1` or `%pdb on` before executing a program, and disabled with `%pdb 0` or `%pdb off`.
-
-<details>
-<summary>Click to see an example.</summary>
-
- ![jupyter_ipython_pdb_command](../meta/images/jupyter_ipython_pdb_command.gif)
-
-</details>
-
----
-
-Some examples of the possible commands that can be used to interact with the ipdb shell are as follows:
-
-| Command           | Description                                           |
-| ----------------- | ----------------------------------------------------- |
-| `list`            | Show the current location in the file                 |
-| `h(elp)`          | Show a list of commands, or find help on a specific command |
-| `q(uit)`          | Quit the debugger and the program                     |
-| `c(ontinue)`      | Quit the debugger, continue in the program             |
-| `n(ext)`          | Go to the next step of the program                     |
-| `<enter>`         | Repeat the previous command                            |
-| `p(rint)`         | Print variables                                       |
-| `s(tep)`          | Step into a subroutine                                |
-| `r(eturn)`        | Return out of a subroutine                            |
-| `b(reak)`         | Insert a breakpoint                                   |
-| `a(rgs)`          | Print the argument list of the current function        |
-
-For more information, use the `help` command in the debugger, or take at the [ipdb repository](https://github.com/gotcha/ipdb) for guidance.
-
-<<<<<<< HEAD
-You can use the `jupyter kernelspec` set of commands to manage your Jupyter kernels. For example, to remove a kernel, run `jupyter kernelspec remove <kernel_name>`.
-=======
-
->>>>>>> f54c6fbc
 ### Managed services
 
 If you work within a managed Jupyter service such as a Databricks notebook you may be unable to execute `kedro jupyter notebook`. You can explicitly load the Kedro IPython extension with the `%load_ext` line magic:
