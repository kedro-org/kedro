--- conflicted
+++ resolved
@@ -221,10 +221,6 @@
 
 For more details, run `%reload_kedro?`.
 
-<<<<<<< HEAD
-#### Line magic function `%reload_kedro` not found.
-If you start your Jupyter instance with `kedro jupyter notebook/lab/setup` command, this command should be available whenever you start a notebook with the Kedro kernel.
-=======
 ### `%load_node` line magic
 
 ``` {note}
@@ -265,26 +261,18 @@
 ```
 
 ![View your project's Kedro Viz inside a notebook](../meta/images/run_viz_in_notebook.png)
->>>>>>> b4b14263
 
 To fix this, you just need to start your notebook with one of the `kedro jupyter` command. Alternatively, you can always include an extra line at the top of your notebook
 `%load_ext kedro.ipython`, this get run automatically if your kernel is set up properly.
 
-<<<<<<< HEAD
-After running this command, you should see `%reload_kedro` and `%load_node` are available to use.
-=======
  You can use the built-in [`%debug` line magic](https://ipython.readthedocs.io/en/stable/interactive/magics.html#magic-debug) to launch an interactive debugger in your Jupyter notebook. Declare it before a single-line statement to step through the execution in debug mode. You can use the argument `--breakpoint` or `-b` to provide a breakpoint. Alternatively, use the command with no arguments after an error occurs to load the stack trace and begin debugging.
 
  The follow sequence occurs when `%debug` runs after an error occurs:
  - The stack trace of the last unhandled exception loads.
  - The program stops at the point where the exception occurred.
  - An interactive shell where the user can navigate through the stack trace opens.
->>>>>>> b4b14263
-
-
-<<<<<<< HEAD
-## How to use tags to convert functions from Jupyter notebooks into Kedro nodes
-=======
+
+
 Here is example debugging workflow after discovering a node in your pipeline is failing:
 1. Inspect the logs to find the name of the failing node. We can see below the problematic node is `split_data_node`.
 
@@ -301,17 +289,13 @@
 
 <details>
 <summary>Click to see this workflow in action.</summary>
->>>>>>> b4b14263
 
 You can use the notebook to write experimental code for your Kedro project. If you later want to convert functions you've written to Kedro nodes, you can do this using `node` tags to export them to a Python file. Say you have the following code in your notebook:
 
-<<<<<<< HEAD
 ```ipython
 def some_action():
     print("This function came from `notebooks/my_notebook.ipynb`")
 ```
-=======
-</details>
 
 ``` {note}
 The `%load_node` line magic is currently only availble for Jupyter Notebook (>7.0) and Jupyter Lab. If you are working within a different interactive environment, manually copy over the contents from your project files instead of using `%load_node` to automatically populate your node's contents, and continue from step 2.
@@ -320,20 +304,6 @@
 ---
 
 You can also set up the debugger to run automatically when an exception occurs by using the [`%pdb` line magic](https://ipython.readthedocs.io/en/stable/interactive/magics.html#magic-pdb). This automatic behaviour can be enabled with `%pdb 1` or `%pdb on` before executing a program, and disabled with `%pdb 0` or `%pdb off`.
-
-<details>
-<summary>Click to see an example.</summary>
-
- ![jupyter_ipython_pdb_command](../meta/images/jupyter_ipython_pdb_command.gif)
-
-</details>
->>>>>>> b4b14263
-
-1. Enable tags toolbar: `View` menu -> `Cell Toolbar` -> `Tags`
-![Enable the tags toolbar graphic](../meta/images/jupyter_notebook_workflow_activating_tags.png)
-
-2. Add the `node` tag to the cell containing your function
-![Add the node tag graphic](../meta/images/jupyter_notebook_workflow_tagging_nodes.png)
 
 
 3. Save your Jupyter notebook to `notebooks/my_notebook.ipynb`
