# Set up the data

<<<<<<< HEAD
```{note}
Don't forget to check the [tutorial FAQ](spaceflights_tutorial_faqs.md) if you run into problems, or [ask the community for help](spaceflights_tutorial.md#get-help) if you need it!
```

In this section, we discuss the data setup phase, which is the second part of the standard development workflow. The steps are as follows:

* Add datasets to your `data/raw` folder
* Register the datasets with the Kedro Data Catalog in `conf/base/catalog.yml`, which is the registry of all data sources available for use by the project. This ensures that your code is reproducible when it references datasets in different locations and/or environments.

You can find further information about the [Data Catalog](../data/data_catalog.md) in specific documentation covering advanced usage.

```{note}
If you are using the tutorial created by the spaceflights starter, you can omit the copy/paste steps below, but it is worth reviewing the files described.
```
=======
This sections shows how to add datasets to the project's `data` folder. It also reviews how those datasets are registered in [Kedro's Data Catalog](../data/data_catalog.md), which is the registry of all data sources available for use by the project.
>>>>>>> 4388d26c

## Project datasets

The spaceflights tutorial makes use of three fictional datasets of companies shuttling customers to the Moon and back. The data comes in two different formats: `.csv` and `.xlsx`:

* `companies.csv` contains data about space travel companies, such as their location, fleet count and rating
* `reviews.csv` is a set of reviews from customers for categories, such as comfort and price
* `shuttles.xlsx` is a set of attributes for spacecraft across the fleet, such as their engine type and passenger capacity

The spaceflights starter has already added the datasets to the `data/01_raw` folder of your project.

## Dataset registration

The following information about a dataset must be registered before Kedro can load it:

* File location (path)
* Parameters for the given dataset
* Type of data
* Versioning

Open `conf/base/catalog.yml` for the spaceflights project to inspect the contents. The two `csv` datasets are registered as follows:

<details>
<summary><b>Click to expand</b></summary>

```yaml
companies:
  type: pandas.CSVDataSet
  filepath: data/01_raw/companies.csv

reviews:
  type: pandas.CSVDataSet
  filepath: data/01_raw/reviews.csv
```
</details> <br />

Likewise for the `xlsx` dataset:

<details>
<summary><b>Click to expand</b></summary>

```yaml
shuttles:
  type: pandas.ExcelDataSet
  filepath: data/01_raw/shuttles.xlsx
  load_args:
    engine: openpyxl # Use modern Excel engine (the default since Kedro 0.18.0)
```
</details> <br />

The additional line, `load_args`, is passed to the excel file read method (`pd.read_excel`) as a [keyword argument](https://pandas.pydata.org/pandas-docs/stable/reference/api/pandas.read_excel.html). Although not specified here, the equivalent output is `save_args` and the value would be passed to [`pd.DataFrame.to_excel` method](https://pandas.pydata.org/pandas-docs/stable/reference/api/pandas.DataFrame.to_excel.html).

### Test that Kedro can load the data

Open a `kedro ipython` session in your terminal from the project root directory:

```bash
kedro ipython
```

Then type the following into the IPython prompt to test load some `csv` data:

```python
companies = catalog.load("companies")
companies.head()
```

* The first command creates a variable (`companies`), which is of type `pandas.DataFrame` and loads the dataset (also named `companies` as per top-level key in `catalog.yml`) from the underlying filepath `data/01_raw/companies.csv`.
* The `head` method from `pandas` displays the first five rows of the DataFrame.

<details>
<summary><b>Click to expand</b></summary>

```
INFO     Loading data from 'companies' (CSVDataSet)
Out[1]:
      id company_rating       company_location  total_fleet_count iata_approved
0  35029           100%                   Niue                4.0             f
1  30292            67%               Anguilla                6.0             f
2  19032            67%     Russian Federation                4.0             f
3   8238            91%               Barbados               15.0             t
4  30342            NaN  Sao Tome and Principe                2.0             t

```
</details> <br />

Similarly, to test that the `xlsx` data is loaded as expected:

```python
shuttles = catalog.load("shuttles")
shuttles.head()
```

You should see output such as the following:

<details>
<summary><b>Click to expand</b></summary>

```
INFO     Loading data from 'shuttles' (ExcelDataSet)
Out[1]:
      id       shuttle_location shuttle_type engine_type  ... d_check_complete  moon_clearance_complete     price company_id
0  63561                   Niue      Type V5     Quantum  ...                f                        f  $1,325.0      35029
1  36260               Anguilla      Type V5     Quantum  ...                t                        f  $1,780.0      30292
2  57015     Russian Federation      Type V5     Quantum  ...                f                        f  $1,715.0      19032
3  14035               Barbados      Type V5      Plasma  ...                f                        f  $4,770.0       8238
4  10036  Sao Tome and Principe      Type V2      Plasma  ...                f                        f  $2,820.0      30342

```
</details> <br />

When you have finished, close `ipython` session with `exit()`.

## Further information

### Custom data

[Kedro supports numerous datasets](/kedro.datasets) out of the box, but you can also add support for any proprietary data format or filesystem.

You can find further information about [how to add support for custom datasets](../extend_kedro/custom_datasets.md) in specific documentation covering advanced usage.

### Supported data locations

Kedro uses [`fsspec`](https://filesystem-spec.readthedocs.io/en/latest/) to read data from a variety of data stores including local file systems, network file systems, HDFS, and all of the widely-used cloud object stores.<|MERGE_RESOLUTION|>--- conflicted
+++ resolved
@@ -1,23 +1,6 @@
 # Set up the data
 
-<<<<<<< HEAD
-```{note}
-Don't forget to check the [tutorial FAQ](spaceflights_tutorial_faqs.md) if you run into problems, or [ask the community for help](spaceflights_tutorial.md#get-help) if you need it!
-```
-
-In this section, we discuss the data setup phase, which is the second part of the standard development workflow. The steps are as follows:
-
-* Add datasets to your `data/raw` folder
-* Register the datasets with the Kedro Data Catalog in `conf/base/catalog.yml`, which is the registry of all data sources available for use by the project. This ensures that your code is reproducible when it references datasets in different locations and/or environments.
-
-You can find further information about the [Data Catalog](../data/data_catalog.md) in specific documentation covering advanced usage.
-
-```{note}
-If you are using the tutorial created by the spaceflights starter, you can omit the copy/paste steps below, but it is worth reviewing the files described.
-```
-=======
-This sections shows how to add datasets to the project's `data` folder. It also reviews how those datasets are registered in [Kedro's Data Catalog](../data/data_catalog.md), which is the registry of all data sources available for use by the project.
->>>>>>> 4388d26c
+This section shows how to add datasets to the project's `data` folder. It also reviews how those datasets are registered in [Kedro's Data Catalog](../data/data_catalog.md), which is the registry of all data sources available for use by the project.
 
 ## Project datasets
 
