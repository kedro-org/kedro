# Set up experiment tracking

Experiment tracking is the process of saving all machine-learning related experiment information so that it is easy to find and compare past runs. [Kedro-Viz](https://github.com/kedro-org/kedro-viz) supports native experiment tracking from [version 4.1.1](https://github.com/kedro-org/kedro-viz/releases/tag/v4.1.1) onwards. When experiment tracking is enabled in your Kedro project, you will be able to access, edit and compare your experiments directly from the Kedro-Viz web app.

![](../meta/images/experiment-tracking_demo_small.gif)

Enabling experiment tracking features on Kedro-Viz relies on:
* [setting up a session store to capture experiment metadata](#set-up-the-session-store),
* [experiment tracking datasets to let Kedro know what metrics should be tracked](#set-up-tracking-datasets)
* [modifying your nodes and pipelines to output those metrics](#set-up-your-nodes-and-pipelines-to-log-metrics).

This tutorial will provide a step-by-step process to set up experiment tracking and access your logged metrics from each run on Kedro-Viz. It will use the starter outlined in the [spaceflights tutorial](../tutorial/spaceflights_tutorial.md) and build on previously discussed topics such as [namespacing](../tutorial/namespace_pipelines.md). You can also jump directly to [this section for direct reference in setting up experiment tracking](../logging/experiment_tracking.md) for your Kedro project.

You can also access a more detailed [Kedro-Viz live demo](https://kedro-viz-live-demo.hfa4c8ufrmn4u.eu-west-2.cs.amazonlightsail.com/).

## Set up a project

```{note}
You can skip this step if you have followed all previous parts of the tutorial.
```

We assume that you have already [installed Kedro](../get_started/install.md) and [Kedro-Viz](../tutorial/visualise_pipeline.md). To set up a new project using the spaceflights starter, run:

```bash
kedro new --starter=spaceflights
```

Feel free to name your project as you like, but this guide will assume the project is named **Kedro Experiment Tracking Tutorial**, and that your project is in a sub-folder in your working directory that was created by `kedro new`, named `kedro-experiment-tracking-tutorial`. To keep the default names for the `repo_name` and `python_package` when prompted, press the enter key.

## Set up the session store

In the domain of experiment tracking, each pipeline run is considered a session. A session store records all related metadata for each pipeline run, from logged metrics to other run-related data such as timestamp, git username and branch. The session store is a [SQLite](https://www.sqlite.org/index.html) database that is generated during your first pipeline run after it has been set up in your project.

To set up the session store, go to the `src/settings.py` file and add the following:

```python
from kedro_viz.integrations.kedro.sqlite_store import SQLiteStore
from pathlib import Path

SESSION_STORE_CLASS = SQLiteStore
SESSION_STORE_ARGS = {"path": str(Path(__file__).parents[2] / "data")}
```

This will specify the creation of the `SQLiteStore` under the `/data` subfolder, using the `SQLiteStore` setup from your installed Kedro-Viz plugin.

Please ensure that your installed version of Kedro-Viz is at least version 4.1.1 onwards. This step is crucial to enable experiment tracking features on Kedro-Viz, as it is the database used to serve all run data to the Kedro-Viz front-end. Once this step is complete, you can either proceed to [set up the tracking datasets](#set-up-tracking-datasets) or [set up your nodes and pipelines to log metrics](#set-up-your-nodes-and-pipelines-to-log-metrics); these two activities are interchangeable.

## Set up tracking datasets

There are two types of tracking datasets: [`tracking.MetricsDataSet`](/kedro.extras.datasets.tracking.MetricsDataSet) and [`tracking.JSONDataSet`](/kedro.extras.datasets.tracking.JSONDataSet). The `tracking.MetricsDataSet` should be used for tracking numerical metrics, and the `tracking.JSONDataSet` can be used for tracking any other JSON-compatible data like boolean or text-based data.

Set up two datasets to log `r2 scores` and `parameters` for each run by adding the following in the `conf/base/catalog.yml` file:

```yaml
data_science.active_modelling_pipeline.metrics:
  type: tracking.MetricsDataSet
  filepath: data/09_tracking/metrics.json

data_processing.companies_columns:
  type: tracking.JSONDataSet
  filepath: data/09_tracking/companies_columns.json
```

```{note}
These two datasets include namespaces to correspond to the pipeline setup. If you have a project without namespaces, you can still use experiment tracking.
```

## Set up your nodes and pipelines to log metrics

Now that you have set up the tracking datasets to log experiment tracking data, next ensure that the data is returned from your nodes.

Set up the data to be logged for the metrics dataset - under `nodes.py` of your `data_science` pipeline (`/src/kedro-experiment-tracking-tutorial/pipelines/data_science/nodes.py`), add three different metrics to your `evaluate_model` function: `score` to log your r2 score, `mae` to log your mean absolute error, and `me` to log your max error, and returning those 3 metrics as a key value pair.

The new `evaluate_model` function would look like this:

```python
from sklearn.metrics import mean_absolute_error, max_error


def evaluate_model(
    regressor: LinearRegression, X_test: pd.DataFrame, y_test: pd.Series
) -> Dict[str, float]:
    """Calculates and logs the coefficient of determination.

    Args:
        regressor: Trained model.
        X_test: Testing data of independent features.
        y_test: Testing data for price.
    """
    y_pred = regressor.predict(X_test)
    score = r2_score(y_test, y_pred)
    mae = mean_absolute_error(y_test, y_pred)
    me = max_error(y_test, y_pred)
    logger = logging.getLogger(__name__)
    logger.info("Model has a coefficient R^2 of %.3f on test data.", score)
    return {"r2_score": score, "mae": mae, "max_error": me}
```

Next, ensure that the dataset is also specified as an output of your `evaluate_model` node. In the `src/kedro-experiment-tracking-tutorial/pipelines/data_science/pipeline.py` file, specify the `output` of your `evaluate_model` to be the `metrics` dataset. Note that the output dataset must exactly match the name of the tracking dataset specified in the catalog file.

The node of the `evaluate_model` on the pipeline should look like this:

```python
node(
    func=evaluate_model,
    inputs=["regressor", "X_test", "y_test"],
    name="evaluate_model_node",
    outputs="metrics",
)
```

Repeat the same steps to set up the `companies_column` dataset. For this dataset, log the column that contains the list of companies as outlined in the `companies.csv` file under the `/data/01_raw` directory. Modify the `preprocess_companies` node under the `data_processing` pipeline (`src/kedro-experiment-tracking-tutorial/pipelines/data_processing/nodes.py`) to return the data under a key value pair, as shown below:

```python
from typing import Tuple, Dict


def preprocess_companies(companies: pd.DataFrame) -> Tuple[pd.DataFrame, Dict]:
    """Preprocesses the data for companies.

    Args:
        companies: Raw data.
    Returns:
        Preprocessed data, with `company_rating` converted to a float and
        `iata_approved` converted to boolean.
    """
    companies["iata_approved"] = _is_true(companies["iata_approved"])
    companies["company_rating"] = _parse_percentage(companies["company_rating"])
    return companies, {"columns": companies.columns.tolist(), "data_type": "companies"}
```

Again, you must ensure that the dataset is also specified as an output on the `pipeline.py` file under the `data_processing` pipeline (`src/kedro-experiment-tracking-tutorial/pipelines/data_processing/pipeline.py`), as follows:

```python
node(
    func=preprocess_companies,
    inputs="companies",
    outputs=["preprocessed_companies", "companies_columns"],
    name="preprocess_companies_node",
)
```

Having set up both datasets, you can now generate your first set of experiment tracking data!

## Generate the Run data

The beauty of native experiment tracking in Kedro is that all tracked data is generated and stored each time you do a Kedro run. Hence, to generate the data, you need only execute:

```bash
kedro run
```

After the run completes, under `data/09_tracking`, you will now see two folders, `companies_column.json` and `metrics.json`. On performing a pipeline run after setting up the tracking datasets, Kedro will generate a folder with the dataset name for each tracked dataset. Each folder of the tracked dataset will contain folders named by the timestamp of each pipeline run to store the saved metrics of the dataset, and each future pipeline run will generate a new timestamp folder with the JSON file of the saved metrics under the folder of its subsequent tracked dataset.

You will also see the `session_store.db` generated from your first pipeline run after enabling experiment tracking, which is used to store all the generated run metadata, alongside the tracking dataset, to be used for exposing experiment tracking to Kedro-Viz.

![](../meta/images/experiment-tracking_folder.png)

Try to execute `kedro run` a few times to generate a larger set of experiment data. You can also play around with setting up different tracking datasets, and check the logged data via the generated JSON data files.

## Access run data and compare runs

Here comes the fun part of accessing your run data on Kedro-Viz. Having ensured that you are using Kedro-Viz `>=4.1.1` (you can confirm your Kedro-Viz version by running `kedro info`), run:

```bash
kedro viz
```

When you open the Kedro-Viz web app, you will see an experiment tracking icon ![](../meta/images/experiment-tracking-icon.png) on your left. Click the icon to go to the experiment tracking page (you can also access the page via `http://127.0.0.1:4141/runsList`), where you will now see the set of experiment data generated from your previous runs:

![](../meta/images/experiment-tracking_runsList.png)

You can now access, compare and pin your runs by toggling the `Compare runs` button:

![](../meta/images/experiment-tracking_demo.gif)

<<<<<<< HEAD
Kedro-Viz also supports the [display and comparison of plots](../tutorial/visualise_pipeline.md#visualising-charts-in-kedro-viz). To include your plots in experiment tracking it is important to set the versioned flag to true within the project catalog.
=======
## View and compare plot data

Experiment tracking in Kedro-Viz also supports the display and comparison of plots, such as Plotly and Matplotlib. Once you have [created your plots](../tutorial/visualise_pipeline.md#visualise-plotly-charts-in-kedro-viz) in your kedro-project, you must set the versioned flag to `true` within the project catalog to include them in experiment tracking.
>>>>>>> b7595aff

```
# conf/base/catalog.yml

reporting.confusion_matrix:
  type: matplotlib.MatplotlibWriter
  filepath: ${base_location}/08_reporting/confusion_matrix.png
  versioned: true
```

Clicking on a plot will expand it. If in comparison view, expanding a plot will show all the plots in that view for them to be compared side-by-side.

![](../meta/images/expand-plot-comparison-view.gif)

Additionally, you can monitor the changes to metrics over time from the pipeline visualisation tab ![](../meta/images/pipeline_visualisation_icon.png). Clicking on any [MetricsDataset](https://kedro.readthedocs.io/en/stable/kedro.extras.datasets.tracking.MetricsDataSet.html) node will open a side panel displaying how the metric value has changed over time.

![](../meta/images/pipeline_show_metrics.gif)

Keep an eye out on the [Kedro-Viz release page](https://github.com/kedro-org/kedro-viz/releases) for the upcoming releases on this experiment tracking functionality.<|MERGE_RESOLUTION|>--- conflicted
+++ resolved
@@ -174,13 +174,10 @@
 
 ![](../meta/images/experiment-tracking_demo.gif)
 
-<<<<<<< HEAD
-Kedro-Viz also supports the [display and comparison of plots](../tutorial/visualise_pipeline.md#visualising-charts-in-kedro-viz). To include your plots in experiment tracking it is important to set the versioned flag to true within the project catalog.
-=======
 ## View and compare plot data
 
-Experiment tracking in Kedro-Viz also supports the display and comparison of plots, such as Plotly and Matplotlib. Once you have [created your plots](../tutorial/visualise_pipeline.md#visualise-plotly-charts-in-kedro-viz) in your kedro-project, you must set the versioned flag to `true` within the project catalog to include them in experiment tracking.
->>>>>>> b7595aff
+Experiment tracking in Kedro-Viz also supports the display and comparison of plots, such as Plotly and Matplotlib. Once you have [created your plots](../tutorial/visualise_pipeline.md#visualise-charts-in-kedro-viz) in your kedro-project, you must set the versioned flag to `true` within the project catalog to include them in experiment tracking.
+
 
 ```
 # conf/base/catalog.yml
