--- conflicted
+++ resolved
@@ -5,11 +5,7 @@
 In the text, we assume you have started with an empty Kedro project and we show the steps necessary to convert it into a working project. The tutorial guides you to copy and paste example code into the Kedro project. It takes approximately **one hour** to complete.
 
 ```{note}
-<<<<<<< HEAD
 You may prefer to get up and running more swiftly. We also provide the example as a [Kedro starter](../kedro_project_setup/starters.md) so you can follow along without copy/pasting.
-=======
-You may prefer to get up and running more swiftly. We also provide the example as a [Kedro starter](../get_started/starters.md) so you can follow along without copy/pasting.
->>>>>>> 883e8ff2
 ```
 
 ## Scenario
@@ -44,12 +40,6 @@
 ### Dependencies
 These are Python packages or libraries that an individual project depends upon to complete a task. For example, the Spaceflights tutorial project depends on the [scikit-learn](https://scikit-learn.org/stable/) library.
 
-<<<<<<< HEAD
-### Data processing vs data science
-In this tutorial, we use data processing to wrangle the raw data into a clean and reliable state. We use data science to extract insights from the processed data by using a combination of domain expertise, programming skills, and knowledge of mathematics and statistics. 
-
-=======
->>>>>>> 883e8ff2
 ### Standard development workflow
 When you build a Kedro project, you will typically follow a [standard development workflow](../faq/faq.md#what-is-the-typical-kedro-project-development-workflow):
 
@@ -62,15 +52,9 @@
 
     * Add data to the `data` folder
     * Reference all datasets for the project
-<<<<<<< HEAD
 
 3. Create the pipeline
 
-=======
-
-3. Create the pipeline
-
->>>>>>> 883e8ff2
     * Construct nodes to make up the pipeline
     * Choose how to run the pipeline: sequentially or in parallel
 
