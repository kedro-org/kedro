--- conflicted
+++ resolved
@@ -14,11 +14,7 @@
 
 ## Create a new project
 
-<<<<<<< HEAD
-If you have not yet set up Kedro, please do so by following the guidelines to [set up a virtual environment with `conda`](../get_started/install.md#create-a-virtual-environment-with-conda) and [install Kedro](../get_started/install.md).
-=======
-If you have not yet set up Kedro, please do so by following the guidelines to [set up a virtual environment with `conda`](../get_started/prerequisites.md#create-a-virtual-environment-with-conda) and [install Kedro](../get_started/install.md).
->>>>>>> 883e8ff2
+If you have not yet set up Kedro, do so by [following the guidelines to install Kedro](../get_started/install.md).
 
 ```{important}
 We recommend that you use the same version of Kedro that was most recently used to test this tutorial (0.18.3).
@@ -37,7 +33,6 @@
 ```
 
 For either option, when prompted for a project name, enter `Kedro Tutorial`. When Kedro has created your project, you can navigate to the [project root directory](./spaceflights_tutorial.md#project-root-directory):
-<<<<<<< HEAD
 
 ```bash
 cd kedro-tutorial
@@ -47,17 +42,6 @@
 The first time you type a `kedro` command in your new project, you will be asked whether you wish to opt into [usage analytics](https://github.com/kedro-org/kedro-plugins/tree/main/kedro-telemetry). Your decision is recorded in the `.telemetry` file so that subsequent calls to `kedro` in this project do not ask you again.
 ```
 
-=======
-
-```bash
-cd kedro-tutorial
-```
-
-```{note}
-The first time you type a `kedro` command in your new project, you will be asked whether you wish to opt into [usage analytics](https://github.com/kedro-org/kedro-plugins/tree/main/kedro-telemetry). Your decision is recorded in the `.telemetry` file so that subsequent calls to `kedro` in this project do not ask you again.
-```
-
->>>>>>> 883e8ff2
 ## Project dependencies
 
 Kedro projects have a `requirements.txt` file to specify their dependencies and enable sharable projects by ensuring consistency across Python packages and versions.
@@ -107,7 +91,6 @@
 ```
 
 ## Optional: configuration and logging
-<<<<<<< HEAD
 
 You may want to store credentials such as usernames and passwords if they are needed for specific data sources used by the project.
 
@@ -116,21 +99,3 @@
 You can find additional information in the [advanced documentation on configuration](../kedro_project_setup/configuration.md).
 
 You might also want to [set up logging](../logging/logging.md) at this stage of the workflow, but we do not use it in this tutorial.
-
-## Optional: Set up a new local repository for your project
-
-Having created your new project, if you are using `git`, you may want to set up a new repository by calling:
-
-```bash
-git init
-```
-=======
-
-You may want to store credentials such as usernames and passwords if they are needed for specific data sources used by the project.
-
-To do this, add them to `conf/local/credentials.yml` (some examples are included in that file for illustration).
-
-You can find additional information in the [advanced documentation on configuration](../kedro_project_setup/configuration.md).
-
-You might also want to [set up logging](../logging/logging.md) at this stage of the workflow, but we do not use it in this tutorial.
->>>>>>> 883e8ff2
