# Set up the spaceflights tutorial project

In this section, we discuss the project set-up phase, which is the first part of the standard development workflow. The setup steps are as follows:

* Create a new project with `kedro new`
* Install project dependencies with `pip install -r src/requirements.txt`
* Configure the following in the `conf` folder:
	* Credentials and any other sensitive information
	* Logging

## Create a new project

If you have not yet set up Kedro, do so by [following the guidelines to install Kedro](../get_started/install.md).

```{important}
We recommend that you use the same version of Kedro that was most recently used to test this tutorial (0.18.6).
```

In your terminal window, navigate to the folder you want to store the project. Type the following to generate the project from the [Kedro starter for the spaceflights tutorial](https://github.com/kedro-org/kedro-starters/tree/main/spaceflights) - your project will be populated with a complete set of working example code:

```bash
kedro new --starter=spaceflights
```

When prompted for a project name, enter `Kedro Tutorial`. When Kedro has created your project, you can navigate to the [project root directory](./spaceflights_tutorial.md#project-root-directory):

```bash
cd kedro-tutorial
```

## Install project dependencies

Kedro projects have a `requirements.txt` file to specify their dependencies and enable sharable projects by ensuring consistency across Python packages and versions.

The spaceflights project dependencies are stored in `src/requirements.txt`(you may find that the versions differ slightly depending on your chosen version of Kedro):

```text
# code quality packages
black==22.0
flake8>=3.7.9, <5.0
ipython>=7.31.1, <8.0
isort~=5.0
nbstripout~=0.4

# notebook tooling
jupyter~=1.0
jupyterlab~=3.0
jupyterlab_server>=2.11.1, <2.16.0

# Pytest + useful extensions
pytest-cov~=3.0
pytest-mock>=1.7.1, <2.0
pytest~=7.2

# Kedro dependencies and datasets to work with different data formats (including CSV, Excel, and Parquet)
kedro~=0.18.5
kedro-datasets[pandas.CSVDataSet, pandas.ExcelDataSet, pandas.ParquetDataSet]~=1.0.0
kedro-telemetry~=0.2.0
kedro-viz~=5.0 # Visualise your pipelines

# For modelling in the data science pipeline
scikit-learn~=1.0
```

<<<<<<< HEAD
=======
You can learn more about [project dependencies](../kedro_project_setup/dependencies.md) in the Kedro documentation.

### Add dependencies to the project

The dependencies above might be sufficient for some projects, but for this tutorial, you must add some extra requirements. These requirements will enable us to work with different data formats (including CSV, Excel, and Parquet) and to visualise the pipeline.

> If you are using the tutorial created by the spaceflights starter, you can omit the copy/paste, but it's worth opening `src/requirements.txt` to inspect the contents.

Add the following lines to your `src/requirements.txt` file:

```text
kedro==0.18.6
kedro-datasets[pandas.CSVDataSet, pandas.ExcelDataSet, pandas.ParquetDataSet]~=1.0.2  # Specify Kedro-Datasets dependencies
kedro-viz~=5.0                                                                 # Visualise your pipelines
scikit-learn~=1.0                                                              # For modelling in the data science pipeline
```

### Install the dependencies

>>>>>>> e1f8bbc7
To install all the project-specific dependencies, run the following from the project root directory:

```bash
pip install -r src/requirements.txt
```

[You can learn more about dependencies in the project setup documentation](../kedro_project_setup/dependencies.md).


## Optional: configuration and logging

You may want to store credentials such as usernames and passwords if they are needed for specific data sources used by the project.

To do this, add them to `conf/local/credentials.yml` (some examples are included in that file for illustration).

You can find additional information in the [advanced documentation on configuration](../kedro_project_setup/configuration.md).

You might also want to [set up logging](../logging/logging.md) at this stage of the workflow, but we do not use it in this tutorial.<|MERGE_RESOLUTION|>--- conflicted
+++ resolved
@@ -62,28 +62,8 @@
 scikit-learn~=1.0
 ```
 
-<<<<<<< HEAD
-=======
-You can learn more about [project dependencies](../kedro_project_setup/dependencies.md) in the Kedro documentation.
-
-### Add dependencies to the project
-
-The dependencies above might be sufficient for some projects, but for this tutorial, you must add some extra requirements. These requirements will enable us to work with different data formats (including CSV, Excel, and Parquet) and to visualise the pipeline.
-
-> If you are using the tutorial created by the spaceflights starter, you can omit the copy/paste, but it's worth opening `src/requirements.txt` to inspect the contents.
-
-Add the following lines to your `src/requirements.txt` file:
-
-```text
-kedro==0.18.6
-kedro-datasets[pandas.CSVDataSet, pandas.ExcelDataSet, pandas.ParquetDataSet]~=1.0.2  # Specify Kedro-Datasets dependencies
-kedro-viz~=5.0                                                                 # Visualise your pipelines
-scikit-learn~=1.0                                                              # For modelling in the data science pipeline
-```
-
 ### Install the dependencies
 
->>>>>>> e1f8bbc7
 To install all the project-specific dependencies, run the following from the project root directory:
 
 ```bash
@@ -91,7 +71,6 @@
 ```
 
 [You can learn more about dependencies in the project setup documentation](../kedro_project_setup/dependencies.md).
-
 
 ## Optional: configuration and logging
 
