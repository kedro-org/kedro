--- conflicted
+++ resolved
@@ -8,43 +8,27 @@
 
 ![](../meta/images/experiment-tracking_demo_small.gif)
 
-<<<<<<< HEAD
+## When should I use experiment tracking in Kedro?
+
+The choice of experiment tracking tool depends on your use case. We can present the possibilities for Kedro, MLflow and Neptune: 
+
+ - **Kedro** - If you need experiment tracking, are looking for improved metrics visualisation and want a lightweight tool created to leverage existing functionality in Kedro. Kedro does not support a model registry. 
+ - **MLflow** - You can combine MLFlow with Kedro by using [`kedro-mlflow`](https://kedro-mlflow.readthedocs.io/en/stable/) if you require experiment tracking, model registry and/or model serving capabilities or have access to Managed MLflow within the Databricks ecosystem.  
+ - **Neptune** - If you require experiment tracking and model registry functionality, improved visualisation of metrics and support for collaborative data science. Leverage [`kedro-neptune`](https://docs.neptune.ai/integrations/kedro/) for your workflow. 
+
+We support [a growing list of integrations](../extend_kedro/plugins.md), so be sure to look out for the ever increasing range of tools. 
+
+## Set up a project
+
 To enable the experiment tracking features of Kedro-Viz you need to:
 
 - [Set up a session store to capture experiment metadata](#set-up-the-session-store),
 - [Set up experiment tracking datasets to list the metrics to track](#set-up-tracking-datasets),
 - [Modify your nodes and pipelines to output those metrics](#set-up-your-nodes-and-pipelines-to-log-metrics).
-=======
-## When should I use experiment tracking in Kedro?
-
-The choice of experiment tracking tool depends on your use case. We can present the possibilities for Kedro, MLflow and Neptune: 
->>>>>>> abcb928d
-
- - **Kedro** - If you need experiment tracking, are looking for improved metrics visualisation and want a lightweight tool created to leverage existing functionality in Kedro. Kedro does not support a model registry. 
- - **MLflow** - You can combine MLFlow with Kedro by using [`kedro-mlflow`](https://kedro-mlflow.readthedocs.io/en/stable/) if you require experiment tracking, model registry and/or model serving capabilities or have access to Managed MLflow within the Databricks ecosystem.  
- - **Neptune** - If you require experiment tracking and model registry functionality, improved visualisation of metrics and support for collaborative data science. Leverage [`kedro-neptune`](https://docs.neptune.ai/integrations/kedro/) for your workflow. 
-
-<<<<<<< HEAD
-[Further information is available in the experiment tracking section](../logging/experiment_tracking.md) for your Kedro project.
-=======
-We support [a growing list of integrations](../extend_kedro/plugins.md), so be sure to look out for the ever increasing range of tools. 
-
-## Set up a project
->>>>>>> abcb928d
-
-To enable the experiment tracking features of Kedro-Viz you need to:
-
-- [Set up a session store to capture experiment metadata](#set-up-the-session-store),
-- [Set up experiment tracking datasets to list the metrics to track](#set-up-tracking-datasets),
-- [Modify your nodes and pipelines to output those metrics](#set-up-your-nodes-and-pipelines-to-log-metrics).
-
-<<<<<<< HEAD
-We assume that you have already [installed Kedro](../get_started/install.md) and [Kedro-Viz](../visualisation/kedro-viz_visualisation.md). Before proceeding, ensure you're using Kedro-Viz `>=4.1.1` (you can confirm your Kedro-Viz version by running `kedro info`). To set up a new project using the spaceflights starter, run:
-=======
+
 This page describes the steps necessary to set up experiment tracking and access logged metrics, using the [spaceflights tutorial](../tutorial/spaceflights_tutorial.md).
 
 We assume that you have already [installed Kedro](../get_started/install.md) and [Kedro-Viz](../visualisation/kedro-viz_visualisation.md). Before proceeding, ensure you're using Kedro-Viz `>=4.1.1` (you can confirm your Kedro-Viz version by running `kedro info`). To set up a new project using the spaceflights starter, from the terminal run:
->>>>>>> abcb928d
 
 ```bash
 kedro new --starter=spaceflights
@@ -258,11 +242,7 @@
 In the catalog (`conf/base/catalog.yml`) add the `confusion_matrix` data definition, making sure to set the versioned flag to `true` within the project catalog to include the plot in experiment tracking.
 
 ```yaml
-<<<<<<< HEAD
-data_processing.confusion_matrix:
-=======
 confusion_matrix:
->>>>>>> abcb928d
   type: matplotlib.MatplotlibWriter
   filepath: data/09_tracking/confusion_matrix.png
   versioned: true
@@ -273,9 +253,8 @@
 ![](../meta/images/expand-plot-comparison-view.gif)
 
 ## View and compare metrics data
-<<<<<<< HEAD
-
-From Kedro-Viz version 6.0.0 experiment tracking also supports the display and comparison of metrics data through two chart types: time series and parallel coordinates.
+
+From Kedro-Viz `>=6.0.0` experiment tracking also supports the display and comparison of metrics data through two chart types: time series and parallel coordinates.
 
 Time series displays one metric per graph, showing how the metric value has changed over time.
 
@@ -284,18 +263,6 @@
 When in comparison view, comparing runs will highlight your selections on the respective chart types, improving readability even in the event there is a multitude of data points.
 
 ![](../meta/images/experiment-tracking_metrics-comparison.gif)
-=======
-
-From Kedro-Viz `>=6.0.0` experiment tracking also supports the display and comparison of metrics data through two chart types: time series and parallel coordinates.
->>>>>>> abcb928d
-
-Time series displays one metric per graph, showing how the metric value has changed over time.
-
-Parallel coordinates displays all metrics on a single graph, with each vertical line representing one metric with it's own scale. The metric values are positioned along those vertical lines and connected across each axis.
-
-When in comparison view, comparing runs will highlight your selections on the respective chart types, improving readability even in the event there is a multitude of data points.
-
-![](../meta/images/experiment-tracking_metrics-comparison.gif)
 
 Additionally, you can monitor the changes to metrics over time from the pipeline visualisation tab ![](../meta/images/pipeline_visualisation_icon.png). Clicking on any MetricsDataset node will open a side panel displaying how the metric value has changed over time.
 
