# Get started with Kedro-Viz

[Kedro-Viz](https://github.com/kedro-org/kedro-viz) is a key part of Kedro. It displays data and nodes, and the connections between them, to visualise the structure of the pipelines in a Kedro project.

This section assumes you are familiar with the basic Kedro concepts described in the [spaceflights tutorial](../tutorial/spaceflights_tutorial.md). If you have not yet worked through the tutorial, you can still follow this example.

Generate a copy of the spaceflights tutorial project with all the code in place by using the [Kedro starter for the spaceflights tutorial](https://github.com/kedro-org/kedro-starters/tree/main/spaceflights):

```bash
kedro new --starter=spaceflights
```

When prompted for a project name, you can enter any name, but we will assume `Kedro Tutorial` throughout.

<<<<<<< HEAD
When your project is ready, navigate to the root directory of the project and install the dependencies for the project, which include Kedro Viz:
=======
When your project is ready, navigate to the root directory of the project and install the dependencies for the project, which include Kedro-Viz:
>>>>>>> ebf3d643

```bash
pip install -r src/requirements.txt
```

## Visualise the spaceflights project

To run Kedro-Viz, type the following into your terminal from the project directory:

```bash
kedro viz
```

The command automatically opens a browser tab to serve the visualisation at http://127.0.0.1:4141/.

You should see the following:

![](../meta/images/pipeline_visualisation.png)

If a visualisation panel opens up and a pipeline is not visible, then please check that your tutorial project code is complete if you've not generated it from the starter template.

### Need help?

If you still can't see the visualisation, the Kedro community can help!

* use the [#questions channel](https://slack.kedro.org/) on our Slack channel (which replaces our Discord server) to ask the community for help
<<<<<<< HEAD
* search the [archive of Discord discussions](https://linen-discord.kedro.org/)
=======
* search the [searchable archive of Discord discussions](https://linen-discord.kedro.org/)
>>>>>>> ebf3d643


### Exit an open visualisation

To exit the visualisation, close the browser tab. To regain control of the terminal, enter `⌘+c` on Mac or `Ctrl+c` on Windows or Linux machines.

## Automatic visualisation updates

You can use the `--autoreload` flag to autoreload Kedro-Viz when a `Python` or `YAML` file changes in the project. Add the flag to the command you use to start Kedro-Viz:

```bash
kedro viz --autoreload
```

![](../meta/images/kedro_viz_autoreload.gif)

The `autoreload` flag reflects changes to the project as they happen. For example, commenting out `create_model_input_table_node` in `pipeline.py` will trigger a re-render of the pipeline:

![autoreload](../meta/images/autoreload.gif)

## Visualise layers

By convention, a [pipeline can be defined as having different layers](../resources/glossary.md#layers-data-engineering-convention) according to how data is processed, which makes it easier to collaborate.

For example, the [data engineering convention](../faq/faq.md#what-is-data-engineering-convention) labels datasets according to the stage of the pipeline (e.g. whether the data has been cleaned).

You can add a `layer` attribute to the datasets in the Data Catalog, which is reflected in the Kedro-Viz visualisation.

Open `catalog.yml` for the completed spaceflights tutorial and replace the existing code with the following:

```yaml
companies:
  type: pandas.CSVDataSet
  filepath: data/01_raw/companies.csv
  layer: raw

reviews:
  type: pandas.CSVDataSet
  filepath: data/01_raw/reviews.csv
  layer: raw

shuttles:
  type: pandas.ExcelDataSet
  filepath: data/01_raw/shuttles.xlsx
  layer: raw

preprocessed_companies:
  type: pandas.ParquetDataSet
  filepath: data/02_intermediate/preprocessed_companies.pq
  layer: intermediate

preprocessed_shuttles:
  type: pandas.ParquetDataSet
  filepath: data/02_intermediate/preprocessed_shuttles.pq
  layer: intermediate

model_input_table:
  type: pandas.ParquetDataSet
  filepath: data/03_primary/model_input_table.pq
  layer: primary

regressor:
  type: pickle.PickleDataSet
  filepath: data/06_models/regressor.pickle
  versioned: true
  layer: models
```

The visualisation now includes the layers:

![](../meta/images/pipeline_visualisation_with_layers.png)

## Share a pipeline visualisation

You can share a Kedro-Viz visualisation as a JSON file from the terminal:

```bash
kedro viz --save-file my_shareable_pipeline.json
```

This command will save a visualisation of the `__default__` pipeline as a JSON file called `my_shareable_pipeline.json`.

To visualise the JSON file, type the following to load it from the terminal:

```bash
kedro viz --load-file my_shareable_pipeline.json
```<|MERGE_RESOLUTION|>--- conflicted
+++ resolved
@@ -12,11 +12,7 @@
 
 When prompted for a project name, you can enter any name, but we will assume `Kedro Tutorial` throughout.
 
-<<<<<<< HEAD
-When your project is ready, navigate to the root directory of the project and install the dependencies for the project, which include Kedro Viz:
-=======
 When your project is ready, navigate to the root directory of the project and install the dependencies for the project, which include Kedro-Viz:
->>>>>>> ebf3d643
 
 ```bash
 pip install -r src/requirements.txt
@@ -43,11 +39,7 @@
 If you still can't see the visualisation, the Kedro community can help!
 
 * use the [#questions channel](https://slack.kedro.org/) on our Slack channel (which replaces our Discord server) to ask the community for help
-<<<<<<< HEAD
-* search the [archive of Discord discussions](https://linen-discord.kedro.org/)
-=======
 * search the [searchable archive of Discord discussions](https://linen-discord.kedro.org/)
->>>>>>> ebf3d643
 
 
 ### Exit an open visualisation
