--- conflicted
+++ resolved
@@ -4,11 +4,7 @@
 
 ## Visualisation with Plotly
 
-<<<<<<< HEAD
 [Plotly](https://plotly.com/python/) is a free and open source Python library that combines with Kedro-Viz to output interactive charts as part of pipeline visualisation.
-=======
-`kedro-datasets[plotly.PlotlyDataSet, plotly.JSONDataSet]~=1.0.0`
->>>>>>> 3b3e92b2
 
 ### The spaceflights project
 We use the [spaceflights tutorial](../tutorial/spaceflights_tutorial.md) and add a reporting pipeline that uses Plotly. Even if you have not yet worked through the tutorial, you can still follow this example; you'll need to use the [Kedro starter for the spaceflights tutorial](https://github.com/kedro-org/kedro-starters/tree/main/spaceflights) to generate a copy of the project with working code in place:
@@ -19,11 +15,7 @@
 kedro new --starter=spaceflights
 ```
 
-<<<<<<< HEAD
 When prompted for a project name, you can enter any name, but we will assume `Kedro Tutorial` throughout.
-=======
-### `plotly.PlotlyDataSet`
->>>>>>> 3b3e92b2
 
 ### Update the dependencies
 
@@ -68,12 +60,9 @@
 
 ```
 
-<<<<<<< HEAD
-=======
-### `plotly.JSONDataSet`
->>>>>>> 3b3e92b2
 
 ### Create the reporting pipeline and add the nodes
+
 
 In the terminal, run the following command to generate a template for the reporting pipeline:
 
