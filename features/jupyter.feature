--- conflicted
+++ resolved
@@ -16,17 +16,4 @@
   Scenario: Execute jupyter lab target
     When I execute the kedro jupyter command "lab --no-browser"
     Then I wait for the jupyter webserver to run for up to "120" seconds
-<<<<<<< HEAD
-    Then Jupyter Lab should run on port 8888
-
-  @skip
-  Scenario: Execute node convert into Python files
-    Given I have added a test jupyter notebook
-    When I execute the test jupyter notebook and save changes
-    And I execute the kedro jupyter command "convert --all"
-    And Wait until the process is finished for up to "120" seconds
-    Then I should get a successful exit code
-    And Code cell with node tag should be converted into kedro node
-=======
-    Then Jupyter Lab should run on port 8888
->>>>>>> eb8f63fc
+    Then Jupyter Lab should run on port 8888