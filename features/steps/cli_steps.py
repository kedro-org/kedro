"""Behave step definitions for the cli_scenarios feature."""

import json
import shutil
<<<<<<< HEAD
=======
import subprocess
import sys
>>>>>>> 276a1d7b
from pathlib import Path
from time import sleep, time

import behave
import requests
import toml
import yaml
from behave import given, then, when
from packaging.requirements import Requirement

import kedro
from features.steps import util
from features.steps.sh_run import ChildTerminatingPopen, check_run, run

OK_EXIT_CODE = 0


TEST_JUPYTER_ORG = r"""
{
 "cells": [
  {
   "cell_type": "code",
   "execution_count": null,
   "metadata": {},
   "outputs": [],
   "source": [
    "print(\"Hello World!\")"
   ]
  }
 ],
 "metadata": {
  "kernelspec": {
   "display_name": "Python 3",
   "language": "python",
   "name": "python3"
  },
  "language_info": {
   "codemirror_mode": {
    "name": "ipython",
    "version": 3
   },
   "file_extension": ".py",
   "mimetype": "text/x-python",
   "name": "python",
   "nbconvert_exporter": "python",
   "pygments_lexer": "ipython3",
   "version": "3.5.6"
  }
 },
 "nbformat": 4,
 "nbformat_minor": 2
}
"""

# The difference
TEST_JUPYTER_AFTER_EXEC = r"""
{
 "cells": [
  {
   "cell_type": "code",
   "execution_count": 1,
   "metadata": {
    "tags": [
     "node"
    ]
   },
   "outputs": [
    {
     "name": "stdout",
     "output_type": "stream",
     "text": [
      "Hello World!\n"
     ]
    }
   ],
   "source": [
    "print(\"Hello World!\")"
   ]
  },
  {
   "cell_type": "code",
   "execution_count": null,
   "metadata": {},
   "outputs": [],
   "source": []
  }
 ],
 "metadata": {
  "kernelspec": {
   "display_name": "Python 3",
   "language": "python",
   "name": "python3"
  },
  "language_info": {
   "codemirror_mode": {
    "name": "ipython",
    "version": 3
   },
   "file_extension": ".py",
   "mimetype": "text/x-python",
   "name": "python",
   "nbconvert_exporter": "python",
   "pygments_lexer": "ipython3",
   "version": "3.5.6"
  }
 },
 "nbformat": 4,
 "nbformat_minor": 2
}
"""


behave.register_type(CSV=util.parse_csv)


def _check_service_up(context: behave.runner.Context, url: str, string: str):
    """Check that a service is running and responding appropriately.

    Args:
        context: Test context.
        url: Url that is to be read.
        string: The string to be checked.

    """
    response = requests.get(url, timeout=1.0)
    response.raise_for_status()
    data = response.text
    assert string in data
    assert context.result.poll() is None


@given("I have prepared a run_config file with config options")
def create_run_config_file(context):
    curr_dir = Path(__file__).parent
    run_config_file = context.root_project_dir / "run_config.yml"
    shutil.copyfile(str(curr_dir / "e2e_test_cli_config.yml"), str(run_config_file))


@given("I have prepared a config file")
# We will use that config with starters, so tools and example_options removed
def create_config_file(context):
    """Behave step to create a temporary config file
    (given the existing temp directory) and store it in the context.
    """
    context.config_file = context.temp_dir / "config.yml"
    context.project_name = "project-dummy"
    context.root_project_dir = context.temp_dir / context.project_name
    context.package_name = context.project_name.replace("-", "_")
    config = {
        "project_name": context.project_name,
        "repo_name": context.project_name,
        "output_dir": str(context.temp_dir),
        "python_package": context.package_name,
    }
    with context.config_file.open("w") as config_file:
        yaml.dump(config, config_file, default_flow_style=False)


@given("I have prepared a config file without starter")
def create_config_file_without_starter(context):
    """Behave step to create a temporary config file
    (given the existing temp directory) and store it in the context.
    """
    context.config_file = context.temp_dir / "config.yml"
    context.project_name = "project-dummy"
    context.root_project_dir = context.temp_dir / context.project_name
    context.package_name = context.project_name.replace("-", "_")
    config = {
        "tools": "lint, test, log, docs, data",
        "project_name": context.project_name,
        "example_pipeline": "no",
        "repo_name": context.project_name,
        "output_dir": str(context.temp_dir),
        "python_package": context.package_name,
    }
    with context.config_file.open("w") as config_file:
        yaml.dump(config, config_file, default_flow_style=False)


@given('I have prepared a config file with tools "{tools}"')
def create_config_file_with_tools(context, tools):
    """Behave step to create a temporary config file
    (given the existing temp directory) and store it in the context.
    It takes a custom tools list and sets example prompt to `n`.
    """

    context.config_file = context.temp_dir / "config.yml"
    context.project_name = "project-dummy"
    context.root_project_dir = context.temp_dir / context.project_name
    context.package_name = context.project_name.replace("-", "_")
    config = {
        "tools": tools,
        "example_pipeline": "n",
        "project_name": context.project_name,
        "repo_name": context.project_name,
        "output_dir": str(context.temp_dir),
        "python_package": context.package_name,
    }
    with context.config_file.open("w") as config_file:
        yaml.dump(config, config_file, default_flow_style=False)


@given("I have installed the project dependencies")
def pip_install_dependencies(context):
    """Install project dependencies using pip."""
    reqs_path = "requirements.txt"
    res = run(
        [context.pip, "install", "-r", reqs_path],
        env=context.env,
        cwd=str(context.root_project_dir),
    )

    if res.returncode != OK_EXIT_CODE:
        print(res.stdout)
        print(res.stderr)
        assert False


@when("I install the project's python package")
def install_project_package_via_pip(context):
    """Install a python package using pip."""
    dist_dir = context.root_project_dir / "dist"
    (whl_file,) = dist_dir.glob("*.whl")
    run([context.pip, "install", str(whl_file)], env=context.env)


@given("I have installed the test plugin")
def install_test_plugin(context):
    """Install a python package using pip."""
    plugin_dir = Path(__file__).parent / "test_plugin"
    res = run([context.pip, "install", "-e", str(plugin_dir)], env=context.env)
    assert res.returncode == OK_EXIT_CODE, res


@given('I have disabled hooks for "{plugin}" plugin via config')
def disable_plugin_hooks(context, plugin):
    """Set `disable_hooks_for_plugins` in `settings.py`."""
    settings_path = (
        context.root_project_dir / "src" / context.package_name / "settings.py"
    )
    to_add = f"""\nDISABLE_HOOKS_FOR_PLUGINS = ("{plugin}",)"""
    with settings_path.open("a") as settings_file:
        settings_file.write(to_add)


@given("I have set the OmegaConfigLoader in settings")
def use_omegaconfigloader(context):
    """Set `config_loader_class` in `settings.py`."""
    settings_path = (
        context.root_project_dir / "src" / context.package_name / "settings.py"
    )
    to_add = """\nfrom kedro.config import OmegaConfigLoader
            \nCONFIG_LOADER_CLASS = OmegaConfigLoader"""
    with settings_path.open("a") as settings_file:
        settings_file.write(to_add)


@given("I have initialized a git repository")
def init_git_repo(context):
    """Init git repo"""
    with util.chdir(context.root_project_dir):
        check_run("git init")
        check_run("git config user.name 'Tester'")
        check_run("git config user.email 'tester.kedro@kedro.com'")


@given("I have added a test jupyter notebook")
def add_test_jupyter_nb(context):
    """Create a test jupyter notebook using TEST_JUPYTER_ORG."""
    with open(
        str(context.root_project_dir / "notebooks" / "hello_world.ipynb"),
        "w",
        encoding="utf-8",
    ) as test_nb_fh:
        test_nb_fh.write(TEST_JUPYTER_ORG)


@given('I have run a non-interactive kedro new with starter "{starter}"')
@when('I run a non-interactive kedro new with starter "{starter}"')
def create_project_with_starter(context, starter):
    """Behave step to run kedro new given the config I previously created."""

    if starter == "default":
        starter = Path(__file__).parent / "test_starter"

    args = [
        context.kedro,
        "new",
        "-c",
        str(context.config_file),
        "--starter",
        str(starter),
    ]

    res = run(
        args,
        env=context.env,
        cwd=context.temp_dir,
    )

    assert res.returncode == OK_EXIT_CODE, res


@given("I have run a non-interactive kedro new without starter")
@when("I run a non-interactive kedro new without starter")
def create_project_without_starter(context):
    """Behave step to run kedro new given the config I previously created."""
    res = run(
        [context.kedro, "new", "-c", str(context.config_file)],
        env=context.env,
        cwd=context.temp_dir,
    )
    assert res.returncode == OK_EXIT_CODE, res
    # prevent telemetry from prompting for input during e2e tests
    telemetry_file = context.root_project_dir / ".telemetry"
    telemetry_file.write_text("consent: false", encoding="utf-8")


@given("I have added the project directory to staging")
@when("I add the project directory to staging")
def add_proj_dir_to_staging(context):
    """Add root project dir to staging"""
    with util.chdir(context.root_project_dir):
        check_run("git add .")


@given("I have committed changes to git")
@when("I commit changes to git")
def commit_changes_to_git(context):
    """Commit changes to git"""
    with util.chdir(context.root_project_dir):
        check_run(f"git commit -m 'Change {time()}'")


@given('I have executed the kedro command "{command}"')
@when('I execute the kedro command "{command}"')
def exec_kedro_target(context, command):
    """Execute Kedro target."""
    split_command = command.split()
    cmd = [context.kedro, *split_command]
    context.result = run(cmd, env=context.env, cwd=str(context.root_project_dir))


@when("I execute the installed project package")
def exec_project(context):
    """Execute installed Kedro project target."""
    cmd = [str(context.bin_dir / context.project_name)]
    # N.B.: prior to the introduction of load_package_context, this test was passing
    # accidentally because it was executing the installed project package at the
    # same directory as project root, so a lot of things were available on Path.cwd().
    # We take care to delete with `delete_unnecessary_assets` to simulate the behaviour
    # of a installed package in a fresh environment.
    context.result = run(cmd, env=context.env, cwd=str(context.root_project_dir))


@when("I ask the CLI for a version")
def get_kedro_version(context):
    """Behave step to run `kedro -V`."""
    res = run([context.kedro, "-V"], env=context.env, cwd=context.temp_dir)
    context.version_str = res.stdout
    assert context.version_str, res  # check non-empty


@when("I ask the CLI for a version using python -m")
def get_kedro_version_python(context):
    """Behave step to run `python -m kedro -V`."""
    cmd = [context.python, "-m", "kedro", "-V"]
    context.version_str = run(cmd, env=context.env, cwd=context.temp_dir).stdout
    assert context.version_str  # check non-empty


@when('I execute the kedro jupyter command "{command}"')
def exec_notebook(context, command):
    """Execute Kedro Jupyter target."""
    split_command = command.split()
    cmd = [context.kedro, "jupyter", *split_command]

    # Jupyter notebook forks a child process from a parent process, and
    # only kills the parent process when it is terminated
    context.result = ChildTerminatingPopen(
        cmd, env=context.env, cwd=str(context.root_project_dir), universal_newlines=True
    )


@then('I wait for the jupyter webserver to run for up to "{timeout:d}" seconds')
def wait_for_notebook_to_run(context, timeout):
    timeout_start = time()
    # FIXME: Will continue iterating after the process has returned
    while time() < timeout_start + timeout:
        stdout = context.result.stdout.readline()
        if "http://127.0.0.1:" in stdout:
            # Take a breath, and declare success
            sleep(1)
            break

    if time() >= timeout_start + timeout:
        raise TimeoutError("Failed to run Jupyter server in time")


@when('Wait until the process is finished for up to "{timeout:d}" seconds')
def wait(context, timeout):
    """Wait for child process to terminate."""
    context.result.wait(timeout)


@when("I execute the test jupyter notebook and save changes")
def simulate_nb_execution(context):
    """Change test jupyter notebook to TEST_JUPYTER_AFTER_EXEC
    simulate that it was executed and output was saved.
    """
    with open(
        str(context.root_project_dir / "notebooks" / "hello_world.ipynb"),
        "w",
        encoding="utf-8",
    ) as test_nb_fh:
        test_nb_fh.write(TEST_JUPYTER_AFTER_EXEC)


@when("I remove the notebooks directory")
def delete_notebooks_dir(context):
    """Delete notebooks directory in project"""
    with util.chdir(context.root_project_dir):
        shutil.rmtree("notebooks/")


@when("I perform a hard git reset to restore the project to last commit")
def do_git_reset_hard(context):
    """Perform a hard git reset"""
    with util.chdir(context.root_project_dir):
        check_run("git reset --hard HEAD")


@when('I move the package to "{new_source_dir}"')
def move_package(context: behave.runner.Context, new_source_dir):
    """Move the project package to a new directory."""
    current_src_path = (context.root_project_dir / "src").resolve()
    new_src_path = (context.root_project_dir / new_source_dir).resolve()

    new_src_path.mkdir(exist_ok=True)
    shutil.move(str(current_src_path / context.package_name), str(new_src_path))


@when('Source directory is updated to "{new_source_dir}" in pyproject.toml')
def update_pyproject_toml(context: behave.runner.Context, new_source_dir):
    """Update `source_dir` in pyproject.toml file."""
    pyproject_toml_path = context.root_project_dir / "pyproject.toml"
    content = toml.load(pyproject_toml_path)
    content["tool"]["kedro"]["source_dir"] = new_source_dir
    content_str = toml.dumps(content)
    pyproject_toml_path.write_text(content_str)


@given("I have updated kedro requirements")
def update_kedro_req(context: behave.runner.Context):
    """Remove kedro as a standalone requirement."""
    reqs_path = context.root_project_dir / "requirements.txt"

    if reqs_path.is_file():
        old_reqs = reqs_path.read_text().splitlines()
        new_reqs = []
        for req in old_reqs:
            if req.startswith("kedro") and Requirement(req).name.lower() == "kedro":
                # Do not include kedro as it's preinstalled in the environment
                pass
            else:
                new_reqs.append(req)
        new_reqs = "\n".join(new_reqs)
        assert old_reqs != new_reqs
        reqs_path.write_text(new_reqs)


@when("I add {dependency} to the requirements")
def add_req(context: behave.runner.Context, dependency: str):
    reqs_path = context.root_project_dir / "requirements.txt"
    if reqs_path.is_file():
        reqs_path.write_text(reqs_path.read_text() + "\n" + str(dependency) + "\n")


@then("CLI should print the version in an expected format")
def check_kedro_version(context):
    """Behave step to check validity of the kedro version."""
    CLI_flat_list = context.version_str.split()
    CLI_dictionary = {
        CLI_flat_list[i]: CLI_flat_list[i + 1]
        for i in range(0, len(CLI_flat_list) - 1, 2)
    }
    version_no = CLI_dictionary.get("version")
    assert version_no == kedro.__version__


@then("the expected project directories and files should be created")
def check_created_project_structure(context):
    """Behave step to check the subdirectories created by kedro new."""

    def is_created(name):
        """Check if path exists."""
        return (context.root_project_dir / name).exists()

    for path in ("README.md", "src", "data"):
        assert is_created(path)


@then('the expected tool directories and files should be created with "{tools}"')
def check_created_project_structure_from_tools(context, tools):
    """Behave step to check the subdirectories created by kedro new with tools."""

    def is_created(name):
        """Check if path exists."""
        return (context.root_project_dir / name).exists()

    # Base checks for any project
    for path in ["README.md", "src", "pyproject.toml", "requirements.txt"]:
        assert is_created(path), f"{path} does not exist"

    tools_list = (
        tools.split(",")
        if tools != "all"
        else ["lint", "test", "log", "docs", "data", "pyspark", "viz"]
    )

    if "lint" in tools_list:  # lint tool
        pass  # No files are added

    if "test" in tools_list:  # test tool
        assert is_created("tests"), "tests directory does not exist"

    if "log" in tools_list:  # log tool
        assert is_created("conf/logging.yml"), "logging configuration does not exist"

    if "docs" in tools_list:  # docs tool
        assert is_created("docs"), "docs directory does not exist"

    if "data" in tools_list:  # data tool
        assert is_created("data"), "data directory does not exist"

    if "pyspark" in tools_list:  # PySpark tool
        assert is_created("conf/base/spark.yml"), "spark.yml does not exist"

    if "viz" in tools_list:  # viz tool
        expected_reporting_path = Path(
            f"src/{context.package_name}/pipelines/reporting"
        )
        assert is_created(
            expected_reporting_path
        ), "reporting pipeline directory does not exist"


@then("the logs should show that {number} nodes were run")
def check_one_node_run(context, number):
    expected_log_line = f"Completed {number} out of {number} tasks"
    assert expected_log_line in context.result.stdout


@then('the logs should show that "{node}" was run')
def check_correct_nodes_run(context, node):
    expected_log_line = f"Running node: {node}"
    stdout = context.result.stdout
    clean_logs = util.clean_up_log(stdout)
    assert expected_log_line in clean_logs, (
        "Expected the following message segment to be printed on stdout: "
        f"{expected_log_line},\nbut got {stdout}"
    )


@then("the logs should show that load_node executed successfully")
def check_load_node_run(context):
    expected_log_line = "load_node executed successfully"
    stdout = context.result.stdout
    clean_logs = util.clean_up_log(stdout)
    assert expected_log_line in clean_logs, (
        "Expected the following message segment to be printed on stdout: "
        f"{expected_log_line},\nbut got {stdout}"
    )


@then("I should get a successful exit code")
def check_status_code(context):
    if context.result.returncode != OK_EXIT_CODE:
        print(context.result.stdout)
        print(context.result.stderr)

        error_msg = (
            f"Expected exit code {OK_EXIT_CODE} but got {context.result.returncode}"
        )
        assert False, error_msg


@then("I should get an error exit code")
def check_failed_status_code(context):
    if context.result.returncode == OK_EXIT_CODE:
        print(context.result.stdout)
        print(context.result.stderr)

        error_msg = (
            f"Expected exit code other than {OK_EXIT_CODE} "
            f"but got {context.result.returncode}"
        )
        assert False, error_msg


@then('I should get a message including "{msg}"')
def check_message_printed(context, msg):
    """Check that specified message is printed to stdout (can be a segment)."""

    if isinstance(context.result, ChildTerminatingPopen):
        stdout = context.result.stdout.read().decode()
        context.result.terminate()
    else:
        stdout = context.result.stdout

    clean_logs = util.clean_up_log(stdout)
    assert msg in clean_logs, (
        "Expected the following message segment to be printed on stdout: "
        f"{msg},\nbut got {stdout}"
    )


@then('I should not get a message including "{msg}"')
def check_message_not_printed(context, msg):
    """Check that specified message is not printed to stdout."""

    if isinstance(context.result, ChildTerminatingPopen):
        stdout = context.result.stdout.read().decode()
        context.result.terminate()
    else:
        stdout = context.result.stdout

    assert msg not in stdout, (
        "Expected the following message segment not to be printed on stdout: "
        f"{msg},\nbut got {stdout}"
    )


@then('I should get an error message including "{msg}"')
def check_error_message_printed(context, msg):
    """Check that specified message is printed to stderr (can be a segment)."""

    if isinstance(context.result, ChildTerminatingPopen):
        stderr = context.result.stderr.read().decode()
        context.result.terminate()
    else:
        stderr = context.result.stderr

    assert msg in stderr, (
        "Expected the following message segment to be printed on stderr: "
        f"{msg},\nbut got {stderr}"
    )


@then("there should be an additional cell in the jupyter notebook")
def check_additional_cell_added(context):
    """Check that an additional cell has been added compared to notebook
    coded by TEST_JUPYTER_ORG.
    """
    with open(
        str(context.root_project_dir / "notebooks" / "hello_world.ipynb"),
        encoding="utf-8",
    ) as test_nb_fh:
        context.nb_data = json.load(test_nb_fh)
        assert len(context.nb_data["cells"]) == 2  # noqa: PLR2004


@then("the output should be empty in all the cells in the jupyter notebook")
def check_output_cells_empty(context):
    """Check that all cells contain empty output array."""
    for cell in context.nb_data["cells"]:
        assert cell["outputs"] == []


@then("jupyter notebook should run on port {port:d}")
def check_jupyter_nb_proc_on_port(context: behave.runner.Context, port: int):
    """Check that jupyter notebook service is running on specified port.

    Args:
        context: Test context
        port: Port to check

    """
    url = f"http://localhost:{port}"
    try:
        _check_service_up(context, url, "Jupyter Server")
    finally:
        context.result.terminate()


@then("Jupyter Lab should run on port {port:d}")
def check_jupyter_lab_proc_on_port(context: behave.runner.Context, port: int):
    """Check that jupyter lab service is running on specified port.

    Args:
        context: Test context
        port: Port to check

    """
    url = f"http://localhost:{port}"
    try:
        _check_service_up(context, url, '<a href="/lab"')
    finally:
        context.result.terminate()


@then("docs should be generated")
def check_docs_generated(context: behave.runner.Context):
    """Check that new project docs are generated."""
    index_html = (
        context.root_project_dir / "docs" / "build" / "html" / "index.html"
    ).read_text("utf-8")
    project_repo = context.project_name.replace("-", "_")
    assert f"Welcome to project {project_repo}'s API docs!" in index_html, index_html


@then("requirements should be generated")
def check_reqs_generated(context: behave.runner.Context):
    """Check that new project requirements are generated."""
    reqs_path = context.root_project_dir / "requirements.lock"
    assert reqs_path.is_file()
    assert "This file is autogenerated by pip-compile" in reqs_path.read_text()


@then("{dependency} should be in the requirements")
def check_dependency_in_reqs(context: behave.runner.Context, dependency: str):
    reqs_path = context.root_project_dir / "requirements.txt"
    assert dependency in reqs_path.read_text()


@given("I have executed the load_node magic command")
@when("I execute the load_node magic command")
def exec_magic_command(context):
    """Execute Kedro target."""
    cmd = [context.python, "ipython_script.py"]
    context.result = run(
        cmd, env=context.env, cwd=str(context.root_project_dir), print_output=True
    )


@given('I have changed the current working directory to "{dir}"')
def change_dir(context, dir):
    """Execute Kedro target."""
    util.chdir(dir)


@when("I install project and its dev dependencies")
def pip_install_project_and_dev_dependencies(context):
    """Install project and its development dependencies using pip."""
    _ = run(
        [context.pip, "install", ".[dev]"],
        env=context.env,
        cwd=str(context.root_project_dir),
    )


@given("I uninstall the rich module in the virtual environment")
def step_uninstall_rich(context):
    result = subprocess.run(  # noqa: S603
        [sys.executable, "-m", "pip", "uninstall", "-y", "rich"],
        capture_output=True,
        text=True,
        check=False,
        shell=False,
    )
    assert (
        result.returncode == 0 or "not installed" in result.stdout.lower()
    ), f"Failed to uninstall rich:\n{result.stdout}\n{result.stderr}"<|MERGE_RESOLUTION|>--- conflicted
+++ resolved
@@ -2,11 +2,8 @@
 
 import json
 import shutil
-<<<<<<< HEAD
-=======
 import subprocess
 import sys
->>>>>>> 276a1d7b
 from pathlib import Path
 from time import sleep, time
 
