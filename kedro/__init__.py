--- conflicted
+++ resolved
@@ -3,11 +3,7 @@
 configuration and pipeline assembly.
 """
 
-<<<<<<< HEAD
-__version__ = "0.17.7"
-=======
 __version__ = "0.18.0"
->>>>>>> dd44757e
 
 
 import logging
