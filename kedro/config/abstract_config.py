--- conflicted
+++ resolved
@@ -18,11 +18,7 @@
         self,
         conf_source: str,
         env: str = None,
-<<<<<<< HEAD
-        runtime_params: Dict[str, Any] = None,
-=======
         runtime_params: dict[str, Any] = None,
->>>>>>> 6239e789
         **kwargs,
     ):
         super().__init__()
