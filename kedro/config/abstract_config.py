--- conflicted
+++ resolved
@@ -17,15 +17,9 @@
     def __init__(
         self,
         conf_source: str,
-<<<<<<< HEAD
-        env: None | str = None,
-        runtime_params: None | dict[str, Any] = None,
-        **kwargs: Any,
-=======
         env: str | None = None,
         runtime_params: dict[str, Any] | None = None,
         **kwargs,
->>>>>>> 6ad10295
     ):
         super().__init__()
         self.conf_source = conf_source
