"""This module provides ``kedro.config`` with the functionality to load one
or more configuration files of yaml or json type from specified paths through OmegaConf.
"""

from __future__ import annotations

import io
import logging
import mimetypes
import typing
from collections.abc import KeysView
from enum import Enum, auto
from pathlib import Path
from typing import Any, Callable, Iterable

import fsspec
from omegaconf import DictConfig, OmegaConf
from omegaconf.errors import InterpolationResolutionError, UnsupportedInterpolationType
from omegaconf.resolvers import oc
from yaml.parser import ParserError
from yaml.scanner import ScannerError

from kedro.config.abstract_config import AbstractConfigLoader, MissingConfigException

_config_logger = logging.getLogger(__name__)

_NO_VALUE = object()


class MergeStrategies(Enum):
    SOFT = auto()
    DESTRUCTIVE = auto()


MERGING_IMPLEMENTATIONS = {
    MergeStrategies.SOFT: "_soft_merge",
    MergeStrategies.DESTRUCTIVE: "_destructive_merge",
}


class OmegaConfigLoader(AbstractConfigLoader):
    """Recursively scan directories (config paths) contained in ``conf_source`` for
    configuration files with a ``yaml``, ``yml`` or ``json`` extension, load and merge
    them through ``OmegaConf`` (https://omegaconf.readthedocs.io/)
    and return them in the form of a config dictionary.

    The first processed config path is the ``base`` directory inside
    ``conf_source``. The optional ``env`` argument can be used to specify a
    subdirectory of ``conf_source`` to process as a config path after ``base``.

    When the same top-level key appears in any two config files located in
    the same (sub)directory, a ``ValueError`` is raised.

    When the same key appears in any two config files located in different
    (sub)directories, the last processed config path takes precedence
    and overrides this key and any sub-keys.

    You can access the different configurations as follows:
    ::

        >>> import logging.config
        >>> from kedro.config import OmegaConfigLoader
        >>> from kedro.framework.project import settings
        >>>
        >>> conf_path = str(project_path / settings.CONF_SOURCE)
        >>> conf_loader = OmegaConfigLoader(conf_source=conf_path, env="local")
        >>>
        >>> conf_catalog = conf_loader["catalog"]
        >>> conf_params = conf_loader["parameters"]

    ``OmegaConf`` supports variable interpolation in configuration
    https://omegaconf.readthedocs.io/en/2.2_branch/usage.html#merging-configurations. It is
    recommended to use this instead of yaml anchors with the ``OmegaConfigLoader``.

    This version of the ``OmegaConfigLoader`` does not support any of the built-in ``OmegaConf``
    resolvers. Support for resolvers might be added in future versions.

    To use this class, change the setting for the `CONFIG_LOADER_CLASS` constant
    in `settings.py`.

    Example:
    ::

        >>> # in settings.py
        >>> from kedro.config import OmegaConfigLoader
        >>>
        >>> CONFIG_LOADER_CLASS = OmegaConfigLoader

    """

    def __init__(  # noqa: PLR0913
        self,
        conf_source: str,
        env: str | None = None,
        runtime_params: dict[str, Any] | None = None,
        *,
        config_patterns: dict[str, list[str]] | None = None,
        base_env: str | None = None,
        default_run_env: str | None = None,
        custom_resolvers: dict[str, Callable] | None = None,
        merge_strategy: dict[str, str] | None = None,
    ):
        """Instantiates a ``OmegaConfigLoader``.

        Args:
            conf_source: Path to use as root directory for loading configuration.
            env: Environment that will take precedence over base.
            runtime_params: Extra parameters passed to a Kedro run.
            config_patterns: Regex patterns that specify the naming convention for configuration
                files so they can be loaded. Can be customised by supplying config_patterns as
                in `CONFIG_LOADER_ARGS` in `settings.py`.
            base_env: Name of the base environment. When the ``OmegaConfigLoader`` is used directly
                this defaults to `None`. Otherwise, the value will come from the `CONFIG_LOADER_ARGS` in the project
                settings, where base_env defaults to `"base"`.
                This is used in the `conf_paths` property method to construct
                the configuration paths.
            default_run_env: Name of the default run environment. When the ``OmegaConfigLoader`` is used directly
                this defaults to `None`. Otherwise, the value will come from the `CONFIG_LOADER_ARGS` in the project
                settings, where default_run_env defaults to `"local"`.
                Can be overridden by supplying the `env` argument.
            custom_resolvers: A dictionary of custom resolvers to be registered. For more information,
             see here: https://omegaconf.readthedocs.io/en/2.3_branch/custom_resolvers.html#custom-resolvers
            merge_strategy: A dictionary that specifies the merging strategy for each configuration type.
             The accepted merging strategies are `soft` and `destructive`. Defaults to `destructive`.
        """
        self.base_env = base_env or ""
        self.default_run_env = default_run_env or ""
        self.merge_strategy = merge_strategy or {}

        self.config_patterns = {
            "catalog": ["catalog*", "catalog*/**", "**/catalog*"],
            "parameters": ["parameters*", "parameters*/**", "**/parameters*"],
            "credentials": ["credentials*", "credentials*/**", "**/credentials*"],
            "globals": ["globals.yml"],
        }
        self.config_patterns.update(config_patterns or {})

        # Deactivate oc.env built-in resolver for OmegaConf
        OmegaConf.clear_resolver("oc.env")
        # Register user provided custom resolvers
        self._custom_resolvers = custom_resolvers
        if custom_resolvers:
            self._register_new_resolvers(custom_resolvers)
        # Register globals resolver
        self._register_globals_resolver()

        # Setup file system and protocol
        self._fs, self._protocol = self._initialise_filesystem_and_protocol(conf_source)

        super().__init__(
            conf_source=conf_source,
            env=env,
            runtime_params=runtime_params,
        )
        try:
            self._globals = self["globals"]
        except MissingConfigException:
            self._globals = {}

    def __setitem__(self, key: str, value: Any) -> None:
        if key == "globals":
            # Update the cached value at self._globals since it is used by the globals resolver
            self._globals = value
        super().__setitem__(key, value)

    def __getitem__(self, key: str) -> dict[str, Any]:  # noqa: PLR0912
        """Get configuration files by key, load and merge them, and
        return them in the form of a config dictionary.

        Args:
            key: Key of the configuration type to fetch.

        Raises:
            KeyError: If key provided isn't present in the config_patterns of this
               ``OmegaConfigLoader`` instance.
            MissingConfigException: If no configuration files exist matching the patterns
                mapped to the provided key.

        Returns:
            Dict[str, Any]:  A Python dictionary with the combined
               configuration from all configuration files.
        """
        # Allow bypassing of loading config from patterns if a key and value have been set
        # explicitly on the ``OmegaConfigLoader`` instance.

        # Re-register runtime params resolver incase it was previously deactivated
        self._register_runtime_params_resolver()

        if key in self:
            return super().__getitem__(key)  # type: ignore[no-any-return]

        if key not in self.config_patterns:
            raise KeyError(
                f"No config patterns were found for '{key}' in your config loader"
            )
        patterns = [*self.config_patterns[key]]

        if key == "globals":
            # "runtime_params" resolver is not allowed in globals.
            OmegaConf.clear_resolver("runtime_params")

        read_environment_variables = key == "credentials"

        processed_files: set[Path] = set()
        # Load base env config
        if self._protocol == "file":
            base_path = str(Path(self.conf_source) / self.base_env)
        else:
            base_path = str(Path(self._fs.ls("", detail=False)[-1]) / self.base_env)
        try:
            base_config = self.load_and_merge_dir_config(  # type: ignore[no-untyped-call]
                base_path, patterns, key, processed_files, read_environment_variables
            )
        except UnsupportedInterpolationType as exc:
            if "runtime_params" in str(exc):
                raise UnsupportedInterpolationType(
                    "The `runtime_params:` resolver is not supported for globals."
                )
            else:
                raise exc

        config = base_config

        # Load chosen env config
        run_env = self.env or self.default_run_env

        # Return if chosen env config is the same as base config to avoid loading the same config twice
        if run_env == self.base_env:
            return config  # type: ignore[no-any-return]

        if self._protocol == "file":
            env_path = str(Path(self.conf_source) / run_env)
        else:
            env_path = str(Path(self._fs.ls("", detail=False)[-1]) / run_env)
        try:
            env_config = self.load_and_merge_dir_config(  # type: ignore[no-untyped-call]
                env_path, patterns, key, processed_files, read_environment_variables
            )
        except UnsupportedInterpolationType as exc:
            if "runtime_params" in str(exc):
                raise UnsupportedInterpolationType(
                    "The `runtime_params:` resolver is not supported for globals."
                )
            else:
                raise exc

        resulting_config = self._merge_configs(config, env_config, key, env_path)

        if not processed_files and key != "globals":
            raise MissingConfigException(
                f"No files of YAML or JSON format found in {base_path} or {env_path} matching"
                f" the glob pattern(s): {[*self.config_patterns[key]]}"
            )

        return resulting_config  # type: ignore[no-any-return]

    def __repr__(self) -> str:  # pragma: no cover
        return (
            f"OmegaConfigLoader(conf_source={self.conf_source}, env={self.env}, "
            f"runtime_params={self.runtime_params}, "
            f"config_patterns={self.config_patterns}, "
            f"base_env={self.base_env}), "
            f"default_run_env={self.default_run_env}), "
            f"custom_resolvers={self._custom_resolvers}), "
            f"merge_strategy={self.merge_strategy})"
        )

    def keys(self) -> KeysView:
        return KeysView(self.config_patterns)

    @typing.no_type_check
    def load_and_merge_dir_config(
        self,
        conf_path: str,
        patterns: Iterable[str],
        key: str,
        processed_files: set,
        read_environment_variables: bool | None = False,
    ) -> dict[str, Any]:
        """Recursively load and merge all configuration files in a directory using OmegaConf,
        which satisfy a given list of glob patterns from a specific path.

        Args:
            conf_path: Path to configuration directory.
            patterns: List of glob patterns to match the filenames against.
            key: Key of the configuration type to fetch.
            processed_files: Set of files read for a given configuration type.
            read_environment_variables: Whether to resolve environment variables.

        Raises:
            MissingConfigException: If configuration path doesn't exist or isn't valid.
            ValueError: If two or more configuration files contain the same key(s).
            ParserError: If config file contains invalid YAML or JSON syntax.

        Returns:
            Resulting configuration dictionary.

        """

        if not self._fs.isdir(Path(conf_path).as_posix()):
            raise MissingConfigException(
                f"Given configuration path either does not exist "
                f"or is not a valid directory: {conf_path}"
            )

        paths = []
        for pattern in patterns:
            for each in self._fs.glob(Path(f"{conf_path!s}/{pattern}").as_posix()):
                if not self._is_hidden(each):
                    paths.append(Path(each))

        deduplicated_paths = set(paths)
        config_files_filtered = [
            path for path in deduplicated_paths if self._is_valid_config_path(path)
        ]

        config_per_file = {}
        for config_filepath in config_files_filtered:
            try:
                with self._fs.open(str(config_filepath.as_posix())) as open_config:
                    # As fsspec doesn't allow the file to be read as StringIO,
                    # this is a workaround to read it as a binary file and decode it back to utf8.
                    tmp_fo = io.StringIO(open_config.read().decode("utf8"))
                    config = OmegaConf.load(tmp_fo)
                    processed_files.add(config_filepath)
                if read_environment_variables:
                    self._resolve_environment_variables(config)
                config_per_file[config_filepath] = config
            except (ParserError, ScannerError) as exc:
                line = exc.problem_mark.line
                cursor = exc.problem_mark.column
                raise ParserError(
                    f"Invalid YAML or JSON file {Path(config_filepath).as_posix()},"
                    f" unable to read line {line}, position {cursor}."
                ) from exc

        aggregate_config = config_per_file.values()
        self._check_duplicates(key, config_per_file)

        if not aggregate_config:
            return {}

        if key == "parameters":
            # Merge with runtime parameters only for "parameters"
            return OmegaConf.to_container(
                OmegaConf.merge(*aggregate_config, self.runtime_params), resolve=True
            )

        return {
            k: v
            for k, v in OmegaConf.to_container(
                OmegaConf.merge(*aggregate_config), resolve=True
            ).items()
            if not k.startswith("_")
        }

<<<<<<< HEAD
    @staticmethod
    def _initialise_filesystem_and_protocol(
        conf_source: str,
    ) -> tuple[fsspec.AbstractFileSystem, str]:
        """Set up the file system based on the file type detected in conf_source."""
        file_mimetype, _ = mimetypes.guess_type(conf_source)
        if file_mimetype == "application/x-tar":
            protocol = "tar"
        elif file_mimetype in (
            "application/zip",
            "application/x-zip-compressed",
            "application/zip-compressed",
        ):
            protocol = "zip"
        else:
            protocol = "file"
        fs = fsspec.filesystem(protocol=protocol, fo=conf_source)
        return fs, protocol

    def _merge_configs(
        self,
        config: dict[str, Any],
        env_config: dict[str, Any],
        key: str,
        env_path: str,
    ) -> Any:
        merging_strategy = self.merge_strategy.get(key, "destructive")
        try:
            strategy = MergeStrategies[merging_strategy.upper()]
            # Get the corresponding merge function
            merge_function_name = MERGING_IMPLEMENTATIONS[strategy]
            merge_function = getattr(self, merge_function_name)

            # Call the merge function
            return merge_function(config, env_config, env_path)
        except KeyError:
            allowed_strategies = [strategy.name.lower() for strategy in MergeStrategies]
            raise ValueError(
                f"Merging strategy {merging_strategy} not supported. The accepted merging "
                f"strategies are {allowed_strategies}."
            )
=======
    def _get_all_keys(self, cfg: Any, parent_key: str = "") -> set[str]:
        keys: set[str] = set()

        for key, value in cfg.items():
            full_key = f"{parent_key}.{key}" if parent_key else key
            if isinstance(value, dict):
                keys.update(self._get_all_keys(value, full_key))
            else:
                keys.add(full_key)
        return keys
>>>>>>> 080b2656

    def _is_valid_config_path(self, path: Path) -> bool:
        """Check if given path is a file path and file type is yaml or json."""
        posix_path = path.as_posix()
        return self._fs.isfile(str(posix_path)) and path.suffix in [
            ".yml",
            ".yaml",
            ".json",
        ]

    def _register_globals_resolver(self) -> None:
        """Register the globals resolver"""
        OmegaConf.register_new_resolver(
            "globals",
            self._get_globals_value,
            replace=True,
        )

    def _register_runtime_params_resolver(self) -> None:
        OmegaConf.register_new_resolver(
            "runtime_params",
            self._get_runtime_value,
            replace=True,
        )

    def _get_globals_value(self, variable: str, default_value: Any = _NO_VALUE) -> Any:
        """Return the globals values to the resolver"""
        if variable.startswith("_"):
            raise InterpolationResolutionError(
                "Keys starting with '_' are not supported for globals."
            )
        globals_oc = OmegaConf.create(self._globals)
        interpolated_value = OmegaConf.select(
            globals_oc, variable, default=default_value
        )
        if interpolated_value != _NO_VALUE:
            return interpolated_value
        else:
            raise InterpolationResolutionError(
                f"Globals key '{variable}' not found and no default value provided."
            )

    def _get_runtime_value(self, variable: str, default_value: Any = _NO_VALUE) -> Any:
        """Return the runtime params values to the resolver"""
        runtime_oc = OmegaConf.create(self.runtime_params)
        interpolated_value = OmegaConf.select(
            runtime_oc, variable, default=default_value
        )
        if interpolated_value != _NO_VALUE:
            return interpolated_value
        else:
            raise InterpolationResolutionError(
                f"Runtime parameter '{variable}' not found and no default value provided."
            )

    @staticmethod
    def _register_new_resolvers(resolvers: dict[str, Callable]) -> None:
        """Register custom resolvers"""
        for name, resolver in resolvers.items():
            if not OmegaConf.has_resolver(name):
                msg = f"Registering new custom resolver: {name}"
                _config_logger.debug(msg)
                OmegaConf.register_new_resolver(name=name, resolver=resolver)

    def _check_duplicates(self, key: str, config_per_file: dict[Path, Any]) -> None:
        if key == "parameters":
            seen_files_to_keys = {
                file: self._get_all_keys(OmegaConf.to_container(config, resolve=False))
                for file, config in config_per_file.items()
            }
        else:
            seen_files_to_keys = {
                file: set(config.keys()) for file, config in config_per_file.items()
            }

        duplicates = []

        filepaths = list(seen_files_to_keys.keys())
        for i, filepath1 in enumerate(filepaths, 1):
            config1 = seen_files_to_keys[filepath1]
            for filepath2 in filepaths[i:]:
                config2 = seen_files_to_keys[filepath2]

                combined_keys = config1 & config2
                overlapping_keys = {
                    key for key in combined_keys if not key.startswith("_")
                }

                if overlapping_keys:
                    sorted_keys = ", ".join(sorted(overlapping_keys))
                    if len(sorted_keys) > 100:  # noqa: PLR2004
                        sorted_keys = sorted_keys[:100] + "..."
                    duplicates.append(
                        f"Duplicate keys found in {filepath1} and {filepath2}: {sorted_keys}"
                    )

        if duplicates:
            dup_str = "\n".join(duplicates)
            raise ValueError(f"{dup_str}")

    @staticmethod
    def _resolve_environment_variables(config: DictConfig) -> None:
        """Use the ``oc.env`` resolver to read environment variables and replace
        them in-place, clearing the resolver after the operation is complete if
        it was not registered beforehand.

        Arguments:
            config {Dict[str, Any]} -- The configuration dictionary to resolve.
        """
        if not OmegaConf.has_resolver("oc.env"):
            OmegaConf.register_new_resolver("oc.env", oc.env)
            OmegaConf.resolve(config)
            OmegaConf.clear_resolver("oc.env")
        else:
            OmegaConf.resolve(config)

    @staticmethod
    def _destructive_merge(
        config: dict[str, Any], env_config: dict[str, Any], env_path: str
    ) -> dict[str, Any]:
        # Destructively merge the two env dirs. The chosen env will override base.
        common_keys = config.keys() & env_config.keys()
        if common_keys:
            sorted_keys = ", ".join(sorted(common_keys))
            msg = (
                "Config from path '%s' will override the following "
                "existing top-level config keys: %s"
            )
            _config_logger.debug(msg, env_path, sorted_keys)

        config.update(env_config)
        return config

    @staticmethod
    def _soft_merge(
        config: dict[str, Any], env_config: dict[str, Any], env_path: str | None = None
    ) -> Any:
        # Soft merge the two env dirs. The chosen env will override base if keys clash.
        return OmegaConf.to_container(OmegaConf.merge(config, env_config))

    def _is_hidden(self, path_str: str) -> bool:
        """Check if path contains any hidden directory or is a hidden file"""
        path = Path(path_str)
        conf_path = Path(self.conf_source).resolve().as_posix()
        if self._protocol == "file":
            path = path.resolve()
        posix_path = path.as_posix()
        if posix_path.startswith(conf_path):
            posix_path = posix_path.replace(conf_path, "")
        parts = posix_path.split(self._fs.sep)  # filesystem specific separator
        HIDDEN = "."
        # Check if any component (folder or file) starts with a dot (.)
        return any(part.startswith(HIDDEN) for part in parts)<|MERGE_RESOLUTION|>--- conflicted
+++ resolved
@@ -354,7 +354,6 @@
             if not k.startswith("_")
         }
 
-<<<<<<< HEAD
     @staticmethod
     def _initialise_filesystem_and_protocol(
         conf_source: str,
@@ -396,7 +395,7 @@
                 f"Merging strategy {merging_strategy} not supported. The accepted merging "
                 f"strategies are {allowed_strategies}."
             )
-=======
+
     def _get_all_keys(self, cfg: Any, parent_key: str = "") -> set[str]:
         keys: set[str] = set()
 
@@ -407,7 +406,7 @@
             else:
                 keys.add(full_key)
         return keys
->>>>>>> 080b2656
+
 
     def _is_valid_config_path(self, path: Path) -> bool:
         """Check if given path is a file path and file type is yaml or json."""
