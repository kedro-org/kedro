--- conflicted
+++ resolved
@@ -26,13 +26,8 @@
     It uses pandas-gbq to read and write from/to BigQuery table.
 
     Example adding a catalog entry with
-<<<<<<< HEAD
-    `YAML API <https://kedro.readthedocs.io/en/stable/05_data/\
-        01_data_catalog.html#using-the-data-catalog-with-the-yaml-api>`_:
-=======
     `YAML API <https://kedro.readthedocs.io/en/stable/data/\
         data_catalog.html#using-the-data-catalog-with-the-yaml-api>`_:
->>>>>>> dd44757e
 
     .. code-block:: yaml
 
@@ -182,13 +177,7 @@
     internally to read from BigQuery table. Therefore it supports all allowed
     pandas options on ``read_gbq``.
 
-<<<<<<< HEAD
-    Example adding a catalog entry with
-    `YAML API <https://kedro.readthedocs.io/en/stable/05_data/\
-        01_data_catalog.html#using-the-data-catalog-with-the-yaml-api>`_:
-=======
     Example adding a catalog entry with the ``YAML API``:
->>>>>>> dd44757e
 
     .. code-block:: yaml
 
