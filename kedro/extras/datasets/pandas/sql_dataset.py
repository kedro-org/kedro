"""``SQLDataSet`` to load and save data to a SQL backend."""

import copy
import re
from pathlib import PurePosixPath
from typing import Any, Dict, Optional

import fsspec
import pandas as pd
from sqlalchemy import create_engine
from sqlalchemy.exc import NoSuchModuleError

from kedro.io.core import (
    AbstractDataSet,
    DataSetError,
    get_filepath_str,
    get_protocol_and_path,
)

__all__ = ["SQLTableDataSet", "SQLQueryDataSet"]

KNOWN_PIP_INSTALL = {
    "psycopg2": "psycopg2",
    "mysqldb": "mysqlclient",
    "cx_Oracle": "cx_Oracle",
}

DRIVER_ERROR_MESSAGE = """
A module/driver is missing when connecting to your SQL server. SQLDataSet
 supports SQLAlchemy drivers. Please refer to
 https://docs.sqlalchemy.org/en/13/core/engines.html#supported-databases
 for more information.
\n\n
"""


def _find_known_drivers(module_import_error: ImportError) -> Optional[str]:
    """Looks up known keywords in a ``ModuleNotFoundError`` so that it can
    provide better guideline for the user.

    Args:
        module_import_error: Error raised while connecting to a SQL server.

    Returns:
        Instructions for installing missing driver. An empty string is
        returned in case error is related to an unknown driver.

    """

    # module errors contain string "No module name 'module_name'"
    # we are trying to extract module_name surrounded by quotes here
    res = re.findall(r"'(.*?)'", str(module_import_error.args[0]).lower())

    # in case module import error does not match our expected pattern
    # we have no recommendation
    if not res:
        return None

    missing_module = res[0]

    if KNOWN_PIP_INSTALL.get(missing_module):
        return (
            f"You can also try installing missing driver with\n"
            f"\npip install {KNOWN_PIP_INSTALL.get(missing_module)}"
        )

    return None


def _get_missing_module_error(import_error: ImportError) -> DataSetError:
    missing_module_instruction = _find_known_drivers(import_error)

    if missing_module_instruction is None:
        return DataSetError(
            f"{DRIVER_ERROR_MESSAGE}Loading failed with error:\n\n{str(import_error)}"
        )

    return DataSetError(f"{DRIVER_ERROR_MESSAGE}{missing_module_instruction}")


def _get_sql_alchemy_missing_error() -> DataSetError:
    return DataSetError(
        "The SQL dialect in your connection is not supported by "
        "SQLAlchemy. Please refer to "
        "https://docs.sqlalchemy.org/en/13/core/engines.html#supported-databases "
        "for more information."
    )


class SQLTableDataSet(AbstractDataSet):
    """``SQLTableDataSet`` loads data from a SQL table and saves a pandas
    dataframe to a table. It uses ``pandas.DataFrame`` internally,
    so it supports all allowed pandas options on ``read_sql_table`` and
    ``to_sql`` methods. Since Pandas uses SQLAlchemy behind the scenes, when
    instantiating ``SQLTableDataSet`` one needs to pass a compatible connection
    string either in ``credentials`` (see the example code snippet below) or in
    ``load_args`` and ``save_args``. Connection string formats supported by
    SQLAlchemy can be found here:
    https://docs.sqlalchemy.org/en/13/core/engines.html#database-urls

    ``SQLTableDataSet`` modifies the save parameters and stores
    the data with no index. This is designed to make load and save methods
    symmetric.

    Example adding a catalog entry with
<<<<<<< HEAD
    `YAML API <https://kedro.readthedocs.io/en/stable/05_data/\
        01_data_catalog.html#using-the-data-catalog-with-the-yaml-api>`_:
=======
    `YAML API <https://kedro.readthedocs.io/en/stable/data/\
        data_catalog.html#using-the-data-catalog-with-the-yaml-api>`_:
>>>>>>> dd44757e

    .. code-block:: yaml

        >>> shuttles_table_dataset:
        >>>   type: pandas.SQLTableDataSet
        >>>   credentials: db_credentials
        >>>   table_name: shuttles
        >>>   load_args:
        >>>     schema: dwschema
        >>>   save_args:
        >>>     schema: dwschema
        >>>     if_exists: replace

    Sample database credentials entry in ``credentials.yml``:

    .. code-block:: yaml

            >>> db_creds:
            >>>     con: postgresql://scott:tiger@localhost/test

    Example using Python API:
    ::

        >>> from kedro.extras.datasets.pandas import SQLTableDataSet
        >>> import pandas as pd
        >>>
        >>> data = pd.DataFrame({"col1": [1, 2], "col2": [4, 5],
        >>>                      "col3": [5, 6]})
        >>> table_name = "table_a"
        >>> credentials = {
        >>>     "con": "postgresql://scott:tiger@localhost/test"
        >>> }
        >>> data_set = SQLTableDataSet(table_name=table_name,
        >>>                            credentials=credentials)
        >>>
        >>> data_set.save(data)
        >>> reloaded = data_set.load()
        >>>
        >>> assert data.equals(reloaded)

    """

    DEFAULT_LOAD_ARGS: Dict[str, Any] = {}
    DEFAULT_SAVE_ARGS: Dict[str, Any] = {"index": False}
    # using Any because of Sphinx but it should be
    # sqlalchemy.engine.Engine or sqlalchemy.engine.base.Engine
    engines: Dict[str, Any] = {}

    def __init__(
        self,
        table_name: str,
        credentials: Dict[str, Any],
        load_args: Dict[str, Any] = None,
        save_args: Dict[str, Any] = None,
    ) -> None:
        """Creates a new ``SQLTableDataSet``.

        Args:
            table_name: The table name to load or save data to. It
                overwrites name in ``save_args`` and ``table_name``
                parameters in ``load_args``.
            credentials: A dictionary with a ``SQLAlchemy`` connection string.
                Users are supposed to provide the connection string 'con'
                through credentials. It overwrites `con` parameter in
                ``load_args`` and ``save_args`` in case it is provided. To find
                all supported connection string formats, see here:
                https://docs.sqlalchemy.org/en/13/core/engines.html#database-urls
            load_args: Provided to underlying pandas ``read_sql_table``
                function along with the connection string.
                To find all supported arguments, see here:
                https://pandas.pydata.org/pandas-docs/stable/generated/pandas.read_sql_table.html
                To find all supported connection string formats, see here:
                https://docs.sqlalchemy.org/en/13/core/engines.html#database-urls
            save_args: Provided to underlying pandas ``to_sql`` function along
                with the connection string.
                To find all supported arguments, see here:
                https://pandas.pydata.org/pandas-docs/stable/generated/pandas.DataFrame.to_sql.html
                To find all supported connection string formats, see here:
                https://docs.sqlalchemy.org/en/13/core/engines.html#database-urls
                It has ``index=False`` in the default parameters.

        Raises:
            DataSetError: When either ``table_name`` or ``con`` is empty.
        """

        if not table_name:
            raise DataSetError("`table_name` argument cannot be empty.")

        if not (credentials and "con" in credentials and credentials["con"]):
            raise DataSetError(
                "`con` argument cannot be empty. Please "
                "provide a SQLAlchemy connection string."
            )

        # Handle default load and save arguments
        self._load_args = copy.deepcopy(self.DEFAULT_LOAD_ARGS)
        if load_args is not None:
            self._load_args.update(load_args)
        self._save_args = copy.deepcopy(self.DEFAULT_SAVE_ARGS)
        if save_args is not None:
            self._save_args.update(save_args)

        self._load_args["table_name"] = table_name
        self._save_args["name"] = table_name

        self._connection_str = credentials["con"]
        self.create_connection(self._connection_str)

    @classmethod
    def create_connection(cls, connection_str: str) -> None:
        """Given a connection string, create singleton connection
        to be used across all instances of `SQLTableDataSet` that
        need to connect to the same source.
        """
        if connection_str in cls.engines:
            return

        try:
            engine = create_engine(connection_str)
        except ImportError as import_error:
            raise _get_missing_module_error(import_error) from import_error
        except NoSuchModuleError as exc:
            raise _get_sql_alchemy_missing_error() from exc

        cls.engines[connection_str] = engine

    def _describe(self) -> Dict[str, Any]:
        load_args = copy.deepcopy(self._load_args)
        save_args = copy.deepcopy(self._save_args)
        del load_args["table_name"]
        del save_args["name"]
        return dict(
            table_name=self._load_args["table_name"],
            load_args=load_args,
            save_args=save_args,
        )

    def _load(self) -> pd.DataFrame:
        engine = self.engines[self._connection_str]  # type:ignore
        return pd.read_sql_table(con=engine, **self._load_args)

    def _save(self, data: pd.DataFrame) -> None:
        engine = self.engines[self._connection_str]  # type: ignore
        data.to_sql(con=engine, **self._save_args)

    def _exists(self) -> bool:
        eng = self.engines[self._connection_str]  # type: ignore
        schema = self._load_args.get("schema", None)
        exists = self._load_args["table_name"] in eng.table_names(schema)
        return exists


class SQLQueryDataSet(AbstractDataSet):
    """``SQLQueryDataSet`` loads data from a provided SQL query. It
    uses ``pandas.DataFrame`` internally, so it supports all allowed
    pandas options on ``read_sql_query``. Since Pandas uses SQLAlchemy behind
    the scenes, when instantiating ``SQLQueryDataSet`` one needs to pass
    a compatible connection string either in ``credentials`` (see the example
    code snippet below) or in ``load_args``. Connection string formats supported
    by SQLAlchemy can be found here:
    https://docs.sqlalchemy.org/en/13/core/engines.html#database-urls

    It does not support save method so it is a read only data set.
    To save data to a SQL server use ``SQLTableDataSet``.


    Example adding a catalog entry with
<<<<<<< HEAD
    `YAML API <https://kedro.readthedocs.io/en/stable/05_data/\
        01_data_catalog.html#using-the-data-catalog-with-the-yaml-api>`_:
=======
    `YAML API <https://kedro.readthedocs.io/en/stable/data/\
        data_catalog.html#using-the-data-catalog-with-the-yaml-api>`_:
>>>>>>> dd44757e

    .. code-block:: yaml

        >>> shuttle_id_dataset:
        >>>   type: pandas.SQLQueryDataSet
        >>>   sql: "select shuttle, shuttle_id from spaceflights.shuttles;"
        >>>   credentials: db_credentials
        >>>   layer: raw

    Sample database credentials entry in ``credentials.yml``:

    .. code-block:: yaml

            >>> db_creds:
            >>>     con: postgresql://scott:tiger@localhost/test

    Example using Python API:
    ::

        >>> from kedro.extras.datasets.pandas import SQLQueryDataSet
        >>> import pandas as pd
        >>>
        >>> data = pd.DataFrame({"col1": [1, 2], "col2": [4, 5],
        >>>                      "col3": [5, 6]})
        >>> sql = "SELECT * FROM table_a"
        >>> credentials = {
        >>>     "con": "postgresql://scott:tiger@localhost/test"
        >>> }
        >>> data_set = SQLQueryDataSet(sql=sql,
        >>>                            credentials=credentials)
        >>>
        >>> sql_data = data_set.load()
        >>>

    """

    # using Any because of Sphinx but it should be
    # sqlalchemy.engine.Engine or sqlalchemy.engine.base.Engine
    engines: Dict[str, Any] = {}

    def __init__(  # pylint: disable=too-many-arguments
        self,
        sql: str = None,
        credentials: Dict[str, Any] = None,
        load_args: Dict[str, Any] = None,
        fs_args: Dict[str, Any] = None,
        filepath: str = None,
    ) -> None:
        """Creates a new ``SQLQueryDataSet``.

        Args:
            sql: The sql query statement.
            credentials: A dictionary with a ``SQLAlchemy`` connection string.
                Users are supposed to provide the connection string 'con'
                through credentials. It overwrites `con` parameter in
                ``load_args`` and ``save_args`` in case it is provided. To find
                all supported connection string formats, see here:
                https://docs.sqlalchemy.org/en/13/core/engines.html#database-urls
            load_args: Provided to underlying pandas ``read_sql_query``
                function along with the connection string.
                To find all supported arguments, see here:
                https://pandas.pydata.org/pandas-docs/stable/generated/pandas.read_sql_query.html
                To find all supported connection string formats, see here:
                https://docs.sqlalchemy.org/en/13/core/engines.html#database-urls
            fs_args: Extra arguments to pass into underlying filesystem class constructor
                (e.g. `{"project": "my-project"}` for ``GCSFileSystem``), as well as
                to pass to the filesystem's `open` method through nested keys
                `open_args_load` and `open_args_save`.
                Here you can find all available arguments for `open`:
                https://filesystem-spec.readthedocs.io/en/latest/api.html#fsspec.spec.AbstractFileSystem.open
                All defaults are preserved, except `mode`, which is set to `r` when loading.
            filepath: A path to a file with a sql query statement.

        Raises:
            DataSetError: When either ``sql`` or ``con`` parameters is empty.
        """
        if sql and filepath:
            raise DataSetError(
                "`sql` and `filepath` arguments cannot both be provided."
                "Please only provide one."
            )

        if not (sql or filepath):
            raise DataSetError(
                "`sql` and `filepath` arguments cannot both be empty."
                "Please provide a sql query or path to a sql query file."
            )

        if not (credentials and "con" in credentials and credentials["con"]):
            raise DataSetError(
                "`con` argument cannot be empty. Please "
                "provide a SQLAlchemy connection string."
            )

        default_load_args = {}  # type: Dict[str, Any]

        self._load_args = (
            {**default_load_args, **load_args}
            if load_args is not None
            else default_load_args
        )

        # load sql query from file
        if sql:
            self._load_args["sql"] = sql
            self._filepath = None
        else:
            # filesystem for loading sql file
            _fs_args = copy.deepcopy(fs_args) or {}
            _fs_credentials = _fs_args.pop("credentials", {})
            protocol, path = get_protocol_and_path(str(filepath))

            self._protocol = protocol
            self._fs = fsspec.filesystem(self._protocol, **_fs_credentials, **_fs_args)
            self._filepath = path
        self._connection_str = credentials["con"]
        self.create_connection(self._connection_str)

    @classmethod
    def create_connection(cls, connection_str: str) -> None:
        """Given a connection string, create singleton connection
        to be used across all instances of `SQLQueryDataSet` that
        need to connect to the same source.
        """
        if connection_str in cls.engines:
            return

        try:
            engine = create_engine(connection_str)
        except ImportError as import_error:
            raise _get_missing_module_error(import_error) from import_error
        except NoSuchModuleError as exc:
            raise _get_sql_alchemy_missing_error() from exc

        cls.engines[connection_str] = engine

    def _describe(self) -> Dict[str, Any]:
        load_args = copy.deepcopy(self._load_args)
        return dict(
            sql=str(load_args.pop("sql", None)),
            filepath=str(self._filepath),
            load_args=str(load_args),
        )

    def _load(self) -> pd.DataFrame:
        load_args = copy.deepcopy(self._load_args)
        engine = self.engines[self._connection_str]  # type: ignore

        if self._filepath:
            load_path = get_filepath_str(PurePosixPath(self._filepath), self._protocol)
            with self._fs.open(load_path, mode="r") as fs_file:
                load_args["sql"] = fs_file.read()

        return pd.read_sql_query(con=engine, **load_args)

    def _save(self, data: pd.DataFrame) -> None:
        raise DataSetError("`save` is not supported on SQLQueryDataSet")<|MERGE_RESOLUTION|>--- conflicted
+++ resolved
@@ -103,13 +103,8 @@
     symmetric.
 
     Example adding a catalog entry with
-<<<<<<< HEAD
-    `YAML API <https://kedro.readthedocs.io/en/stable/05_data/\
-        01_data_catalog.html#using-the-data-catalog-with-the-yaml-api>`_:
-=======
     `YAML API <https://kedro.readthedocs.io/en/stable/data/\
         data_catalog.html#using-the-data-catalog-with-the-yaml-api>`_:
->>>>>>> dd44757e
 
     .. code-block:: yaml
 
@@ -277,13 +272,8 @@
 
 
     Example adding a catalog entry with
-<<<<<<< HEAD
-    `YAML API <https://kedro.readthedocs.io/en/stable/05_data/\
-        01_data_catalog.html#using-the-data-catalog-with-the-yaml-api>`_:
-=======
     `YAML API <https://kedro.readthedocs.io/en/stable/data/\
         data_catalog.html#using-the-data-catalog-with-the-yaml-api>`_:
->>>>>>> dd44757e
 
     .. code-block:: yaml
 
