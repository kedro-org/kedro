--- conflicted
+++ resolved
@@ -15,13 +15,8 @@
 # in kedro-plugins (https://github.com/kedro-org/kedro-plugins)
 
 
-<<<<<<< HEAD
 # pylint:disable=too-many-instance-attributes
 class SparkHiveDataSet(AbstractDataset[DataFrame, DataFrame]):
-=======
-# noqa: too-many-instance-attributes
-class SparkHiveDataSet(AbstractDataSet[DataFrame, DataFrame]):
->>>>>>> 6888001c
     """``SparkHiveDataSet`` loads and saves Spark dataframes stored on Hive.
     This data set also handles some incompatible file types such as using partitioned parquet on
     hive which will not normally allow upserts to existing data without a complete replacement
