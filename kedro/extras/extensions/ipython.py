# pylint: disable=import-outside-toplevel,global-statement,invalid-name,too-many-locals
"""
This script creates an IPython extension to load Kedro-related variables in
local scope.
"""
import logging
import sys
from pathlib import Path
from typing import Any, Dict

logger = logging.getLogger(__name__)
default_project_path = Path.cwd()


def _remove_cached_modules(package_name):
    to_remove = [mod for mod in sys.modules if mod.startswith(package_name)]
    # `del` is used instead of `reload()` because: If the new version of a module does not
    # define a name that was defined by the old version, the old definition remains.
    for module in to_remove:
        del sys.modules[module]  # pragma: no cover


def _find_kedro_project(current_dir: Path):  # pragma: no cover
    from kedro.framework.startup import _is_project

    while current_dir != current_dir.parent:
        if _is_project(current_dir):
            return current_dir
        current_dir = current_dir.parent

    return None


def reload_kedro(
    path: str = None, env: str = None, extra_params: Dict[str, Any] = None
):
    """Line magic which reloads all Kedro default variables.
    Setting the path will also make it default for subsequent calls.
    """
    # If a path is provided, set it as default for subsequent calls
    from IPython import get_ipython
    from IPython.core.magic import needs_local_scope, register_line_magic

    from kedro.framework.cli import load_entry_points
    from kedro.framework.project import LOGGING  # noqa # pylint:disable=unused-import
    from kedro.framework.project import configure_project, pipelines
    from kedro.framework.session import KedroSession
    from kedro.framework.startup import bootstrap_project

    global default_project_path
    if path:
        default_project_path = Path(path).expanduser().resolve()
        logger.info("Updated path to Kedro project: %s", default_project_path)
    else:
        logger.info("No path argument was provided. Using: %s", default_project_path)

    metadata = bootstrap_project(default_project_path)
    _remove_cached_modules(metadata.package_name)
    configure_project(metadata.package_name)

    session = KedroSession.create(
        metadata.package_name, default_project_path, env=env, extra_params=extra_params
    )
    context = session.load_context()
    catalog = context.catalog

    get_ipython().push(
        variables={
            "context": context,
            "catalog": catalog,
            "session": session,
            "pipelines": pipelines,
        }
    )

    logger.info("Kedro project %s", str(metadata.project_name))
    logger.info(
        "Defined global variable 'context', 'session', 'catalog' and 'pipelines'"
    )

    for line_magic in load_entry_points("line_magic"):
        register_line_magic(needs_local_scope(line_magic))
        logger.info("Registered line magic '%s'", line_magic.__name__)  # type: ignore


def load_ipython_extension(ipython):
    """Main entry point when %load_ext is executed"""

    global default_project_path

    ipython.register_magic_function(reload_kedro, "line", "reload_kedro")

    default_project_path = _find_kedro_project(Path.cwd())

    if default_project_path is None:
        logger.warning(
            "Kedro extension was registered but couldn't find a Kedro project. "
<<<<<<< HEAD
            "Make sure you run '%reload_kedro <path_to_kedro_project>'."
        )
        return

    reload_kedro(default_project_path)
=======
            "Make sure you run '%reload_kedro <project_root>'."
        )
>>>>>>> 906c71dd
<|MERGE_RESOLUTION|>--- conflicted
+++ resolved
@@ -95,13 +95,8 @@
     if default_project_path is None:
         logger.warning(
             "Kedro extension was registered but couldn't find a Kedro project. "
-<<<<<<< HEAD
-            "Make sure you run '%reload_kedro <path_to_kedro_project>'."
+            "Make sure you run '%reload_kedro <project_root>'."
         )
         return
 
-    reload_kedro(default_project_path)
-=======
-            "Make sure you run '%reload_kedro <project_root>'."
-        )
->>>>>>> 906c71dd
+    reload_kedro(default_project_path)