"""A collection of CLI commands for working with Kedro catalog."""

from __future__ import annotations

from collections import defaultdict
from itertools import chain, filterfalse
from typing import TYPE_CHECKING, Any

import click
import yaml
from click import secho

from kedro.framework.cli.utils import KedroCliError, env_option, split_string
from kedro.framework.project import pipelines, settings
from kedro.framework.session import KedroSession
from kedro.io.data_catalog import DataCatalog

if TYPE_CHECKING:
    from pathlib import Path

    from kedro.framework.startup import ProjectMetadata
    from kedro.io import AbstractDataset


def _create_session(package_name: str, **kwargs: Any) -> KedroSession:
    kwargs.setdefault("save_on_close", False)
    return KedroSession.create(**kwargs)


def is_parameter(dataset_name: str) -> bool:
    """Check if dataset is a parameter."""
    return dataset_name.startswith("params:") or dataset_name == "parameters"


@click.group(name="Kedro")
def catalog_cli() -> None:  # pragma: no cover
    pass


@catalog_cli.group()
def catalog() -> None:
    """Commands for working with catalog."""


@catalog.command("list")
@env_option
@click.option(
    "--pipeline",
    "-p",
    type=str,
    default="",
    help="Name of the modular pipeline to run. If not set, "
    "the project pipeline is run by default.",
    callback=split_string,
)
@click.pass_obj
def list_datasets(metadata: ProjectMetadata, pipeline: str, env: str) -> None:
    """Show datasets per type."""
    title = "Datasets in '{}' pipeline"
    not_mentioned = "Datasets not mentioned in pipeline"
    mentioned = "Datasets mentioned in pipeline"
    factories = "Datasets generated from factories"

    session = _create_session(metadata.package_name, env=env)
    context = session.load_context()

    try:
        data_catalog = context.catalog
        datasets_meta = data_catalog._datasets
        catalog_ds = set(data_catalog.list())
    except Exception as exc:
        raise KedroCliError(
            f"Unable to instantiate Kedro Catalog.\nError: {exc}"
        ) from exc

    target_pipelines = pipeline or pipelines.keys()

    result = {}
    for pipe in target_pipelines:
        pl_obj = pipelines.get(pipe)
        if pl_obj:
            pipeline_ds = pl_obj.datasets()
        else:
            existing_pls = ", ".join(sorted(pipelines.keys()))
            raise KedroCliError(
                f"'{pipe}' pipeline not found! Existing pipelines: {existing_pls}"
            )

        unused_ds = catalog_ds - pipeline_ds
        default_ds = pipeline_ds - catalog_ds
        used_ds = catalog_ds - unused_ds

        # resolve any factory datasets in the pipeline
        factory_ds_by_type = defaultdict(list)

<<<<<<< HEAD
        resolved_configs = data_catalog.config_resolver.resolve_dataset_pattern(
            default_ds
        )
        for ds_name, ds_config in zip(default_ds, resolved_configs):
            if data_catalog.config_resolver.match_pattern(ds_name):
                factory_ds_by_type[ds_config.get("type", "DefaultDataset")].append(  # type: ignore[attr-defined]
=======
        for ds_name in default_ds:
            if data_catalog.config_resolver.match_pattern(ds_name):
                ds_config = data_catalog.config_resolver.resolve_dataset_pattern(
                    ds_name
                )
                factory_ds_by_type[ds_config.get("type", "DefaultDataset")].append(
>>>>>>> 7e02653d
                    ds_name
                )

        default_ds = default_ds - set(chain.from_iterable(factory_ds_by_type.values()))

        unused_by_type = _map_type_to_datasets(unused_ds, datasets_meta)
        used_by_type = _map_type_to_datasets(used_ds, datasets_meta)

        if default_ds:
            used_by_type["DefaultDataset"].extend(default_ds)

        data = (
            (mentioned, dict(used_by_type)),
            (factories, dict(factory_ds_by_type)),
            (not_mentioned, dict(unused_by_type)),
        )
        result[title.format(pipe)] = {key: value for key, value in data if value}
    secho(yaml.dump(result))


def _map_type_to_datasets(
    datasets: set[str], datasets_meta: dict[str, AbstractDataset]
) -> dict:
    """Build dictionary with a dataset type as a key and list of
    datasets of the specific type as a value.
    """
    mapping = defaultdict(list)  # type: ignore[var-annotated]
    for dataset_name in filterfalse(is_parameter, datasets):
        ds_type = datasets_meta[dataset_name].__class__.__name__
        if dataset_name not in mapping[ds_type]:
            mapping[ds_type].append(dataset_name)
    return mapping


@catalog.command("create")
@env_option(help="Environment to create Data Catalog YAML file in. Defaults to `base`.")
@click.option(
    "--pipeline",
    "-p",
    "pipeline_name",
    type=str,
    required=True,
    help="Name of a pipeline.",
)
@click.pass_obj
def create_catalog(metadata: ProjectMetadata, pipeline_name: str, env: str) -> None:
    """Create Data Catalog YAML configuration with missing datasets.

    Add ``MemoryDataset`` datasets to Data Catalog YAML configuration
    file for each dataset in a registered pipeline if it is missing from
    the ``DataCatalog``.

    The catalog configuration will be saved to
    `<conf_source>/<env>/catalog_<pipeline_name>.yml` file.
    """
    env = env or "base"
    session = _create_session(metadata.package_name, env=env)
    context = session.load_context()

    pipeline = pipelines.get(pipeline_name)

    if not pipeline:
        existing_pipelines = ", ".join(sorted(pipelines.keys()))
        raise KedroCliError(
            f"'{pipeline_name}' pipeline not found! Existing pipelines: {existing_pipelines}"
        )

    pipeline_datasets = set(filterfalse(is_parameter, pipeline.datasets()))

    catalog_datasets = set(filterfalse(is_parameter, context.catalog.list()))

    # Datasets that are missing in Data Catalog
    missing_ds = sorted(pipeline_datasets - catalog_datasets)
    if missing_ds:
        catalog_path = (
            context.project_path
            / settings.CONF_SOURCE
            / env
            / f"catalog_{pipeline_name}.yml"
        )
        _add_missing_datasets_to_catalog(missing_ds, catalog_path)
        click.echo(f"Data Catalog YAML configuration was created: {catalog_path}")
    else:
        click.echo("All datasets are already configured.")


def _add_missing_datasets_to_catalog(missing_ds: list[str], catalog_path: Path) -> None:
    if catalog_path.is_file():
        catalog_config = yaml.safe_load(catalog_path.read_text()) or {}
    else:
        catalog_config = {}

    for ds_name in missing_ds:
        catalog_config[ds_name] = {"type": "MemoryDataset"}

    # Create only `catalog` folder under existing environment
    # (all parent folders must exist).
    catalog_path.parent.mkdir(exist_ok=True)
    with catalog_path.open(mode="w") as catalog_file:
        yaml.safe_dump(catalog_config, catalog_file, default_flow_style=False)


@catalog.command("rank")
@env_option
@click.pass_obj
def rank_catalog_factories(metadata: ProjectMetadata, env: str) -> None:
    """List all dataset factories in the catalog, ranked by priority by which they are matched."""
    session = _create_session(metadata.package_name, env=env)
    context = session.load_context()

    catalog_factories = context.catalog.config_resolver.list_patterns()
    if catalog_factories:
        click.echo(yaml.dump(catalog_factories))
    else:
        click.echo("There are no dataset factories in the catalog.")


@catalog.command("resolve")
@env_option
@click.pass_obj
def resolve_patterns(metadata: ProjectMetadata, env: str) -> None:
    """Resolve catalog factories against pipeline datasets. Note that this command is runner
    agnostic and thus won't take into account any default dataset creation defined in the runner."""

    session = _create_session(metadata.package_name, env=env)
    context = session.load_context()

    catalog_config = context.config_loader["catalog"]
    credentials_config = context.config_loader.get("credentials", None)
    data_catalog = DataCatalog.from_config(
        catalog=catalog_config, credentials=credentials_config
    )

    explicit_datasets = {
        ds_name: ds_config
        for ds_name, ds_config in catalog_config.items()
        if not data_catalog.config_resolver.is_pattern(ds_name)
    }

    target_pipelines = pipelines.keys()
    pipeline_datasets = set()

    for pipe in target_pipelines:
        pl_obj = pipelines.get(pipe)
        if pl_obj:
            pipeline_datasets.update(pl_obj.datasets())

    for ds_name in pipeline_datasets:
        if ds_name in explicit_datasets or is_parameter(ds_name):
            continue

        ds_config = data_catalog.config_resolver.resolve_dataset_pattern(ds_name)

        # Exclude MemoryDatasets not set in the catalog explicitly
<<<<<<< HEAD
        if ds_config is not None:
=======
        if ds_config:
>>>>>>> 7e02653d
            explicit_datasets[ds_name] = ds_config

    secho(yaml.dump(explicit_datasets))<|MERGE_RESOLUTION|>--- conflicted
+++ resolved
@@ -93,21 +93,12 @@
         # resolve any factory datasets in the pipeline
         factory_ds_by_type = defaultdict(list)
 
-<<<<<<< HEAD
-        resolved_configs = data_catalog.config_resolver.resolve_dataset_pattern(
-            default_ds
-        )
-        for ds_name, ds_config in zip(default_ds, resolved_configs):
-            if data_catalog.config_resolver.match_pattern(ds_name):
-                factory_ds_by_type[ds_config.get("type", "DefaultDataset")].append(  # type: ignore[attr-defined]
-=======
         for ds_name in default_ds:
             if data_catalog.config_resolver.match_pattern(ds_name):
                 ds_config = data_catalog.config_resolver.resolve_dataset_pattern(
                     ds_name
                 )
                 factory_ds_by_type[ds_config.get("type", "DefaultDataset")].append(
->>>>>>> 7e02653d
                     ds_name
                 )
 
@@ -262,11 +253,7 @@
         ds_config = data_catalog.config_resolver.resolve_dataset_pattern(ds_name)
 
         # Exclude MemoryDatasets not set in the catalog explicitly
-<<<<<<< HEAD
-        if ds_config is not None:
-=======
         if ds_config:
->>>>>>> 7e02653d
             explicit_datasets[ds_name] = ds_config
 
     secho(yaml.dump(explicit_datasets))