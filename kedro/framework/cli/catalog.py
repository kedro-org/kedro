"""A collection of CLI commands for working with Kedro catalog."""
from collections import defaultdict
from itertools import chain

import click
import yaml
from click import secho

from kedro.framework.cli.utils import KedroCliError, env_option, split_string
from kedro.framework.project import pipelines, settings
from kedro.framework.session import KedroSession
from kedro.framework.startup import ProjectMetadata


def _create_session(package_name: str, **kwargs):
    kwargs.setdefault("save_on_close", False)
    try:
        return KedroSession.create(package_name, **kwargs)
    except Exception as exc:
        raise KedroCliError(
            f"Unable to instantiate Kedro session.\nError: {exc}"
        ) from exc


# noqa: missing-function-docstring
@click.group(name="Kedro")
def catalog_cli():  # pragma: no cover
    pass


@catalog_cli.group()
def catalog():
    """Commands for working with catalog."""


<<<<<<< HEAD
# pylint: disable=too-many-locals,protected-access
=======
# noqa: too-many-locals
>>>>>>> acff3e23
@catalog.command("list")
@env_option
@click.option(
    "--pipeline",
    "-p",
    type=str,
    default="",
    help="Name of the modular pipeline to run. If not set, "
    "the project pipeline is run by default.",
    callback=split_string,
)
@click.pass_obj
def list_datasets(metadata: ProjectMetadata, pipeline, env):
    """Show datasets per type."""
    title = "Datasets in '{}' pipeline"
    not_mentioned = "Datasets not mentioned in pipeline"
    mentioned = "Datasets mentioned in pipeline"
    factories = "Datasets generated from factories"

    session = _create_session(metadata.package_name, env=env)
    context = session.load_context()
<<<<<<< HEAD

    data_catalog = context.catalog
    datasets_meta = data_catalog._data_sets
    catalog_ds = set(data_catalog.list())
=======
    datasets_meta = context.catalog._data_sets  # noqa: protected-access
    catalog_ds = set(context.catalog.list())
>>>>>>> acff3e23

    target_pipelines = pipeline or pipelines.keys()

    result = {}
    for pipe in target_pipelines:
        pl_obj = pipelines.get(pipe)
        if pl_obj:
            pipeline_ds = pl_obj.data_sets()
        else:
            existing_pls = ", ".join(sorted(pipelines.keys()))
            raise KedroCliError(
                f"'{pipe}' pipeline not found! Existing pipelines: {existing_pls}"
            )

        unused_ds = catalog_ds - pipeline_ds
        default_ds = pipeline_ds - catalog_ds
        used_ds = catalog_ds - unused_ds

        # resolve any factory datasets in the pipeline
        factory_ds_by_type = defaultdict(list)
        for ds_name in default_ds:
            matched_pattern = data_catalog._match_pattern(
                data_catalog._dataset_patterns, ds_name
            )
            if matched_pattern:
                ds_config = data_catalog._resolve_config(ds_name, matched_pattern)
                factory_ds_by_type[ds_config["type"]].append(ds_name)

        default_ds = default_ds - set(chain.from_iterable(factory_ds_by_type.values()))

        unused_by_type = _map_type_to_datasets(unused_ds, datasets_meta)
        used_by_type = _map_type_to_datasets(used_ds, datasets_meta)

        if default_ds:
            used_by_type["DefaultDataset"].extend(default_ds)

        data = (
            (mentioned, dict(used_by_type)),
            (factories, dict(factory_ds_by_type)),
            (not_mentioned, dict(unused_by_type)),
        )
        result[title.format(pipe)] = {key: value for key, value in data if value}
    secho(yaml.dump(result))


def _map_type_to_datasets(datasets, datasets_meta):
    """Build dictionary with a dataset type as a key and list of
    datasets of the specific type as a value.
    """
    mapping = defaultdict(list)
    for dataset in datasets:
        is_param = dataset.startswith("params:") or dataset == "parameters"
        if not is_param:
            ds_type = datasets_meta[dataset].__class__.__name__
            if dataset not in mapping[ds_type]:
                mapping[ds_type].append(dataset)
    return mapping


@catalog.command("create")
@env_option(help="Environment to create Data Catalog YAML file in. Defaults to `base`.")
@click.option(
    "--pipeline",
    "-p",
    "pipeline_name",
    type=str,
    required=True,
    help="Name of a pipeline.",
)
@click.pass_obj
def create_catalog(metadata: ProjectMetadata, pipeline_name, env):
    """Create Data Catalog YAML configuration with missing datasets.

    Add ``MemoryDataset`` datasets to Data Catalog YAML configuration
    file for each dataset in a registered pipeline if it is missing from
    the ``DataCatalog``.

    The catalog configuration will be saved to
    `<conf_source>/<env>/catalog/<pipeline_name>.yml` file.
    """
    env = env or "base"
    session = _create_session(metadata.package_name, env=env)
    context = session.load_context()

    pipeline = pipelines.get(pipeline_name)

    if not pipeline:
        existing_pipelines = ", ".join(sorted(pipelines.keys()))
        raise KedroCliError(
            f"'{pipeline_name}' pipeline not found! Existing pipelines: {existing_pipelines}"
        )

    pipe_datasets = {
        ds_name
        for ds_name in pipeline.data_sets()
        if not ds_name.startswith("params:") and ds_name != "parameters"
    }

    catalog_datasets = {
        ds_name
        for ds_name in context.catalog._data_sets.keys()  # noqa: protected-access
        if not ds_name.startswith("params:") and ds_name != "parameters"
    }

    # Datasets that are missing in Data Catalog
    missing_ds = sorted(pipe_datasets - catalog_datasets)
    if missing_ds:
        catalog_path = (
            context.project_path
            / settings.CONF_SOURCE
            / env
            / "catalog"
            / f"{pipeline_name}.yml"
        )
        _add_missing_datasets_to_catalog(missing_ds, catalog_path)
        click.echo(f"Data Catalog YAML configuration was created: {catalog_path}")
    else:
        click.echo("All datasets are already configured.")


def _add_missing_datasets_to_catalog(missing_ds, catalog_path):
    if catalog_path.is_file():
        catalog_config = yaml.safe_load(catalog_path.read_text()) or {}
    else:
        catalog_config = {}

    for ds_name in missing_ds:
        catalog_config[ds_name] = {"type": "MemoryDataset"}

    # Create only `catalog` folder under existing environment
    # (all parent folders must exist).
    catalog_path.parent.mkdir(exist_ok=True)
    with catalog_path.open(mode="w") as catalog_file:
        yaml.safe_dump(catalog_config, catalog_file, default_flow_style=False)<|MERGE_RESOLUTION|>--- conflicted
+++ resolved
@@ -33,11 +33,7 @@
     """Commands for working with catalog."""
 
 
-<<<<<<< HEAD
-# pylint: disable=too-many-locals,protected-access
-=======
-# noqa: too-many-locals
->>>>>>> acff3e23
+# noqa: too-many-locals,protected-access
 @catalog.command("list")
 @env_option
 @click.option(
@@ -59,15 +55,12 @@
 
     session = _create_session(metadata.package_name, env=env)
     context = session.load_context()
-<<<<<<< HEAD
 
     data_catalog = context.catalog
     datasets_meta = data_catalog._data_sets
     catalog_ds = set(data_catalog.list())
-=======
-    datasets_meta = context.catalog._data_sets  # noqa: protected-access
+    datasets_meta = context.catalog._data_sets
     catalog_ds = set(context.catalog.list())
->>>>>>> acff3e23
 
     target_pipelines = pipeline or pipelines.keys()
 
