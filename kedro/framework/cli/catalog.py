--- conflicted
+++ resolved
@@ -52,20 +52,14 @@
     session = _create_session(metadata.package_name, env=env)
     context = session.load_context()
 
-<<<<<<< HEAD
-    data_catalog = context.catalog
-    datasets_meta = data_catalog._datasets
-    catalog_ds = set(data_catalog.list())
-=======
     try:
         data_catalog = context.catalog
-        datasets_meta = data_catalog._data_sets
+        datasets_meta = data_catalog._datasets
         catalog_ds = set(data_catalog.list())
     except Exception as exc:
         raise KedroCliError(
             f"Unable to instantiate Kedro Catalog.\nError: {exc}"
         ) from exc
->>>>>>> 2f526b64
 
     target_pipelines = pipeline or pipelines.keys()
 
