"""A collection of CLI commands for working with Kedro pipelines."""
from __future__ import annotations

import re
import shutil
from pathlib import Path
from textwrap import indent
from typing import Any, NamedTuple

import click

import kedro
from kedro.framework.cli.utils import (
    KedroCliError,
    _clean_pycache,
    command_with_verbosity,
    env_option,
)
from kedro.framework.project import settings
from kedro.framework.startup import ProjectMetadata

_SETUP_PY_TEMPLATE = """# -*- coding: utf-8 -*-
from setuptools import setup, find_packages

setup(
    name="{name}",
    version="{version}",
    description="Modular pipeline `{name}`",
    packages=find_packages(),
    include_package_data=True,
    install_requires={install_requires},
)
"""


class PipelineArtifacts(NamedTuple):
    """An ordered collection of source_path, tests_path, config_paths"""

    pipeline_dir: Path
    pipeline_tests: Path
    pipeline_conf: Path


def _assert_pkg_name_ok(pkg_name: str) -> None:
    """Check that python package name is in line with PEP8 requirements.

    Args:
        pkg_name: Candidate Python package name.

    Raises:
        KedroCliError: If package name violates the requirements.
    """

    base_message = f"'{pkg_name}' is not a valid Python package name."
    if not re.match(r"^[a-zA-Z_]", pkg_name):
        message = base_message + " It must start with a letter or underscore."
        raise KedroCliError(message)
    if len(pkg_name) < 2:  # noqa: PLR2004
        message = base_message + " It must be at least 2 characters long."
        raise KedroCliError(message)
    if not re.match(r"^\w+$", pkg_name[1:]):
        message = (
            base_message + " It must contain only letters, digits, and/or underscores."
        )
        raise KedroCliError(message)


<<<<<<< HEAD
def _check_pipeline_name(ctx, param, value):
=======
def _check_pipeline_name(ctx: click.Context, param: Any, value: str) -> str:  # noqa: unused-argument
>>>>>>> 63f480ea
    if value:
        _assert_pkg_name_ok(value)
    return value


@click.group(name="Kedro")
def pipeline_cli() -> None:  # pragma: no cover
    pass


@pipeline_cli.group()
def pipeline() -> None:
    """Commands for working with pipelines."""


@command_with_verbosity(pipeline, "create")
@click.argument("name", nargs=1, callback=_check_pipeline_name)
@click.option(
    "--skip-config",
    is_flag=True,
    help="Skip creation of config files for the new pipeline(s).",
)
@click.option(
    "template_path",
    "-t",
    "--template",
    type=click.Path(file_okay=False, dir_okay=True, exists=True, path_type=Path),
    help="Path to cookiecutter template to use for pipeline(s). Will override any local templates.",
)
@env_option(help="Environment to create pipeline configuration in. Defaults to `base`.")
@click.pass_obj  # this will pass the metadata as first argument
def create_pipeline(
<<<<<<< HEAD
    metadata: ProjectMetadata, name, template_path, skip_config, env, **kwargs
):
=======
    metadata: ProjectMetadata,
    /,
    name: str,
    template_path: Path,
    skip_config: bool,
    env: str,
    **kwargs: Any,
) -> None:  # noqa: unused-argument
>>>>>>> 63f480ea
    """Create a new modular pipeline by providing a name."""
    package_dir = metadata.source_dir / metadata.package_name
    conf_source = settings.CONF_SOURCE
    project_conf_path = metadata.project_path / conf_source

    env = env or "base"
    if not skip_config and not (project_conf_path / env).exists():
        raise KedroCliError(
            f"Unable to locate environment '{env}'. "
            f"Make sure it exists in the project configuration."
        )

    # Precedence for template_path is: command line > project templates/pipeline dir > global default
    # If passed on the CLI, click will verify that the path exists so no need to check again
    if template_path is None:
        # No path provided on the CLI, try `PROJECT_PATH/templates/pipeline`
        template_path = Path(metadata.project_path / "templates" / "pipeline")

        if not template_path.exists():
            # and if that folder doesn't exist fall back to the global default
            template_path = Path(kedro.__file__).parent / "templates" / "pipeline"

    click.secho(f"Using pipeline template at: '{template_path}'")

    result_path = _create_pipeline(name, template_path, package_dir / "pipelines")
    _copy_pipeline_tests(name, result_path, package_dir)
    _copy_pipeline_configs(result_path, project_conf_path, skip_config, env=env)
    click.secho(f"\nPipeline '{name}' was successfully created.\n", fg="green")


@command_with_verbosity(pipeline, "delete")
@click.argument("name", nargs=1, callback=_check_pipeline_name)
@env_option(
    help="Environment to delete pipeline configuration from. Defaults to 'base'."
)
@click.option(
    "-y", "--yes", is_flag=True, help="Confirm deletion of pipeline non-interactively."
)
@click.pass_obj  # this will pass the metadata as first argument
def delete_pipeline(
    metadata: ProjectMetadata, /, name: str, env: str, yes: bool, **kwargs: Any
) -> None:  # noqa: unused-argument
    """Delete a modular pipeline by providing a name."""
    package_dir = metadata.source_dir / metadata.package_name
    conf_source = settings.CONF_SOURCE
    project_conf_path = metadata.project_path / conf_source

    env = env or "base"
    if not (project_conf_path / env).exists():
        raise KedroCliError(
            f"Unable to locate environment '{env}'. "
            f"Make sure it exists in the project configuration."
        )

    pipeline_artifacts = _get_pipeline_artifacts(metadata, pipeline_name=name, env=env)

    files_to_delete = [
        pipeline_artifacts.pipeline_conf / filepath
        for confdir in ("parameters", "catalog")
        # Since we remove nesting in 'parameters' and 'catalog' folders,
        # we want to also del the old project's structure for backward compatibility
        for filepath in (Path(f"{confdir}_{name}.yml"), Path(confdir) / f"{name}.yml")
        if (pipeline_artifacts.pipeline_conf / filepath).is_file()
    ]

    dirs_to_delete = [
        path
        for path in (pipeline_artifacts.pipeline_dir, pipeline_artifacts.pipeline_tests)
        if path.is_dir()
    ]

    if not files_to_delete and not dirs_to_delete:
        raise KedroCliError(f"Pipeline '{name}' not found.")

    if not yes:
        _echo_deletion_warning(
            "The following paths will be removed:",
            directories=dirs_to_delete,
            files=files_to_delete,
        )
        click.echo()
        yes = click.confirm(f"Are you sure you want to delete pipeline '{name}'?")
        click.echo()

    if not yes:
        raise KedroCliError("Deletion aborted!")

    _delete_artifacts(*files_to_delete, *dirs_to_delete)
    click.secho(f"\nPipeline '{name}' was successfully deleted.", fg="green")
    click.secho(
        f"\nIf you added the pipeline '{name}' to 'register_pipelines()' in"
        f""" '{package_dir / "pipeline_registry.py"}', you will need to remove it.""",
        fg="yellow",
    )


def _echo_deletion_warning(message: str, **paths: list[Path]) -> None:
    paths = {key: values for key, values in paths.items() if values}

    if paths:
        click.secho(message, bold=True)

    for key, values in paths.items():
        click.echo(f"\n{key.capitalize()}:")
        paths_str = "\n".join(str(value) for value in values)
        click.echo(indent(paths_str, " " * 2))


def _create_pipeline(name: str, template_path: Path, output_dir: Path) -> Path:
    from cookiecutter.main import cookiecutter

    cookie_context = {"pipeline_name": name, "kedro_version": kedro.__version__}

    click.echo(f"Creating the pipeline '{name}': ", nl=False)

    try:
        cookiecutter_result = cookiecutter(
            str(template_path),
            output_dir=str(output_dir),
            no_input=True,
            extra_context=cookie_context,
        )
    except Exception as exc:
        click.secho("FAILED", fg="red")
        cls = exc.__class__
        raise KedroCliError(f"{cls.__module__}.{cls.__qualname__}: {exc}") from exc

    click.secho("OK", fg="green")
    result_path = Path(cookiecutter_result)
    message = indent(f"Location: '{result_path.resolve()}'", " " * 2)
    click.secho(message, bold=True)

    _clean_pycache(result_path)

    return result_path


def _sync_dirs(
    source: Path, target: Path, prefix: str = "", overwrite: bool = False
) -> None:
    """Recursively copies `source` directory (or file) into `target` directory without
    overwriting any existing files/directories in the target using the following
    rules:
        1) Skip any files/directories which names match with files in target,
        unless overwrite=True.
        2) Copy all files from source to target.
        3) Recursively copy all directories from source to target.

    Args:
        source: A local directory to copy from, must exist.
        target: A local directory to copy to, will be created if doesn't exist yet.
        prefix: Prefix for CLI message indentation.
    """

    existing = list(target.iterdir()) if target.is_dir() else []
    existing_files = {f.name for f in existing if f.is_file()}
    existing_folders = {f.name for f in existing if f.is_dir()}

    if source.is_dir():
        content = list(source.iterdir())
    elif source.is_file():
        content = [source]
    else:
        # nothing to copy
        content = []  # pragma: no cover

    for source_path in content:
        source_name = source_path.name
        target_path = target / source_name
        click.echo(indent(f"Creating '{target_path}': ", prefix), nl=False)

        if (  # rule #1
            not overwrite
            and source_name in existing_files
            or source_path.is_file()
            and source_name in existing_folders
        ):
            click.secho("SKIPPED (already exists)", fg="yellow")
        elif source_path.is_file():  # rule #2
            try:
                target.mkdir(exist_ok=True, parents=True)
                shutil.copyfile(str(source_path), str(target_path))
            except Exception:
                click.secho("FAILED", fg="red")
                raise
            click.secho("OK", fg="green")
        else:  # source_path is a directory, rule #3
            click.echo()
            new_prefix = (prefix or "") + " " * 2
            _sync_dirs(source_path, target_path, prefix=new_prefix)


def _get_pipeline_artifacts(
    project_metadata: ProjectMetadata, pipeline_name: str, env: str
) -> PipelineArtifacts:
    artifacts = _get_artifacts_to_package(
        project_metadata, f"pipelines.{pipeline_name}", env
    )
    return PipelineArtifacts(*artifacts)


def _get_artifacts_to_package(
    project_metadata: ProjectMetadata, module_path: str, env: str
) -> tuple[Path, Path, Path]:
    """From existing project, returns in order: source_path, tests_path, config_paths"""
    package_dir = project_metadata.source_dir / project_metadata.package_name
    project_conf_path = project_metadata.project_path / settings.CONF_SOURCE
    artifacts = (
        Path(package_dir, *module_path.split(".")),
        Path(package_dir.parent, "tests", *module_path.split(".")),
        project_conf_path / env,
    )
    return artifacts


def _copy_pipeline_tests(
    pipeline_name: str, result_path: Path, package_dir: Path
) -> None:
    tests_source = result_path / "tests"
    tests_target = package_dir.parent / "tests" / "pipelines" / pipeline_name
    try:
        _sync_dirs(tests_source, tests_target)
    finally:
        shutil.rmtree(tests_source)


def _copy_pipeline_configs(
    result_path: Path, conf_path: Path, skip_config: bool, env: str
) -> None:
    config_source = result_path / "config"
    try:
        if not skip_config:
            config_target = conf_path / env
            _sync_dirs(config_source, config_target)
    finally:
        shutil.rmtree(config_source)


def _delete_artifacts(*artifacts: Path) -> None:
    for artifact in artifacts:
        click.echo(f"Deleting '{artifact}': ", nl=False)
        try:
            if artifact.is_dir():
                shutil.rmtree(artifact)
            else:
                artifact.unlink()
        except Exception as exc:
            click.secho("FAILED", fg="red")
            cls = exc.__class__
            raise KedroCliError(f"{cls.__module__}.{cls.__qualname__}: {exc}") from exc
        click.secho("OK", fg="green")<|MERGE_RESOLUTION|>--- conflicted
+++ resolved
@@ -65,11 +65,7 @@
         raise KedroCliError(message)
 
 
-<<<<<<< HEAD
-def _check_pipeline_name(ctx, param, value):
-=======
 def _check_pipeline_name(ctx: click.Context, param: Any, value: str) -> str:  # noqa: unused-argument
->>>>>>> 63f480ea
     if value:
         _assert_pkg_name_ok(value)
     return value
@@ -102,10 +98,6 @@
 @env_option(help="Environment to create pipeline configuration in. Defaults to `base`.")
 @click.pass_obj  # this will pass the metadata as first argument
 def create_pipeline(
-<<<<<<< HEAD
-    metadata: ProjectMetadata, name, template_path, skip_config, env, **kwargs
-):
-=======
     metadata: ProjectMetadata,
     /,
     name: str,
@@ -114,7 +106,6 @@
     env: str,
     **kwargs: Any,
 ) -> None:  # noqa: unused-argument
->>>>>>> 63f480ea
     """Create a new modular pipeline by providing a name."""
     package_dir = metadata.source_dir / metadata.package_name
     conf_source = settings.CONF_SOURCE
