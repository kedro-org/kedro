"""A collection of CLI commands for working with Kedro project."""

import os
import sys
from pathlib import Path

import click

from kedro.framework.cli.utils import (
    _check_module_importable,
    _config_file_callback,
    _deprecate_options,
    _get_values_as_tuple,
    _reformat_load_versions,
    _split_load_versions,
    _split_params,
    call,
    env_option,
    forward_command,
    split_node_names,
    split_string,
)
from kedro.framework.project import settings
from kedro.framework.session import KedroSession
from kedro.framework.startup import ProjectMetadata
from kedro.utils import load_obj

NO_DEPENDENCY_MESSAGE = """{module} is not installed. Please make sure {module} is in
requirements.txt and run 'pip install -r requirements.txt'."""
LINT_CHECK_ONLY_HELP = """Check the files for style guide violations, unsorted /
unformatted imports, and unblackened Python code without modifying the files."""
OPEN_ARG_HELP = """Open the documentation in your default browser after building."""
FROM_INPUTS_HELP = (
    """A list of dataset names which should be used as a starting point."""
)
TO_OUTPUTS_HELP = """A list of dataset names which should be used as an end point."""
FROM_NODES_HELP = """A list of node names which should be used as a starting point."""
TO_NODES_HELP = """A list of node names which should be used as an end point."""
NODE_ARG_HELP = """Run only nodes with specified names."""
RUNNER_ARG_HELP = """Specify a runner that you want to run the pipeline with.
Available runners: 'SequentialRunner', 'ParallelRunner' and 'ThreadRunner'."""
ASYNC_ARG_HELP = """Load and save node inputs and outputs asynchronously
with threads. If not specified, load and save datasets synchronously."""
TAG_ARG_HELP = """Construct the pipeline using only nodes which have this tag
attached. Option can be used multiple times, what results in a
pipeline constructed from nodes having any of those tags."""
LOAD_VERSION_HELP = """Specify a particular dataset version (timestamp) for loading."""
CONFIG_FILE_HELP = """Specify a YAML configuration file to load the run
command arguments from. If command line arguments are provided, they will
override the loaded ones."""
PIPELINE_ARG_HELP = """Name of the registered pipeline to run.
If not set, the '__default__' pipeline is run."""
NAMESPACE_ARG_HELP = """Name of the node namespace to run."""
PARAMS_ARG_HELP = """Specify extra parameters that you want to pass
to the context initialiser. Items must be separated by comma, keys - by colon or equals sign,
example: param1=value1,param2=value2. Each parameter is split by the first comma,
so parameter values are allowed to contain colons, parameter keys are not.
To pass a nested dictionary as parameter, separate keys by '.', example:
param_group.param1:value1."""
INPUT_FILE_HELP = """Name of the requirements file to compile."""
OUTPUT_FILE_HELP = """Name of the file where compiled requirements should be stored."""
CONF_SOURCE_HELP = """Path of a directory where project configuration is stored."""


# noqa: missing-function-docstring
@click.group(name="Kedro")
def project_group():  # pragma: no cover
    pass


@forward_command(project_group, forward_help=True)
<<<<<<< HEAD
@click.pass_obj  # this will pass the metadata as first argument
def test(metadata: ProjectMetadata, args, **kwargs):  # noqa: ument
    """Run the test suite. (DEPRECATED)"""
    deprecation_message = (
        "DeprecationWarning: Command 'kedro test' is deprecated and "
        "will not be available from Kedro 0.19.0. "
        "Use the command 'pytest' instead. "
    )
    click.secho(deprecation_message, fg="red")

    try:
        _check_module_importable("pytest")
    except KedroCliError as exc:
        source_path = metadata.source_dir
        raise KedroCliError(
            NO_DEPENDENCY_MESSAGE.format(module="pytest", src=str(source_path))
        ) from exc
    python_call("pytest", args)


@command_with_verbosity(project_group)
@click.option("-c", "--check-only", is_flag=True, help=LINT_CHECK_ONLY_HELP)
@click.argument("files", type=click.Path(exists=True), nargs=-1)
@click.pass_obj  # this will pass the metadata as first argument
def lint(metadata: ProjectMetadata, files, check_only, **kwargs):  # noqa: unused-argument
    """Run flake8, isort and black. (DEPRECATED)"""
    deprecation_message = (
        "DeprecationWarning: Command 'kedro lint' is deprecated and "
        "will not be available from Kedro 0.19.0."
    )
    click.secho(deprecation_message, fg="red")

    source_path = metadata.source_dir
    package_name = metadata.package_name
    files = files or (str(source_path / "tests"), str(source_path / package_name))

    if "PYTHONPATH" not in os.environ:
        # isort needs the source path to be in the 'PYTHONPATH' environment
        # variable to treat it as a first-party import location
        os.environ["PYTHONPATH"] = str(source_path)  # pragma: no cover

    for module_name in ("flake8", "isort", "black"):
        try:
            _check_module_importable(module_name)
        except KedroCliError as exc:
            raise KedroCliError(
                NO_DEPENDENCY_MESSAGE.format(module=module_name, src=str(source_path))
            ) from exc

    python_call("black", ("--check",) + files if check_only else files)
    python_call("flake8", files)
    python_call("isort", ("--check",) + files if check_only else files)


@forward_command(project_group, forward_help=True)
=======
>>>>>>> d1b9b41f
@env_option
@click.pass_obj  # this will pass the metadata as first argument
def ipython(metadata: ProjectMetadata, env, args, **kwargs):  # noqa: unused-argument
    """Open IPython with project specific variables loaded."""
    _check_module_importable("IPython")

    if env:
        os.environ["KEDRO_ENV"] = env
    call(["ipython", "--ext", "kedro.ipython"] + list(args))


@project_group.command()
@click.pass_obj  # this will pass the metadata as first argument
def package(metadata: ProjectMetadata):
    """Package the project as a Python wheel."""
    # Even if the user decides for the older setup.py on purpose,
    # pyproject.toml is needed for Kedro metadata
    if (metadata.project_path / "pyproject.toml").is_file():
        metadata_dir = metadata.project_path
        destination_dir = "dist"
    else:
        # Assume it's an old Kedro project, packaging metadata was under src
        # (could be pyproject.toml or setup.py, it's not important)
        metadata_dir = metadata.source_dir
        destination_dir = "../dist"

    call(
        [
            sys.executable,
            "-m",
            "build",
            "--wheel",
            "--outdir",
            destination_dir,
        ],
        cwd=str(metadata_dir),
    )

    directory = (
        str(Path(settings.CONF_SOURCE).parent)
        if settings.CONF_SOURCE != "conf"
        else metadata.project_path
    )
    call(
        [
            "tar",
            "--exclude=local/*.yml",
            "-czf",
            f"dist/conf-{metadata.package_name}.tar.gz",
            f"--directory={directory}",
            str(Path(settings.CONF_SOURCE).stem),
        ]
    )


<<<<<<< HEAD
@project_group.command("build-docs")
@click.option(
    "--open",
    "-o",
    "open_docs",
    is_flag=True,
    multiple=False,
    default=False,
    help=OPEN_ARG_HELP,
)
@click.pass_obj  # this will pass the metadata as first argument
def build_docs(metadata: ProjectMetadata, open_docs):
    """Build the project documentation. (DEPRECATED)"""
    deprecation_message = (
        "DeprecationWarning: Command 'kedro build-docs' is deprecated and "
        "will not be available from Kedro 0.19.0."
    )
    click.secho(deprecation_message, fg="red")

    source_path = metadata.source_dir
    package_name = metadata.package_name

    python_call("pip", ["install", str(source_path / "[docs]")])
    python_call("pip", ["install", "-r", str(source_path / "requirements.txt")])
    python_call("ipykernel", ["install", "--user", f"--name={package_name}"])
    shutil.rmtree("docs/build", ignore_errors=True)
    call(
        [
            "sphinx-apidoc",
            "--module-first",
            "-o",
            "docs/source",
            str(source_path / package_name),
        ]
    )
    call(["sphinx-build", "-M", "html", "docs/source", "docs/build", "-a"])
    if open_docs:
        docs_page = (Path.cwd() / "docs" / "build" / "html" / "index.html").as_uri()
        click.secho(f"Opening {docs_page}")
        webbrowser.open(docs_page)


@forward_command(project_group, name="build-reqs")
@click.option(
    "--input-file",
    "input_file",
    type=click.Path(exists=True, dir_okay=False, resolve_path=True),
    multiple=False,
    help=INPUT_FILE_HELP,
)
@click.option(
    "--output-file",
    "output_file",
    multiple=False,
    help=OUTPUT_FILE_HELP,
)
@click.pass_obj  # this will pass the metadata as first argument
def build_reqs(metadata: ProjectMetadata, input_file, output_file, args, **kwargs):  # noqa: unused-argument
    """Run `pip-compile` on src/requirements.txt or the user defined input file and save
    the compiled requirements to src/requirements.lock or the user defined output file.
    (DEPRECATED)
    """
    deprecation_message = (
        "DeprecationWarning: Command 'kedro build-reqs' is deprecated and "
        "will not be available from Kedro 0.19.0."
    )
    click.secho(deprecation_message, fg="red")

    source_path = metadata.source_dir
    input_file = Path(input_file or source_path / "requirements.txt")
    output_file = Path(output_file or source_path / "requirements.lock")

    if input_file.is_file():
        python_call(
            "piptools",
            [
                "compile",
                *args,
                str(input_file),
                "--output-file",
                str(output_file),
            ],
        )

    else:
        raise FileNotFoundError(
            f"File '{input_file}' not found in the project. "
            "Please specify another input or create the file and try again."
        )

    click.secho(
        f"Requirements built! Please update {input_file.name} "
        "if you'd like to make a change in your project's dependencies, "
        f"and re-run build-reqs to generate the new {output_file.name}.",
        fg="green",
    )


@command_with_verbosity(project_group, "activate-nbstripout")
@click.pass_obj  # this will pass the metadata as first argument
def activate_nbstripout(metadata: ProjectMetadata, **kwargs):  # noqa: unused-argument
    """Install the nbstripout git hook to automatically clean notebooks. (DEPRECATED)"""
    deprecation_message = (
        "DeprecationWarning: Command 'kedro activate-nbstripout' is deprecated and "
        "will not be available from Kedro 0.19.0."
    )
    click.secho(deprecation_message, fg="red")

    source_path = metadata.source_dir
    click.secho(
        (
            "Notebook output cells will be automatically cleared before committing"
            " to git."
        ),
        fg="yellow",
    )

    try:
        _check_module_importable("nbstripout")
    except KedroCliError as exc:
        raise KedroCliError(
            NO_DEPENDENCY_MESSAGE.format(module="nbstripout", src=str(source_path))
        ) from exc

    try:
        res = subprocess.run(  # noqa: PLW1510
            ["git", "rev-parse", "--git-dir"],
            capture_output=True,
        )
        if res.returncode:
            raise KedroCliError("Not a git repository. Run 'git init' first.")
    except FileNotFoundError as exc:
        raise KedroCliError("Git executable not found. Install Git first.") from exc

    call(["nbstripout", "--install"])


=======
>>>>>>> d1b9b41f
@project_group.command()
@click.option(
    "--from-inputs",
    type=str,
    default="",
    help=FROM_INPUTS_HELP,
    callback=split_string,
)
@click.option(
    "--to-outputs",
    type=str,
    default="",
    help=TO_OUTPUTS_HELP,
    callback=split_string,
)
@click.option(
    "--from-nodes",
    type=str,
    default="",
    help=FROM_NODES_HELP,
    callback=split_node_names,
)
@click.option(
    "--to-nodes", type=str, default="", help=TO_NODES_HELP, callback=split_node_names
)
@click.option(
    "--node",
    "-n",
    "node_names",
    type=str,
    multiple=True,
    help=NODE_ARG_HELP,
    callback=_deprecate_options,
)
@click.option(
    "--nodes",
    "nodes_names",
    type=str,
    default="",
    help=NODE_ARG_HELP,
    callback=split_node_names,
)
@click.option("--runner", "-r", type=str, default=None, help=RUNNER_ARG_HELP)
@click.option("--async", "is_async", is_flag=True, help=ASYNC_ARG_HELP)
@env_option
@click.option(
    "--tag",
    "-t",
    type=str,
    multiple=True,
    help=TAG_ARG_HELP,
    callback=_deprecate_options,
)
@click.option(
    "--tags",
    type=str,
    default="",
    help=TAG_ARG_HELP,
    callback=split_string,
)
@click.option(
    "--load-version",
    "-lv",
    type=str,
    multiple=True,
    help=LOAD_VERSION_HELP,
    callback=_reformat_load_versions,
)
@click.option(
    "--load-versions",
    type=str,
    default="",
    help=LOAD_VERSION_HELP,
    callback=_split_load_versions,
)
@click.option("--pipeline", "-p", type=str, default=None, help=PIPELINE_ARG_HELP)
@click.option("--namespace", "-ns", type=str, default=None, help=NAMESPACE_ARG_HELP)
@click.option(
    "--config",
    "-c",
    type=click.Path(exists=True, dir_okay=False, resolve_path=True),
    help=CONFIG_FILE_HELP,
    callback=_config_file_callback,
)
@click.option(
    "--conf-source",
    type=click.Path(exists=True, file_okay=True, resolve_path=True),
    help=CONF_SOURCE_HELP,
)
@click.option(
    "--params",
    type=click.UNPROCESSED,
    default="",
    help=PARAMS_ARG_HELP,
    callback=_split_params,
)
def run(  # noqa: PLR0913,unused-argument,too-many-locals
    tag,
    tags,
    env,
    runner,
    is_async,
    node_names,
    nodes_names,
    to_nodes,
    from_nodes,
    from_inputs,
    to_outputs,
    load_version,
    load_versions,
    pipeline,
    config,
    conf_source,
    params,
    namespace,
):
    """Run the pipeline."""

    runner = load_obj(runner or "SequentialRunner", "kedro.runner")

    tag = _get_values_as_tuple(tag)
    node_names = _get_values_as_tuple(node_names)

    # temporary duplicates for the plural flags
    tags = _get_values_as_tuple(tags)
    nodes_names = _get_values_as_tuple(nodes_names)

    tag = tag + tags
    node_names = node_names + nodes_names
    load_version = {**load_version, **load_versions}

    with KedroSession.create(
        env=env, conf_source=conf_source, extra_params=params
    ) as session:
        session.run(
            tags=tag,
            runner=runner(is_async=is_async),
            node_names=node_names,
            from_nodes=from_nodes,
            to_nodes=to_nodes,
            from_inputs=from_inputs,
            to_outputs=to_outputs,
            load_versions=load_version,
            pipeline_name=pipeline,
            namespace=namespace,
        )<|MERGE_RESOLUTION|>--- conflicted
+++ resolved
@@ -69,64 +69,6 @@
 
 
 @forward_command(project_group, forward_help=True)
-<<<<<<< HEAD
-@click.pass_obj  # this will pass the metadata as first argument
-def test(metadata: ProjectMetadata, args, **kwargs):  # noqa: ument
-    """Run the test suite. (DEPRECATED)"""
-    deprecation_message = (
-        "DeprecationWarning: Command 'kedro test' is deprecated and "
-        "will not be available from Kedro 0.19.0. "
-        "Use the command 'pytest' instead. "
-    )
-    click.secho(deprecation_message, fg="red")
-
-    try:
-        _check_module_importable("pytest")
-    except KedroCliError as exc:
-        source_path = metadata.source_dir
-        raise KedroCliError(
-            NO_DEPENDENCY_MESSAGE.format(module="pytest", src=str(source_path))
-        ) from exc
-    python_call("pytest", args)
-
-
-@command_with_verbosity(project_group)
-@click.option("-c", "--check-only", is_flag=True, help=LINT_CHECK_ONLY_HELP)
-@click.argument("files", type=click.Path(exists=True), nargs=-1)
-@click.pass_obj  # this will pass the metadata as first argument
-def lint(metadata: ProjectMetadata, files, check_only, **kwargs):  # noqa: unused-argument
-    """Run flake8, isort and black. (DEPRECATED)"""
-    deprecation_message = (
-        "DeprecationWarning: Command 'kedro lint' is deprecated and "
-        "will not be available from Kedro 0.19.0."
-    )
-    click.secho(deprecation_message, fg="red")
-
-    source_path = metadata.source_dir
-    package_name = metadata.package_name
-    files = files or (str(source_path / "tests"), str(source_path / package_name))
-
-    if "PYTHONPATH" not in os.environ:
-        # isort needs the source path to be in the 'PYTHONPATH' environment
-        # variable to treat it as a first-party import location
-        os.environ["PYTHONPATH"] = str(source_path)  # pragma: no cover
-
-    for module_name in ("flake8", "isort", "black"):
-        try:
-            _check_module_importable(module_name)
-        except KedroCliError as exc:
-            raise KedroCliError(
-                NO_DEPENDENCY_MESSAGE.format(module=module_name, src=str(source_path))
-            ) from exc
-
-    python_call("black", ("--check",) + files if check_only else files)
-    python_call("flake8", files)
-    python_call("isort", ("--check",) + files if check_only else files)
-
-
-@forward_command(project_group, forward_help=True)
-=======
->>>>>>> d1b9b41f
 @env_option
 @click.pass_obj  # this will pass the metadata as first argument
 def ipython(metadata: ProjectMetadata, env, args, **kwargs):  # noqa: unused-argument
@@ -182,146 +124,6 @@
     )
 
 
-<<<<<<< HEAD
-@project_group.command("build-docs")
-@click.option(
-    "--open",
-    "-o",
-    "open_docs",
-    is_flag=True,
-    multiple=False,
-    default=False,
-    help=OPEN_ARG_HELP,
-)
-@click.pass_obj  # this will pass the metadata as first argument
-def build_docs(metadata: ProjectMetadata, open_docs):
-    """Build the project documentation. (DEPRECATED)"""
-    deprecation_message = (
-        "DeprecationWarning: Command 'kedro build-docs' is deprecated and "
-        "will not be available from Kedro 0.19.0."
-    )
-    click.secho(deprecation_message, fg="red")
-
-    source_path = metadata.source_dir
-    package_name = metadata.package_name
-
-    python_call("pip", ["install", str(source_path / "[docs]")])
-    python_call("pip", ["install", "-r", str(source_path / "requirements.txt")])
-    python_call("ipykernel", ["install", "--user", f"--name={package_name}"])
-    shutil.rmtree("docs/build", ignore_errors=True)
-    call(
-        [
-            "sphinx-apidoc",
-            "--module-first",
-            "-o",
-            "docs/source",
-            str(source_path / package_name),
-        ]
-    )
-    call(["sphinx-build", "-M", "html", "docs/source", "docs/build", "-a"])
-    if open_docs:
-        docs_page = (Path.cwd() / "docs" / "build" / "html" / "index.html").as_uri()
-        click.secho(f"Opening {docs_page}")
-        webbrowser.open(docs_page)
-
-
-@forward_command(project_group, name="build-reqs")
-@click.option(
-    "--input-file",
-    "input_file",
-    type=click.Path(exists=True, dir_okay=False, resolve_path=True),
-    multiple=False,
-    help=INPUT_FILE_HELP,
-)
-@click.option(
-    "--output-file",
-    "output_file",
-    multiple=False,
-    help=OUTPUT_FILE_HELP,
-)
-@click.pass_obj  # this will pass the metadata as first argument
-def build_reqs(metadata: ProjectMetadata, input_file, output_file, args, **kwargs):  # noqa: unused-argument
-    """Run `pip-compile` on src/requirements.txt or the user defined input file and save
-    the compiled requirements to src/requirements.lock or the user defined output file.
-    (DEPRECATED)
-    """
-    deprecation_message = (
-        "DeprecationWarning: Command 'kedro build-reqs' is deprecated and "
-        "will not be available from Kedro 0.19.0."
-    )
-    click.secho(deprecation_message, fg="red")
-
-    source_path = metadata.source_dir
-    input_file = Path(input_file or source_path / "requirements.txt")
-    output_file = Path(output_file or source_path / "requirements.lock")
-
-    if input_file.is_file():
-        python_call(
-            "piptools",
-            [
-                "compile",
-                *args,
-                str(input_file),
-                "--output-file",
-                str(output_file),
-            ],
-        )
-
-    else:
-        raise FileNotFoundError(
-            f"File '{input_file}' not found in the project. "
-            "Please specify another input or create the file and try again."
-        )
-
-    click.secho(
-        f"Requirements built! Please update {input_file.name} "
-        "if you'd like to make a change in your project's dependencies, "
-        f"and re-run build-reqs to generate the new {output_file.name}.",
-        fg="green",
-    )
-
-
-@command_with_verbosity(project_group, "activate-nbstripout")
-@click.pass_obj  # this will pass the metadata as first argument
-def activate_nbstripout(metadata: ProjectMetadata, **kwargs):  # noqa: unused-argument
-    """Install the nbstripout git hook to automatically clean notebooks. (DEPRECATED)"""
-    deprecation_message = (
-        "DeprecationWarning: Command 'kedro activate-nbstripout' is deprecated and "
-        "will not be available from Kedro 0.19.0."
-    )
-    click.secho(deprecation_message, fg="red")
-
-    source_path = metadata.source_dir
-    click.secho(
-        (
-            "Notebook output cells will be automatically cleared before committing"
-            " to git."
-        ),
-        fg="yellow",
-    )
-
-    try:
-        _check_module_importable("nbstripout")
-    except KedroCliError as exc:
-        raise KedroCliError(
-            NO_DEPENDENCY_MESSAGE.format(module="nbstripout", src=str(source_path))
-        ) from exc
-
-    try:
-        res = subprocess.run(  # noqa: PLW1510
-            ["git", "rev-parse", "--git-dir"],
-            capture_output=True,
-        )
-        if res.returncode:
-            raise KedroCliError("Not a git repository. Run 'git init' first.")
-    except FileNotFoundError as exc:
-        raise KedroCliError("Git executable not found. Install Git first.") from exc
-
-    call(["nbstripout", "--install"])
-
-
-=======
->>>>>>> d1b9b41f
 @project_group.command()
 @click.option(
     "--from-inputs",
