"""A collection of CLI commands for working with Kedro project."""

import os
import shutil
import subprocess
import sys
import webbrowser
from pathlib import Path

import click

from kedro.framework.cli.utils import (
    KedroCliError,
    _check_module_importable,
    _config_file_callback,
    _deprecate_options,
    _get_values_as_tuple,
    _reformat_load_versions,
    _split_params,
    call,
    command_with_verbosity,
    env_option,
    forward_command,
    python_call,
    split_node_names,
    split_string,
)
from kedro.framework.session import KedroSession
from kedro.framework.startup import ProjectMetadata
from kedro.utils import load_obj

NO_DEPENDENCY_MESSAGE = """{module} is not installed. Please make sure {module} is in
{src}/requirements.txt and run 'pip install -r src/requirements.txt'."""
LINT_CHECK_ONLY_HELP = """Check the files for style guide violations, unsorted /
unformatted imports, and unblackened Python code without modifying the files."""
OPEN_ARG_HELP = """Open the documentation in your default browser after building."""
FROM_INPUTS_HELP = (
    """A list of dataset names which should be used as a starting point."""
)
TO_OUTPUTS_HELP = """A list of dataset names which should be used as an end point."""
FROM_NODES_HELP = """A list of node names which should be used as a starting point."""
TO_NODES_HELP = """A list of node names which should be used as an end point."""
NODE_ARG_HELP = """Run only nodes with specified names."""
RUNNER_ARG_HELP = """Specify a runner that you want to run the pipeline with.
Available runners: 'SequentialRunner', 'ParallelRunner' and 'ThreadRun'."""
ASYNC_ARG_HELP = """Load and save node inputs and outputs asynchronously
with threads. If not specified, load and save datasets synchronously."""
TAG_ARG_HELP = """Construct the pipeline using only nodes which have this tag
attached. Option can be used multiple times, what results in a
pipeline constructed from nodes having any of those tags."""
LOAD_VERSION_HELP = """Specify a particular dataset version (timestamp) for loading."""
CONFIG_FILE_HELP = """Specify a YAML configuration file to load the run
command arguments from. If command line arguments are provided, they will
override the loaded ones."""
PIPELINE_ARG_HELP = """Name of the registered pipeline to run.
If not set, the '__default__' pipeline is run."""
PARAMS_ARG_HELP = """Specify extra parameters that you want to pass
to the context initialiser. Items must be separated by comma, keys - by colon or equals sign,
example: param1=value1,param2=value2. Each parameter is split by the first comma,
so parameter values are allowed to contain colons, parameter keys are not.
To pass a nested dictionary as parameter, separate keys by '.', example:
param_group.param1:value1."""
INPUT_FILE_HELP = """Name of the requirements file to compile."""
OUTPUT_FILE_HELP = """Name of the file where compiled requirements should be stored."""
CONF_SOURCE_HELP = """Path of a directory where project configuration is stored."""


# pylint: disable=missing-function-docstring
@click.group(name="Kedro")
def project_group():  # pragma: no cover
    pass


@forward_command(project_group, forward_help=True)
@click.pass_obj  # this will pass the metadata as first argument
def test(metadata: ProjectMetadata, args, **kwargs):  # pylint: disable=unused-argument
    """Run the test suite. (DEPRECATED)"""
    deprecation_message = (
        "DeprecationWarning: Command 'kedro test' is deprecated and "
        "will not be available from Kedro 0.19.0. "
        "Use the command 'pytest' instead. "
    )
    click.secho(deprecation_message, fg="red")

    try:
        _check_module_importable("pytest")
    except KedroCliError as exc:
        source_path = metadata.source_dir
        raise KedroCliError(
            NO_DEPENDENCY_MESSAGE.format(module="pytest", src=str(source_path))
        ) from exc
    python_call("pytest", args)


@command_with_verbosity(project_group)
@click.option("-c", "--check-only", is_flag=True, help=LINT_CHECK_ONLY_HELP)
@click.argument("files", type=click.Path(exists=True), nargs=-1)
@click.pass_obj  # this will pass the metadata as first argument
def lint(
    metadata: ProjectMetadata, files, check_only, **kwargs
):  # pylint: disable=unused-argument
    """Run flake8, isort and black. (DEPRECATED)"""
    deprecation_message = (
        "DeprecationWarning: Command 'kedro lint' is deprecated and "
        "will not be available from Kedro 0.19.0."
    )
    click.secho(deprecation_message, fg="red")

    source_path = metadata.source_dir
    package_name = metadata.package_name
    files = files or (str(source_path / "tests"), str(source_path / package_name))

    if "PYTHONPATH" not in os.environ:
        # isort needs the source path to be in the 'PYTHONPATH' environment
        # variable to treat it as a first-party import location
        os.environ["PYTHONPATH"] = str(source_path)  # pragma: no cover

    for module_name in ("flake8", "isort", "black"):
        try:
            _check_module_importable(module_name)
        except KedroCliError as exc:
            raise KedroCliError(
                NO_DEPENDENCY_MESSAGE.format(module=module_name, src=str(source_path))
            ) from exc

    python_call("black", ("--check",) + files if check_only else files)
    python_call("flake8", files)
    python_call("isort", ("--check",) + files if check_only else files)


@forward_command(project_group, forward_help=True)
@env_option
@click.pass_obj  # this will pass the metadata as first argument
def ipython(
    metadata: ProjectMetadata, env, args, **kwargs
):  # pylint: disable=unused-argument
    """Open IPython with project specific variables loaded."""
    _check_module_importable("IPython")

    if env:
        os.environ["KEDRO_ENV"] = env
    call(["ipython", "--ext", "kedro.ipython"] + list(args))


@project_group.command()
@click.pass_obj  # this will pass the metadata as first argument
def package(metadata: ProjectMetadata):
    """Package the project as a Python egg and wheel."""
    source_path = metadata.source_dir
    call(
        [
            sys.executable,
            "setup.py",
            "clean",
            "--all",
            "bdist_egg",
            "--dist-dir",
            "../dist",
        ],
        cwd=str(source_path),
    )
    call(
        [
            sys.executable,
            "setup.py",
            "clean",
            "--all",
            "bdist_wheel",
            "--dist-dir",
            "../dist",
        ],
        cwd=str(source_path),
    )


@project_group.command("build-docs")
@click.option(
    "--open",
    "-o",
    "open_docs",
    is_flag=True,
    multiple=False,
    default=False,
    help=OPEN_ARG_HELP,
)
@click.pass_obj  # this will pass the metadata as first argument
def build_docs(metadata: ProjectMetadata, open_docs):
    """Build the project documentation. (DEPRECATED)"""
    deprecation_message = (
        "DeprecationWarning: Command 'kedro build-docs' is deprecated and "
        "will not be available from Kedro 0.19.0."
    )
    click.secho(deprecation_message, fg="red")

    source_path = metadata.source_dir
    package_name = metadata.package_name

    python_call("pip", ["install", str(source_path / "[docs]")])
    python_call("pip", ["install", "-r", str(source_path / "requirements.txt")])
    python_call("ipykernel", ["install", "--user", f"--name={package_name}"])
    shutil.rmtree("docs/build", ignore_errors=True)
    call(
        [
            "sphinx-apidoc",
            "--module-first",
            "-o",
            "docs/source",
            str(source_path / package_name),
        ]
    )
    call(["sphinx-build", "-M", "html", "docs/source", "docs/build", "-a"])
    if open_docs:
        docs_page = (Path.cwd() / "docs" / "build" / "html" / "index.html").as_uri()
        click.secho(f"Opening {docs_page}")
        webbrowser.open(docs_page)


@forward_command(project_group, name="build-reqs")
@click.option(
    "--input-file",
    "input_file",
    type=click.Path(exists=True, dir_okay=False, resolve_path=True),
    multiple=False,
    help=INPUT_FILE_HELP,
)
@click.option(
    "--output-file",
    "output_file",
    multiple=False,
    help=OUTPUT_FILE_HELP,
)
@click.pass_obj  # this will pass the metadata as first argument
def build_reqs(
    metadata: ProjectMetadata, input_file, output_file, args, **kwargs
):  # pylint: disable=unused-argument
    """Run `pip-compile` on src/requirements.txt or the user defined input file and save
    the compiled requirements to src/requirements.lock or the user defined output file.
    (DEPRECATED)
    """
    deprecation_message = (
        "DeprecationWarning: Command 'kedro build-reqs' is deprecated and "
        "will not be available from Kedro 0.19.0."
    )
    click.secho(deprecation_message, fg="red")

    source_path = metadata.source_dir
    input_file = Path(input_file or source_path / "requirements.txt")
    output_file = Path(output_file or source_path / "requirements.lock")

    if input_file.is_file():
        python_call(
            "piptools",
            [
                "compile",
                *args,
                str(input_file),
                "--output-file",
                str(output_file),
            ],
        )

    else:
        raise FileNotFoundError(
            f"File '{input_file}' not found in the project. "
            "Please specify another input or create the file and try again."
        )

    click.secho(
        f"Requirements built! Please update {input_file.name} "
        "if you'd like to make a change in your project's dependencies, "
        f"and re-run build-reqs to generate the new {output_file.name}.",
        fg="green",
    )


@command_with_verbosity(project_group, "activate-nbstripout")
@click.pass_obj  # this will pass the metadata as first argument
def activate_nbstripout(
    metadata: ProjectMetadata, **kwargs
):  # pylint: disable=unused-argument
    """Install the nbstripout git hook to automatically clean notebooks. (DEPRECATED)"""
    deprecation_message = (
        "DeprecationWarning: Command 'kedro activate-nbstripout' is deprecated and "
        "will not be available from Kedro 0.19.0."
    )
    click.secho(deprecation_message, fg="red")

    source_path = metadata.source_dir
    click.secho(
        (
            "Notebook output cells will be automatically cleared before committing"
            " to git."
        ),
        fg="yellow",
    )

    try:
        _check_module_importable("nbstripout")
    except KedroCliError as exc:
        raise KedroCliError(
            NO_DEPENDENCY_MESSAGE.format(module="nbstripout", src=str(source_path))
        ) from exc

    try:
        res = subprocess.run(  # pylint: disable=subprocess-run-check
            ["git", "rev-parse", "--git-dir"],
            stdout=subprocess.PIPE,
            stderr=subprocess.PIPE,
        )
        if res.returncode:
            raise KedroCliError("Not a git repository. Run 'git init' first.")
    except FileNotFoundError as exc:
        raise KedroCliError("Git executable not found. Install Git first.") from exc

    call(["nbstripout", "--install"])


@project_group.command()
@click.option(
    "--from-inputs",
    type=str,
    default="",
    help=FROM_INPUTS_HELP,
    callback=split_string,
)
@click.option(
    "--to-outputs",
    type=str,
    default="",
    help=TO_OUTPUTS_HELP,
    callback=split_string,
)
@click.option(
    "--from-nodes",
    type=str,
    default="",
    help=FROM_NODES_HELP,
    callback=split_node_names,
)
@click.option(
    "--to-nodes", type=str, default="", help=TO_NODES_HELP, callback=split_node_names
)
<<<<<<< HEAD
@click.option(
    "--node",
    "-n",
    "node_names",
    type=str,
    multiple=True,
    help=NODE_ARG_HELP,
    callback=_deprecate_options,
)
@click.option(
    "--runner", "-r", type=str, default=None, multiple=False, help=RUNNER_ARG_HELP
)
@click.option("--async", "is_async", is_flag=True, multiple=False, help=ASYNC_ARG_HELP)
=======
@click.option("--node", "-n", "node_names", type=str, multiple=True, help=NODE_ARG_HELP)
@click.option("--runner", "-r", type=str, default=None, help=RUNNER_ARG_HELP)
@click.option("--async", "is_async", is_flag=True, help=ASYNC_ARG_HELP)
>>>>>>> 6b97722e
@env_option
@click.option(
    "--tag",
    "-t",
    type=str,
    multiple=True,
    help=TAG_ARG_HELP,
    callback=_deprecate_options,
)
@click.option(
    "--load-version",
    "-lv",
    type=str,
    multiple=True,
    help=LOAD_VERSION_HELP,
    callback=_reformat_load_versions,
)
@click.option("--pipeline", "-p", type=str, default=None, help=PIPELINE_ARG_HELP)
@click.option(
    "--config",
    "-c",
    type=click.Path(exists=True, dir_okay=False, resolve_path=True),
    help=CONFIG_FILE_HELP,
    callback=_config_file_callback,
)
@click.option(
    "--conf-source",
    type=click.Path(exists=True, file_okay=False, resolve_path=True),
    help=CONF_SOURCE_HELP,
)
@click.option(
    "--params",
    type=click.UNPROCESSED,
    default="",
    help=PARAMS_ARG_HELP,
    callback=_split_params,
)
# pylint: disable=too-many-arguments,unused-argument
def run(
    tag,
    env,
    runner,
    is_async,
    node_names,
    to_nodes,
    from_nodes,
    from_inputs,
    to_outputs,
    load_version,
    pipeline,
    config,
    conf_source,
    params,
):
    """Run the pipeline."""

    runner = load_obj(runner or "SequentialRunner", "kedro.runner")

    tag = _get_values_as_tuple(tag) if tag else tag
    node_names = _get_values_as_tuple(node_names) if node_names else node_names

    with KedroSession.create(
        env=env, conf_source=conf_source, extra_params=params
    ) as session:
        session.run(
            tags=tag,
            runner=runner(is_async=is_async),
            node_names=node_names,
            from_nodes=from_nodes,
            to_nodes=to_nodes,
            from_inputs=from_inputs,
            to_outputs=to_outputs,
            load_versions=load_version,
            pipeline_name=pipeline,
        )<|MERGE_RESOLUTION|>--- conflicted
+++ resolved
@@ -340,7 +340,6 @@
 @click.option(
     "--to-nodes", type=str, default="", help=TO_NODES_HELP, callback=split_node_names
 )
-<<<<<<< HEAD
 @click.option(
     "--node",
     "-n",
@@ -350,15 +349,9 @@
     help=NODE_ARG_HELP,
     callback=_deprecate_options,
 )
-@click.option(
-    "--runner", "-r", type=str, default=None, multiple=False, help=RUNNER_ARG_HELP
-)
-@click.option("--async", "is_async", is_flag=True, multiple=False, help=ASYNC_ARG_HELP)
-=======
-@click.option("--node", "-n", "node_names", type=str, multiple=True, help=NODE_ARG_HELP)
 @click.option("--runner", "-r", type=str, default=None, help=RUNNER_ARG_HELP)
 @click.option("--async", "is_async", is_flag=True, help=ASYNC_ARG_HELP)
->>>>>>> 6b97722e
+
 @env_option
 @click.option(
     "--tag",
