"""A collection of CLI commands for working with Kedro project."""
from __future__ import annotations

import os
import sys
from pathlib import Path
from typing import Any

import click

from kedro.framework.cli.utils import (
    _check_module_importable,
    _config_file_callback,
    _split_load_versions,
    _split_params,
    call,
    env_option,
    forward_command,
    split_node_names,
    split_string,
)
from kedro.framework.project import settings
from kedro.framework.session import KedroSession
from kedro.framework.startup import ProjectMetadata
from kedro.utils import load_obj

NO_DEPENDENCY_MESSAGE = """{module} is not installed. Please make sure {module} is in
requirements.txt and run 'pip install -r requirements.txt'."""
LINT_CHECK_ONLY_HELP = """Check the files for style guide violations, unsorted /
unformatted imports, and unblackened Python code without modifying the files."""
OPEN_ARG_HELP = """Open the documentation in your default browser after building."""
FROM_INPUTS_HELP = (
    """A list of dataset names which should be used as a starting point."""
)
TO_OUTPUTS_HELP = """A list of dataset names which should be used as an end point."""
FROM_NODES_HELP = """A list of node names which should be used as a starting point."""
TO_NODES_HELP = """A list of node names which should be used as an end point."""
NODE_ARG_HELP = """Run only nodes with specified names."""
RUNNER_ARG_HELP = """Specify a runner that you want to run the pipeline with.
Available runners: 'SequentialRunner', 'ParallelRunner' and 'ThreadRunner'."""
ASYNC_ARG_HELP = """Load and save node inputs and outputs asynchronously
with threads. If not specified, load and save datasets synchronously."""
TAG_ARG_HELP = """Construct the pipeline using only nodes which have this tag
attached. Option can be used multiple times, what results in a
pipeline constructed from nodes having any of those tags."""
LOAD_VERSION_HELP = """Specify a particular dataset version (timestamp) for loading."""
CONFIG_FILE_HELP = """Specify a YAML configuration file to load the run
command arguments from. If command line arguments are provided, they will
override the loaded ones."""
PIPELINE_ARG_HELP = """Name of the registered pipeline to run.
If not set, the '__default__' pipeline is run."""
NAMESPACE_ARG_HELP = """Name of the node namespace to run."""
PARAMS_ARG_HELP = """Specify extra parameters that you want to pass
to the context initialiser. Items must be separated by comma, keys - by colon or equals sign,
example: param1=value1,param2=value2. Each parameter is split by the first comma,
so parameter values are allowed to contain colons, parameter keys are not.
To pass a nested dictionary as parameter, separate keys by '.', example:
param_group.param1:value1."""
INPUT_FILE_HELP = """Name of the requirements file to compile."""
OUTPUT_FILE_HELP = """Name of the file where compiled requirements should be stored."""
CONF_SOURCE_HELP = """Path of a directory where project configuration is stored."""


@click.group(name="Kedro")
def project_group() -> None:  # pragma: no cover
    pass


@forward_command(project_group, forward_help=True)
@env_option
@click.pass_obj  # this will pass the metadata as first argument
<<<<<<< HEAD
def ipython(metadata: ProjectMetadata, env, args, **kwargs):
=======
def ipython(metadata: ProjectMetadata, /, env: str, args: Any, **kwargs: Any) -> None:  # noqa: unused-argument
>>>>>>> 63f480ea
    """Open IPython with project specific variables loaded."""
    _check_module_importable("IPython")

    if env:
        os.environ["KEDRO_ENV"] = env
    call(["ipython", "--ext", "kedro.ipython"] + list(args))


@project_group.command()
@click.pass_obj  # this will pass the metadata as first argument
def package(metadata: ProjectMetadata) -> None:
    """Package the project as a Python wheel."""
    # Even if the user decides for the older setup.py on purpose,
    # pyproject.toml is needed for Kedro metadata
    if (metadata.project_path / "pyproject.toml").is_file():
        metadata_dir = metadata.project_path
        destination_dir = "dist"
    else:
        # Assume it's an old Kedro project, packaging metadata was under src
        # (could be pyproject.toml or setup.py, it's not important)
        metadata_dir = metadata.source_dir
        destination_dir = "../dist"

    call(
        [
            sys.executable,
            "-m",
            "build",
            "--wheel",
            "--outdir",
            destination_dir,
        ],
        cwd=str(metadata_dir),
    )

    directory = (
        str(Path(settings.CONF_SOURCE).parent)
        if settings.CONF_SOURCE != "conf"
        else metadata.project_path
    )
    call(
        [
            "tar",
            "--exclude=local/*.yml",
            "-czf",
            f"dist/conf-{metadata.package_name}.tar.gz",
            f"--directory={directory}",
            str(Path(settings.CONF_SOURCE).stem),
        ]
    )


@project_group.command()
@click.option(
    "--from-inputs",
    type=str,
    default="",
    help=FROM_INPUTS_HELP,
    callback=split_string,
)
@click.option(
    "--to-outputs",
    type=str,
    default="",
    help=TO_OUTPUTS_HELP,
    callback=split_string,
)
@click.option(
    "--from-nodes",
    type=str,
    default="",
    help=FROM_NODES_HELP,
    callback=split_node_names,
)
@click.option(
    "--to-nodes", type=str, default="", help=TO_NODES_HELP, callback=split_node_names
)
@click.option(
    "--nodes",
    "-n",
    "node_names",
    type=str,
    default="",
    help=NODE_ARG_HELP,
    callback=split_node_names,
)
@click.option("--runner", "-r", type=str, default=None, help=RUNNER_ARG_HELP)
@click.option("--async", "is_async", is_flag=True, help=ASYNC_ARG_HELP)
@env_option
@click.option(
    "--tags",
    "-t",
    type=str,
    default="",
    help=TAG_ARG_HELP,
    callback=split_string,
)
@click.option(
    "--load-versions",
    "-lv",
    type=str,
    default="",
    help=LOAD_VERSION_HELP,
    callback=_split_load_versions,
)
@click.option("--pipeline", "-p", type=str, default=None, help=PIPELINE_ARG_HELP)
@click.option("--namespace", "-ns", type=str, default=None, help=NAMESPACE_ARG_HELP)
@click.option(
    "--config",
    "-c",
    type=click.Path(exists=True, dir_okay=False, resolve_path=True),
    help=CONFIG_FILE_HELP,
    callback=_config_file_callback,
)
@click.option(
    "--conf-source",
    type=click.Path(exists=True, file_okay=True, resolve_path=True),
    help=CONF_SOURCE_HELP,
)
@click.option(
    "--params",
    type=click.UNPROCESSED,
    default="",
    help=PARAMS_ARG_HELP,
    callback=_split_params,
)
<<<<<<< HEAD
def run(  # noqa: PLR0913
    tags,
    env,
    runner,
    is_async,
    node_names,
    to_nodes,
    from_nodes,
    from_inputs,
    to_outputs,
    load_versions,
    pipeline,
    config,
    conf_source,
    params,
    namespace,
):
=======
def run(  # noqa: PLR0913,unused-argument,too-many-locals
    tags: str,
    env: str,
    runner: str,
    is_async: bool,
    node_names: str,
    to_nodes: str,
    from_nodes: str,
    from_inputs: str,
    to_outputs: str,
    load_versions: dict[str, str] | None,
    pipeline: str,
    config: str,
    conf_source: str,
    params: dict[str, Any],
    namespace: str,
) -> None:
>>>>>>> 63f480ea
    """Run the pipeline."""

    runner_obj = load_obj(runner or "SequentialRunner", "kedro.runner")
    tuple_tags = tuple(tags)
    tuple_node_names = tuple(node_names)

    with KedroSession.create(
        env=env, conf_source=conf_source, extra_params=params
    ) as session:
        session.run(
            tags=tuple_tags,
            runner=runner_obj(is_async=is_async),
            node_names=tuple_node_names,
            from_nodes=from_nodes,
            to_nodes=to_nodes,
            from_inputs=from_inputs,
            to_outputs=to_outputs,
            load_versions=load_versions,
            pipeline_name=pipeline,
            namespace=namespace,
        )<|MERGE_RESOLUTION|>--- conflicted
+++ resolved
@@ -69,11 +69,7 @@
 @forward_command(project_group, forward_help=True)
 @env_option
 @click.pass_obj  # this will pass the metadata as first argument
-<<<<<<< HEAD
-def ipython(metadata: ProjectMetadata, env, args, **kwargs):
-=======
 def ipython(metadata: ProjectMetadata, /, env: str, args: Any, **kwargs: Any) -> None:  # noqa: unused-argument
->>>>>>> 63f480ea
     """Open IPython with project specific variables loaded."""
     _check_module_importable("IPython")
 
@@ -200,26 +196,7 @@
     help=PARAMS_ARG_HELP,
     callback=_split_params,
 )
-<<<<<<< HEAD
 def run(  # noqa: PLR0913
-    tags,
-    env,
-    runner,
-    is_async,
-    node_names,
-    to_nodes,
-    from_nodes,
-    from_inputs,
-    to_outputs,
-    load_versions,
-    pipeline,
-    config,
-    conf_source,
-    params,
-    namespace,
-):
-=======
-def run(  # noqa: PLR0913,unused-argument,too-many-locals
     tags: str,
     env: str,
     runner: str,
@@ -236,7 +213,6 @@
     params: dict[str, Any],
     namespace: str,
 ) -> None:
->>>>>>> 63f480ea
     """Run the pipeline."""
 
     runner_obj = load_obj(runner or "SequentialRunner", "kedro.runner")
