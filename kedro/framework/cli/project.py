"""A collection of CLI commands for working with Kedro project."""

import os
import shutil
import subprocess
import sys
import webbrowser
from pathlib import Path

import click

from kedro.framework.cli.utils import (
    KedroCliError,
    _check_module_importable,
    _config_file_callback,
    _deprecate_options,
    _get_values_as_tuple,
    _reformat_load_versions,
    _split_load_versions,
    _split_params,
    call,
    command_with_verbosity,
    env_option,
    forward_command,
    python_call,
    split_node_names,
    split_string,
)
from kedro.framework.session import KedroSession
from kedro.framework.startup import ProjectMetadata
from kedro.utils import load_obj

NO_DEPENDENCY_MESSAGE = """{module} is not installed. Please make sure {module} is in
{src}/requirements.txt and run 'pip install -r src/requirements.txt'."""
LINT_CHECK_ONLY_HELP = """Check the files for style guide violations, unsorted /
unformatted imports, and unblackened Python code without modifying the files."""
OPEN_ARG_HELP = """Open the documentation in your default browser after building."""
FROM_INPUTS_HELP = (
    """A list of dataset names which should be used as a starting point."""
)
TO_OUTPUTS_HELP = """A list of dataset names which should be used as an end point."""
FROM_NODES_HELP = """A list of node names which should be used as a starting point."""
TO_NODES_HELP = """A list of node names which should be used as an end point."""
NODE_ARG_HELP = """Run only nodes with specified names."""
RUNNER_ARG_HELP = """Specify a runner that you want to run the pipeline with.
Available runners: 'SequentialRunner', 'ParallelRunner' and 'ThreadRun'."""
ASYNC_ARG_HELP = """Load and save node inputs and outputs asynchronously
with threads. If not specified, load and save datasets synchronously."""
TAG_ARG_HELP = """Construct the pipeline using only nodes which have this tag
attached. Option can be used multiple times, what results in a
pipeline constructed from nodes having any of those tags."""
LOAD_VERSION_HELP = """Specify a particular dataset version (timestamp) for loading."""
CONFIG_FILE_HELP = """Specify a YAML configuration file to load the run
command arguments from. If command line arguments are provided, they will
override the loaded ones."""
PIPELINE_ARG_HELP = """Name of the registered pipeline to run.
If not set, the '__default__' pipeline is run."""
NAMESPACE_ARG_HELP = """Name of the node namespace to run."""
PARAMS_ARG_HELP = """Specify extra parameters that you want to pass
to the context initialiser. Items must be separated by comma, keys - by colon or equals sign,
example: param1=value1,param2=value2. Each parameter is split by the first comma,
so parameter values are allowed to contain colons, parameter keys are not.
To pass a nested dictionary as parameter, separate keys by '.', example:
param_group.param1:value1."""
INPUT_FILE_HELP = """Name of the requirements file to compile."""
OUTPUT_FILE_HELP = """Name of the file where compiled requirements should be stored."""
CONF_SOURCE_HELP = """Path of a directory where project configuration is stored."""


# pylint: disable=missing-function-docstring
@click.group(name="Kedro")
def project_group():  # pragma: no cover
    pass


@forward_command(project_group, forward_help=True)
@click.pass_obj  # this will pass the metadata as first argument
def test(metadata: ProjectMetadata, args, **kwargs):  # pylint: disable=unused-argument
    """Run the test suite. (DEPRECATED)"""
    deprecation_message = (
        "DeprecationWarning: Command 'kedro test' is deprecated and "
        "will not be available from Kedro 0.19.0. "
        "Use the command 'pytest' instead. "
    )
    click.secho(deprecation_message, fg="red")

    try:
        _check_module_importable("pytest")
    except KedroCliError as exc:
        source_path = metadata.source_dir
        raise KedroCliError(
            NO_DEPENDENCY_MESSAGE.format(module="pytest", src=str(source_path))
        ) from exc
    python_call("pytest", args)


@command_with_verbosity(project_group)
@click.option("-c", "--check-only", is_flag=True, help=LINT_CHECK_ONLY_HELP)
@click.argument("files", type=click.Path(exists=True), nargs=-1)
@click.pass_obj  # this will pass the metadata as first argument
def lint(
    metadata: ProjectMetadata, files, check_only, **kwargs
):  # pylint: disable=unused-argument
    """Run flake8, isort and black. (DEPRECATED)"""
    deprecation_message = (
        "DeprecationWarning: Command 'kedro lint' is deprecated and "
        "will not be available from Kedro 0.19.0."
    )
    click.secho(deprecation_message, fg="red")

    source_path = metadata.source_dir
    package_name = metadata.package_name
    files = files or (str(source_path / "tests"), str(source_path / package_name))

    if "PYTHONPATH" not in os.environ:
        # isort needs the source path to be in the 'PYTHONPATH' environment
        # variable to treat it as a first-party import location
        os.environ["PYTHONPATH"] = str(source_path)  # pragma: no cover

    for module_name in ("flake8", "isort", "black"):
        try:
            _check_module_importable(module_name)
        except KedroCliError as exc:
            raise KedroCliError(
                NO_DEPENDENCY_MESSAGE.format(module=module_name, src=str(source_path))
            ) from exc

    python_call("black", ("--check",) + files if check_only else files)
    python_call("flake8", files)
    python_call("isort", ("--check",) + files if check_only else files)


@forward_command(project_group, forward_help=True)
@env_option
@click.pass_obj  # this will pass the metadata as first argument
def ipython(
    metadata: ProjectMetadata, env, args, **kwargs
):  # pylint: disable=unused-argument
    """Open IPython with project specific variables loaded."""
    _check_module_importable("IPython")

    if env:
        os.environ["KEDRO_ENV"] = env
    call(["ipython", "--ext", "kedro.ipython"] + list(args))


@project_group.command()
@click.pass_obj  # this will pass the metadata as first argument
def package(metadata: ProjectMetadata):
    """Package the project as a Python egg and wheel."""
    source_path = metadata.source_dir
    call(
        [
            sys.executable,
            "setup.py",
            "clean",
            "--all",
            "bdist_egg",
            "--dist-dir",
            "../dist",
        ],
        cwd=str(source_path),
    )
    call(
        [
            sys.executable,
            "setup.py",
            "clean",
            "--all",
            "bdist_wheel",
            "--dist-dir",
            "../dist",
        ],
        cwd=str(source_path),
    )


@project_group.command("build-docs")
@click.option(
    "--open",
    "-o",
    "open_docs",
    is_flag=True,
    multiple=False,
    default=False,
    help=OPEN_ARG_HELP,
)
@click.pass_obj  # this will pass the metadata as first argument
def build_docs(metadata: ProjectMetadata, open_docs):
    """Build the project documentation. (DEPRECATED)"""
    deprecation_message = (
        "DeprecationWarning: Command 'kedro build-docs' is deprecated and "
        "will not be available from Kedro 0.19.0."
    )
    click.secho(deprecation_message, fg="red")

    source_path = metadata.source_dir
    package_name = metadata.package_name

    python_call("pip", ["install", str(source_path / "[docs]")])
    python_call("pip", ["install", "-r", str(source_path / "requirements.txt")])
    python_call("ipykernel", ["install", "--user", f"--name={package_name}"])
    shutil.rmtree("docs/build", ignore_errors=True)
    call(
        [
            "sphinx-apidoc",
            "--module-first",
            "-o",
            "docs/source",
            str(source_path / package_name),
        ]
    )
    call(["sphinx-build", "-M", "html", "docs/source", "docs/build", "-a"])
    if open_docs:
        docs_page = (Path.cwd() / "docs" / "build" / "html" / "index.html").as_uri()
        click.secho(f"Opening {docs_page}")
        webbrowser.open(docs_page)


@forward_command(project_group, name="build-reqs")
@click.option(
    "--input-file",
    "input_file",
    type=click.Path(exists=True, dir_okay=False, resolve_path=True),
    multiple=False,
    help=INPUT_FILE_HELP,
)
@click.option(
    "--output-file",
    "output_file",
    multiple=False,
    help=OUTPUT_FILE_HELP,
)
@click.pass_obj  # this will pass the metadata as first argument
def build_reqs(
    metadata: ProjectMetadata, input_file, output_file, args, **kwargs
):  # pylint: disable=unused-argument
    """Run `pip-compile` on src/requirements.txt or the user defined input file and save
    the compiled requirements to src/requirements.lock or the user defined output file.
    (DEPRECATED)
    """
    deprecation_message = (
        "DeprecationWarning: Command 'kedro build-reqs' is deprecated and "
        "will not be available from Kedro 0.19.0."
    )
    click.secho(deprecation_message, fg="red")

    source_path = metadata.source_dir
    input_file = Path(input_file or source_path / "requirements.txt")
    output_file = Path(output_file or source_path / "requirements.lock")

    if input_file.is_file():
        python_call(
            "piptools",
            [
                "compile",
                *args,
                str(input_file),
                "--output-file",
                str(output_file),
            ],
        )

    else:
        raise FileNotFoundError(
            f"File '{input_file}' not found in the project. "
            "Please specify another input or create the file and try again."
        )

    click.secho(
        f"Requirements built! Please update {input_file.name} "
        "if you'd like to make a change in your project's dependencies, "
        f"and re-run build-reqs to generate the new {output_file.name}.",
        fg="green",
    )


@command_with_verbosity(project_group, "activate-nbstripout")
@click.pass_obj  # this will pass the metadata as first argument
def activate_nbstripout(
    metadata: ProjectMetadata, **kwargs
):  # pylint: disable=unused-argument
    """Install the nbstripout git hook to automatically clean notebooks. (DEPRECATED)"""
    deprecation_message = (
        "DeprecationWarning: Command 'kedro activate-nbstripout' is deprecated and "
        "will not be available from Kedro 0.19.0."
    )
    click.secho(deprecation_message, fg="red")

    source_path = metadata.source_dir
    click.secho(
        (
            "Notebook output cells will be automatically cleared before committing"
            " to git."
        ),
        fg="yellow",
    )

    try:
        _check_module_importable("nbstripout")
    except KedroCliError as exc:
        raise KedroCliError(
            NO_DEPENDENCY_MESSAGE.format(module="nbstripout", src=str(source_path))
        ) from exc

    try:
        res = subprocess.run(  # pylint: disable=subprocess-run-check
            ["git", "rev-parse", "--git-dir"],
            stdout=subprocess.PIPE,
            stderr=subprocess.PIPE,
        )
        if res.returncode:
            raise KedroCliError("Not a git repository. Run 'git init' first.")
    except FileNotFoundError as exc:
        raise KedroCliError("Git executable not found. Install Git first.") from exc

    call(["nbstripout", "--install"])


@project_group.command()
@click.option(
    "--from-inputs",
    type=str,
    default="",
    help=FROM_INPUTS_HELP,
    callback=split_string,
)
@click.option(
    "--to-outputs",
    type=str,
    default="",
    help=TO_OUTPUTS_HELP,
    callback=split_string,
)
@click.option(
    "--from-nodes",
    type=str,
    default="",
    help=FROM_NODES_HELP,
    callback=split_node_names,
)
@click.option(
    "--to-nodes", type=str, default="", help=TO_NODES_HELP, callback=split_node_names
)
@click.option(
    "--node",
    "-n",
    "node_names",
    type=str,
    multiple=True,
    help=NODE_ARG_HELP,
    callback=_deprecate_options,
)
@click.option(
    "--nodes",
    "nodes_names",
    type=str,
    default="",
    help=NODE_ARG_HELP,
    callback=split_node_names,
)
@click.option("--runner", "-r", type=str, default=None, help=RUNNER_ARG_HELP)
@click.option("--async", "is_async", is_flag=True, help=ASYNC_ARG_HELP)
@env_option
@click.option(
    "--tag",
    "-t",
    type=str,
    multiple=True,
    help=TAG_ARG_HELP,
    callback=_deprecate_options,
)
@click.option(
    "--tags",
    type=str,
    default="",
    help=TAG_ARG_HELP,
    callback=split_string,
)
@click.option(
    "--load-version",
    "-lv",
    type=str,
    multiple=True,
    help=LOAD_VERSION_HELP,
    callback=_reformat_load_versions,
)
@click.option(
    "--load-versions",
    type=str,
    default="",
    help=LOAD_VERSION_HELP,
    callback=_split_load_versions,
)
@click.option("--pipeline", "-p", type=str, default=None, help=PIPELINE_ARG_HELP)
@click.option("--namespace", "-ns", type=str, default=None, help=NAMESPACE_ARG_HELP)
@click.option(
    "--config",
    "-c",
    type=click.Path(exists=True, dir_okay=False, resolve_path=True),
    help=CONFIG_FILE_HELP,
    callback=_config_file_callback,
)
@click.option(
    "--conf-source",
    type=click.Path(exists=True, file_okay=False, resolve_path=True),
    help=CONF_SOURCE_HELP,
)
@click.option(
    "--params",
    type=click.UNPROCESSED,
    default="",
    help=PARAMS_ARG_HELP,
    callback=_split_params,
)
<<<<<<< HEAD
# pylint: disable=too-many-arguments,unused-argument,too-many-locals
=======
# pylint: disable=too-many-arguments,unused-argument, too-many-locals
>>>>>>> a165dc39
def run(
    tag,
    tags,
    env,
    runner,
    is_async,
    node_names,
    nodes_names,
    to_nodes,
    from_nodes,
    from_inputs,
    to_outputs,
    load_version,
    load_versions,
    pipeline,
    config,
    conf_source,
    params,
    namespace,
):
    """Run the pipeline."""

    runner = load_obj(runner or "SequentialRunner", "kedro.runner")

    tag = _get_values_as_tuple(tag)
    node_names = _get_values_as_tuple(node_names)

    # temporary duplicates for the plural flags
    tags = _get_values_as_tuple(tags)
    nodes_names = _get_values_as_tuple(nodes_names)

    tag = tag + tags
    node_names = node_names + nodes_names
    load_version = {**load_version, **load_versions}

    with KedroSession.create(
        env=env, conf_source=conf_source, extra_params=params
    ) as session:
        session.run(
            tags=tag,
            runner=runner(is_async=is_async),
            node_names=node_names,
            from_nodes=from_nodes,
            to_nodes=to_nodes,
            from_inputs=from_inputs,
            to_outputs=to_outputs,
            load_versions=load_version,
            pipeline_name=pipeline,
            namespace=namespace,
        )<|MERGE_RESOLUTION|>--- conflicted
+++ resolved
@@ -413,11 +413,7 @@
     help=PARAMS_ARG_HELP,
     callback=_split_params,
 )
-<<<<<<< HEAD
 # pylint: disable=too-many-arguments,unused-argument,too-many-locals
-=======
-# pylint: disable=too-many-arguments,unused-argument, too-many-locals
->>>>>>> a165dc39
 def run(
     tag,
     tags,
