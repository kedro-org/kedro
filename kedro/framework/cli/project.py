--- conflicted
+++ resolved
@@ -182,21 +182,12 @@
 )
 @click.option("--pipeline", "-p", type=str, default=None, help=PIPELINE_ARG_HELP)
 @click.option(
-<<<<<<< HEAD
-    "--namespace",
-    "-ns",
-    type=str,
-    default=None,
-    help=NAMESPACE_ARG_HELP,
-    callback=namespace_deprecation_warning,
-=======
     "--namespaces",
     "-ns",
     type=str,
     default="",
     help=NAMESPACES_ARG_HELP,
     callback=split_node_names,
->>>>>>> 9c92915e
 )
 @click.option(
     "--config",
