"""A collection of CLI commands for working with registered Kedro pipelines."""
from typing import Any

import click
import yaml

from kedro.framework.cli.utils import KedroCliError, command_with_verbosity
from kedro.framework.project import pipelines
from kedro.framework.startup import ProjectMetadata


@click.group(name="Kedro")
def registry_cli() -> None:  # pragma: no cover
    pass


@registry_cli.group()
def registry() -> None:
    """Commands for working with registered pipelines."""


@registry.command("list")
def list_registered_pipelines() -> None:
    """List all pipelines defined in your pipeline_registry.py file."""
    click.echo(yaml.dump(sorted(pipelines)))


@command_with_verbosity(registry, "describe")
@click.argument("name", nargs=1, default="__default__")
@click.pass_obj
<<<<<<< HEAD
def describe_registered_pipeline(metadata: ProjectMetadata, name, **kwargs):
=======
def describe_registered_pipeline(
    metadata: ProjectMetadata, /, name: str, **kwargs: Any
) -> None:  # noqa: unused-argument, protected-access
>>>>>>> 63f480ea
    """Describe a registered pipeline by providing a pipeline name.
    Defaults to the `__default__` pipeline.
    """
    pipeline_obj = pipelines.get(name)
    if not pipeline_obj:
        all_pipeline_names = pipelines.keys()
        existing_pipelines = ", ".join(sorted(all_pipeline_names))
        raise KedroCliError(
            f"'{name}' pipeline not found. Existing pipelines: [{existing_pipelines}]"
        )

    nodes = []
    for node in pipeline_obj.nodes:
        namespace = f"{node.namespace}." if node.namespace else ""
        nodes.append(f"{namespace}{node._name or node._func_name} ({node._func_name})")
    result = {"Nodes": nodes}

    click.echo(yaml.dump(result))<|MERGE_RESOLUTION|>--- conflicted
+++ resolved
@@ -28,13 +28,9 @@
 @command_with_verbosity(registry, "describe")
 @click.argument("name", nargs=1, default="__default__")
 @click.pass_obj
-<<<<<<< HEAD
-def describe_registered_pipeline(metadata: ProjectMetadata, name, **kwargs):
-=======
 def describe_registered_pipeline(
     metadata: ProjectMetadata, /, name: str, **kwargs: Any
-) -> None:  # noqa: unused-argument, protected-access
->>>>>>> 63f480ea
+) -> None:
     """Describe a registered pipeline by providing a pipeline name.
     Defaults to the `__default__` pipeline.
     """
