"""kedro is a CLI for managing Kedro projects.

This module implements commands available from the kedro CLI for creating
projects.
"""
from __future__ import annotations

import os
import re
import shutil
import stat
import sys
import tempfile
from collections import OrderedDict
from itertools import groupby
from pathlib import Path
from typing import Any, Callable

import click
import yaml
from attrs import define, field

import kedro
from kedro import __version__ as version
from kedro.framework.cli.utils import (
    CONTEXT_SETTINGS,
    KedroCliError,
    _clean_pycache,
    _get_entry_points,
    _safe_load_entry_point,
    command_with_verbosity,
)

KEDRO_PATH = Path(kedro.__file__).parent
TEMPLATE_PATH = KEDRO_PATH / "templates" / "project"
_STARTERS_REPO = "git+https://github.com/kedro-org/kedro-starters.git"


@define(order=True)
class KedroStarterSpec:  # noqa: too-few-public-methods
    """Specification of custom kedro starter template
    Args:
        alias: alias of the starter which shows up on `kedro starter list` and is used
        by the starter argument of `kedro new`
        template_path: path to a directory or a URL to a remote VCS repository supported
        by `cookiecutter`
        directory: optional directory inside the repository where the starter resides.
        origin: reserved field used by kedro internally to determine where the starter
        comes from, users do not need to provide this field.
    """

    alias: str
    template_path: str
    directory: str | None = None
    origin: str | None = field(init=False)


_OFFICIAL_STARTER_SPECS = [
    KedroStarterSpec("astro-airflow-iris", _STARTERS_REPO, "astro-airflow-iris"),
    # The `astro-iris` was renamed to `astro-airflow-iris`, but old (external)
    # documentation and tutorials still refer to `astro-iris`. We create an alias to
    # check if a user has entered old `astro-iris` as the starter name and changes it
    # to `astro-airflow-iris`.
    KedroStarterSpec("astro-iris", _STARTERS_REPO, "astro-airflow-iris"),
    KedroStarterSpec(
        "standalone-datacatalog", _STARTERS_REPO, "standalone-datacatalog"
    ),
    KedroStarterSpec("pandas-iris", _STARTERS_REPO, "pandas-iris"),
    KedroStarterSpec("pyspark", _STARTERS_REPO, "pyspark"),
    KedroStarterSpec("pyspark-iris", _STARTERS_REPO, "pyspark-iris"),
    KedroStarterSpec("spaceflights-pandas", _STARTERS_REPO, "spaceflights-pandas"),
    KedroStarterSpec(
        "spaceflights-pandas-viz", _STARTERS_REPO, "spaceflights-pandas-viz"
    ),
    KedroStarterSpec("spaceflights-pyspark", _STARTERS_REPO, "spaceflights-pyspark"),
    KedroStarterSpec(
        "spaceflights-pyspark-viz", _STARTERS_REPO, "spaceflights-pyspark-viz"
    ),
    KedroStarterSpec("databricks-iris", _STARTERS_REPO, "databricks-iris"),
]
# Set the origin for official starters
for starter_spec in _OFFICIAL_STARTER_SPECS:
    starter_spec.origin = "kedro"
_OFFICIAL_STARTER_SPECS = {spec.alias: spec for spec in _OFFICIAL_STARTER_SPECS}


CONFIG_ARG_HELP = """Non-interactive mode, using a configuration yaml file. This file
must supply  the keys required by the template's prompts.yml. When not using a starter,
these are `project_name`, `repo_name` and `python_package`."""
STARTER_ARG_HELP = """Specify the starter template to use when creating the project.
This can be the path to a local directory, a URL to a remote VCS repository supported
by `cookiecutter` or one of the aliases listed in ``kedro starter list``.
"""
CHECKOUT_ARG_HELP = (
    "An optional tag, branch or commit to checkout in the starter repository."
)
DIRECTORY_ARG_HELP = (
    "An optional directory inside the repository where the starter resides."
)

# TODO; Insert actual link to the documentation (Visit: kedro.org/{insert-documentation} to find out more about these add-ons.).
ADDON_ARG_HELP = """
Select which add-ons you'd like to include. By default, none are included.\n

Add-Ons\n
1) Linting: Provides a basic linting setup with Black and Ruff\n
2) Testing: Provides basic testing setup with pytest\n
3) Custom Logging: Provides more logging options\n
4) Documentation: Basic documentation setup with Sphinx\n
5) Data Structure: Provides a directory structure for storing data\n
6) Pyspark: Provides a basic PySpark set up\n

Example usage:\n
kedro new --addons=lint,test,log,docs,data,pyspark (or any subset of these options)\n
kedro new --addons=all\n
kedro new --addons=none
"""

ADD_ONS_DICT = {
    "1": "Linting",
    "2": "Testing",
    "3": "Custom Logging",
    "4": "Documentation",
    "5": "Data Structure",
<<<<<<< HEAD
    "7": "Kedro Viz",
=======
    "6": "Pyspark",
>>>>>>> 5e9e05e6
}

# noqa: unused-argument
def _remove_readonly(func: Callable, path: Path, excinfo: tuple):  # pragma: no cover
    """Remove readonly files on Windows
    See: https://docs.python.org/3/library/shutil.html?highlight=shutil#rmtree-example
    """
    os.chmod(path, stat.S_IWRITE)
    func(path)


def _get_starters_dict() -> dict[str, KedroStarterSpec]:
    """This function lists all the starter aliases declared in
    the core repo and in plugins entry points.

    For example, the output for official kedro starters looks like:
    {"astro-airflow-iris":
        KedroStarterSpec(
            name="astro-airflow-iris",
            template_path="git+https://github.com/kedro-org/kedro-starters.git",
            directory="astro-airflow-iris",
            origin="kedro"
        ),
    "astro-iris":
        KedroStarterSpec(
            name="astro-iris",
            template_path="git+https://github.com/kedro-org/kedro-starters.git",
            directory="astro-airflow-iris",
            origin="kedro"
        ),
    }
    """
    starter_specs = _OFFICIAL_STARTER_SPECS

    for starter_entry_point in _get_entry_points(name="starters"):
        origin = starter_entry_point.module.split(".")[0]
        specs = _safe_load_entry_point(starter_entry_point) or []
        for spec in specs:
            if not isinstance(spec, KedroStarterSpec):
                click.secho(
                    f"The starter configuration loaded from module {origin}"
                    f"should be a 'KedroStarterSpec', got '{type(spec)}' instead",
                    fg="red",
                )
            elif spec.alias in starter_specs:
                click.secho(
                    f"Starter alias `{spec.alias}` from `{origin}` "
                    f"has been ignored as it is already defined by"
                    f"`{starter_specs[spec.alias].origin}`",
                    fg="red",
                )
            else:
                spec.origin = origin
                starter_specs[spec.alias] = spec
    return starter_specs


def _starter_spec_to_dict(
    starter_specs: dict[str, KedroStarterSpec]
) -> dict[str, dict[str, str]]:
    """Convert a dictionary of starters spec to a nicely formatted dictionary"""
    format_dict: dict[str, dict[str, str]] = {}
    for alias, spec in starter_specs.items():
        format_dict[alias] = {}  # Each dictionary represent 1 starter
        format_dict[alias]["template_path"] = spec.template_path
        if spec.directory:
            format_dict[alias]["directory"] = spec.directory
    return format_dict


def _parse_add_ons_input(add_ons_str: str):
    """Parse the add-ons input string.

    Args:
        add_ons_str: Input string from prompts.yml.

    Returns:
        list: List of selected add-ons as strings.
    """

    def _validate_range(start, end):
        if int(start) > int(end):
            message = f"'{start}-{end}' is an invalid range for project add-ons.\nPlease ensure range values go from smaller to larger."
            click.secho(message, fg="red", err=True)
            sys.exit(1)

    def _validate_selection(add_ons: list[str]):
        for add_on in add_ons:
            if int(add_on) < 1 or int(add_on) > len(ADD_ONS_DICT):
<<<<<<< HEAD
                message = f"'{add_on}' is not a valid selection.\nPlease select from the available add-ons: 1, 2, 3, 4, 5, 6, 7."  # nosec
=======
                message = f"'{add_on}' is not a valid selection.\nPlease select from the available add-ons: 1, 2, 3, 4, 5, 6."  # nosec
>>>>>>> 5e9e05e6
                click.secho(message, fg="red", err=True)
                sys.exit(1)

    if add_ons_str == "all":
        return list(ADD_ONS_DICT)
    if add_ons_str == "none":
        return []
    # Guard clause if add_ons_str is None, which can happen if prompts.yml is removed
    if not add_ons_str:
        return []  # pragma: no cover

    # Split by comma
    add_ons_choices = add_ons_str.split(",")
    selected: list[str] = []

    for choice in add_ons_choices:
        if "-" in choice:
            start, end = choice.split("-")
            _validate_range(start, end)
            selected.extend(str(i) for i in range(int(start), int(end) + 1))
        else:
            selected.append(choice.strip())

    _validate_selection(selected)
    return selected


# noqa: missing-function-docstring
@click.group(context_settings=CONTEXT_SETTINGS, name="Kedro")
def create_cli():  # pragma: no cover
    pass


@command_with_verbosity(create_cli, short_help="Create a new kedro project.")
@click.option(
    "--config",
    "-c",
    "config_path",
    type=click.Path(exists=True),
    help=CONFIG_ARG_HELP,
)
@click.option("--starter", "-s", "starter_alias", help=STARTER_ARG_HELP)
@click.option("--checkout", help=CHECKOUT_ARG_HELP)
@click.option("--directory", help=DIRECTORY_ARG_HELP)
@click.option("--addons", "-a", "selected_addons", help=ADDON_ARG_HELP)
def new(config_path, starter_alias, selected_addons, checkout, directory, **kwargs):
    """Create a new kedro project."""
    if checkout and not starter_alias:
        raise KedroCliError("Cannot use the --checkout flag without a --starter value.")

    if directory and not starter_alias:
        raise KedroCliError(
            "Cannot use the --directory flag without a --starter value."
        )

    starters_dict = _get_starters_dict()

    if starter_alias in starters_dict:
        if directory:
            raise KedroCliError(
                "Cannot use the --directory flag with a --starter alias."
            )
        spec = starters_dict[starter_alias]
        template_path = spec.template_path
        # "directory" is an optional key for starters from plugins, so if the key is
        # not present we will use "None".
        directory = spec.directory
        checkout = checkout or version
    elif starter_alias is not None:
        template_path = starter_alias
        checkout = checkout or version
    else:
        template_path = str(TEMPLATE_PATH)

    # Get prompts.yml to find what information the user needs to supply as config.
    tmpdir = tempfile.mkdtemp()
    cookiecutter_dir = _get_cookiecutter_dir(template_path, checkout, directory, tmpdir)
    prompts_required = _get_prompts_required(cookiecutter_dir)

    # Select which prompts will be displayed to the user based on which flags were selected.
    prompts_required = _select_prompts_to_display(prompts_required, selected_addons)

    # We only need to make cookiecutter_context if interactive prompts are needed.
    if not config_path:
        cookiecutter_context = _make_cookiecutter_context_for_prompts(cookiecutter_dir)

    # Cleanup the tmpdir after it's no longer required.
    # Ideally we would want to be able to use tempfile.TemporaryDirectory() context manager
    # but it causes an issue with readonly files on windows
    # see: https://bugs.python.org/issue26660.
    # So on error, we will attempt to clear the readonly bits and re-attempt the cleanup
    shutil.rmtree(tmpdir, onerror=_remove_readonly)

    # Obtain config, either from a file or from interactive user prompts.
    if not prompts_required:
        config = {}
        if config_path:
            config = _fetch_config_from_file(config_path)
            _validate_config_file_inputs(config)

    elif config_path:
        config = _fetch_config_from_file(config_path)
        _validate_config_file_against_prompts(config, prompts_required)
        _validate_config_file_inputs(config)
    else:
        config = _fetch_config_from_user_prompts(prompts_required, cookiecutter_context)

    config = _get_addons_from_cli_input(selected_addons, config)

    cookiecutter_args = _make_cookiecutter_args(config, checkout, directory)
<<<<<<< HEAD
=======

>>>>>>> 5e9e05e6
    project_template = fetch_template_based_on_add_ons(template_path, cookiecutter_args)

    _create_project(project_template, cookiecutter_args)


@create_cli.group()
def starter():
    """Commands for working with project starters."""


@starter.command("list")
def list_starters():
    """List all official project starters available."""
    starters_dict = _get_starters_dict()

    # Group all specs by origin as nested dict and sort it.
    sorted_starters_dict: dict[str, dict[str, KedroStarterSpec]] = {
        origin: dict(sorted(starters_dict_by_origin))
        for origin, starters_dict_by_origin in groupby(
            starters_dict.items(), lambda item: item[1].origin
        )
    }

    # ensure kedro starters are listed first
    sorted_starters_dict = dict(
        sorted(sorted_starters_dict.items(), key=lambda x: x == "kedro")
    )

    for origin, starters_spec in sorted_starters_dict.items():
        click.secho(f"\nStarters from {origin}\n", fg="yellow")
        click.echo(
            yaml.safe_dump(_starter_spec_to_dict(starters_spec), sort_keys=False)
        )


def _get_addons_from_cli_input(
    selected_addons: str, config: dict[str, str]
) -> dict[str, str]:
    """Inserts add-on selection from the CLI input in the project
    configuration, if it exists. Replaces add-on strings with the
    corresponding prompt number.

    Args:
        selected_addons: a string containing the value for the --addons flag,
            or None in case the flag wasn't used.

    Returns:
        Configuration for starting a new project, with the selected add-ons
        from the `--addons` flag.
    """
    string_to_number = {
        "lint": "1",
        "test": "2",
        "log": "3",
        "docs": "4",
        "data": "5",
        "pyspark": "6",
    }

    if selected_addons is not None:
        addons = selected_addons.split(",")
        for i in range(len(addons)):
            addon = addons[i].strip()
            if addon in string_to_number:
                addons[i] = string_to_number[addon]
        config["add_ons"] = ",".join(addons)

    return config


def _select_prompts_to_display(prompts_required: dict, selected_addons: str) -> dict:
    """Selects which prompts an user will receive when creating a new
    Kedro project, based on what information was already made available
    through CLI input.

    Args:
        prompts_required: a dictionary of all the prompts that will be shown to
            the user on project creation.
        selected_addons: a string containing the value for the --addons flag,
            or None in case the flag wasn't used.

    Returns:
        the prompts_required dictionary, with all the redundant information removed.
    """
    valid_addons = ["lint", "test", "log", "docs", "data", "pyspark", "all", "none"]

    if selected_addons is not None:
        addons = re.sub(r"\s", "", selected_addons).split(",")
        for addon in addons:
            if addon not in valid_addons:
                click.secho(
                    "Please select from the available add-ons: lint, test, log, docs, data, pyspark, all, none",
                    fg="red",
                    err=True,
                )
                sys.exit(1)
        if ("none" in addons or "all" in addons) and len(addons) > 1:
            click.secho(
                "Add-on options 'all' and 'none' cannot be used with other options",
                fg="red",
                err=True,
            )
            sys.exit(1)
        del prompts_required["add_ons"]

    return prompts_required


def _fetch_config_from_file(config_path: str) -> dict[str, str]:
    """Obtains configuration for a new kedro project non-interactively from a file.

    Args:
        config_path: The path of the config.yml which should contain the data required
            by ``prompts.yml``.

    Returns:
        Configuration for starting a new project. This is passed as ``extra_context``
            to cookiecutter and will overwrite the cookiecutter.json defaults.

    Raises:
        KedroCliError: If the file cannot be parsed.

    """
    try:
        with open(config_path, encoding="utf-8") as config_file:
            config = yaml.safe_load(config_file)

        if KedroCliError.VERBOSE_ERROR:
            click.echo(config_path + ":")
            click.echo(yaml.dump(config, default_flow_style=False))
    except Exception as exc:
        raise KedroCliError(
            f"Failed to generate project: could not load config at {config_path}."
        ) from exc

    return config


def _make_cookiecutter_args(
    config: dict[str, str | list[str]],
    checkout: str,
    directory: str,
) -> dict[str, Any]:
    """Creates a dictionary of arguments to pass to cookiecutter.

    Args:
        config: Configuration for starting a new project. This is passed as
            ``extra_context`` to cookiecutter and will overwrite the cookiecutter.json
            defaults.
        checkout: The tag, branch or commit in the starter repository to checkout.
            Maps directly to cookiecutter's ``checkout`` argument. Relevant only when
            using a starter.
        directory: The directory of a specific starter inside a repository containing
            multiple starters. Maps directly to cookiecutter's ``directory`` argument.
            Relevant only when using a starter.
            https://cookiecutter.readthedocs.io/en/1.7.2/advanced/directories.html

    Returns:
        Arguments to pass to cookiecutter.
    """
    config.setdefault("kedro_version", version)

    # Map the selected add on lists to readable name
    add_ons = config.get("add_ons")
    if add_ons:
        config["add_ons"] = [
            ADD_ONS_DICT[add_on] for add_on in _parse_add_ons_input(add_ons)  # type: ignore
        ]
        config["add_ons"] = str(config["add_ons"])

    cookiecutter_args = {
        "output_dir": config.get("output_dir", str(Path.cwd().resolve())),
        "no_input": True,
        "extra_context": config,
    }

    if checkout:
        cookiecutter_args["checkout"] = checkout
    if directory:
        cookiecutter_args["directory"] = directory

    return cookiecutter_args


def fetch_template_based_on_add_ons(template_path, cookiecutter_args: dict[str, Any]):
    extra_context = cookiecutter_args["extra_context"]
    add_ons = extra_context.get("add_ons")
    if add_ons and "Pyspark" in add_ons:
<<<<<<< HEAD
        # cookiecutter_args["directory"] = "spaceflights-pyspark"
        # pyspark_path = "git+https://github.com/kedro-org/kedro-starters.git"
        pyspark_path = (
            "/Users/sajid_alam/Documents/GitHub/kedro-starters/spaceflights-pyspark"
        )
=======
        cookiecutter_args["directory"] = "spaceflights-pyspark"
        pyspark_path = "git+https://github.com/kedro-org/kedro-starters.git"
>>>>>>> 5e9e05e6
        return pyspark_path
    return template_path


def _create_project(template_path: str, cookiecutter_args: dict[str, Any]):
    """Creates a new kedro project using cookiecutter.

    Args:
        template_path: The path to the cookiecutter template to create the project.
            It could either be a local directory or a remote VCS repository
            supported by cookiecutter. For more details, please see:
            https://cookiecutter.readthedocs.io/en/latest/usage.html#generate-your-project
        cookiecutter_args: Arguments to pass to cookiecutter.

    Raises:
        KedroCliError: If it fails to generate a project.
    """
    # noqa: import-outside-toplevel
    from cookiecutter.main import cookiecutter  # for performance reasons

    try:
        result_path = cookiecutter(template=template_path, **cookiecutter_args)
    except Exception as exc:
        raise KedroCliError(
            "Failed to generate project when running cookiecutter."
        ) from exc

    _clean_pycache(Path(result_path))
    extra_context = cookiecutter_args["extra_context"]
    project_name = extra_context.get("project_name", "New Kedro Project")
    python_package = extra_context.get(
        "python_package", project_name.lower().replace(" ", "_").replace("-", "_")
    )
    add_ons = extra_context.get("add_ons")

<<<<<<< HEAD
    # Only core template and spaceflights-pyspark, spaceflights-pandas-viz have configurable add-ons
    if template_path == str(TEMPLATE_PATH) or add_ons == "7":
=======
    # Only core template and spaceflights-pyspark have configurable add-ons
    if (
        template_path == str(TEMPLATE_PATH)
        or add_ons is not None
        and "Pyspark" in add_ons
    ):
>>>>>>> 5e9e05e6
        if add_ons == "[]":  # TODO: This should be a list
            click.secho("\nYou have selected no add-ons")
        else:
            click.secho(f"\nYou have selected the following add-ons: {add_ons}")

    click.secho(
        f"\nThe project name '{project_name}' has been applied to: "
        f"\n- The project title in {result_path}/README.md "
        f"\n- The folder created for your project in {result_path} "
        f"\n- The project's python package in {result_path}/src/{python_package}"
    )
    click.secho(
        "\nA best-practice setup includes initialising git and creating "
        "a virtual environment before running 'pip install -r requirements.txt' to install "
        "project-specific dependencies. Refer to the Kedro documentation: "
        "https://kedro.readthedocs.io/"
    )
    click.secho(
        f"\nChange directory to the project generated in {result_path} by "
        f"entering 'cd {result_path}'",
        fg="green",
    )


def _get_cookiecutter_dir(
    template_path: str, checkout: str, directory: str, tmpdir: str
) -> Path:
    """Gives a path to the cookiecutter directory. If template_path is a repo then
    clones it to ``tmpdir``; if template_path is a file path then directly uses that
    path without copying anything.
    """
    # noqa: import-outside-toplevel
    from cookiecutter.exceptions import RepositoryCloneFailed, RepositoryNotFound
    from cookiecutter.repository import determine_repo_dir  # for performance reasons

    try:
        cookiecutter_dir, _ = determine_repo_dir(
            template=template_path,
            abbreviations={},
            clone_to_dir=Path(tmpdir).resolve(),
            checkout=checkout,
            no_input=True,
            directory=directory,
        )
    except (RepositoryNotFound, RepositoryCloneFailed) as exc:
        error_message = f"Kedro project template not found at {template_path}."

        if checkout:
            error_message += (
                f" Specified tag {checkout}. The following tags are available: "
                + ", ".join(_get_available_tags(template_path))
            )
        official_starters = sorted(_OFFICIAL_STARTER_SPECS)
        raise KedroCliError(
            f"{error_message}. The aliases for the official Kedro starters are: \n"
            f"{yaml.safe_dump(official_starters, sort_keys=False)}"
        ) from exc

    return Path(cookiecutter_dir)


def _get_prompts_required(cookiecutter_dir: Path) -> dict[str, Any] | None:
    """Finds the information a user must supply according to prompts.yml."""
    prompts_yml = cookiecutter_dir / "prompts.yml"
    if not prompts_yml.is_file():
        return None

    try:
        with prompts_yml.open("r") as prompts_file:
            return yaml.safe_load(prompts_file)
    except Exception as exc:
        raise KedroCliError(
            "Failed to generate project: could not load prompts.yml."
        ) from exc


def _fetch_config_from_user_prompts(
    prompts: dict[str, Any], cookiecutter_context: OrderedDict
) -> dict[str, str]:
    """Interactively obtains information from user prompts.

    Args:
        prompts: Prompts from prompts.yml.
        cookiecutter_context: Cookiecutter context generated from cookiecutter.json.

    Returns:
        Configuration for starting a new project. This is passed as ``extra_context``
            to cookiecutter and will overwrite the cookiecutter.json defaults.
    """
    # noqa: import-outside-toplevel
    from cookiecutter.environment import StrictEnvironment
    from cookiecutter.prompt import read_user_variable, render_variable

    config: dict[str, str] = {}

    for variable_name, prompt_dict in prompts.items():
        prompt = _Prompt(**prompt_dict)

        # render the variable on the command line
        cookiecutter_variable = render_variable(
            env=StrictEnvironment(context=cookiecutter_context),
            raw=cookiecutter_context.get(variable_name),
            cookiecutter_dict=config,
        )

        # read the user's input for the variable
        user_input = read_user_variable(str(prompt), cookiecutter_variable)
        if user_input:
            prompt.validate(user_input)
            config[variable_name] = user_input
    return config


def _make_cookiecutter_context_for_prompts(cookiecutter_dir: Path):
    # noqa: import-outside-toplevel
    from cookiecutter.generate import generate_context

    cookiecutter_context = generate_context(cookiecutter_dir / "cookiecutter.json")
    return cookiecutter_context.get("cookiecutter", {})


class _Prompt:
    """Represent a single CLI prompt for `kedro new`"""

    def __init__(self, *args, **kwargs) -> None:  # noqa: unused-argument
        try:
            self.title = kwargs["title"]
        except KeyError as exc:
            raise KedroCliError(
                "Each prompt must have a title field to be valid."
            ) from exc

        self.text = kwargs.get("text", "")
        self.regexp = kwargs.get("regex_validator", None)
        self.error_message = kwargs.get("error_message", "")

    def __str__(self) -> str:
        title = self.title.strip().title()
        title = click.style(title + "\n" + "=" * len(title), bold=True)
        prompt_lines = [title] + [self.text]
        prompt_text = "\n".join(str(line).strip() for line in prompt_lines)
        return f"\n{prompt_text}\n"

    def validate(self, user_input: str) -> None:
        """Validate a given prompt value against the regex validator"""
        if self.regexp and not re.match(self.regexp, user_input):
            message = f"'{user_input}' is an invalid value for {(self.title).lower()}."
            click.secho(message, fg="red", err=True)
            click.secho(self.error_message, fg="red", err=True)
            sys.exit(1)


def _get_available_tags(template_path: str) -> list:
    # Not at top level so that kedro CLI works without a working git executable.
    # noqa: import-outside-toplevel
    import git

    try:
        tags = git.cmd.Git().ls_remote("--tags", template_path.replace("git+", ""))

        unique_tags = {
            tag.split("/")[-1].replace("^{}", "") for tag in tags.split("\n")
        }
        # Remove git ref "^{}" and duplicates. For example,
        # tags: ['/tags/version', '/tags/version^{}']
        # unique_tags: {'version'}

    except git.GitCommandError:
        return []
    return sorted(unique_tags)


def _validate_config_file_against_prompts(
    config: dict[str, str], prompts: dict[str, Any]
):
    """Checks that the configuration file contains all needed variables.

    Args:
        config: The config as a dictionary.
        prompts: Prompts from prompts.yml.

    Raises:
        KedroCliError: If the config file is empty or does not contain all the keys
            required in prompts, or if the output_dir specified does not exist.
    """
    if config is None:
        raise KedroCliError("Config file is empty.")
    missing_keys = set(prompts) - set(config)
    if missing_keys:
        click.echo(yaml.dump(config, default_flow_style=False))
        raise KedroCliError(f"{', '.join(missing_keys)} not found in config file.")

    if "output_dir" in config and not Path(config["output_dir"]).exists():
        raise KedroCliError(
            f"'{config['output_dir']}' is not a valid output directory. "
            "It must be a relative or absolute path to an existing directory."
        )


def _validate_config_file_inputs(config: dict[str, str]):
    """Checks that variables provided through the config file are of the expected format.

    Args:
        config: The config as a dictionary.

    Raises:
        SystemExit: If the provided variables are not properly formatted.
    """
    project_name_reg_ex = r"^[\w -]{2,}$"
    input_project_name = config.get("project_name", "New Kedro Project")
    if not re.match(project_name_reg_ex, input_project_name):
        message = f"'{input_project_name}' is an invalid value for project name. It must contain only alphanumeric symbols, spaces, underscores and hyphens and be at least 2 characters long"
        click.secho(message, fg="red", err=True)
        sys.exit(1)

    add_on_reg_ex = r"^(all|none|(\d(,\d)*|(\d-\d)))$"
    input_add_ons = config.get("add_ons", "none")
    if not re.match(add_on_reg_ex, input_add_ons):
        message = f"'{input_add_ons}' is an invalid value for project add-ons. Please select valid options for add-ons using comma-separated values, ranges, or 'all/none'."
        click.secho(message, fg="red", err=True)
        sys.exit(1)<|MERGE_RESOLUTION|>--- conflicted
+++ resolved
@@ -122,11 +122,8 @@
     "3": "Custom Logging",
     "4": "Documentation",
     "5": "Data Structure",
-<<<<<<< HEAD
+    "6": "Pyspark",
     "7": "Kedro Viz",
-=======
-    "6": "Pyspark",
->>>>>>> 5e9e05e6
 }
 
 # noqa: unused-argument
@@ -216,11 +213,7 @@
     def _validate_selection(add_ons: list[str]):
         for add_on in add_ons:
             if int(add_on) < 1 or int(add_on) > len(ADD_ONS_DICT):
-<<<<<<< HEAD
                 message = f"'{add_on}' is not a valid selection.\nPlease select from the available add-ons: 1, 2, 3, 4, 5, 6, 7."  # nosec
-=======
-                message = f"'{add_on}' is not a valid selection.\nPlease select from the available add-ons: 1, 2, 3, 4, 5, 6."  # nosec
->>>>>>> 5e9e05e6
                 click.secho(message, fg="red", err=True)
                 sys.exit(1)
 
@@ -331,10 +324,6 @@
     config = _get_addons_from_cli_input(selected_addons, config)
 
     cookiecutter_args = _make_cookiecutter_args(config, checkout, directory)
-<<<<<<< HEAD
-=======
-
->>>>>>> 5e9e05e6
     project_template = fetch_template_based_on_add_ons(template_path, cookiecutter_args)
 
     _create_project(project_template, cookiecutter_args)
@@ -523,16 +512,8 @@
     extra_context = cookiecutter_args["extra_context"]
     add_ons = extra_context.get("add_ons")
     if add_ons and "Pyspark" in add_ons:
-<<<<<<< HEAD
-        # cookiecutter_args["directory"] = "spaceflights-pyspark"
-        # pyspark_path = "git+https://github.com/kedro-org/kedro-starters.git"
-        pyspark_path = (
-            "/Users/sajid_alam/Documents/GitHub/kedro-starters/spaceflights-pyspark"
-        )
-=======
         cookiecutter_args["directory"] = "spaceflights-pyspark"
         pyspark_path = "git+https://github.com/kedro-org/kedro-starters.git"
->>>>>>> 5e9e05e6
         return pyspark_path
     return template_path
 
@@ -568,17 +549,13 @@
     )
     add_ons = extra_context.get("add_ons")
 
-<<<<<<< HEAD
-    # Only core template and spaceflights-pyspark, spaceflights-pandas-viz have configurable add-ons
-    if template_path == str(TEMPLATE_PATH) or add_ons == "7":
-=======
+
     # Only core template and spaceflights-pyspark have configurable add-ons
     if (
         template_path == str(TEMPLATE_PATH)
         or add_ons is not None
         and "Pyspark" in add_ons
     ):
->>>>>>> 5e9e05e6
         if add_ons == "[]":  # TODO: This should be a list
             click.secho("\nYou have selected no add-ons")
         else:
