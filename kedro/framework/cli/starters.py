"""kedro is a CLI for managing Kedro projects.

This module implements commands available from the kedro CLI for creating
projects.
"""
from __future__ import annotations

import os
import re
import shutil
import stat
import sys
import tempfile
from collections import OrderedDict
from itertools import groupby
from pathlib import Path
from typing import Any, Callable

import click
import yaml
from attrs import define, field

import kedro
from kedro import __version__ as version
from kedro.framework.cli.utils import (
    CONTEXT_SETTINGS,
    KedroCliError,
    _clean_pycache,
    _get_entry_points,
    _safe_load_entry_point,
    command_with_verbosity,
)

# TODO(lrcouto): Insert actual link to the documentation (Visit: kedro.org/{insert-documentation} to find out more about these add-ons.).
ADDON_ARG_HELP = """
Select which add-ons you'd like to include. By default, none are included.\n

Add-Ons\n
1) Linting: Provides a basic linting setup with Black and Ruff\n
2) Testing: Provides basic testing setup with pytest\n
3) Custom Logging: Provides more logging options\n
4) Documentation: Basic documentation setup with Sphinx\n
5) Data Structure: Provides a directory structure for storing data\n
6) Pyspark: Provides set up configuration for working with PySpark\n
7) Kedro Viz: Provides Kedro's native visualisation tool \n

Example usage:\n
kedro new --addons=lint,test,log,docs,data,pyspark (or any subset of these options)\n
kedro new --addons=all\n
kedro new --addons=none
"""
CONFIG_ARG_HELP = """Non-interactive mode, using a configuration yaml file. This file
must supply  the keys required by the template's prompts.yml. When not using a starter,
these are `project_name`, `repo_name` and `python_package`."""
CHECKOUT_ARG_HELP = (
    "An optional tag, branch or commit to checkout in the starter repository."
)
DIRECTORY_ARG_HELP = (
    "An optional directory inside the repository where the starter resides."
)
NAME_ARG_HELP = "The name of your new Kedro project."
STARTER_ARG_HELP = """Specify the starter template to use when creating the project.
This can be the path to a local directory, a URL to a remote VCS repository supported
by `cookiecutter` or one of the aliases listed in ``kedro starter list``.
"""
EXAMPLE_ARG_HELP = "Enter y to enable, n to disable the example pipeline."


@define(order=True)
class KedroStarterSpec:  # noqa: too-few-public-methods
    """Specification of custom kedro starter template
    Args:
        alias: alias of the starter which shows up on `kedro starter list` and is used
        by the starter argument of `kedro new`
        template_path: path to a directory or a URL to a remote VCS repository supported
        by `cookiecutter`
        directory: optional directory inside the repository where the starter resides.
        origin: reserved field used by kedro internally to determine where the starter
        comes from, users do not need to provide this field.
    """

    alias: str
    template_path: str
    directory: str | None = None
    origin: str | None = field(init=False)


KEDRO_PATH = Path(kedro.__file__).parent
TEMPLATE_PATH = KEDRO_PATH / "templates" / "project"

_STARTERS_REPO = "git+https://github.com/kedro-org/kedro-starters.git"
_OFFICIAL_STARTER_SPECS = [
    KedroStarterSpec("astro-airflow-iris", _STARTERS_REPO, "astro-airflow-iris"),
    KedroStarterSpec("spaceflights-pandas", _STARTERS_REPO, "spaceflights-pandas"),
    KedroStarterSpec(
        "spaceflights-pandas-viz", _STARTERS_REPO, "spaceflights-pandas-viz"
    ),
    KedroStarterSpec("spaceflights-pyspark", _STARTERS_REPO, "spaceflights-pyspark"),
    KedroStarterSpec(
        "spaceflights-pyspark-viz", _STARTERS_REPO, "spaceflights-pyspark-viz"
    ),
    KedroStarterSpec("databricks-iris", _STARTERS_REPO, "databricks-iris"),
]
# Set the origin for official starters
for starter_spec in _OFFICIAL_STARTER_SPECS:
    starter_spec.origin = "kedro"

<<<<<<< HEAD
Add-Ons\n
1) Linting: Provides a basic linting setup with Black and Ruff\n
2) Testing: Provides basic testing setup with pytest\n
3) Custom Logging: Provides more logging options\n
4) Documentation: Basic documentation setup with Sphinx\n
5) Data Structure: Provides a directory structure for storing data\n
6) PySpark: Provides a basic PySpark set up\n

Example usage:\n
kedro new --addons=lint,test,log,docs,data,pyspark (or any subset of these options)\n
kedro new --addons=all\n
kedro new --addons=none
"""
=======
_OFFICIAL_STARTER_SPECS = {spec.alias: spec for spec in _OFFICIAL_STARTER_SPECS}
>>>>>>> c43d4eab

ADD_ONS_SHORTNAME_TO_NUMBER = {
    "lint": "1",
    "test": "2",
    "log": "3",
    "docs": "4",
    "data": "5",
    "pyspark": "6",
    "viz": "7",
}
NUMBER_TO_ADD_ONS_NAME = {
    "1": "Linting",
    "2": "Testing",
    "3": "Custom Logging",
    "4": "Documentation",
    "5": "Data Structure",
<<<<<<< HEAD
    "6": "PySpark",
=======
    "6": "Pyspark",
    "7": "Kedro Viz",
>>>>>>> c43d4eab
}

VALIDATION_PATTERNS = {
    "yes_no": {
        "regex": r"(?i)^\s*(y|yes|n|no)\s*$",
        "error_message": "|It must contain only y, n, YES, NO, case insensitive.",
    }
}


def _validate_regex(pattern_name, text):
    if not re.match(VALIDATION_PATTERNS[pattern_name]["regex"], text):
        click.secho(
            VALIDATION_PATTERNS[pattern_name]["error_message"],
            fg="red",
            err=True,
        )
        sys.exit(1)


def _parse_yes_no_to_bool(value):
    return value.strip().lower() in ["y", "yes"] if value is not None else None


# noqa: missing-function-docstring
@click.group(context_settings=CONTEXT_SETTINGS, name="Kedro")
def create_cli():  # pragma: no cover
    pass


@create_cli.group()
def starter():
    """Commands for working with project starters."""


@command_with_verbosity(create_cli, short_help="Create a new kedro project.")
@click.option(
    "--config",
    "-c",
    "config_path",
    type=click.Path(exists=True),
    help=CONFIG_ARG_HELP,
)
@click.option("--starter", "-s", "starter_alias", help=STARTER_ARG_HELP)
@click.option("--checkout", help=CHECKOUT_ARG_HELP)
@click.option("--directory", help=DIRECTORY_ARG_HELP)
@click.option("--addons", "-a", "selected_add_ons_flag", help=ADDON_ARG_HELP)
@click.option("--name", "-n", "project_name", help=NAME_ARG_HELP)
@click.option("--example", "-e", "example_pipeline", help=EXAMPLE_ARG_HELP)
def new(  # noqa: PLR0913
    config_path,
    starter_alias,
    selected_add_ons_flag,
    project_name,
    checkout,
    directory,
    example_pipeline,  # This will be True or False
    **kwargs,
):
    """Create a new kedro project."""
    if checkout and not starter_alias:
        raise KedroCliError("Cannot use the --checkout flag without a --starter value.")

    if directory and not starter_alias:
        raise KedroCliError(
            "Cannot use the --directory flag without a --starter value."
        )

    starters_dict = _get_starters_dict()

    if starter_alias in starters_dict:
        if directory:
            raise KedroCliError(
                "Cannot use the --directory flag with a --starter alias."
            )
        spec = starters_dict[starter_alias]
        template_path = spec.template_path
        # "directory" is an optional key for starters from plugins, so if the key is
        # not present we will use "None".
        directory = spec.directory
        checkout = checkout or version
    elif starter_alias is not None:
        template_path = starter_alias
        checkout = checkout or version
    else:
        template_path = str(TEMPLATE_PATH)

    # Get prompts.yml to find what information the user needs to supply as config.
    tmpdir = tempfile.mkdtemp()
    cookiecutter_dir = _get_cookiecutter_dir(template_path, checkout, directory, tmpdir)
    prompts_required = _get_prompts_required(cookiecutter_dir)

    # Format user input where necessary
    if selected_add_ons_flag is not None:
        selected_add_ons_flag = selected_add_ons_flag.lower()

    # Select which prompts will be displayed to the user based on which flags were selected.
    prompts_required = _select_prompts_to_display(
        prompts_required, selected_add_ons_flag, project_name, example_pipeline
    )

    # We only need to make cookiecutter_context if interactive prompts are needed.
    cookiecutter_context = None

    if not config_path:
        cookiecutter_context = _make_cookiecutter_context_for_prompts(cookiecutter_dir)

    # Cleanup the tmpdir after it's no longer required.
    # Ideally we would want to be able to use tempfile.TemporaryDirectory() context manager
    # but it causes an issue with readonly files on windows
    # see: https://bugs.python.org/issue26660.
    # So on error, we will attempt to clear the readonly bits and re-attempt the cleanup
    shutil.rmtree(tmpdir, onerror=_remove_readonly)

    # Obtain config, either from a file or from interactive user prompts.
    extra_context = _get_extra_context(
        prompts_required=prompts_required,
        config_path=config_path,
        cookiecutter_context=cookiecutter_context,
        selected_add_ons_flag=selected_add_ons_flag,
        project_name=project_name,
        example_pipeline=example_pipeline,
    )

    cookiecutter_args = _make_cookiecutter_args(
        config=extra_context,
        checkout=checkout,
        directory=directory,
    )

    project_template = fetch_template_based_on_add_ons(template_path, cookiecutter_args)

    _create_project(project_template, cookiecutter_args)


@starter.command("list")
def list_starters():
    """List all official project starters available."""
    starters_dict = _get_starters_dict()

    # Group all specs by origin as nested dict and sort it.
    sorted_starters_dict: dict[str, dict[str, KedroStarterSpec]] = {
        origin: dict(sorted(starters_dict_by_origin))
        for origin, starters_dict_by_origin in groupby(
            starters_dict.items(), lambda item: item[1].origin
        )
    }

    # ensure kedro starters are listed first
    sorted_starters_dict = dict(
        sorted(sorted_starters_dict.items(), key=lambda x: x == "kedro")
    )

    for origin, starters_spec in sorted_starters_dict.items():
        click.secho(f"\nStarters from {origin}\n", fg="yellow")
        click.echo(
            yaml.safe_dump(_starter_spec_to_dict(starters_spec), sort_keys=False)
        )


def _get_cookiecutter_dir(
    template_path: str, checkout: str, directory: str, tmpdir: str
) -> Path:
    """Gives a path to the cookiecutter directory. If template_path is a repo then
    clones it to ``tmpdir``; if template_path is a file path then directly uses that
    path without copying anything.
    """
    # noqa: import-outside-toplevel
    from cookiecutter.exceptions import RepositoryCloneFailed, RepositoryNotFound
    from cookiecutter.repository import determine_repo_dir  # for performance reasons

    try:
        cookiecutter_dir, _ = determine_repo_dir(
            template=template_path,
            abbreviations={},
            clone_to_dir=Path(tmpdir).resolve(),
            checkout=checkout,
            no_input=True,
            directory=directory,
        )
    except (RepositoryNotFound, RepositoryCloneFailed) as exc:
        error_message = f"Kedro project template not found at {template_path}."

        if checkout:
            error_message += (
                f" Specified tag {checkout}. The following tags are available: "
                + ", ".join(_get_available_tags(template_path))
            )
        official_starters = sorted(_OFFICIAL_STARTER_SPECS)
        raise KedroCliError(
            f"{error_message}. The aliases for the official Kedro starters are: \n"
            f"{yaml.safe_dump(official_starters, sort_keys=False)}"
        ) from exc

    return Path(cookiecutter_dir)


def _get_prompts_required(cookiecutter_dir: Path) -> dict[str, Any] | None:
    """Finds the information a user must supply according to prompts.yml."""
    prompts_yml = cookiecutter_dir / "prompts.yml"
    if not prompts_yml.is_file():
        return None

    try:
        with prompts_yml.open("r") as prompts_file:
            return yaml.safe_load(prompts_file)
    except Exception as exc:
        raise KedroCliError(
            "Failed to generate project: could not load prompts.yml."
        ) from exc


def _get_available_tags(template_path: str) -> list:
    # Not at top level so that kedro CLI works without a working git executable.
    # noqa: import-outside-toplevel
    import git

    try:
        tags = git.cmd.Git().ls_remote("--tags", template_path.replace("git+", ""))

        unique_tags = {
            tag.split("/")[-1].replace("^{}", "") for tag in tags.split("\n")
        }
        # Remove git ref "^{}" and duplicates. For example,
        # tags: ['/tags/version', '/tags/version^{}']
        # unique_tags: {'version'}

    except git.GitCommandError:
        return []
    return sorted(unique_tags)


def _get_starters_dict() -> dict[str, KedroStarterSpec]:
    """This function lists all the starter aliases declared in
    the core repo and in plugins entry points.

    For example, the output for official kedro starters looks like:
    {"astro-airflow-iris":
        KedroStarterSpec(
            name="astro-airflow-iris",
            template_path="git+https://github.com/kedro-org/kedro-starters.git",
            directory="astro-airflow-iris",
            origin="kedro"
        ),
    }
    """
    starter_specs = _OFFICIAL_STARTER_SPECS

    for starter_entry_point in _get_entry_points(name="starters"):
        origin = starter_entry_point.module.split(".")[0]
        specs = _safe_load_entry_point(starter_entry_point) or []
        for spec in specs:
            if not isinstance(spec, KedroStarterSpec):
                click.secho(
                    f"The starter configuration loaded from module {origin}"
                    f"should be a 'KedroStarterSpec', got '{type(spec)}' instead",
                    fg="red",
                )
            elif spec.alias in starter_specs:
                click.secho(
                    f"Starter alias `{spec.alias}` from `{origin}` "
                    f"has been ignored as it is already defined by"
                    f"`{starter_specs[spec.alias].origin}`",
                    fg="red",
                )
            else:
                spec.origin = origin
                starter_specs[spec.alias] = spec
    return starter_specs


def _get_extra_context(  # noqa: PLR0913
    prompts_required: dict,
    config_path: str,
    cookiecutter_context: OrderedDict,
    selected_add_ons_flag: str | None,
    project_name: str | None,
    example_pipeline: str | None,
) -> dict[str, str]:
    """Generates a config dictionary that will be passed to cookiecutter as `extra_context`, based
    on CLI flags, user prompts, or a configuration file.

    Args:
        prompts_required: a dictionary of all the prompts that will be shown to
            the user on project creation.
        config_path: a string containing the value for the --config flag, or
            None in case the flag wasn't used.
        cookiecutter_context: the context for Cookiecutter templates.
        selected_add_ons_flag: a string containing the value for the --addons flag,
            or None in case the flag wasn't used.
        project_name: a string containing the value for the --name flag, or
            None in case the flag wasn't used.

    Returns:
        the prompts_required dictionary, with all the redundant information removed.
    """
    if not prompts_required:
        extra_context = {}
        if config_path:
            extra_context = _fetch_config_from_file(config_path)
            _validate_config_file_inputs(extra_context)

    elif config_path:
        extra_context = _fetch_config_from_file(config_path)
        _validate_config_file_against_prompts(extra_context, prompts_required)
        _validate_config_file_inputs(extra_context)
    else:
        extra_context = _fetch_config_from_user_prompts(
            prompts_required, cookiecutter_context
        )

    # Format
    extra_context.setdefault("kedro_version", version)

    add_ons = _convert_addon_names_to_numbers(selected_add_ons_flag)

    if add_ons is not None:
        extra_context["add_ons"] = add_ons

    if project_name is not None:
        extra_context["project_name"] = project_name

    # Map the selected add on lists to readable name
    add_ons = extra_context.get("add_ons")
    if add_ons:
        extra_context["add_ons"] = [
            NUMBER_TO_ADD_ONS_NAME[add_on]
            for add_on in _parse_add_ons_input(add_ons)  # type: ignore
        ]
        extra_context["add_ons"] = str(extra_context["add_ons"])

    extra_context["example_pipeline"] = (
        _parse_yes_no_to_bool(
            example_pipeline
            if example_pipeline is not None
            else extra_context.get("example_pipeline", "no")
        )  # type: ignore
    )

    return extra_context


def _convert_addon_names_to_numbers(selected_add_ons_flag: str | None) -> str | None:
    """Prepares add-on selection from the CLI input to the correct format
    to be put in the project configuration, if it exists.
    Replaces add-on strings with the corresponding prompt number.

    Args:
        selected_add_ons_flag: a string containing the value for the --addons flag,
            or None in case the flag wasn't used, i.e. lint,docs.

    Returns:
        String with the numbers corresponding to the desired add_ons, or
        None in case the --addons flag was not used.
    """
    if selected_add_ons_flag is None:
        return None

    addons = []
    for addon in selected_add_ons_flag.lower().split(","):
        addon_short_name = addon.strip()
        if addon_short_name in ADD_ONS_SHORTNAME_TO_NUMBER:
            addons.append(ADD_ONS_SHORTNAME_TO_NUMBER[addon_short_name])
    return ",".join(addons)


def _select_prompts_to_display(
    prompts_required: dict,
    selected_add_ons_flag: str,
    project_name: str,
    example_pipeline: str,
) -> dict:
    """Selects which prompts an user will receive when creating a new
    Kedro project, based on what information was already made available
    through CLI input.

    Args:
        prompts_required: a dictionary of all the prompts that will be shown to
            the user on project creation.
        selected_add_ons_flag: a string containing the value for the --addons flag,
            or None in case the flag wasn't used.
        project_name: a string containing the value for the --name flag, or
            None in case the flag wasn't used.
        example_pipeline: "Yes" or "No" for --example flag, or
            None in case the flag wasn't used.

    Returns:
        the prompts_required dictionary, with all the redundant information removed.
    """
    valid_addons = list(ADD_ONS_SHORTNAME_TO_NUMBER) + ["all", "none"]

    if selected_add_ons_flag is not None:
        addons = re.sub(r"\s", "", selected_add_ons_flag).split(",")
        for addon in addons:
            if addon not in valid_addons:
                click.secho(
                    "Please select from the available add-ons: lint, test, log, docs, data, pyspark, viz, all, none",
                    fg="red",
                    err=True,
                )
                sys.exit(1)
        if ("none" in addons or "all" in addons) and len(addons) > 1:
            click.secho(
                "Add-on options 'all' and 'none' cannot be used with other options",
                fg="red",
                err=True,
            )
            sys.exit(1)
        del prompts_required["add_ons"]

    if project_name is not None:
        if not re.match(r"^[\w -]{2,}$", project_name):
            click.secho(
                "Kedro project names must contain only alphanumeric symbols, spaces, underscores and hyphens and be at least 2 characters long",
                fg="red",
                err=True,
            )
            sys.exit(1)
        del prompts_required["project_name"]

    if example_pipeline is not None:
        _validate_regex("yes_no", example_pipeline)
        del prompts_required["example_pipeline"]

    return prompts_required


def _fetch_config_from_file(config_path: str) -> dict[str, str]:
    """Obtains configuration for a new kedro project non-interactively from a file.

    Args:
        config_path: The path of the config.yml which should contain the data required
            by ``prompts.yml``.

    Returns:
        Configuration for starting a new project. This is passed as ``extra_context``
            to cookiecutter and will overwrite the cookiecutter.json defaults.

    Raises:
        KedroCliError: If the file cannot be parsed.

    """
    try:
        with open(config_path, encoding="utf-8") as config_file:
            config = yaml.safe_load(config_file)

        if KedroCliError.VERBOSE_ERROR:
            click.echo(config_path + ":")
            click.echo(yaml.dump(config, default_flow_style=False))
    except Exception as exc:
        raise KedroCliError(
            f"Failed to generate project: could not load config at {config_path}."
        ) from exc

    return config


def _fetch_config_from_user_prompts(
    prompts: dict[str, Any], cookiecutter_context: OrderedDict
) -> dict[str, str]:
    """Interactively obtains information from user prompts.

    Args:
        prompts: Prompts from prompts.yml.
        cookiecutter_context: Cookiecutter context generated from cookiecutter.json.

    Returns:
        Configuration for starting a new project. This is passed as ``extra_context``
            to cookiecutter and will overwrite the cookiecutter.json defaults.
    """
    # noqa: import-outside-toplevel
    from cookiecutter.environment import StrictEnvironment
    from cookiecutter.prompt import read_user_variable, render_variable

    config: dict[str, str] = {}

    for variable_name, prompt_dict in prompts.items():
        prompt = _Prompt(**prompt_dict)

        # render the variable on the command line
        cookiecutter_variable = render_variable(
            env=StrictEnvironment(context=cookiecutter_context),
            raw=cookiecutter_context.get(variable_name),
            cookiecutter_dict=config,
        )

        # read the user's input for the variable
        user_input = read_user_variable(str(prompt), cookiecutter_variable)
        if user_input:
            prompt.validate(user_input)
            config[variable_name] = user_input
    return config


def fetch_template_based_on_add_ons(template_path, cookiecutter_args: dict[str, Any]):
    extra_context = cookiecutter_args["extra_context"]
    # If 'add_ons' or 'example_pipeline' are not specified in prompts.yml and not prompted in 'kedro new' options,
    # default options will be used instead
    add_ons = extra_context.get("add_ons", [])
    example_pipeline = extra_context.get("example_pipeline", False)
    starter_path = "git+https://github.com/kedro-org/kedro-starters.git"
    if "Pyspark" in add_ons and "Kedro Viz" in add_ons:
        # Use the spaceflights-pyspark-viz starter if both Pyspark and Kedro Viz are chosen.
        cookiecutter_args["directory"] = "spaceflights-pyspark-viz"
    elif "Pyspark" in add_ons:
        # Use the spaceflights-pyspark starter if only Pyspark is chosen.
        cookiecutter_args["directory"] = "spaceflights-pyspark"
    elif "Kedro Viz" in add_ons:
        # Use the spaceflights-pandas-viz starter if only Kedro Viz is chosen.
        cookiecutter_args["directory"] = "spaceflights-pandas-viz"
    elif example_pipeline:
        # Use spaceflights-pandas starter if example was selected, but PySpark or Viz wasn't
        cookiecutter_args["directory"] = "spaceflights-pandas"
    else:
        # Use the default template path for non Pyspark, Viz or example options:
        starter_path = template_path
    return starter_path


def _make_cookiecutter_context_for_prompts(cookiecutter_dir: Path):
    # noqa: import-outside-toplevel
    from cookiecutter.generate import generate_context

    cookiecutter_context = generate_context(cookiecutter_dir / "cookiecutter.json")
    return cookiecutter_context.get("cookiecutter", {})


def _make_cookiecutter_args(
    config: dict[str, str | list[str]],
    checkout: str,
    directory: str,
) -> dict[str, Any]:
    """Creates a dictionary of arguments to pass to cookiecutter.

    Args:
        config: Configuration for starting a new project. This is passed as
            ``extra_context`` to cookiecutter and will overwrite the cookiecutter.json
            defaults.
        checkout: The tag, branch or commit in the starter repository to checkout.
            Maps directly to cookiecutter's ``checkout`` argument. Relevant only when
            using a starter.
        directory: The directory of a specific starter inside a repository containing
            multiple starters. Maps directly to cookiecutter's ``directory`` argument.
            Relevant only when using a starter.
            https://cookiecutter.readthedocs.io/en/1.7.2/advanced/directories.html

    Returns:
        Arguments to pass to cookiecutter.
    """

    cookiecutter_args = {
        "output_dir": config.get("output_dir", str(Path.cwd().resolve())),
        "no_input": True,
        "extra_context": config,
    }

    if checkout:
        cookiecutter_args["checkout"] = checkout
    if directory:
        cookiecutter_args["directory"] = directory

    return cookiecutter_args


<<<<<<< HEAD
def fetch_template_based_on_add_ons(template_path, cookiecutter_args: dict[str, Any]):
    extra_context = cookiecutter_args["extra_context"]
    add_ons = extra_context.get("add_ons")
    if add_ons and "PySpark" in add_ons:
        cookiecutter_args["directory"] = "spaceflights-pyspark"
        pyspark_path = "git+https://github.com/kedro-org/kedro-starters.git"
        return pyspark_path
    return template_path
=======
def _validate_config_file_against_prompts(
    config: dict[str, str], prompts: dict[str, Any]
):
    """Checks that the configuration file contains all needed variables.

    Args:
        config: The config as a dictionary.
        prompts: Prompts from prompts.yml.

    Raises:
        KedroCliError: If the config file is empty or does not contain all the keys
            required in prompts, or if the output_dir specified does not exist.
    """
    if config is None:
        raise KedroCliError("Config file is empty.")
    missing_keys = set(prompts) - set(config)
    if missing_keys:
        click.echo(yaml.dump(config, default_flow_style=False))
        raise KedroCliError(f"{', '.join(missing_keys)} not found in config file.")

    if "output_dir" in config and not Path(config["output_dir"]).exists():
        raise KedroCliError(
            f"'{config['output_dir']}' is not a valid output directory. "
            "It must be a relative or absolute path to an existing directory."
        )


def _validate_config_file_inputs(config: dict[str, str]):
    """Checks that variables provided through the config file are of the expected format. This
    validate the config provided by `kedro new --config` in a similar way to `prompts.yml`
    for starters.

    Args:
        config: The config as a dictionary

    Raises:
        SystemExit: If the provided variables are not properly formatted.
    """
    project_name_validation_config = {
        "regex_validator": r"^[\w -]{2,}$",
        "error_message": "'{input_project_name}' is an invalid value for project name. It must contain only alphanumeric symbols, spaces, underscores and hyphens and be at least 2 characters long",
    }

    input_project_name = config.get("project_name", "New Kedro Project")
    if not re.match(
        project_name_validation_config["regex_validator"], input_project_name
    ):
        click.secho(project_name_validation_config["error_message"], fg="red", err=True)
        sys.exit(1)

    input_add_ons = config.get("add_ons", "none")
    add_on_validation_config = {
        "regex_validator": r"^(all|none|(( )*\d*(,\d*)*(,( )*\d*)*( )*|( )*((\d+-\d+)|(\d+ - \d+))( )*))$",
        "error_message": f"'{input_add_ons}' is an invalid value for project add-ons. Please select valid options for add-ons using comma-separated values, ranges, or 'all/none'.",
    }

    if not re.match(add_on_validation_config["regex_validator"], input_add_ons.lower()):
        message = add_on_validation_config["error_message"]
        click.secho(message, fg="red", err=True)
        sys.exit(1)

    selected_add_ons = _parse_add_ons_input(input_add_ons)
    _validate_selection(selected_add_ons)
    _validate_regex("yes_no", config.get("example_pipeline", "no"))


def _validate_selection(add_ons: list[str]):
    # start validating from the end, when user select 1-20, it will generate a message
    # '20' is not a valid selection instead of '8'
    for add_on in add_ons[::-1]:
        if add_on not in NUMBER_TO_ADD_ONS_NAME:
            message = f"'{add_on}' is not a valid selection.\nPlease select from the available add-ons: 1, 2, 3, 4, 5, 6, 7."  # nosec
            click.secho(message, fg="red", err=True)
            sys.exit(1)


def _parse_add_ons_input(add_ons_str: str):
    """Parse the add-ons input string.

    Args:
        add_ons_str: Input string from prompts.yml.

    Returns:
        list: List of selected add-ons as strings.
    """

    def _validate_range(start, end):
        if int(start) > int(end):
            message = f"'{start}-{end}' is an invalid range for project add-ons.\nPlease ensure range values go from smaller to larger."
            click.secho(message, fg="red", err=True)
            sys.exit(1)

    add_ons_str = add_ons_str.lower()
    if add_ons_str == "all":
        return list(NUMBER_TO_ADD_ONS_NAME)
    if add_ons_str == "none":
        return []
    # Guard clause if add_ons_str is None, which can happen if prompts.yml is removed
    if not add_ons_str:
        return []  # pragma: no cover

    # Split by comma
    add_ons_choices = add_ons_str.replace(" ", "").split(",")
    selected: list[str] = []

    for choice in add_ons_choices:
        if "-" in choice:
            start, end = choice.split("-")
            _validate_range(start, end)
            selected.extend(str(i) for i in range(int(start), int(end) + 1))
        else:
            selected.append(choice.strip())

    return selected
>>>>>>> c43d4eab


def _create_project(template_path: str, cookiecutter_args: dict[str, Any]):
    """Creates a new kedro project using cookiecutter.

    Args:
        template_path: The path to the cookiecutter template to create the project.
            It could either be a local directory or a remote VCS repository
            supported by cookiecutter. For more details, please see:
            https://cookiecutter.readthedocs.io/en/latest/usage.html#generate-your-project
        cookiecutter_args: Arguments to pass to cookiecutter.

    Raises:
        KedroCliError: If it fails to generate a project.
    """
    # noqa: import-outside-toplevel
    from cookiecutter.main import cookiecutter  # for performance reasons

    try:
        result_path = cookiecutter(template=template_path, **cookiecutter_args)
    except Exception as exc:
        raise KedroCliError(
            "Failed to generate project when running cookiecutter."
        ) from exc

    _clean_pycache(Path(result_path))
    extra_context = cookiecutter_args["extra_context"]
    project_name = extra_context.get("project_name", "New Kedro Project")
    python_package = extra_context.get(
        "python_package", project_name.lower().replace(" ", "_").replace("-", "_")
    )
    add_ons = extra_context.get("add_ons")

<<<<<<< HEAD
    # Only core template and spaceflights-pyspark have configurable add-ons
    if (
        template_path == str(TEMPLATE_PATH)
        or add_ons is not None
        and "PySpark" in add_ons
    ):
=======
    # we can use starters without add_ons:
    if add_ons is not None:
>>>>>>> c43d4eab
        if add_ons == "[]":  # TODO: This should be a list
            click.secho("\nYou have selected no add-ons")
        else:
            click.secho(f"\nYou have selected the following add-ons: {add_ons}")

    click.secho(
        f"\nThe project name '{project_name}' has been applied to: "
        f"\n- The project title in {result_path}/README.md "
        f"\n- The folder created for your project in {result_path} "
        f"\n- The project's python package in {result_path}/src/{python_package}"
    )
    click.secho(
        "\nA best-practice setup includes initialising git and creating "
        "a virtual environment before running 'pip install -r requirements.txt' to install "
        "project-specific dependencies. Refer to the Kedro documentation: "
        "https://kedro.readthedocs.io/"
    )
    click.secho(
        f"\nChange directory to the project generated in {result_path} by "
        f"entering 'cd {result_path}'",
        fg="green",
    )


class _Prompt:
    """Represent a single CLI prompt for `kedro new`"""

    def __init__(self, *args, **kwargs) -> None:  # noqa: unused-argument
        try:
            self.title = kwargs["title"]
        except KeyError as exc:
            raise KedroCliError(
                "Each prompt must have a title field to be valid."
            ) from exc

        self.text = kwargs.get("text", "")
        self.regexp = kwargs.get("regex_validator", None)
        self.error_message = kwargs.get("error_message", "")

    def __str__(self) -> str:
        title = self.title.strip().title()
        title = click.style(title + "\n" + "=" * len(title), bold=True)
        prompt_lines = [title] + [self.text]
        prompt_text = "\n".join(str(line).strip() for line in prompt_lines)
        return f"\n{prompt_text}\n"

    def validate(self, user_input: str) -> None:
        """Validate a given prompt value against the regex validator"""

        if self.regexp and not re.match(self.regexp, user_input.lower()):
            message = f"'{user_input}' is an invalid value for {(self.title).lower()}."
            click.secho(message, fg="red", err=True)
            click.secho(self.error_message, fg="red", err=True)
            sys.exit(1)

        if self.title == "Project Add-Ons":
            # Validate user input
            _validate_selection(_parse_add_ons_input(user_input))


# noqa: unused-argument
def _remove_readonly(func: Callable, path: Path, excinfo: tuple):  # pragma: no cover
    """Remove readonly files on Windows
    See: https://docs.python.org/3/library/shutil.html?highlight=shutil#rmtree-example
    """
    os.chmod(path, stat.S_IWRITE)
    func(path)


def _starter_spec_to_dict(
    starter_specs: dict[str, KedroStarterSpec]
) -> dict[str, dict[str, str]]:
    """Convert a dictionary of starters spec to a nicely formatted dictionary"""
    format_dict: dict[str, dict[str, str]] = {}
    for alias, spec in starter_specs.items():
        format_dict[alias] = {}  # Each dictionary represent 1 starter
        format_dict[alias]["template_path"] = spec.template_path
        if spec.directory:
            format_dict[alias]["directory"] = spec.directory
    return format_dict<|MERGE_RESOLUTION|>--- conflicted
+++ resolved
@@ -41,7 +41,7 @@
 3) Custom Logging: Provides more logging options\n
 4) Documentation: Basic documentation setup with Sphinx\n
 5) Data Structure: Provides a directory structure for storing data\n
-6) Pyspark: Provides set up configuration for working with PySpark\n
+6) PySpark: Provides set up configuration for working with PySpark\n
 7) Kedro Viz: Provides Kedro's native visualisation tool \n
 
 Example usage:\n
@@ -105,23 +105,7 @@
 for starter_spec in _OFFICIAL_STARTER_SPECS:
     starter_spec.origin = "kedro"
 
-<<<<<<< HEAD
-Add-Ons\n
-1) Linting: Provides a basic linting setup with Black and Ruff\n
-2) Testing: Provides basic testing setup with pytest\n
-3) Custom Logging: Provides more logging options\n
-4) Documentation: Basic documentation setup with Sphinx\n
-5) Data Structure: Provides a directory structure for storing data\n
-6) PySpark: Provides a basic PySpark set up\n
-
-Example usage:\n
-kedro new --addons=lint,test,log,docs,data,pyspark (or any subset of these options)\n
-kedro new --addons=all\n
-kedro new --addons=none
-"""
-=======
 _OFFICIAL_STARTER_SPECS = {spec.alias: spec for spec in _OFFICIAL_STARTER_SPECS}
->>>>>>> c43d4eab
 
 ADD_ONS_SHORTNAME_TO_NUMBER = {
     "lint": "1",
@@ -138,12 +122,8 @@
     "3": "Custom Logging",
     "4": "Documentation",
     "5": "Data Structure",
-<<<<<<< HEAD
     "6": "PySpark",
-=======
-    "6": "Pyspark",
     "7": "Kedro Viz",
->>>>>>> c43d4eab
 }
 
 VALIDATION_PATTERNS = {
@@ -645,11 +625,11 @@
     add_ons = extra_context.get("add_ons", [])
     example_pipeline = extra_context.get("example_pipeline", False)
     starter_path = "git+https://github.com/kedro-org/kedro-starters.git"
-    if "Pyspark" in add_ons and "Kedro Viz" in add_ons:
-        # Use the spaceflights-pyspark-viz starter if both Pyspark and Kedro Viz are chosen.
+    if "PySpark" in add_ons and "Kedro Viz" in add_ons:
+        # Use the spaceflights-pyspark-viz starter if both PySpark and Kedro Viz are chosen.
         cookiecutter_args["directory"] = "spaceflights-pyspark-viz"
-    elif "Pyspark" in add_ons:
-        # Use the spaceflights-pyspark starter if only Pyspark is chosen.
+    elif "PySpark" in add_ons:
+        # Use the spaceflights-pyspark starter if only PySpark is chosen.
         cookiecutter_args["directory"] = "spaceflights-pyspark"
     elif "Kedro Viz" in add_ons:
         # Use the spaceflights-pandas-viz starter if only Kedro Viz is chosen.
@@ -658,7 +638,7 @@
         # Use spaceflights-pandas starter if example was selected, but PySpark or Viz wasn't
         cookiecutter_args["directory"] = "spaceflights-pandas"
     else:
-        # Use the default template path for non Pyspark, Viz or example options:
+        # Use the default template path for non PySpark, Viz or example options:
         starter_path = template_path
     return starter_path
 
@@ -708,16 +688,6 @@
     return cookiecutter_args
 
 
-<<<<<<< HEAD
-def fetch_template_based_on_add_ons(template_path, cookiecutter_args: dict[str, Any]):
-    extra_context = cookiecutter_args["extra_context"]
-    add_ons = extra_context.get("add_ons")
-    if add_ons and "PySpark" in add_ons:
-        cookiecutter_args["directory"] = "spaceflights-pyspark"
-        pyspark_path = "git+https://github.com/kedro-org/kedro-starters.git"
-        return pyspark_path
-    return template_path
-=======
 def _validate_config_file_against_prompts(
     config: dict[str, str], prompts: dict[str, Any]
 ):
@@ -832,7 +802,6 @@
             selected.append(choice.strip())
 
     return selected
->>>>>>> c43d4eab
 
 
 def _create_project(template_path: str, cookiecutter_args: dict[str, Any]):
@@ -866,17 +835,8 @@
     )
     add_ons = extra_context.get("add_ons")
 
-<<<<<<< HEAD
-    # Only core template and spaceflights-pyspark have configurable add-ons
-    if (
-        template_path == str(TEMPLATE_PATH)
-        or add_ons is not None
-        and "PySpark" in add_ons
-    ):
-=======
     # we can use starters without add_ons:
     if add_ons is not None:
->>>>>>> c43d4eab
         if add_ons == "[]":  # TODO: This should be a list
             click.secho("\nYou have selected no add-ons")
         else:
