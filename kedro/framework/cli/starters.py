--- conflicted
+++ resolved
@@ -584,15 +584,6 @@
 def fetch_template_based_on_add_ons(template_path, cookiecutter_args: dict[str, Any]):
     extra_context = cookiecutter_args["extra_context"]
     add_ons = extra_context.get("add_ons")
-<<<<<<< HEAD
-    print("DEBUG**")
-    print(add_ons, type(add_ons))
-    if add_ons and "Pyspark" in add_ons:
-        cookiecutter_args["directory"] = "spaceflights-pyspark"
-        pyspark_path = "git+https://github.com/kedro-org/kedro-starters.git"
-        return pyspark_path
-    return template_path
-=======
     starter_path = "git+https://github.com/kedro-org/kedro-starters.git"
     if add_ons:
         if "Pyspark" in add_ons and "Kedro Viz" in add_ons:
@@ -611,7 +602,6 @@
         # Use the default template path if add_ons is None, which can occur if there is no prompts.yml or its empty.
         starter_path = template_path
     return starter_path
->>>>>>> d5e6a00e
 
 
 def _create_project(template_path: str, cookiecutter_args: dict[str, Any]):
