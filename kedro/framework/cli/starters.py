--- conflicted
+++ resolved
@@ -777,11 +777,7 @@
             sys.exit(1)
 
 
-<<<<<<< HEAD
-def _parse_tools_input(tools_str: None | str) -> list[str]:
-=======
-def _parse_tools_input(tools_str: str | None):
->>>>>>> 6ad10295
+def _parse_tools_input(tools_str: str | None) -> list[str]:
     """Parse the tools input string.
 
     Args:
