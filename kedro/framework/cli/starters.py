"""kedro is a CLI for managing Kedro projects.

This module implements commands available from the kedro CLI for creating
projects.
"""
from __future__ import annotations

import os
import re
import shutil
import stat
import sys
import tempfile
from collections import OrderedDict
from itertools import groupby
from pathlib import Path
from typing import Any, Callable

import click
import yaml
from attrs import define, field

import kedro
from kedro import __version__ as version
from kedro.framework.cli.utils import (
    CONTEXT_SETTINGS,
    KedroCliError,
    _clean_pycache,
    _get_entry_points,
    _safe_load_entry_point,
    command_with_verbosity,
)

<<<<<<< HEAD
KEDRO_PATH = Path(kedro.__file__).parent
TEMPLATE_PATH = KEDRO_PATH / "templates" / "project"
_STARTERS_REPO = "git+https://github.com/kedro-org/kedro-starters.git"
=======
CONFIG_ARG_HELP = """Non-interactive mode, using a configuration yaml file. This file
must supply  the keys required by the template's prompts.yml. When not using a starter,
these are `project_name`, `repo_name` and `python_package`."""
STARTER_ARG_HELP = """Specify the starter template to use when creating the project.
This can be the path to a local directory, a URL to a remote VCS repository supported
by `cookiecutter` or one of the aliases listed in ``kedro starter list``.
"""
CHECKOUT_ARG_HELP = (
    "An optional tag, branch or commit to checkout in the starter repository."
)
DIRECTORY_ARG_HELP = (
    "An optional directory inside the repository where the starter resides."
)
>>>>>>> deafec27


@define(order=True)
class KedroStarterSpec:  # noqa: too-few-public-methods
    """Specification of custom kedro starter template
    Args:
        alias: alias of the starter which shows up on `kedro starter list` and is used
        by the starter argument of `kedro new`
        template_path: path to a directory or a URL to a remote VCS repository supported
        by `cookiecutter`
        directory: optional directory inside the repository where the starter resides.
        origin: reserved field used by kedro internally to determine where the starter
        comes from, users do not need to provide this field.
    """

    alias: str
    template_path: str
    directory: str | None = None
    origin: str | None = field(init=False)


KEDRO_PATH = Path(kedro.__file__).parent
TEMPLATE_PATH = KEDRO_PATH / "templates" / "project"

_DEPRECATED_STARTERS = [
    "pandas-iris",
    "pyspark-iris",
    "pyspark",
    "standalone-datacatalog",
]
_STARTERS_REPO = "git+https://github.com/kedro-org/kedro-starters.git"
_OFFICIAL_STARTER_SPECS = [
    KedroStarterSpec("astro-airflow-iris", _STARTERS_REPO, "astro-airflow-iris"),
    # The `astro-iris` was renamed to `astro-airflow-iris`, but old (external)
    # documentation and tutorials still refer to `astro-iris`. We create an alias to
    # check if a user has entered old `astro-iris` as the starter name and changes it
    # to `astro-airflow-iris`.
    KedroStarterSpec("astro-iris", _STARTERS_REPO, "astro-airflow-iris"),
    KedroStarterSpec(
        "standalone-datacatalog", _STARTERS_REPO, "standalone-datacatalog"
    ),
    KedroStarterSpec("pandas-iris", _STARTERS_REPO, "pandas-iris"),
    KedroStarterSpec("pyspark", _STARTERS_REPO, "pyspark"),
    KedroStarterSpec("pyspark-iris", _STARTERS_REPO, "pyspark-iris"),
    KedroStarterSpec("spaceflights-pandas", _STARTERS_REPO, "spaceflights-pandas"),
    KedroStarterSpec(
        "spaceflights-pandas-viz", _STARTERS_REPO, "spaceflights-pandas-viz"
    ),
    KedroStarterSpec("spaceflights-pyspark", _STARTERS_REPO, "spaceflights-pyspark"),
    KedroStarterSpec(
        "spaceflights-pyspark-viz", _STARTERS_REPO, "spaceflights-pyspark-viz"
    ),
    KedroStarterSpec("databricks-iris", _STARTERS_REPO, "databricks-iris"),
]
# Set the origin for official starters
for starter_spec in _OFFICIAL_STARTER_SPECS:
    starter_spec.origin = "kedro"

<<<<<<< HEAD
# TODO; Insert actual link to the documentation (Visit: kedro.org/{insert-documentation} to find out more about these add-ons.).
ADDON_ARG_HELP = """
Select which add-ons you'd like to include. By default, none are included.\n

Add-Ons\n
1) Linting: Provides a basic linting setup with Black and Ruff\n
2) Testing: Provides basic testing setup with pytest\n
3) Custom Logging: Provides more logging options\n
4) Documentation: Basic documentation setup with Sphinx\n
5) Data Structure: Provides a directory structure for storing data\n
6) Pyspark: Provides set up configuration for working with PySpark\n
7) Kedro Viz: Provides Kedro's native visualisation tool \n

Example usage:\n
kedro new --addons=lint,test,log,docs,data,pyspark (or any subset of these options)\n
kedro new --addons=all\n
kedro new --addons=none
"""

ADD_ONS_SHORTNAME_TO_NUMBER = {
    "lint": "1",
    "test": "2",
    "log": "3",
    "docs": "4",
    "data": "5",
    "pyspark": "6",
    "viz": "7",
}
NUMBER_TO_ADD_ONS_NAME = {
    "1": "Linting",
    "2": "Testing",
    "3": "Custom Logging",
    "4": "Documentation",
    "5": "Data Structure",
    "6": "Pyspark",
    "7": "Kedro Viz",
}


NAME_ARG_HELP = "The name of your new Kedro project."


# noqa: unused-argument
def _remove_readonly(func: Callable, path: Path, excinfo: tuple):  # pragma: no cover
    """Remove readonly files on Windows
    See: https://docs.python.org/3/library/shutil.html?highlight=shutil#rmtree-example
    """
    os.chmod(path, stat.S_IWRITE)
    func(path)


def _get_starters_dict() -> dict[str, KedroStarterSpec]:
    """This function lists all the starter aliases declared in
    the core repo and in plugins entry points.

    For example, the output for official kedro starters looks like:
    {"astro-airflow-iris":
        KedroStarterSpec(
            name="astro-airflow-iris",
            template_path="git+https://github.com/kedro-org/kedro-starters.git",
            directory="astro-airflow-iris",
            origin="kedro"
        ),
    "astro-iris":
        KedroStarterSpec(
            name="astro-iris",
            template_path="git+https://github.com/kedro-org/kedro-starters.git",
            directory="astro-airflow-iris",
            origin="kedro"
        ),
    }
    """
    starter_specs = _OFFICIAL_STARTER_SPECS

    for starter_entry_point in _get_entry_points(name="starters"):
        origin = starter_entry_point.module.split(".")[0]
        specs = _safe_load_entry_point(starter_entry_point) or []
        for spec in specs:
            if not isinstance(spec, KedroStarterSpec):
                click.secho(
                    f"The starter configuration loaded from module {origin}"
                    f"should be a 'KedroStarterSpec', got '{type(spec)}' instead",
                    fg="red",
                )
            elif spec.alias in starter_specs:
                click.secho(
                    f"Starter alias `{spec.alias}` from `{origin}` "
                    f"has been ignored as it is already defined by"
                    f"`{starter_specs[spec.alias].origin}`",
                    fg="red",
                )
            else:
                spec.origin = origin
                starter_specs[spec.alias] = spec
    return starter_specs


def _starter_spec_to_dict(
    starter_specs: dict[str, KedroStarterSpec]
) -> dict[str, dict[str, str]]:
    """Convert a dictionary of starters spec to a nicely formatted dictionary"""
    format_dict: dict[str, dict[str, str]] = {}
    for alias, spec in starter_specs.items():
        format_dict[alias] = {}  # Each dictionary represent 1 starter
        format_dict[alias]["template_path"] = spec.template_path
        if spec.directory:
            format_dict[alias]["directory"] = spec.directory
    return format_dict
=======
_OFFICIAL_STARTER_SPECS = {spec.alias: spec for spec in _OFFICIAL_STARTER_SPECS}
>>>>>>> deafec27


def _parse_add_ons_input(add_ons_str: str):
    """Parse the add-ons input string.

    Args:
        add_ons_str: Input string from prompts.yml.

    Returns:
        list: List of selected add-ons as strings.
    """

    def _validate_range(start, end):
        if int(start) > int(end):
            message = f"'{start}-{end}' is an invalid range for project add-ons.\nPlease ensure range values go from smaller to larger."
            click.secho(message, fg="red", err=True)
            sys.exit(1)

    add_ons_str = add_ons_str.lower()
    if add_ons_str == "all":
        return list(NUMBER_TO_ADD_ONS_NAME)
    if add_ons_str == "none":
        return []
    # Guard clause if add_ons_str is None, which can happen if prompts.yml is removed
    if not add_ons_str:
        return []  # pragma: no cover

    # Split by comma
    add_ons_choices = add_ons_str.replace(" ", "").split(",")
    selected: list[str] = []

    for choice in add_ons_choices:
        if "-" in choice:
            start, end = choice.split("-")
            _validate_range(start, end)
            selected.extend(str(i) for i in range(int(start), int(end) + 1))
        else:
            selected.append(choice.strip())

    return selected


# noqa: missing-function-docstring
@click.group(context_settings=CONTEXT_SETTINGS, name="Kedro")
def create_cli():  # pragma: no cover
    pass


@create_cli.group()
def starter():
    """Commands for working with project starters."""


@command_with_verbosity(create_cli, short_help="Create a new kedro project.")
@click.option(
    "--config",
    "-c",
    "config_path",
    type=click.Path(exists=True),
    help=CONFIG_ARG_HELP,
)
@click.option("--starter", "-s", "starter_alias", help=STARTER_ARG_HELP)
@click.option("--checkout", help=CHECKOUT_ARG_HELP)
@click.option("--directory", help=DIRECTORY_ARG_HELP)
@click.option("--addons", "-a", "selected_addons", help=ADDON_ARG_HELP)
@click.option("--name", "-n", "project_name", help=NAME_ARG_HELP)
def new(  # noqa: PLR0913
    config_path,
    starter_alias,
    selected_addons,
    project_name,
    checkout,
    directory,
    **kwargs,
):
    """Create a new kedro project."""
    if checkout and not starter_alias:
        raise KedroCliError("Cannot use the --checkout flag without a --starter value.")

    if directory and not starter_alias:
        raise KedroCliError(
            "Cannot use the --directory flag without a --starter value."
        )

    starters_dict = _get_starters_dict()

    if starter_alias in starters_dict:
        if directory:
            raise KedroCliError(
                "Cannot use the --directory flag with a --starter alias."
            )
        spec = starters_dict[starter_alias]
        template_path = spec.template_path
        # "directory" is an optional key for starters from plugins, so if the key is
        # not present we will use "None".
        directory = spec.directory
        checkout = checkout or version
    elif starter_alias is not None:
        template_path = starter_alias
        checkout = checkout or version
    else:
        template_path = str(TEMPLATE_PATH)

    # Get prompts.yml to find what information the user needs to supply as config.
    tmpdir = tempfile.mkdtemp()
    cookiecutter_dir = _get_cookiecutter_dir(template_path, checkout, directory, tmpdir)
    prompts_required = _get_prompts_required(cookiecutter_dir)

    # Format user input where necessary
    if selected_addons is not None:
        selected_addons = selected_addons.lower()

    # Select which prompts will be displayed to the user based on which flags were selected.
    prompts_required = _select_prompts_to_display(
        prompts_required, selected_addons, project_name
    )

    # We only need to make cookiecutter_context if interactive prompts are needed.
    cookiecutter_context = None

    if not config_path:
        cookiecutter_context = _make_cookiecutter_context_for_prompts(cookiecutter_dir)

    # Cleanup the tmpdir after it's no longer required.
    # Ideally we would want to be able to use tempfile.TemporaryDirectory() context manager
    # but it causes an issue with readonly files on windows
    # see: https://bugs.python.org/issue26660.
    # So on error, we will attempt to clear the readonly bits and re-attempt the cleanup
    shutil.rmtree(tmpdir, onerror=_remove_readonly)

    # Obtain config, either from a file or from interactive user prompts.
    extra_context = _get_extra_context(
        prompts_required=prompts_required,
        config_path=config_path,
        cookiecutter_context=cookiecutter_context,
        selected_addons=selected_addons,
        project_name=project_name,
    )

    cookiecutter_args = _make_cookiecutter_args(extra_context, checkout, directory)

    project_template = fetch_template_based_on_add_ons(template_path, cookiecutter_args)

    _create_project(project_template, cookiecutter_args)


@starter.command("list")
def list_starters():
    """List all official project starters available."""
    starters_dict = _get_starters_dict()

    # Group all specs by origin as nested dict and sort it.
    sorted_starters_dict: dict[str, dict[str, KedroStarterSpec]] = {
        origin: dict(sorted(starters_dict_by_origin))
        for origin, starters_dict_by_origin in groupby(
            starters_dict.items(), lambda item: item[1].origin
        )
    }

    # ensure kedro starters are listed first
    sorted_starters_dict = dict(
        sorted(sorted_starters_dict.items(), key=lambda x: x == "kedro")
    )

    for origin, starters_spec in sorted_starters_dict.items():
        click.secho(f"\nStarters from {origin}\n", fg="yellow")
        click.echo(
            yaml.safe_dump(_starter_spec_to_dict(starters_spec), sort_keys=False)
        )


<<<<<<< HEAD
def _get_extra_context(
    prompts_required: dict,
    config_path: str,
    cookiecutter_context: OrderedDict,
    selected_addons: str,
    project_name: str,
) -> dict[str, str]:
    """Generates a config dictionary that will be passed to cookiecutter as `extra_context`, based
    on CLI flags, user prompts, or a configuration file.

    Args:
        prompts_required: a dictionary of all the prompts that will be shown to
            the user on project creation.
        config_path: a string containing the value for the --config flag, or
            None in case the flag wasn't used.
        cookiecutter_context: the context for Cookiecutter templates.
        selected_addons: a string containing the value for the --addons flag,
            or None in case the flag wasn't used.
        project_name: a string containing the value for the --name flag, or
            None in case the flag wasn't used.

    Returns:
        the prompts_required dictionary, with all the redundant information removed.
    """
    if not prompts_required:
        extra_context = {}
        if config_path:
            extra_context = _fetch_config_from_file(config_path)
            _validate_config_file_inputs(extra_context)

    elif config_path:
        extra_context = _fetch_config_from_file(config_path)
        _validate_config_file_against_prompts(extra_context, prompts_required)
        _validate_config_file_inputs(extra_context)
    else:
        extra_context = _fetch_config_from_user_prompts(
            prompts_required, cookiecutter_context
        )

    add_ons = _convert_addon_names_to_numbers(selected_addons)

    if add_ons is not None:
        extra_context["add_ons"] = add_ons

    if project_name is not None:
        extra_context["project_name"] = project_name

    return extra_context


def _convert_addon_names_to_numbers(selected_addons: str) -> str:
    """Prepares add-on selection from the CLI input to the correct format
    to be put in the project configuration, if it exists.
    Replaces add-on strings with the corresponding prompt number.

    Args:
        selected_addons: a string containing the value for the --addons flag,
            or None in case the flag wasn't used, i.e. lint,docs.

    Returns:
        String with the numbers corresponding to the desired add_ons, or
        None in case the --addons flag was not used.
    """
    if selected_addons is None:
        return None

    addons = []
    for addon in selected_addons.lower().split(","):
        addon_short_name = addon.strip()
        if addon_short_name in ADD_ONS_SHORTNAME_TO_NUMBER:
            addons.append(ADD_ONS_SHORTNAME_TO_NUMBER[addon_short_name])
    return ",".join(addons)


def _select_prompts_to_display(
    prompts_required: dict, selected_addons: str, project_name: str
) -> dict:
    """Selects which prompts an user will receive when creating a new
    Kedro project, based on what information was already made available
    through CLI input.

    Args:
        prompts_required: a dictionary of all the prompts that will be shown to
            the user on project creation.
        selected_addons: a string containing the value for the --addons flag,
            or None in case the flag wasn't used.
        project_name: a string containing the value for the --name flag, or
            None in case the flag wasn't used.

    Returns:
        the prompts_required dictionary, with all the redundant information removed.
    """
    valid_addons = list(ADD_ONS_SHORTNAME_TO_NUMBER) + ["all", "none"]

    if selected_addons is not None:
        addons = re.sub(r"\s", "", selected_addons).split(",")
        for addon in addons:
            if addon not in valid_addons:
                click.secho(
                    "Please select from the available add-ons: lint, test, log, docs, data, pyspark, viz, all, none",
                    fg="red",
                    err=True,
                )
                sys.exit(1)
        if ("none" in addons or "all" in addons) and len(addons) > 1:
            click.secho(
                "Add-on options 'all' and 'none' cannot be used with other options",
                fg="red",
                err=True,
            )
            sys.exit(1)
        del prompts_required["add_ons"]

    if project_name is not None:
        if not re.match(r"^[\w -]{2,}$", project_name):
            click.secho(
                "Kedro project names must contain only alphanumeric symbols, spaces, underscores and hyphens and be at least 2 characters long",
                fg="red",
                err=True,
            )
            sys.exit(1)
        del prompts_required["project_name"]

    return prompts_required
=======
def _get_cookiecutter_dir(
    template_path: str, checkout: str, directory: str, tmpdir: str
) -> Path:
    """Gives a path to the cookiecutter directory. If template_path is a repo then
    clones it to ``tmpdir``; if template_path is a file path then directly uses that
    path without copying anything.
    """
    # noqa: import-outside-toplevel
    from cookiecutter.exceptions import RepositoryCloneFailed, RepositoryNotFound
    from cookiecutter.repository import determine_repo_dir  # for performance reasons

    try:
        cookiecutter_dir, _ = determine_repo_dir(
            template=template_path,
            abbreviations={},
            clone_to_dir=Path(tmpdir).resolve(),
            checkout=checkout,
            no_input=True,
            directory=directory,
        )
    except (RepositoryNotFound, RepositoryCloneFailed) as exc:
        error_message = f"Kedro project template not found at {template_path}."

        if checkout:
            error_message += (
                f" Specified tag {checkout}. The following tags are available: "
                + ", ".join(_get_available_tags(template_path))
            )
        official_starters = sorted(_OFFICIAL_STARTER_SPECS)
        raise KedroCliError(
            f"{error_message}. The aliases for the official Kedro starters are: \n"
            f"{yaml.safe_dump(official_starters, sort_keys=False)}"
        ) from exc

    return Path(cookiecutter_dir)


def _get_prompts_required(cookiecutter_dir: Path) -> dict[str, Any] | None:
    """Finds the information a user must supply according to prompts.yml."""
    prompts_yml = cookiecutter_dir / "prompts.yml"
    if not prompts_yml.is_file():
        return None

    try:
        with prompts_yml.open("r") as prompts_file:
            return yaml.safe_load(prompts_file)
    except Exception as exc:
        raise KedroCliError(
            "Failed to generate project: could not load prompts.yml."
        ) from exc


def _get_available_tags(template_path: str) -> list:
    # Not at top level so that kedro CLI works without a working git executable.
    # noqa: import-outside-toplevel
    import git

    try:
        tags = git.cmd.Git().ls_remote("--tags", template_path.replace("git+", ""))

        unique_tags = {
            tag.split("/")[-1].replace("^{}", "") for tag in tags.split("\n")
        }
        # Remove git ref "^{}" and duplicates. For example,
        # tags: ['/tags/version', '/tags/version^{}']
        # unique_tags: {'version'}

    except git.GitCommandError:
        return []
    return sorted(unique_tags)


def _get_starters_dict() -> dict[str, KedroStarterSpec]:
    """This function lists all the starter aliases declared in
    the core repo and in plugins entry points.

    For example, the output for official kedro starters looks like:
    {"astro-airflow-iris":
        KedroStarterSpec(
            name="astro-airflow-iris",
            template_path="git+https://github.com/kedro-org/kedro-starters.git",
            directory="astro-airflow-iris",
            origin="kedro"
        ),
    "astro-iris":
        KedroStarterSpec(
            name="astro-iris",
            template_path="git+https://github.com/kedro-org/kedro-starters.git",
            directory="astro-airflow-iris",
            origin="kedro"
        ),
    }
    """
    starter_specs = _OFFICIAL_STARTER_SPECS

    for starter_entry_point in _get_entry_points(name="starters"):
        origin = starter_entry_point.module.split(".")[0]
        specs = _safe_load_entry_point(starter_entry_point) or []
        for spec in specs:
            if not isinstance(spec, KedroStarterSpec):
                click.secho(
                    f"The starter configuration loaded from module {origin}"
                    f"should be a 'KedroStarterSpec', got '{type(spec)}' instead",
                    fg="red",
                )
            elif spec.alias in starter_specs:
                click.secho(
                    f"Starter alias `{spec.alias}` from `{origin}` "
                    f"has been ignored as it is already defined by"
                    f"`{starter_specs[spec.alias].origin}`",
                    fg="red",
                )
            else:
                spec.origin = origin
                starter_specs[spec.alias] = spec
    return starter_specs
>>>>>>> deafec27


def _fetch_config_from_file(config_path: str) -> dict[str, str]:
    """Obtains configuration for a new kedro project non-interactively from a file.

    Args:
        config_path: The path of the config.yml which should contain the data required
            by ``prompts.yml``.

    Returns:
        Configuration for starting a new project. This is passed as ``extra_context``
            to cookiecutter and will overwrite the cookiecutter.json defaults.

    Raises:
        KedroCliError: If the file cannot be parsed.

    """
    try:
        with open(config_path, encoding="utf-8") as config_file:
            config = yaml.safe_load(config_file)

        if KedroCliError.VERBOSE_ERROR:
            click.echo(config_path + ":")
            click.echo(yaml.dump(config, default_flow_style=False))
    except Exception as exc:
        raise KedroCliError(
            f"Failed to generate project: could not load config at {config_path}."
        ) from exc

    return config


def _fetch_config_from_user_prompts(
    prompts: dict[str, Any], cookiecutter_context: OrderedDict
) -> dict[str, str]:
    """Interactively obtains information from user prompts.

    Args:
        prompts: Prompts from prompts.yml.
        cookiecutter_context: Cookiecutter context generated from cookiecutter.json.

    Returns:
        Configuration for starting a new project. This is passed as ``extra_context``
            to cookiecutter and will overwrite the cookiecutter.json defaults.
    """
    # noqa: import-outside-toplevel
    from cookiecutter.environment import StrictEnvironment
    from cookiecutter.prompt import read_user_variable, render_variable

    config: dict[str, str] = {}

    for variable_name, prompt_dict in prompts.items():
        prompt = _Prompt(**prompt_dict)

        # render the variable on the command line
        cookiecutter_variable = render_variable(
            env=StrictEnvironment(context=cookiecutter_context),
            raw=cookiecutter_context.get(variable_name),
            cookiecutter_dict=config,
        )

        # read the user's input for the variable
        user_input = read_user_variable(str(prompt), cookiecutter_variable)
        if user_input:
            prompt.validate(user_input)
            config[variable_name] = user_input
    return config


def _make_cookiecutter_context_for_prompts(cookiecutter_dir: Path):
    # noqa: import-outside-toplevel
    from cookiecutter.generate import generate_context

    cookiecutter_context = generate_context(cookiecutter_dir / "cookiecutter.json")
    return cookiecutter_context.get("cookiecutter", {})


def _make_cookiecutter_args(
    config: dict[str, str | list[str]],
    checkout: str,
    directory: str,
) -> dict[str, Any]:
    """Creates a dictionary of arguments to pass to cookiecutter.

    Args:
        config: Configuration for starting a new project. This is passed as
            ``extra_context`` to cookiecutter and will overwrite the cookiecutter.json
            defaults.
        checkout: The tag, branch or commit in the starter repository to checkout.
            Maps directly to cookiecutter's ``checkout`` argument. Relevant only when
            using a starter.
        directory: The directory of a specific starter inside a repository containing
            multiple starters. Maps directly to cookiecutter's ``directory`` argument.
            Relevant only when using a starter.
            https://cookiecutter.readthedocs.io/en/1.7.2/advanced/directories.html

    Returns:
        Arguments to pass to cookiecutter.
    """
    config.setdefault("kedro_version", version)

    # Map the selected add on lists to readable name
    add_ons = config.get("add_ons")
    if add_ons:
        config["add_ons"] = [
            NUMBER_TO_ADD_ONS_NAME[add_on]
            for add_on in _parse_add_ons_input(add_ons)  # type: ignore
        ]
        config["add_ons"] = str(config["add_ons"])

    cookiecutter_args = {
        "output_dir": config.get("output_dir", str(Path.cwd().resolve())),
        "no_input": True,
        "extra_context": config,
    }

    if checkout:
        cookiecutter_args["checkout"] = checkout
    if directory:
        cookiecutter_args["directory"] = directory

    return cookiecutter_args


<<<<<<< HEAD
def fetch_template_based_on_add_ons(template_path, cookiecutter_args: dict[str, Any]):
    extra_context = cookiecutter_args["extra_context"]
    add_ons = extra_context.get("add_ons")
    starter_path = "git+https://github.com/kedro-org/kedro-starters.git"
    if add_ons:
        if "Pyspark" in add_ons and "Kedro Viz" in add_ons:
            # Use the spaceflights-pyspark-viz starter if both Pyspark and Kedro Viz are chosen.
            cookiecutter_args["directory"] = "spaceflights-pyspark-viz"
        elif "Pyspark" in add_ons:
            # Use the spaceflights-pyspark starter if only Pyspark is chosen.
            cookiecutter_args["directory"] = "spaceflights-pyspark"
        elif "Kedro Viz" in add_ons:
            # Use the spaceflights-pandas-viz starter if only Kedro Viz is chosen.
            cookiecutter_args["directory"] = "spaceflights-pandas-viz"
        else:
            # Use the default template path for any other combinations or if "none" is chosen.
            starter_path = template_path
    else:
        # Use the default template path if add_ons is None, which can occur if there is no prompts.yml or its empty.
        starter_path = template_path
    return starter_path
=======
def _validate_config_file(config: dict[str, str], prompts: dict[str, Any]):
    """Checks that the configuration file contains all needed variables.

    Args:
        config: The config as a dictionary.
        prompts: Prompts from prompts.yml.

    Raises:
        KedroCliError: If the config file is empty or does not contain all the keys
            required in prompts, or if the output_dir specified does not exist.
    """
    if config is None:
        raise KedroCliError("Config file is empty.")
    missing_keys = set(prompts) - set(config)
    if missing_keys:
        click.echo(yaml.dump(config, default_flow_style=False))
        raise KedroCliError(f"{', '.join(missing_keys)} not found in config file.")

    if "output_dir" in config and not Path(config["output_dir"]).exists():
        raise KedroCliError(
            f"'{config['output_dir']}' is not a valid output directory. "
            "It must be a relative or absolute path to an existing directory."
        )
>>>>>>> deafec27


def _create_project(template_path: str, cookiecutter_args: dict[str, Any]):
    """Creates a new kedro project using cookiecutter.

    Args:
        template_path: The path to the cookiecutter template to create the project.
            It could either be a local directory or a remote VCS repository
            supported by cookiecutter. For more details, please see:
            https://cookiecutter.readthedocs.io/en/latest/usage.html#generate-your-project
        cookiecutter_args: Arguments to pass to cookiecutter.

    Raises:
        KedroCliError: If it fails to generate a project.
    """
    # noqa: import-outside-toplevel
    from cookiecutter.main import cookiecutter  # for performance reasons

    try:
        result_path = cookiecutter(template=template_path, **cookiecutter_args)
    except Exception as exc:
        raise KedroCliError(
            "Failed to generate project when running cookiecutter."
        ) from exc

    _clean_pycache(Path(result_path))
    extra_context = cookiecutter_args["extra_context"]
    project_name = extra_context.get("project_name", "New Kedro Project")
    python_package = extra_context.get(
        "python_package", project_name.lower().replace(" ", "_").replace("-", "_")
    )
    add_ons = extra_context.get("add_ons")

    # Only core template and spaceflight starters have configurable add-ons
    if template_path == str(TEMPLATE_PATH) or (
        add_ons and ("Pyspark" in add_ons or "Kedro Viz" in add_ons)
    ):
        if add_ons == "[]":  # TODO: This should be a list
            click.secho("\nYou have selected no add-ons")
        else:
            click.secho(f"\nYou have selected the following add-ons: {add_ons}")

    click.secho(
        f"\nThe project name '{project_name}' has been applied to: "
        f"\n- The project title in {result_path}/README.md "
        f"\n- The folder created for your project in {result_path} "
        f"\n- The project's python package in {result_path}/src/{python_package}"
    )
    click.secho(
        "\nA best-practice setup includes initialising git and creating "
        "a virtual environment before running 'pip install -r requirements.txt' to install "
        "project-specific dependencies. Refer to the Kedro documentation: "
        "https://kedro.readthedocs.io/"
    )
    click.secho(
        f"\nChange directory to the project generated in {result_path} by "
        f"entering 'cd {result_path}'",
        fg="green",
    )


<<<<<<< HEAD
def _get_cookiecutter_dir(
    template_path: str, checkout: str, directory: str, tmpdir: str
) -> Path:
    """Gives a path to the cookiecutter directory. If template_path is a repo then
    clones it to ``tmpdir``; if template_path is a file path then directly uses that
    path without copying anything.
    """
    # noqa: import-outside-toplevel
    from cookiecutter.exceptions import RepositoryCloneFailed, RepositoryNotFound
    from cookiecutter.repository import determine_repo_dir  # for performance reasons

    try:
        cookiecutter_dir, _ = determine_repo_dir(
            template=template_path,
            abbreviations={},
            clone_to_dir=Path(tmpdir).resolve(),
            checkout=checkout,
            no_input=True,
            directory=directory,
        )
    except (RepositoryNotFound, RepositoryCloneFailed) as exc:
        error_message = f"Kedro project template not found at {template_path}."

        if checkout:
            error_message += (
                f" Specified tag {checkout}. The following tags are available: "
                + ", ".join(_get_available_tags(template_path))
            )
        official_starters = sorted(_OFFICIAL_STARTER_SPECS)
        raise KedroCliError(
            f"{error_message}. The aliases for the official Kedro starters are: \n"
            f"{yaml.safe_dump(official_starters, sort_keys=False)}"
        ) from exc

    return Path(cookiecutter_dir)


def _get_prompts_required(cookiecutter_dir: Path) -> dict[str, Any] | None:
    """Finds the information a user must supply according to prompts.yml."""
    prompts_yml = cookiecutter_dir / "prompts.yml"
    if not prompts_yml.is_file():
        return None

    try:
        with prompts_yml.open("r") as prompts_file:
            return yaml.safe_load(prompts_file)
    except Exception as exc:
        raise KedroCliError(
            "Failed to generate project: could not load prompts.yml."
        ) from exc


def _fetch_config_from_user_prompts(
    prompts: dict[str, Any], cookiecutter_context: OrderedDict
) -> dict[str, str]:
    """Interactively obtains information from user prompts.

    Args:
        prompts: Prompts from prompts.yml.
        cookiecutter_context: Cookiecutter context generated from cookiecutter.json.

    Returns:
        Configuration for starting a new project. This is passed as ``extra_context``
            to cookiecutter and will overwrite the cookiecutter.json defaults.
    """
    # noqa: import-outside-toplevel
    from cookiecutter.environment import StrictEnvironment
    from cookiecutter.prompt import read_user_variable, render_variable

    config: dict[str, str] = {}

    for variable_name, prompt_dict in prompts.items():
        prompt = _Prompt(**prompt_dict)

        # render the variable on the command line
        cookiecutter_variable = render_variable(
            env=StrictEnvironment(context=cookiecutter_context),
            raw=cookiecutter_context.get(variable_name),
            cookiecutter_dict=config,
        )

        # read the user's input for the variable
        user_input = read_user_variable(str(prompt), cookiecutter_variable)
        if user_input:
            prompt.validate(user_input)
            config[variable_name] = user_input
    return config


def _make_cookiecutter_context_for_prompts(cookiecutter_dir: Path):
    # noqa: import-outside-toplevel
    from cookiecutter.generate import generate_context

    cookiecutter_context = generate_context(cookiecutter_dir / "cookiecutter.json")
    return cookiecutter_context.get("cookiecutter", {})


def _validate_selection(add_ons: list[str]):
    # start validating from the end, when user select 1-20, it will generate a message
    # '20' is not a valid selection instead of '8'
    for add_on in add_ons[::-1]:
        if add_on not in NUMBER_TO_ADD_ONS_NAME:
            message = f"'{add_on}' is not a valid selection.\nPlease select from the available add-ons: 1, 2, 3, 4, 5, 6, 7."  # nosec
            click.secho(message, fg="red", err=True)
            sys.exit(1)


=======
>>>>>>> deafec27
class _Prompt:
    """Represent a single CLI prompt for `kedro new`"""

    def __init__(self, *args, **kwargs) -> None:  # noqa: unused-argument
        try:
            self.title = kwargs["title"]
        except KeyError as exc:
            raise KedroCliError(
                "Each prompt must have a title field to be valid."
            ) from exc

        self.text = kwargs.get("text", "")
        self.regexp = kwargs.get("regex_validator", None)
        self.error_message = kwargs.get("error_message", "")

    def __str__(self) -> str:
        title = self.title.strip().title()
        title = click.style(title + "\n" + "=" * len(title), bold=True)
        prompt_lines = [title] + [self.text]
        prompt_text = "\n".join(str(line).strip() for line in prompt_lines)
        return f"\n{prompt_text}\n"

    def validate(self, user_input: str) -> None:
        """Validate a given prompt value against the regex validator"""

        if self.regexp and not re.match(self.regexp, user_input.lower()):
            message = f"'{user_input}' is an invalid value for {(self.title).lower()}."
            click.secho(message, fg="red", err=True)
            click.secho(self.error_message, fg="red", err=True)
            sys.exit(1)

        if self.title == "Project Add-Ons":
            # Validate user input
            _validate_selection(_parse_add_ons_input(user_input))


<<<<<<< HEAD
def _get_available_tags(template_path: str) -> list:
    # Not at top level so that kedro CLI works without a working git executable.
    # noqa: import-outside-toplevel
    import git

    try:
        tags = git.cmd.Git().ls_remote("--tags", template_path.replace("git+", ""))

        unique_tags = {
            tag.split("/")[-1].replace("^{}", "") for tag in tags.split("\n")
        }
        # Remove git ref "^{}" and duplicates. For example,
        # tags: ['/tags/version', '/tags/version^{}']
        # unique_tags: {'version'}

    except git.GitCommandError:
        return []
    return sorted(unique_tags)


def _validate_config_file_against_prompts(
    config: dict[str, str], prompts: dict[str, Any]
):
    """Checks that the configuration file contains all needed variables.

    Args:
        config: The config as a dictionary.
        prompts: Prompts from prompts.yml.

    Raises:
        KedroCliError: If the config file is empty or does not contain all the keys
            required in prompts, or if the output_dir specified does not exist.
=======
# noqa: unused-argument
def _remove_readonly(func: Callable, path: Path, excinfo: tuple):  # pragma: no cover
    """Remove readonly files on Windows
    See: https://docs.python.org/3/library/shutil.html?highlight=shutil#rmtree-example
>>>>>>> deafec27
    """
    os.chmod(path, stat.S_IWRITE)
    func(path)

<<<<<<< HEAD
    if "output_dir" in config and not Path(config["output_dir"]).exists():
        raise KedroCliError(
            f"'{config['output_dir']}' is not a valid output directory. "
            "It must be a relative or absolute path to an existing directory."
        )


def _validate_config_file_inputs(config: dict[str, str]):
    """Checks that variables provided through the config file are of the expected format. This
    validate the config provided by `kedro new --config` in a similar way to `prompts.yml`
    for starters.

    Args:
        config: The config as a dictionary

    Raises:
        SystemExit: If the provided variables are not properly formatted.
    """
    project_name_validation_config = {
        "regex_validator": r"^[\w -]{2,}$",
        "error_message": "'{input_project_name}' is an invalid value for project name. It must contain only alphanumeric symbols, spaces, underscores and hyphens and be at least 2 characters long",
    }

    input_project_name = config.get("project_name", "New Kedro Project")
    if not re.match(
        project_name_validation_config["regex_validator"], input_project_name
    ):
        click.secho(project_name_validation_config["error_message"], fg="red", err=True)
        sys.exit(1)

    input_add_ons = config.get("add_ons", "none")
    add_on_validation_config = {
        "regex_validator": r"^(all|none|(( )*\d*(,\d*)*(,( )*\d*)*( )*|( )*((\d+-\d+)|(\d+ - \d+))( )*))$",
        "error_message": f"'{input_add_ons}' is an invalid value for project add-ons. Please select valid options for add-ons using comma-separated values, ranges, or 'all/none'.",
    }

    if not re.match(add_on_validation_config["regex_validator"], input_add_ons.lower()):
        message = add_on_validation_config["error_message"]
        click.secho(message, fg="red", err=True)
        sys.exit(1)

    selected_add_ons = _parse_add_ons_input(input_add_ons)
    _validate_selection(selected_add_ons)
=======

def _starter_spec_to_dict(
    starter_specs: dict[str, KedroStarterSpec]
) -> dict[str, dict[str, str]]:
    """Convert a dictionary of starters spec to a nicely formatted dictionary"""
    format_dict: dict[str, dict[str, str]] = {}
    for alias, spec in starter_specs.items():
        if alias in _DEPRECATED_STARTERS:
            key = alias + " (deprecated)"
        else:
            key = alias
        format_dict[key] = {}  # Each dictionary represent 1 starter
        format_dict[key]["template_path"] = spec.template_path
        if spec.directory:
            format_dict[key]["directory"] = spec.directory
    return format_dict
>>>>>>> deafec27
<|MERGE_RESOLUTION|>--- conflicted
+++ resolved
@@ -31,11 +31,6 @@
     command_with_verbosity,
 )
 
-<<<<<<< HEAD
-KEDRO_PATH = Path(kedro.__file__).parent
-TEMPLATE_PATH = KEDRO_PATH / "templates" / "project"
-_STARTERS_REPO = "git+https://github.com/kedro-org/kedro-starters.git"
-=======
 CONFIG_ARG_HELP = """Non-interactive mode, using a configuration yaml file. This file
 must supply  the keys required by the template's prompts.yml. When not using a starter,
 these are `project_name`, `repo_name` and `python_package`."""
@@ -49,7 +44,6 @@
 DIRECTORY_ARG_HELP = (
     "An optional directory inside the repository where the starter resides."
 )
->>>>>>> deafec27
 
 
 @define(order=True)
@@ -108,7 +102,8 @@
 for starter_spec in _OFFICIAL_STARTER_SPECS:
     starter_spec.origin = "kedro"
 
-<<<<<<< HEAD
+_OFFICIAL_STARTER_SPECS = {spec.alias: spec for spec in _OFFICIAL_STARTER_SPECS}
+
 # TODO; Insert actual link to the documentation (Visit: kedro.org/{insert-documentation} to find out more about these add-ons.).
 ADDON_ARG_HELP = """
 Select which add-ons you'd like to include. By default, none are included.\n
@@ -149,77 +144,6 @@
 
 
 NAME_ARG_HELP = "The name of your new Kedro project."
-
-
-# noqa: unused-argument
-def _remove_readonly(func: Callable, path: Path, excinfo: tuple):  # pragma: no cover
-    """Remove readonly files on Windows
-    See: https://docs.python.org/3/library/shutil.html?highlight=shutil#rmtree-example
-    """
-    os.chmod(path, stat.S_IWRITE)
-    func(path)
-
-
-def _get_starters_dict() -> dict[str, KedroStarterSpec]:
-    """This function lists all the starter aliases declared in
-    the core repo and in plugins entry points.
-
-    For example, the output for official kedro starters looks like:
-    {"astro-airflow-iris":
-        KedroStarterSpec(
-            name="astro-airflow-iris",
-            template_path="git+https://github.com/kedro-org/kedro-starters.git",
-            directory="astro-airflow-iris",
-            origin="kedro"
-        ),
-    "astro-iris":
-        KedroStarterSpec(
-            name="astro-iris",
-            template_path="git+https://github.com/kedro-org/kedro-starters.git",
-            directory="astro-airflow-iris",
-            origin="kedro"
-        ),
-    }
-    """
-    starter_specs = _OFFICIAL_STARTER_SPECS
-
-    for starter_entry_point in _get_entry_points(name="starters"):
-        origin = starter_entry_point.module.split(".")[0]
-        specs = _safe_load_entry_point(starter_entry_point) or []
-        for spec in specs:
-            if not isinstance(spec, KedroStarterSpec):
-                click.secho(
-                    f"The starter configuration loaded from module {origin}"
-                    f"should be a 'KedroStarterSpec', got '{type(spec)}' instead",
-                    fg="red",
-                )
-            elif spec.alias in starter_specs:
-                click.secho(
-                    f"Starter alias `{spec.alias}` from `{origin}` "
-                    f"has been ignored as it is already defined by"
-                    f"`{starter_specs[spec.alias].origin}`",
-                    fg="red",
-                )
-            else:
-                spec.origin = origin
-                starter_specs[spec.alias] = spec
-    return starter_specs
-
-
-def _starter_spec_to_dict(
-    starter_specs: dict[str, KedroStarterSpec]
-) -> dict[str, dict[str, str]]:
-    """Convert a dictionary of starters spec to a nicely formatted dictionary"""
-    format_dict: dict[str, dict[str, str]] = {}
-    for alias, spec in starter_specs.items():
-        format_dict[alias] = {}  # Each dictionary represent 1 starter
-        format_dict[alias]["template_path"] = spec.template_path
-        if spec.directory:
-            format_dict[alias]["directory"] = spec.directory
-    return format_dict
-=======
-_OFFICIAL_STARTER_SPECS = {spec.alias: spec for spec in _OFFICIAL_STARTER_SPECS}
->>>>>>> deafec27
 
 
 def _parse_add_ons_input(add_ons_str: str):
@@ -391,132 +315,6 @@
         )
 
 
-<<<<<<< HEAD
-def _get_extra_context(
-    prompts_required: dict,
-    config_path: str,
-    cookiecutter_context: OrderedDict,
-    selected_addons: str,
-    project_name: str,
-) -> dict[str, str]:
-    """Generates a config dictionary that will be passed to cookiecutter as `extra_context`, based
-    on CLI flags, user prompts, or a configuration file.
-
-    Args:
-        prompts_required: a dictionary of all the prompts that will be shown to
-            the user on project creation.
-        config_path: a string containing the value for the --config flag, or
-            None in case the flag wasn't used.
-        cookiecutter_context: the context for Cookiecutter templates.
-        selected_addons: a string containing the value for the --addons flag,
-            or None in case the flag wasn't used.
-        project_name: a string containing the value for the --name flag, or
-            None in case the flag wasn't used.
-
-    Returns:
-        the prompts_required dictionary, with all the redundant information removed.
-    """
-    if not prompts_required:
-        extra_context = {}
-        if config_path:
-            extra_context = _fetch_config_from_file(config_path)
-            _validate_config_file_inputs(extra_context)
-
-    elif config_path:
-        extra_context = _fetch_config_from_file(config_path)
-        _validate_config_file_against_prompts(extra_context, prompts_required)
-        _validate_config_file_inputs(extra_context)
-    else:
-        extra_context = _fetch_config_from_user_prompts(
-            prompts_required, cookiecutter_context
-        )
-
-    add_ons = _convert_addon_names_to_numbers(selected_addons)
-
-    if add_ons is not None:
-        extra_context["add_ons"] = add_ons
-
-    if project_name is not None:
-        extra_context["project_name"] = project_name
-
-    return extra_context
-
-
-def _convert_addon_names_to_numbers(selected_addons: str) -> str:
-    """Prepares add-on selection from the CLI input to the correct format
-    to be put in the project configuration, if it exists.
-    Replaces add-on strings with the corresponding prompt number.
-
-    Args:
-        selected_addons: a string containing the value for the --addons flag,
-            or None in case the flag wasn't used, i.e. lint,docs.
-
-    Returns:
-        String with the numbers corresponding to the desired add_ons, or
-        None in case the --addons flag was not used.
-    """
-    if selected_addons is None:
-        return None
-
-    addons = []
-    for addon in selected_addons.lower().split(","):
-        addon_short_name = addon.strip()
-        if addon_short_name in ADD_ONS_SHORTNAME_TO_NUMBER:
-            addons.append(ADD_ONS_SHORTNAME_TO_NUMBER[addon_short_name])
-    return ",".join(addons)
-
-
-def _select_prompts_to_display(
-    prompts_required: dict, selected_addons: str, project_name: str
-) -> dict:
-    """Selects which prompts an user will receive when creating a new
-    Kedro project, based on what information was already made available
-    through CLI input.
-
-    Args:
-        prompts_required: a dictionary of all the prompts that will be shown to
-            the user on project creation.
-        selected_addons: a string containing the value for the --addons flag,
-            or None in case the flag wasn't used.
-        project_name: a string containing the value for the --name flag, or
-            None in case the flag wasn't used.
-
-    Returns:
-        the prompts_required dictionary, with all the redundant information removed.
-    """
-    valid_addons = list(ADD_ONS_SHORTNAME_TO_NUMBER) + ["all", "none"]
-
-    if selected_addons is not None:
-        addons = re.sub(r"\s", "", selected_addons).split(",")
-        for addon in addons:
-            if addon not in valid_addons:
-                click.secho(
-                    "Please select from the available add-ons: lint, test, log, docs, data, pyspark, viz, all, none",
-                    fg="red",
-                    err=True,
-                )
-                sys.exit(1)
-        if ("none" in addons or "all" in addons) and len(addons) > 1:
-            click.secho(
-                "Add-on options 'all' and 'none' cannot be used with other options",
-                fg="red",
-                err=True,
-            )
-            sys.exit(1)
-        del prompts_required["add_ons"]
-
-    if project_name is not None:
-        if not re.match(r"^[\w -]{2,}$", project_name):
-            click.secho(
-                "Kedro project names must contain only alphanumeric symbols, spaces, underscores and hyphens and be at least 2 characters long",
-                fg="red",
-                err=True,
-            )
-            sys.exit(1)
-        del prompts_required["project_name"]
-
-    return prompts_required
-=======
 def _get_cookiecutter_dir(
     template_path: str, checkout: str, directory: str, tmpdir: str
 ) -> Path:
@@ -633,7 +431,132 @@
                 spec.origin = origin
                 starter_specs[spec.alias] = spec
     return starter_specs
->>>>>>> deafec27
+
+
+def _get_extra_context(
+    prompts_required: dict,
+    config_path: str,
+    cookiecutter_context: OrderedDict,
+    selected_addons: str,
+    project_name: str,
+) -> dict[str, str]:
+    """Generates a config dictionary that will be passed to cookiecutter as `extra_context`, based
+    on CLI flags, user prompts, or a configuration file.
+
+    Args:
+        prompts_required: a dictionary of all the prompts that will be shown to
+            the user on project creation.
+        config_path: a string containing the value for the --config flag, or
+            None in case the flag wasn't used.
+        cookiecutter_context: the context for Cookiecutter templates.
+        selected_addons: a string containing the value for the --addons flag,
+            or None in case the flag wasn't used.
+        project_name: a string containing the value for the --name flag, or
+            None in case the flag wasn't used.
+
+    Returns:
+        the prompts_required dictionary, with all the redundant information removed.
+    """
+    if not prompts_required:
+        extra_context = {}
+        if config_path:
+            extra_context = _fetch_config_from_file(config_path)
+            _validate_config_file_inputs(extra_context)
+
+    elif config_path:
+        extra_context = _fetch_config_from_file(config_path)
+        _validate_config_file_against_prompts(extra_context, prompts_required)
+        _validate_config_file_inputs(extra_context)
+    else:
+        extra_context = _fetch_config_from_user_prompts(
+            prompts_required, cookiecutter_context
+        )
+
+    add_ons = _convert_addon_names_to_numbers(selected_addons)
+
+    if add_ons is not None:
+        extra_context["add_ons"] = add_ons
+
+    if project_name is not None:
+        extra_context["project_name"] = project_name
+
+    return extra_context
+
+
+def _convert_addon_names_to_numbers(selected_addons: str) -> str:
+    """Prepares add-on selection from the CLI input to the correct format
+    to be put in the project configuration, if it exists.
+    Replaces add-on strings with the corresponding prompt number.
+
+    Args:
+        selected_addons: a string containing the value for the --addons flag,
+            or None in case the flag wasn't used, i.e. lint,docs.
+
+    Returns:
+        String with the numbers corresponding to the desired add_ons, or
+        None in case the --addons flag was not used.
+    """
+    if selected_addons is None:
+        return None
+
+    addons = []
+    for addon in selected_addons.lower().split(","):
+        addon_short_name = addon.strip()
+        if addon_short_name in ADD_ONS_SHORTNAME_TO_NUMBER:
+            addons.append(ADD_ONS_SHORTNAME_TO_NUMBER[addon_short_name])
+    return ",".join(addons)
+
+
+def _select_prompts_to_display(
+    prompts_required: dict, selected_addons: str, project_name: str
+) -> dict:
+    """Selects which prompts an user will receive when creating a new
+    Kedro project, based on what information was already made available
+    through CLI input.
+
+    Args:
+        prompts_required: a dictionary of all the prompts that will be shown to
+            the user on project creation.
+        selected_addons: a string containing the value for the --addons flag,
+            or None in case the flag wasn't used.
+        project_name: a string containing the value for the --name flag, or
+            None in case the flag wasn't used.
+
+    Returns:
+        the prompts_required dictionary, with all the redundant information removed.
+    """
+    valid_addons = list(ADD_ONS_SHORTNAME_TO_NUMBER) + ["all", "none"]
+
+    if selected_addons is not None:
+        addons = re.sub(r"\s", "", selected_addons).split(",")
+        for addon in addons:
+            if addon not in valid_addons:
+                click.secho(
+                    "Please select from the available add-ons: lint, test, log, docs, data, pyspark, viz, all, none",
+                    fg="red",
+                    err=True,
+                )
+                sys.exit(1)
+        if ("none" in addons or "all" in addons) and len(addons) > 1:
+            click.secho(
+                "Add-on options 'all' and 'none' cannot be used with other options",
+                fg="red",
+                err=True,
+            )
+            sys.exit(1)
+        del prompts_required["add_ons"]
+
+    if project_name is not None:
+        if not re.match(r"^[\w -]{2,}$", project_name):
+            click.secho(
+                "Kedro project names must contain only alphanumeric symbols, spaces, underscores and hyphens and be at least 2 characters long",
+                fg="red",
+                err=True,
+            )
+            sys.exit(1)
+        del prompts_required["project_name"]
+
+    return prompts_required
 
 
 def _fetch_config_from_file(config_path: str) -> dict[str, str]:
@@ -758,7 +681,71 @@
     return cookiecutter_args
 
 
-<<<<<<< HEAD
+def _validate_config_file_against_prompts(
+    config: dict[str, str], prompts: dict[str, Any]
+):
+    """Checks that the configuration file contains all needed variables.
+
+    Args:
+        config: The config as a dictionary.
+        prompts: Prompts from prompts.yml.
+
+    Raises:
+        KedroCliError: If the config file is empty or does not contain all the keys
+            required in prompts, or if the output_dir specified does not exist.
+    """
+    if config is None:
+        raise KedroCliError("Config file is empty.")
+    missing_keys = set(prompts) - set(config)
+    if missing_keys:
+        click.echo(yaml.dump(config, default_flow_style=False))
+        raise KedroCliError(f"{', '.join(missing_keys)} not found in config file.")
+
+    if "output_dir" in config and not Path(config["output_dir"]).exists():
+        raise KedroCliError(
+            f"'{config['output_dir']}' is not a valid output directory. "
+            "It must be a relative or absolute path to an existing directory."
+        )
+
+
+def _validate_config_file_inputs(config: dict[str, str]):
+    """Checks that variables provided through the config file are of the expected format. This
+    validate the config provided by `kedro new --config` in a similar way to `prompts.yml`
+    for starters.
+
+    Args:
+        config: The config as a dictionary
+
+    Raises:
+        SystemExit: If the provided variables are not properly formatted.
+    """
+    project_name_validation_config = {
+        "regex_validator": r"^[\w -]{2,}$",
+        "error_message": "'{input_project_name}' is an invalid value for project name. It must contain only alphanumeric symbols, spaces, underscores and hyphens and be at least 2 characters long",
+    }
+
+    input_project_name = config.get("project_name", "New Kedro Project")
+    if not re.match(
+        project_name_validation_config["regex_validator"], input_project_name
+    ):
+        click.secho(project_name_validation_config["error_message"], fg="red", err=True)
+        sys.exit(1)
+
+    input_add_ons = config.get("add_ons", "none")
+    add_on_validation_config = {
+        "regex_validator": r"^(all|none|(( )*\d*(,\d*)*(,( )*\d*)*( )*|( )*((\d+-\d+)|(\d+ - \d+))( )*))$",
+        "error_message": f"'{input_add_ons}' is an invalid value for project add-ons. Please select valid options for add-ons using comma-separated values, ranges, or 'all/none'.",
+    }
+
+    if not re.match(add_on_validation_config["regex_validator"], input_add_ons.lower()):
+        message = add_on_validation_config["error_message"]
+        click.secho(message, fg="red", err=True)
+        sys.exit(1)
+
+    selected_add_ons = _parse_add_ons_input(input_add_ons)
+    _validate_selection(selected_add_ons)
+
+
 def fetch_template_based_on_add_ons(template_path, cookiecutter_args: dict[str, Any]):
     extra_context = cookiecutter_args["extra_context"]
     add_ons = extra_context.get("add_ons")
@@ -780,31 +767,6 @@
         # Use the default template path if add_ons is None, which can occur if there is no prompts.yml or its empty.
         starter_path = template_path
     return starter_path
-=======
-def _validate_config_file(config: dict[str, str], prompts: dict[str, Any]):
-    """Checks that the configuration file contains all needed variables.
-
-    Args:
-        config: The config as a dictionary.
-        prompts: Prompts from prompts.yml.
-
-    Raises:
-        KedroCliError: If the config file is empty or does not contain all the keys
-            required in prompts, or if the output_dir specified does not exist.
-    """
-    if config is None:
-        raise KedroCliError("Config file is empty.")
-    missing_keys = set(prompts) - set(config)
-    if missing_keys:
-        click.echo(yaml.dump(config, default_flow_style=False))
-        raise KedroCliError(f"{', '.join(missing_keys)} not found in config file.")
-
-    if "output_dir" in config and not Path(config["output_dir"]).exists():
-        raise KedroCliError(
-            f"'{config['output_dir']}' is not a valid output directory. "
-            "It must be a relative or absolute path to an existing directory."
-        )
->>>>>>> deafec27
 
 
 def _create_project(template_path: str, cookiecutter_args: dict[str, Any]):
@@ -866,104 +828,6 @@
     )
 
 
-<<<<<<< HEAD
-def _get_cookiecutter_dir(
-    template_path: str, checkout: str, directory: str, tmpdir: str
-) -> Path:
-    """Gives a path to the cookiecutter directory. If template_path is a repo then
-    clones it to ``tmpdir``; if template_path is a file path then directly uses that
-    path without copying anything.
-    """
-    # noqa: import-outside-toplevel
-    from cookiecutter.exceptions import RepositoryCloneFailed, RepositoryNotFound
-    from cookiecutter.repository import determine_repo_dir  # for performance reasons
-
-    try:
-        cookiecutter_dir, _ = determine_repo_dir(
-            template=template_path,
-            abbreviations={},
-            clone_to_dir=Path(tmpdir).resolve(),
-            checkout=checkout,
-            no_input=True,
-            directory=directory,
-        )
-    except (RepositoryNotFound, RepositoryCloneFailed) as exc:
-        error_message = f"Kedro project template not found at {template_path}."
-
-        if checkout:
-            error_message += (
-                f" Specified tag {checkout}. The following tags are available: "
-                + ", ".join(_get_available_tags(template_path))
-            )
-        official_starters = sorted(_OFFICIAL_STARTER_SPECS)
-        raise KedroCliError(
-            f"{error_message}. The aliases for the official Kedro starters are: \n"
-            f"{yaml.safe_dump(official_starters, sort_keys=False)}"
-        ) from exc
-
-    return Path(cookiecutter_dir)
-
-
-def _get_prompts_required(cookiecutter_dir: Path) -> dict[str, Any] | None:
-    """Finds the information a user must supply according to prompts.yml."""
-    prompts_yml = cookiecutter_dir / "prompts.yml"
-    if not prompts_yml.is_file():
-        return None
-
-    try:
-        with prompts_yml.open("r") as prompts_file:
-            return yaml.safe_load(prompts_file)
-    except Exception as exc:
-        raise KedroCliError(
-            "Failed to generate project: could not load prompts.yml."
-        ) from exc
-
-
-def _fetch_config_from_user_prompts(
-    prompts: dict[str, Any], cookiecutter_context: OrderedDict
-) -> dict[str, str]:
-    """Interactively obtains information from user prompts.
-
-    Args:
-        prompts: Prompts from prompts.yml.
-        cookiecutter_context: Cookiecutter context generated from cookiecutter.json.
-
-    Returns:
-        Configuration for starting a new project. This is passed as ``extra_context``
-            to cookiecutter and will overwrite the cookiecutter.json defaults.
-    """
-    # noqa: import-outside-toplevel
-    from cookiecutter.environment import StrictEnvironment
-    from cookiecutter.prompt import read_user_variable, render_variable
-
-    config: dict[str, str] = {}
-
-    for variable_name, prompt_dict in prompts.items():
-        prompt = _Prompt(**prompt_dict)
-
-        # render the variable on the command line
-        cookiecutter_variable = render_variable(
-            env=StrictEnvironment(context=cookiecutter_context),
-            raw=cookiecutter_context.get(variable_name),
-            cookiecutter_dict=config,
-        )
-
-        # read the user's input for the variable
-        user_input = read_user_variable(str(prompt), cookiecutter_variable)
-        if user_input:
-            prompt.validate(user_input)
-            config[variable_name] = user_input
-    return config
-
-
-def _make_cookiecutter_context_for_prompts(cookiecutter_dir: Path):
-    # noqa: import-outside-toplevel
-    from cookiecutter.generate import generate_context
-
-    cookiecutter_context = generate_context(cookiecutter_dir / "cookiecutter.json")
-    return cookiecutter_context.get("cookiecutter", {})
-
-
 def _validate_selection(add_ons: list[str]):
     # start validating from the end, when user select 1-20, it will generate a message
     # '20' is not a valid selection instead of '8'
@@ -974,8 +838,6 @@
             sys.exit(1)
 
 
-=======
->>>>>>> deafec27
 class _Prompt:
     """Represent a single CLI prompt for `kedro new`"""
 
@@ -1012,94 +874,14 @@
             _validate_selection(_parse_add_ons_input(user_input))
 
 
-<<<<<<< HEAD
-def _get_available_tags(template_path: str) -> list:
-    # Not at top level so that kedro CLI works without a working git executable.
-    # noqa: import-outside-toplevel
-    import git
-
-    try:
-        tags = git.cmd.Git().ls_remote("--tags", template_path.replace("git+", ""))
-
-        unique_tags = {
-            tag.split("/")[-1].replace("^{}", "") for tag in tags.split("\n")
-        }
-        # Remove git ref "^{}" and duplicates. For example,
-        # tags: ['/tags/version', '/tags/version^{}']
-        # unique_tags: {'version'}
-
-    except git.GitCommandError:
-        return []
-    return sorted(unique_tags)
-
-
-def _validate_config_file_against_prompts(
-    config: dict[str, str], prompts: dict[str, Any]
-):
-    """Checks that the configuration file contains all needed variables.
-
-    Args:
-        config: The config as a dictionary.
-        prompts: Prompts from prompts.yml.
-
-    Raises:
-        KedroCliError: If the config file is empty or does not contain all the keys
-            required in prompts, or if the output_dir specified does not exist.
-=======
 # noqa: unused-argument
 def _remove_readonly(func: Callable, path: Path, excinfo: tuple):  # pragma: no cover
     """Remove readonly files on Windows
     See: https://docs.python.org/3/library/shutil.html?highlight=shutil#rmtree-example
->>>>>>> deafec27
     """
     os.chmod(path, stat.S_IWRITE)
     func(path)
 
-<<<<<<< HEAD
-    if "output_dir" in config and not Path(config["output_dir"]).exists():
-        raise KedroCliError(
-            f"'{config['output_dir']}' is not a valid output directory. "
-            "It must be a relative or absolute path to an existing directory."
-        )
-
-
-def _validate_config_file_inputs(config: dict[str, str]):
-    """Checks that variables provided through the config file are of the expected format. This
-    validate the config provided by `kedro new --config` in a similar way to `prompts.yml`
-    for starters.
-
-    Args:
-        config: The config as a dictionary
-
-    Raises:
-        SystemExit: If the provided variables are not properly formatted.
-    """
-    project_name_validation_config = {
-        "regex_validator": r"^[\w -]{2,}$",
-        "error_message": "'{input_project_name}' is an invalid value for project name. It must contain only alphanumeric symbols, spaces, underscores and hyphens and be at least 2 characters long",
-    }
-
-    input_project_name = config.get("project_name", "New Kedro Project")
-    if not re.match(
-        project_name_validation_config["regex_validator"], input_project_name
-    ):
-        click.secho(project_name_validation_config["error_message"], fg="red", err=True)
-        sys.exit(1)
-
-    input_add_ons = config.get("add_ons", "none")
-    add_on_validation_config = {
-        "regex_validator": r"^(all|none|(( )*\d*(,\d*)*(,( )*\d*)*( )*|( )*((\d+-\d+)|(\d+ - \d+))( )*))$",
-        "error_message": f"'{input_add_ons}' is an invalid value for project add-ons. Please select valid options for add-ons using comma-separated values, ranges, or 'all/none'.",
-    }
-
-    if not re.match(add_on_validation_config["regex_validator"], input_add_ons.lower()):
-        message = add_on_validation_config["error_message"]
-        click.secho(message, fg="red", err=True)
-        sys.exit(1)
-
-    selected_add_ons = _parse_add_ons_input(input_add_ons)
-    _validate_selection(selected_add_ons)
-=======
 
 def _starter_spec_to_dict(
     starter_specs: dict[str, KedroStarterSpec]
@@ -1107,13 +889,8 @@
     """Convert a dictionary of starters spec to a nicely formatted dictionary"""
     format_dict: dict[str, dict[str, str]] = {}
     for alias, spec in starter_specs.items():
-        if alias in _DEPRECATED_STARTERS:
-            key = alias + " (deprecated)"
-        else:
-            key = alias
-        format_dict[key] = {}  # Each dictionary represent 1 starter
-        format_dict[key]["template_path"] = spec.template_path
+        format_dict[alias] = {}  # Each dictionary represent 1 starter
+        format_dict[alias]["template_path"] = spec.template_path
         if spec.directory:
-            format_dict[key]["directory"] = spec.directory
-    return format_dict
->>>>>>> deafec27
+            format_dict[alias]["directory"] = spec.directory
+    return format_dict