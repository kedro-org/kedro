--- conflicted
+++ resolved
@@ -412,7 +412,6 @@
     return value
 
 
-<<<<<<< HEAD
 def _validate_config_file(key):
     """Validate the keys provided in the config file against the accepted keys."""
     from kedro.framework.cli.project import run
@@ -427,30 +426,6 @@
         )
 
 
-def _reformat_load_versions(ctx, param, value) -> dict[str, str]:
-    """Reformat data structure from tuple to dictionary for `load-version`, e.g.:
-    ('dataset1:time1', 'dataset2:time2') -> {"dataset1": "time1", "dataset2": "time2"}.
-    """
-    if param.name == "load_version":
-        _deprecate_options(ctx, param, value)
-
-    load_versions_dict = {}
-    for load_version in value:
-        load_version = load_version.strip()  # noqa: PLW2901
-        load_version_list = load_version.split(":", 1)
-        if len(load_version_list) != 2:  # noqa: PLR2004
-            raise KedroCliError(
-                f"Expected the form of 'load_version' to be "
-                f"'dataset_name:YYYY-MM-DDThh.mm.ss.sssZ',"
-                f"found {load_version} instead"
-            )
-        load_versions_dict[load_version_list[0]] = load_version_list[1]
-
-    return load_versions_dict
-
-
-=======
->>>>>>> 9d2ac86a
 def _split_params(ctx, param, value):
     if isinstance(value, dict):
         return value
