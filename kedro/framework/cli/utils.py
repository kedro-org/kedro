"""Utilities for use with click."""

from __future__ import annotations

import difflib
import importlib
import logging
import re
import shlex
import shutil
import subprocess
import sys
import textwrap
import traceback
import typing
import warnings
from collections import defaultdict
from typing import TYPE_CHECKING

if TYPE_CHECKING:
    from collections.abc import Iterable, Sequence

    from click import BaseCommand, MultiCommand

from importlib import import_module
from itertools import chain
from pathlib import Path
from typing import IO, Any, Callable

import click
import importlib_metadata
from omegaconf import OmegaConf

from kedro import KedroDeprecationWarning

CONTEXT_SETTINGS = {"help_option_names": ["-h", "--help"]}
MAX_SUGGESTIONS = 3
CUTOFF = 0.5

ENV_HELP = "Kedro configuration environment name. Defaults to `local`."

ENTRY_POINT_GROUPS = {
    "global": "kedro.global_commands",
    "project": "kedro.project_commands",
    "init": "kedro.init",
    "line_magic": "kedro.line_magic",
    "hooks": "kedro.hooks",
    "cli_hooks": "kedro.cli_hooks",
    "starters": "kedro.starters",
}

logger = logging.getLogger(__name__)


def call(cmd: list[str], **kwargs: Any) -> None:  # pragma: no cover
    """Run a subprocess command and raise if it fails.

    Args:
        cmd: List of command parts.
        **kwargs: Optional keyword arguments passed to `subprocess.run`.

    Raises:
        click.exceptions.Exit: If `subprocess.run` returns non-zero code.
    """
    click.echo(shlex.join(cmd))
    code = subprocess.run(cmd, **kwargs).returncode  # noqa: PLW1510, S603
    if code:
        raise click.exceptions.Exit(code=code)


def python_call(
    module: str, arguments: Iterable[str], **kwargs: Any
) -> None:  # pragma: no cover
    """Run a subprocess command that invokes a Python module."""
    call([sys.executable, "-m", module, *list(arguments)], **kwargs)


def find_stylesheets() -> Iterable[str]:  # pragma: no cover
    # TODO: Deprecate this function in favour of kedro-sphinx-theme
    """Fetch all stylesheets used in the official Kedro documentation"""
    css_path = Path(__file__).resolve().parents[1] / "html" / "_static" / "css"
    return (str(css_path / "copybutton.css"),)


def forward_command(
    group: Any, name: str | None = None, forward_help: bool = False
) -> Any:
    """A command that receives the rest of the command line as 'args'."""

    def wrapit(func: Any) -> Any:
        func = click.argument("args", nargs=-1, type=click.UNPROCESSED)(func)
        func = command_with_verbosity(
            group,
            name=name,
            context_settings={
                "ignore_unknown_options": True,
                "help_option_names": [] if forward_help else ["-h", "--help"],
            },
        )(func)
        return func

    return wrapit


def _suggest_cli_command(
    original_command_name: str, existing_command_names: Iterable[str]
) -> str:
    matches = difflib.get_close_matches(
        original_command_name, existing_command_names, MAX_SUGGESTIONS, CUTOFF
    )

    if not matches:
        return ""

    if len(matches) == 1:
        suggestion = "\n\nDid you mean this?"
    else:
        suggestion = "\n\nDid you mean one of these?\n"
    suggestion += textwrap.indent("\n".join(matches), " " * 4)
    return suggestion


def validate_conf_source(ctx: click.Context, param: Any, value: str) -> str | None:
    """Validate the conf_source, only checking existence for local paths."""
    if not value:
        return None

    # Check for remote URLs (except file://)
    if "://" in value and not value.startswith("file://"):
        return value

    # For local paths
    try:
        path = Path(value)
        if not path.exists():
            raise click.BadParameter(f"Path '{value}' does not exist.")
        return str(path.resolve())
    except click.BadParameter:
        # Re-raise Click exceptions
        raise
    except Exception as exc:
        # Wrap other exceptions
        raise click.BadParameter(f"Invalid path: {value}. Error: {exc!s}")


class CommandCollection(click.CommandCollection):
    """Modified from the Click one to still run the source groups function."""

<<<<<<< HEAD
    def __init__(self, *groups: tuple[str, Sequence[MultiCommand]]):
=======
    def __init__(self, *groups: tuple[str, Sequence[click.Group]]):
>>>>>>> 2fdfb72d
        self.groups = [
            (title, self._merge_same_name_collections(cli_list))
            for title, cli_list in groups
        ]
        sources = list(chain.from_iterable(cli_list for _, cli_list in self.groups))
        help_texts = [
            cli.help
            for cli_collection in sources
            for cli in cli_collection.sources
            if cli.help
        ]
        super().__init__(
            sources=sources,  # type: ignore[arg-type]
            help="\n\n".join(help_texts),
            context_settings=CONTEXT_SETTINGS,
        )
        self.params = sources[0].params
        self.callback = sources[0].callback

    @staticmethod
    def _merge_same_name_collections(
<<<<<<< HEAD
        groups: Sequence[MultiCommand],
    ) -> list[click.CommandCollection]:
        named_groups: defaultdict[str, list[MultiCommand]] = defaultdict(list)
=======
        groups: Sequence[click.Group],
    ) -> list[click.CommandCollection]:
        named_groups: defaultdict[str, list[click.Group]] = defaultdict(list)
>>>>>>> 2fdfb72d
        helps: defaultdict[str, list] = defaultdict(list)
        for group in groups:
            named_groups[group.name].append(group)  # type: ignore[index]
            if group.help:
                helps[group.name].append(group.help)  # type: ignore[index]
        return [
            click.CommandCollection(
                name=group_name,
                sources=cli_list,
                help="\n\n".join(helps[group_name]),
                callback=cli_list[0].callback,
                params=cli_list[0].params,
            )
            for group_name, cli_list in named_groups.items()
            if cli_list
        ]

    def resolve_command(
        self, ctx: click.core.Context, args: list
    ) -> tuple[str | None, click.Command | None, list[str]]:
        try:
            return super().resolve_command(ctx, args)
        except click.exceptions.UsageError as exc:
            original_command_name = click.utils.make_str(args[0])
            existing_command_names = self.list_commands(ctx)
            exc.message += _suggest_cli_command(
                original_command_name, existing_command_names
            )
            raise

    def format_commands(
        self, ctx: click.core.Context, formatter: click.formatting.HelpFormatter
    ) -> None:
        for title, cli in self.groups:
            for group in cli:
                if group.sources:
                    formatter.write(
                        click.style(f"\n{title} from {group.name}", fg="green")
                    )
                    group.format_commands(ctx, formatter)


def get_pkg_version(reqs_path: (str | Path), package_name: str) -> str:
    """Get package version from requirements.txt.

    Args:
        reqs_path: Path to requirements.txt file.
        package_name: Package to search for.

    Returns:
        Package and its version as specified in requirements.txt.

    Raises:
        KedroCliError: If the file specified in ``reqs_path`` does not exist
            or ``package_name`` was not found in that file.
    """
    warnings.warn(
        "`get_pkg_version()` has been deprecated and will be removed in Kedro 1.0.0.",
        KedroDeprecationWarning,
    )
    reqs_path = Path(reqs_path).absolute()
    if not reqs_path.is_file():
        raise KedroCliError(f"Given path '{reqs_path}' is not a regular file.")

    pattern = re.compile(package_name + r"([^\w]|$)")
    with reqs_path.open("r", encoding="utf-8") as reqs_file:
        for req_line in reqs_file:
            req_line = req_line.strip()  # noqa: PLW2901
            if pattern.search(req_line):
                return req_line

    raise KedroCliError(f"Cannot find '{package_name}' package in '{reqs_path}'.")


def _update_verbose_flag(ctx: click.Context, param: Any, value: bool) -> None:
    KedroCliError.VERBOSE_ERROR = value


def _click_verbose(func: Any) -> Any:
    """Click option for enabling verbose mode."""
    return click.option(
        "--verbose",
        "-v",
        is_flag=True,
        callback=_update_verbose_flag,
        help="See extensive logging and error stack traces.",
    )(func)


def command_with_verbosity(group: click.core.Group, *args: Any, **kwargs: Any) -> Any:
    """Custom command decorator with verbose flag added."""

    def decorator(func: Any) -> Any:
        func = _click_verbose(func)
        func = group.command(*args, **kwargs)(func)
        return func

    return decorator


class KedroCliError(click.exceptions.ClickException):
    """Exceptions generated from the Kedro CLI.

    Users should pass an appropriate message at the constructor.
    """

    VERBOSE_ERROR = False
    VERBOSE_EXISTS = True
    COOKIECUTTER_EXCEPTIONS_PREFIX = "cookiecutter.exceptions"

    def show(self, file: IO | None = None) -> None:
        if self.VERBOSE_ERROR:
            click.secho(traceback.format_exc(), nl=False, fg="yellow")
        elif self.VERBOSE_EXISTS:
            etype, value, tb = sys.exc_info()
            formatted_exception = "".join(traceback.format_exception_only(etype, value))
            cookiecutter_exception = ""
            for ex_line in traceback.format_exception(etype, value, tb):
                if self.COOKIECUTTER_EXCEPTIONS_PREFIX in ex_line:
                    cookiecutter_exception = ex_line
                    break
            click.secho(
                f"{cookiecutter_exception}{formatted_exception}Run with --verbose to see the full exception",
                fg="yellow",
            )
        else:
            etype, value, _ = sys.exc_info()
            formatted_exception = "".join(traceback.format_exception_only(etype, value))
            click.secho(
                f"{formatted_exception}",
                fg="yellow",
            )


def _clean_pycache(path: Path) -> None:
    """Recursively clean all __pycache__ folders from `path`.

    Args:
        path: Existing local directory to clean __pycache__ folders from.
    """
    to_delete = [each.resolve() for each in path.rglob("__pycache__")]

    for each in to_delete:
        shutil.rmtree(each, ignore_errors=True)


def split_string(ctx: click.Context, param: Any, value: str) -> list[str]:
    """Split string by comma."""
    return [item.strip() for item in value.split(",") if item.strip()]


def split_node_names(ctx: click.Context, param: Any, to_split: str) -> list[str]:
    """Split string by comma, ignoring commas enclosed by square parentheses.
    This avoids splitting the string of nodes names on commas included in
    default node names, which have the pattern
    <function_name>([<input_name>,...]) -> [<output_name>,...])

    Note:
        - `to_split` will have such commas if and only if it includes a
        default node name. User-defined node names cannot include commas
        or square brackets.
        - This function will no longer be necessary from Kedro 0.19.*,
        in which default node names will no longer contain commas

    Args:
        to_split: the string to split safely

    Returns:
        A list containing the result of safe-splitting the string.
    """
    result = []
    argument, match_state = "", 0
    for char in to_split + ",":
        if char == "[":
            match_state += 1
        elif char == "]":
            match_state -= 1
        if char == "," and match_state == 0 and argument:
            argument = argument.strip()
            result.append(argument)
            argument = ""
        else:
            argument += char
    return result


def env_option(func_: Any | None = None, **kwargs: Any) -> Any:
    """Add `--env` CLI option to a function."""
    default_args = {"type": str, "default": None, "help": ENV_HELP}
    kwargs = {**default_args, **kwargs}
    opt = click.option("--env", "-e", **kwargs)
    return opt(func_) if func_ else opt


def _check_module_importable(module_name: str) -> None:
    try:
        import_module(module_name)
    except ImportError as exc:
        raise KedroCliError(
            f"Module '{module_name}' not found. Make sure to install required project "
            f"dependencies by running the 'pip install -r requirements.txt' command first."
        ) from exc


def _get_entry_points(name: str) -> Any:
    """Get all kedro related entry points"""
    return importlib_metadata.entry_points().select(  # type: ignore[no-untyped-call]
        group=ENTRY_POINT_GROUPS[name]
    )


def _safe_load_entry_point(
    entry_point: Any,
) -> Any:
    """Load entrypoint safely, if fails it will just skip the entrypoint."""
    try:
        return entry_point.load()
    except Exception as exc:
        logger.warning(
            "Failed to load %s commands from %s. Full exception: %s",
            entry_point.module,
            entry_point,
            exc,
        )
        return


<<<<<<< HEAD
def load_entry_points(name: str) -> Sequence[MultiCommand]:
=======
def load_entry_points(name: str) -> Sequence[click.Group]:
>>>>>>> 2fdfb72d
    """Load package entry point commands.

    Args:
        name: The key value specified in ENTRY_POINT_GROUPS.

    Raises:
        KedroCliError: If loading an entry point failed.

    Returns:
        List of entry point commands.

    """

    entry_point_commands = []
    for entry_point in _get_entry_points(name):
        loaded_entry_point = _safe_load_entry_point(entry_point)
        if loaded_entry_point:
            entry_point_commands.append(loaded_entry_point)
    return entry_point_commands


def find_run_command(package_name: str) -> Callable:
    """Find the run command to be executed.
       This is either the default run command defined in the Kedro framework or a run command defined by
       an installed plugin.

    Args:
        package_name: The name of the package being run.

    Raises:
        KedroCliError: If the run command is not found.

    Returns:
        Run command to be executed.
    """
    try:
        project_cli = importlib.import_module(f"{package_name}.cli")
        # fail gracefully if cli.py does not exist
    except ModuleNotFoundError as exc:
        if f"{package_name}.cli" not in str(exc):
            raise
        plugins = load_entry_points("project")
        run = _find_run_command_in_plugins(plugins) if plugins else None
        if run:
            # use run command from installed plugin if it exists
            return run  # type: ignore[no-any-return]
        # use run command from `kedro.framework.cli.project`
        from kedro.framework.cli.project import run

        return run  # type: ignore[return-value]
    # fail badly if cli.py exists, but has no `cli` in it
    if not hasattr(project_cli, "cli"):
        raise KedroCliError(f"Cannot load commands from {package_name}.cli")
    return project_cli.run  # type: ignore[no-any-return]


def _find_run_command_in_plugins(plugins: Any) -> Any:
    for group in plugins:
        if "run" in group.commands:
            return group.commands["run"]


@typing.no_type_check
def _config_file_callback(ctx: click.Context, param: Any, value: Any) -> Any:
    """CLI callback that replaces command line options
    with values specified in a config file. If command line
    options are passed, they override config file values.
    """

    ctx.default_map = ctx.default_map or {}
    section = ctx.info_name

    if value:
        config = OmegaConf.to_container(OmegaConf.load(value))[section]
        for key, value in config.items():  # noqa: PLR1704
            _validate_config_file(key)
        ctx.default_map.update(config)

    return value


def _validate_config_file(key: str) -> None:
    """Validate the keys provided in the config file against the accepted keys."""
    from kedro.framework.cli.project import run

    run_args = [click_arg.name for click_arg in run.params]
    run_args.remove("config")
    if key not in run_args:
        KedroCliError.VERBOSE_EXISTS = False
        message = _suggest_cli_command(key, run_args)  # type: ignore[arg-type]
        raise KedroCliError(
            f"Key `{key}` in provided configuration is not valid. {message}"
        )


def _split_params(ctx: click.Context, param: Any, value: Any) -> Any:
    if isinstance(value, dict):
        return value
    dot_list = []
    for item in split_string(ctx, param, value):
        equals_idx = item.find("=")
        if equals_idx == -1:
            # If an equals sign is not found, fail with an error message.
            ctx.fail(
                f"Invalid format of `{param.name}` option: "
                f"Item `{item}` must contain a key and a value separated by `=`."
            )
        # Split the item into key and value
        key, _, val = item.partition("=")
        key = key.strip()
        if not key:
            # If the key is empty after stripping whitespace, fail with an error message.
            ctx.fail(
                f"Invalid format of `{param.name}` option: Parameter key "
                f"cannot be an empty string."
            )
        # Add "key=value" pair to dot_list.
        dot_list.append(f"{key}={val}")

    conf = OmegaConf.from_dotlist(dot_list)
    return OmegaConf.to_container(conf)


def _split_load_versions(ctx: click.Context, param: Any, value: str) -> dict[str, str]:
    """Split and format the string coming from the --load-versions
    flag in kedro run, e.g.:
    "dataset1:time1,dataset2:time2" -> {"dataset1": "time1", "dataset2": "time2"}

    Args:
        value: the string with the contents of the --load-versions flag.

    Returns:
        A dictionary with the formatted load versions data.
    """
    if not value:
        return {}

    lv_tuple = tuple(chain.from_iterable(value.split(",") for value in [value]))

    load_versions_dict = {}
    for load_version in lv_tuple:
        load_version = load_version.strip()  # noqa: PLW2901
        load_version_list = load_version.split(":", 1)
        if len(load_version_list) != 2:  # noqa: PLR2004
            raise KedroCliError(
                f"Expected the form of 'load_versions' to be "
                f"'dataset_name:YYYY-MM-DDThh.mm.ss.sssZ',"
                f"found {load_version} instead"
            )
        load_versions_dict[load_version_list[0]] = load_version_list[1]

    return load_versions_dict


class LazyGroup(click.Group):
    """A click Group that supports lazy loading of subcommands."""

    def __init__(
        self,
        *args: Any,
        lazy_subcommands: dict[str, str] | None = None,
        **kwargs: Any,
    ):
        super().__init__(*args, **kwargs)
        # lazy_subcommands is a map of the form:
        #
        #   {command-name} -> {module-name}.{command-object-name}
        #
        self.lazy_subcommands = lazy_subcommands or {}

    def list_commands(self, ctx: click.Context) -> list[str]:
        base = list(super().list_commands(ctx))
        lazy = sorted(self.lazy_subcommands.keys())
        return base + lazy

    def get_command(  # type: ignore[override]
        self, ctx: click.Context, cmd_name: str
<<<<<<< HEAD
    ) -> BaseCommand | click.Command | None:
=======
    ) -> click.Command | click.Command | None:
>>>>>>> 2fdfb72d
        if cmd_name in self.lazy_subcommands:
            return self._lazy_load(cmd_name)
        return super().get_command(ctx, cmd_name)

<<<<<<< HEAD
    def _lazy_load(self, cmd_name: str) -> BaseCommand:
=======
    def _lazy_load(self, cmd_name: str) -> click.Command:
>>>>>>> 2fdfb72d
        # lazily loading a command, first get the module name and attribute name
        import_path = self.lazy_subcommands[cmd_name]
        modname, cmd_object_name = import_path.rsplit(".", 1)
        # do the import
        mod = import_module(modname)
        # get the Command object from that module
        cmd_object = getattr(mod, cmd_object_name)
        return cmd_object  # type: ignore[no-any-return]<|MERGE_RESOLUTION|>--- conflicted
+++ resolved
@@ -146,11 +146,7 @@
 class CommandCollection(click.CommandCollection):
     """Modified from the Click one to still run the source groups function."""
 
-<<<<<<< HEAD
-    def __init__(self, *groups: tuple[str, Sequence[MultiCommand]]):
-=======
     def __init__(self, *groups: tuple[str, Sequence[click.Group]]):
->>>>>>> 2fdfb72d
         self.groups = [
             (title, self._merge_same_name_collections(cli_list))
             for title, cli_list in groups
@@ -172,15 +168,9 @@
 
     @staticmethod
     def _merge_same_name_collections(
-<<<<<<< HEAD
-        groups: Sequence[MultiCommand],
-    ) -> list[click.CommandCollection]:
-        named_groups: defaultdict[str, list[MultiCommand]] = defaultdict(list)
-=======
         groups: Sequence[click.Group],
     ) -> list[click.CommandCollection]:
         named_groups: defaultdict[str, list[click.Group]] = defaultdict(list)
->>>>>>> 2fdfb72d
         helps: defaultdict[str, list] = defaultdict(list)
         for group in groups:
             named_groups[group.name].append(group)  # type: ignore[index]
@@ -408,11 +398,7 @@
         return
 
 
-<<<<<<< HEAD
-def load_entry_points(name: str) -> Sequence[MultiCommand]:
-=======
 def load_entry_points(name: str) -> Sequence[click.Group]:
->>>>>>> 2fdfb72d
     """Load package entry point commands.
 
     Args:
@@ -590,20 +576,12 @@
 
     def get_command(  # type: ignore[override]
         self, ctx: click.Context, cmd_name: str
-<<<<<<< HEAD
-    ) -> BaseCommand | click.Command | None:
-=======
-    ) -> click.Command | click.Command | None:
->>>>>>> 2fdfb72d
+    ) -> click.Command | None:
         if cmd_name in self.lazy_subcommands:
             return self._lazy_load(cmd_name)
         return super().get_command(ctx, cmd_name)
 
-<<<<<<< HEAD
-    def _lazy_load(self, cmd_name: str) -> BaseCommand:
-=======
     def _lazy_load(self, cmd_name: str) -> click.Command:
->>>>>>> 2fdfb72d
         # lazily loading a command, first get the module name and attribute name
         import_path = self.lazy_subcommands[cmd_name]
         modname, cmd_object_name = import_path.rsplit(".", 1)
