"""Utilities for use with click."""
from __future__ import annotations

import difflib
import logging
import re
import shlex
import shutil
import subprocess
import sys
import textwrap
import traceback
import typing
from collections import defaultdict
from importlib import import_module
from itertools import chain
from pathlib import Path
from typing import IO, Any, Iterable, Sequence

import click
import importlib_metadata
from omegaconf import OmegaConf

CONTEXT_SETTINGS = {"help_option_names": ["-h", "--help"]}
MAX_SUGGESTIONS = 3
CUTOFF = 0.5

ENV_HELP = "Kedro configuration environment name. Defaults to `local`."

ENTRY_POINT_GROUPS = {
    "global": "kedro.global_commands",
    "project": "kedro.project_commands",
    "init": "kedro.init",
    "line_magic": "kedro.line_magic",
    "hooks": "kedro.hooks",
    "cli_hooks": "kedro.cli_hooks",
    "starters": "kedro.starters",
}

logger = logging.getLogger(__name__)


def call(cmd: list[str], **kwargs: Any) -> None:  # pragma: no cover
    """Run a subprocess command and raise if it fails.

    Args:
        cmd: List of command parts.
        **kwargs: Optional keyword arguments passed to `subprocess.run`.

    Raises:
        click.exceptions.Exit: If `subprocess.run` returns non-zero code.
    """
    click.echo(" ".join(shlex.quote(c) for c in cmd))
    code = subprocess.run(cmd, **kwargs).returncode  # noqa: PLW1510, S603
    if code:
        raise click.exceptions.Exit(code=code)


def python_call(
    module: str, arguments: Iterable[str], **kwargs: Any
) -> None:  # pragma: no cover
    """Run a subprocess command that invokes a Python module."""
    call([sys.executable, "-m", module] + list(arguments), **kwargs)


def find_stylesheets() -> Iterable[str]:  # pragma: no cover
    """Fetch all stylesheets used in the official Kedro documentation"""
    css_path = Path(__file__).resolve().parents[1] / "html" / "_static" / "css"
    return (
        str(css_path / "copybutton.css"),
        str(css_path / "qb1-sphinx-rtd.css"),
        str(css_path / "theme-overrides.css"),
    )


def forward_command(
    group: Any, name: str | None = None, forward_help: bool = False
) -> Any:
    """A command that receives the rest of the command line as 'args'."""

    def wrapit(func: Any) -> Any:
        func = click.argument("args", nargs=-1, type=click.UNPROCESSED)(func)
        func = command_with_verbosity(
            group,
            name=name,
            context_settings={
                "ignore_unknown_options": True,
                "help_option_names": [] if forward_help else ["-h", "--help"],
            },
        )(func)
        return func

    return wrapit


def _suggest_cli_command(
    original_command_name: str, existing_command_names: Iterable[str]
) -> str:
    matches = difflib.get_close_matches(
        original_command_name, existing_command_names, MAX_SUGGESTIONS, CUTOFF
    )

    if not matches:
        return ""

    if len(matches) == 1:
        suggestion = "\n\nDid you mean this?"
    else:
        suggestion = "\n\nDid you mean one of these?\n"
    suggestion += textwrap.indent("\n".join(matches), " " * 4)
    return suggestion


class CommandCollection(click.CommandCollection):
    """Modified from the Click one to still run the source groups function."""

    def __init__(self, *groups: tuple[str, Sequence[click.MultiCommand]]):
        self.groups = [
            (title, self._merge_same_name_collections(cli_list))
            for title, cli_list in groups
        ]
        sources = list(chain.from_iterable(cli_list for _, cli_list in self.groups))

        help_texts = [
            cli.help
            for cli_collection in sources
            for cli in cli_collection.sources
            if cli.help
        ]
        self._dedupe_commands(sources)
        super().__init__(
            sources=sources,  # type: ignore[arg-type]
            help="\n\n".join(help_texts),
            context_settings=CONTEXT_SETTINGS,
        )
        self.params = sources[0].params
        self.callback = sources[0].callback

    @staticmethod
    def _dedupe_commands(cli_collections: Sequence[click.CommandCollection]) -> None:
        """Deduplicate commands by keeping the ones from the last source
        in the list.
        """
        seen_names: set[str] = set()
        for cli_collection in reversed(cli_collections):
            for cmd_group in reversed(cli_collection.sources):
                cmd_group.commands = {  # type: ignore[attr-defined]
                    cmd_name: cmd
                    for cmd_name, cmd in cmd_group.commands.items()  # type: ignore[attr-defined]
                    if cmd_name not in seen_names
                }
                seen_names |= cmd_group.commands.keys()  # type: ignore[attr-defined]

        # remove empty command groups
        for cli_collection in cli_collections:
            cli_collection.sources = [
                cmd_group
                for cmd_group in cli_collection.sources
                if cmd_group.commands  # type: ignore[attr-defined]
            ]

    @staticmethod
    def _merge_same_name_collections(
        groups: Sequence[click.MultiCommand]
    ) -> list[click.CommandCollection]:
        named_groups: defaultdict[str, list[click.MultiCommand]] = defaultdict(list)
        helps: defaultdict[str, list] = defaultdict(list)
        for group in groups:
            named_groups[group.name].append(group)  # type: ignore[index]
            if group.help:
                helps[group.name].append(group.help)  # type: ignore[index]

        return [
            click.CommandCollection(
                name=group_name,
                sources=cli_list,
                help="\n\n".join(helps[group_name]),
                callback=cli_list[0].callback,
                params=cli_list[0].params,
            )
            for group_name, cli_list in named_groups.items()
            if cli_list
        ]

    def resolve_command(
        self, ctx: click.core.Context, args: list
    ) -> tuple[str | None, click.Command | None, list[str]]:
        try:
            return super().resolve_command(ctx, args)
        except click.exceptions.UsageError as exc:
            original_command_name = click.utils.make_str(args[0])
            existing_command_names = self.list_commands(ctx)
            exc.message += _suggest_cli_command(
                original_command_name, existing_command_names
            )
            raise

    def format_commands(
        self, ctx: click.core.Context, formatter: click.formatting.HelpFormatter
    ) -> None:
        for title, cli in self.groups:
            for group in cli:
                if group.sources:
                    formatter.write(
                        click.style(f"\n{title} from {group.name}", fg="green")
                    )
                    group.format_commands(ctx, formatter)


def get_pkg_version(reqs_path: (str | Path), package_name: str) -> str:
    """Get package version from requirements.txt.

    Args:
        reqs_path: Path to requirements.txt file.
        package_name: Package to search for.

    Returns:
        Package and its version as specified in requirements.txt.

    Raises:
        KedroCliError: If the file specified in ``reqs_path`` does not exist
            or ``package_name`` was not found in that file.
    """
    reqs_path = Path(reqs_path).absolute()
    if not reqs_path.is_file():
        raise KedroCliError(f"Given path '{reqs_path}' is not a regular file.")

    pattern = re.compile(package_name + r"([^\w]|$)")
    with reqs_path.open("r", encoding="utf-8") as reqs_file:
        for req_line in reqs_file:
            req_line = req_line.strip()  # noqa: PLW2901
            if pattern.search(req_line):
                return req_line

    raise KedroCliError(f"Cannot find '{package_name}' package in '{reqs_path}'.")


<<<<<<< HEAD
def _update_verbose_flag(ctx, param, value):
=======
def _update_verbose_flag(ctx: click.Context, param: Any, value: bool) -> None:  # noqa: unused-argument
>>>>>>> 63f480ea
    KedroCliError.VERBOSE_ERROR = value


def _click_verbose(func: Any) -> Any:
    """Click option for enabling verbose mode."""
    return click.option(
        "--verbose",
        "-v",
        is_flag=True,
        callback=_update_verbose_flag,
        help="See extensive logging and error stack traces.",
    )(func)


def command_with_verbosity(group: click.core.Group, *args: Any, **kwargs: Any) -> Any:
    """Custom command decorator with verbose flag added."""

    def decorator(func: Any) -> Any:
        func = _click_verbose(func)
        func = group.command(*args, **kwargs)(func)
        return func

    return decorator


class KedroCliError(click.exceptions.ClickException):
    """Exceptions generated from the Kedro CLI.

    Users should pass an appropriate message at the constructor.
    """

    VERBOSE_ERROR = False
    VERBOSE_EXISTS = True

    def show(self, file: IO | None = None) -> None:
        if self.VERBOSE_ERROR:
            click.secho(traceback.format_exc(), nl=False, fg="yellow")
        elif self.VERBOSE_EXISTS:
            etype, value, _ = sys.exc_info()
            formatted_exception = "".join(traceback.format_exception_only(etype, value))
            click.secho(
                f"{formatted_exception}Run with --verbose to see the full exception",
                fg="yellow",
            )
        else:
            etype, value, _ = sys.exc_info()
            formatted_exception = "".join(traceback.format_exception_only(etype, value))
            click.secho(
                f"{formatted_exception}",
                fg="yellow",
            )


def _clean_pycache(path: Path) -> None:
    """Recursively clean all __pycache__ folders from `path`.

    Args:
        path: Existing local directory to clean __pycache__ folders from.
    """
    to_delete = [each.resolve() for each in path.rglob("__pycache__")]

    for each in to_delete:
        shutil.rmtree(each, ignore_errors=True)


<<<<<<< HEAD
def split_string(ctx, param, value):
=======
def split_string(ctx: click.Context, param: Any, value: str) -> list[str]:  # noqa: unused-argument
>>>>>>> 63f480ea
    """Split string by comma."""
    return [item.strip() for item in value.split(",") if item.strip()]


<<<<<<< HEAD
def split_node_names(ctx, param, to_split: str) -> list[str]:
=======
# noqa: unused-argument,missing-param-doc,missing-type-doc
def split_node_names(ctx: click.Context, param: Any, to_split: str) -> list[str]:
>>>>>>> 63f480ea
    """Split string by comma, ignoring commas enclosed by square parentheses.
    This avoids splitting the string of nodes names on commas included in
    default node names, which have the pattern
    <function_name>([<input_name>,...]) -> [<output_name>,...])

    Note:
        - `to_split` will have such commas if and only if it includes a
        default node name. User-defined node names cannot include commas
        or square brackets.
        - This function will no longer be necessary from Kedro 0.19.*,
        in which default node names will no longer contain commas

    Args:
        to_split: the string to split safely

    Returns:
        A list containing the result of safe-splitting the string.
    """
    result = []
    argument, match_state = "", 0
    for char in to_split + ",":
        if char == "[":
            match_state += 1
        elif char == "]":
            match_state -= 1
        if char == "," and match_state == 0 and argument:
            argument = argument.strip()
            result.append(argument)
            argument = ""
        else:
            argument += char
    return result


def env_option(func_: Any | None = None, **kwargs: Any) -> Any:
    """Add `--env` CLI option to a function."""
    default_args = {"type": str, "default": None, "help": ENV_HELP}
    kwargs = {**default_args, **kwargs}
    opt = click.option("--env", "-e", **kwargs)
    return opt(func_) if func_ else opt


def _check_module_importable(module_name: str) -> None:
    try:
        import_module(module_name)
    except ImportError as exc:
        raise KedroCliError(
            f"Module '{module_name}' not found. Make sure to install required project "
            f"dependencies by running the 'pip install -r requirements.txt' command first."
        ) from exc


def _get_entry_points(name: str) -> Any:
    """Get all kedro related entry points"""
    return importlib_metadata.entry_points().select(  # type: ignore[no-untyped-call]
        group=ENTRY_POINT_GROUPS[name]
    )


<<<<<<< HEAD
def _safe_load_entry_point(
    entry_point,
):
=======
def _safe_load_entry_point(  # noqa: inconsistent-return-statements
    entry_point: Any,
) -> Any:
>>>>>>> 63f480ea
    """Load entrypoint safely, if fails it will just skip the entrypoint."""
    try:
        return entry_point.load()
    except Exception as exc:
        logger.warning(
            "Failed to load %s commands from %s. Full exception: %s",
            entry_point.module,
            entry_point,
            exc,
        )
        return


def load_entry_points(name: str) -> Sequence[click.MultiCommand]:
    """Load package entry point commands.

    Args:
        name: The key value specified in ENTRY_POINT_GROUPS.

    Raises:
        KedroCliError: If loading an entry point failed.

    Returns:
        List of entry point commands.

    """

    entry_point_commands = []
    for entry_point in _get_entry_points(name):
        loaded_entry_point = _safe_load_entry_point(entry_point)
        if loaded_entry_point:
            entry_point_commands.append(loaded_entry_point)
    return entry_point_commands


<<<<<<< HEAD
def _config_file_callback(ctx, param, value):
=======
@typing.no_type_check
def _config_file_callback(ctx: click.Context, param: Any, value: Any) -> Any:  # noqa: unused-argument
>>>>>>> 63f480ea
    """CLI callback that replaces command line options
    with values specified in a config file. If command line
    options are passed, they override config file values.
    """

    ctx.default_map = ctx.default_map or {}
    section = ctx.info_name

    if value:
        config = OmegaConf.to_container(OmegaConf.load(value))[section]
        for key, value in config.items():
            _validate_config_file(key)
        ctx.default_map.update(config)

    return value


def _validate_config_file(key: str) -> None:
    """Validate the keys provided in the config file against the accepted keys."""
    from kedro.framework.cli.project import run

    run_args = [click_arg.name for click_arg in run.params]
    run_args.remove("config")
    if key not in run_args:
        KedroCliError.VERBOSE_EXISTS = False
        message = _suggest_cli_command(key, run_args)  # type: ignore[arg-type]
        raise KedroCliError(
            f"Key `{key}` in provided configuration is not valid. {message}"
        )


def _split_params(ctx: click.Context, param: Any, value: Any) -> Any:
    if isinstance(value, dict):
        return value
    dot_list = []
    for item in split_string(ctx, param, value):
        equals_idx = item.find("=")
        if equals_idx == -1:
            # If an equals sign is not found, fail with an error message.
            ctx.fail(
                f"Invalid format of `{param.name}` option: "
                f"Item `{item}` must contain a key and a value separated by `=`."
            )
        # Split the item into key and value
        key, _, val = item.partition("=")
        key = key.strip()
        if not key:
            # If the key is empty after stripping whitespace, fail with an error message.
            ctx.fail(
                f"Invalid format of `{param.name}` option: Parameter key "
                f"cannot be an empty string."
            )
        # Add "key=value" pair to dot_list.
        dot_list.append(f"{key}={val}")

    conf = OmegaConf.from_dotlist(dot_list)
    return OmegaConf.to_container(conf)


def _split_load_versions(ctx: click.Context, param: Any, value: str) -> dict[str, str]:
    """Split and format the string coming from the --load-versions
    flag in kedro run, e.g.:
    "dataset1:time1,dataset2:time2" -> {"dataset1": "time1", "dataset2": "time2"}

    Args:
        value: the string with the contents of the --load-versions flag.

    Returns:
        A dictionary with the formatted load versions data.
    """
    if not value:
        return {}

    lv_tuple = tuple(chain.from_iterable(value.split(",") for value in [value]))

    load_versions_dict = {}
    for load_version in lv_tuple:
        load_version = load_version.strip()  # noqa: PLW2901
        load_version_list = load_version.split(":", 1)
        if len(load_version_list) != 2:  # noqa: PLR2004
            raise KedroCliError(
                f"Expected the form of 'load_versions' to be "
                f"'dataset_name:YYYY-MM-DDThh.mm.ss.sssZ',"
                f"found {load_version} instead"
            )
        load_versions_dict[load_version_list[0]] = load_version_list[1]

    return load_versions_dict<|MERGE_RESOLUTION|>--- conflicted
+++ resolved
@@ -235,11 +235,7 @@
     raise KedroCliError(f"Cannot find '{package_name}' package in '{reqs_path}'.")
 
 
-<<<<<<< HEAD
-def _update_verbose_flag(ctx, param, value):
-=======
-def _update_verbose_flag(ctx: click.Context, param: Any, value: bool) -> None:  # noqa: unused-argument
->>>>>>> 63f480ea
+def _update_verbose_flag(ctx: click.Context, param: Any, value: bool) -> None:
     KedroCliError.VERBOSE_ERROR = value
 
 
@@ -305,21 +301,12 @@
         shutil.rmtree(each, ignore_errors=True)
 
 
-<<<<<<< HEAD
-def split_string(ctx, param, value):
-=======
-def split_string(ctx: click.Context, param: Any, value: str) -> list[str]:  # noqa: unused-argument
->>>>>>> 63f480ea
+def split_string(ctx: click.Context, param: Any, value: str) -> list[str]:
     """Split string by comma."""
     return [item.strip() for item in value.split(",") if item.strip()]
 
 
-<<<<<<< HEAD
-def split_node_names(ctx, param, to_split: str) -> list[str]:
-=======
-# noqa: unused-argument,missing-param-doc,missing-type-doc
 def split_node_names(ctx: click.Context, param: Any, to_split: str) -> list[str]:
->>>>>>> 63f480ea
     """Split string by comma, ignoring commas enclosed by square parentheses.
     This avoids splitting the string of nodes names on commas included in
     default node names, which have the pattern
@@ -379,15 +366,9 @@
     )
 
 
-<<<<<<< HEAD
 def _safe_load_entry_point(
-    entry_point,
-):
-=======
-def _safe_load_entry_point(  # noqa: inconsistent-return-statements
     entry_point: Any,
 ) -> Any:
->>>>>>> 63f480ea
     """Load entrypoint safely, if fails it will just skip the entrypoint."""
     try:
         return entry_point.load()
@@ -423,12 +404,8 @@
     return entry_point_commands
 
 
-<<<<<<< HEAD
-def _config_file_callback(ctx, param, value):
-=======
 @typing.no_type_check
-def _config_file_callback(ctx: click.Context, param: Any, value: Any) -> Any:  # noqa: unused-argument
->>>>>>> 63f480ea
+def _config_file_callback(ctx: click.Context, param: Any, value: Any) -> Any:
     """CLI callback that replaces command line options
     with values specified in a config file. If command line
     options are passed, they override config file values.
