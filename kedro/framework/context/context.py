"""This module provides context for Kedro project."""

from __future__ import annotations

import logging
from copy import deepcopy
from pathlib import Path, PurePosixPath, PureWindowsPath
from typing import TYPE_CHECKING, Any
from urllib.parse import urlparse
from warnings import warn

from attrs import define, field
from omegaconf import OmegaConf

from kedro.config import AbstractConfigLoader, MissingConfigException
from kedro.framework.context.catalog_mixins import CatalogCommandsMixin
from kedro.framework.project import settings
<<<<<<< HEAD
from kedro.io import CatalogProtocol  # noqa: TCH001
=======
from kedro.io import CatalogProtocol, KedroDataCatalog  # noqa: TCH001
>>>>>>> e5697fb9
from kedro.pipeline.transcoding import _transcode_split

if TYPE_CHECKING:
    from pluggy import PluginManager


def _is_relative_path(path_string: str) -> bool:
    """Checks whether a path string is a relative path.

    Example:
    ::
        >>> _is_relative_path("data/01_raw") == True
        >>> _is_relative_path("info.log") == True
        >>> _is_relative_path("/tmp/data/01_raw") == False
        >>> _is_relative_path(r"C:\\info.log") == False
        >>> _is_relative_path(r"\\'info.log") == False
        >>> _is_relative_path("c:/info.log") == False
        >>> _is_relative_path("s3://info.log") == False

    Args:
        path_string: The path string to check.
    Returns:
        Whether the string is a relative path.
    """
    # os.path.splitdrive does not reliably work on non-Windows systems
    # breaking the coverage, using PureWindowsPath instead
    is_full_windows_path_with_drive = bool(PureWindowsPath(path_string).drive)
    if is_full_windows_path_with_drive:
        return False

    is_remote_path = bool(urlparse(path_string).scheme)
    if is_remote_path:
        return False

    is_absolute_path = PurePosixPath(path_string).is_absolute()
    if is_absolute_path:
        return False

    return True


def _convert_paths_to_absolute_posix(
    project_path: Path, conf_dictionary: dict[str, Any]
) -> dict[str, Any]:
    """Turn all relative paths inside ``conf_dictionary`` into absolute paths by appending them
    to ``project_path`` and convert absolute Windows paths to POSIX format. This is a hack to
    make sure that we don't have to change user's working directory for logging and datasets to
    work. It is important for non-standard workflows such as IPython notebook where users don't go
    through `kedro run` or `__main__.py` entrypoints.

    Example:
    ::
        >>> conf = _convert_paths_to_absolute_posix(
        >>>     project_path=Path("/path/to/my/project"),
        >>>     conf_dictionary={
        >>>         "handlers": {
        >>>             "info_file_handler": {
        >>>                 "filename": "info.log"
        >>>             }
        >>>         }
        >>>     }
        >>> )
        >>> print(conf['handlers']['info_file_handler']['filename'])
        "/path/to/my/project/info.log"

    Args:
        project_path: The root directory to prepend to relative path to make absolute path.
        conf_dictionary: The configuration containing paths to expand.
    Returns:
        A dictionary containing only absolute paths.
    Raises:
        ValueError: If the provided ``project_path`` is not an absolute path.
    """
    if not project_path.is_absolute():
        raise ValueError(
            f"project_path must be an absolute path. Received: {project_path}"
        )

    # only check a few conf keys that are known to specify a path string as value
    conf_keys_with_filepath = ("filename", "filepath", "path")

    for conf_key, conf_value in conf_dictionary.items():
        # if the conf_value is another dictionary, absolutify its paths first.
        if isinstance(conf_value, dict):
            conf_dictionary[conf_key] = _convert_paths_to_absolute_posix(
                project_path, conf_value
            )
            continue

        # if the conf_value is not a dictionary nor a string, skip
        if not isinstance(conf_value, str):
            continue

        # if the conf_value is a string but the conf_key isn't one associated with filepath, skip
        if conf_key not in conf_keys_with_filepath:
            continue

        if _is_relative_path(conf_value):
            # Absolute local path should be in POSIX format
            conf_value_absolute_path = (project_path / conf_value).as_posix()
            conf_dictionary[conf_key] = conf_value_absolute_path
        elif PureWindowsPath(conf_value).drive:
            # Convert absolute Windows path to POSIX format
            conf_dictionary[conf_key] = PureWindowsPath(conf_value).as_posix()

    return conf_dictionary


def _validate_transcoded_datasets(catalog: CatalogProtocol) -> None:
    """Validates transcoded datasets are correctly named

    Args:
        catalog: The catalog object containing the datasets to be
            validated.

    Raises:
        ValueError: If a dataset name does not conform to the expected
            transcoding naming conventions,a ValueError is raised by the
            `_transcode_split` function.

    """
    for dataset_name in catalog._datasets.keys():
        _transcode_split(dataset_name)


def _expand_full_path(project_path: str | Path) -> Path:
    return Path(project_path).expanduser().resolve()


@define(slots=False)  # Enable setting new attributes to `KedroContext`
class KedroContext:
    """``KedroContext`` is the base class which holds the configuration and
    Kedro's main functionality.

    Create a context object by providing the root of a Kedro project and
    the environment configuration subfolders (see ``kedro.config.OmegaConfigLoader``)
    Raises:
        KedroContextError: If there is a mismatch
            between Kedro project version and package version.
    Args:
        project_path: Project path to define the context for.
        config_loader: Kedro's ``OmegaConfigLoader`` for loading the configuration files.
        env: Optional argument for configuration default environment to be used
            for running the pipeline. If not specified, it defaults to "local".
        package_name: Package name for the Kedro project the context is
            created for.
        hook_manager: The ``PluginManager`` to activate hooks, supplied by the session.
        runtime_params: Optional dictionary containing runtime project parameters.
            If specified, will update (and therefore take precedence over)
            the parameters retrieved from the project configuration.

    """

    project_path: Path = field(init=True, converter=_expand_full_path)
    config_loader: AbstractConfigLoader = field(init=True)
    env: str | None = field(init=True)
    _package_name: str = field(init=True)
    _hook_manager: PluginManager = field(init=True)
    _runtime_params: dict[str, Any] | None = field(
        init=True, default=None, converter=deepcopy
    )

    @property
    def catalog(self) -> CatalogProtocol:
        """Read-only property referring to Kedro's catalog` for this context.

        Returns:
            catalog defined in `catalog.yml`.
        Raises:
            KedroContextError: Incorrect catalog registered for the project.

        """
        return self._get_catalog()

    @property
    def params(self) -> dict[str, Any]:
        """Read-only property referring to Kedro's parameters for this context.

        Returns:
            Parameters defined in `parameters.yml` with the addition of any
                extra parameters passed at initialization.
        """
        try:
            params = self.config_loader["parameters"]
        except MissingConfigException as exc:
            warn(f"Parameters not found in your Kedro project config.\n{exc!s}")
            params = {}

        if self._runtime_params:
            # Merge nested structures
            params = OmegaConf.merge(params, self._runtime_params)

        return OmegaConf.to_container(params) if OmegaConf.is_config(params) else params  # type: ignore[return-value]

    def _get_catalog(
        self,
        save_version: str | None = None,
        load_versions: dict[str, str] | None = None,
    ) -> CatalogProtocol:
        """A hook for changing the creation of a catalog instance.

        Returns:
            catalog defined in `catalog.yml`.
        Raises:
            KedroContextError: Incorrect catalog registered for the project.

        """
        # '**/catalog*' reads modular pipeline configs
        conf_catalog = self.config_loader["catalog"]
        # turn relative paths in conf_catalog into absolute paths
        # before initializing the catalog
        conf_catalog = _convert_paths_to_absolute_posix(
            project_path=self.project_path, conf_dictionary=conf_catalog
        )
        conf_creds = self._get_config_credentials()

<<<<<<< HEAD
        catalog_class = compose_classes(
            settings.DATA_CATALOG_CLASS, CatalogCommandsMixin
        )

        catalog: CatalogProtocol = catalog_class.from_config(
=======
        catalog: KedroDataCatalog = settings.DATA_CATALOG_CLASS.from_config(
>>>>>>> e5697fb9
            catalog=conf_catalog,
            credentials=conf_creds,
            load_versions=load_versions,
            save_version=save_version,
        )

        parameters = self._get_parameters()

        # Add parameters data to catalog.
        for param_name, param_value in parameters.items():
            catalog[param_name] = param_value

        _validate_transcoded_datasets(catalog)

        self._hook_manager.hook.after_catalog_created(
            catalog=catalog,
            conf_catalog=conf_catalog,
            conf_creds=conf_creds,
            parameters=parameters,
            save_version=save_version,
            load_versions=load_versions,
        )
        return catalog

    def _get_parameters(self) -> dict[str, Any]:
        """Returns a dictionary with data to be added in memory as `MemoryDataset`` instances.
        Keys represent parameter names and the values are parameter values."""
        params = self.params
        params_dict = {"parameters": params}

        def _add_param_to_params_dict(param_name: str, param_value: Any) -> None:
            """This recursively adds parameter paths to the `params_dict`,
            whenever `param_value` is a dictionary itself, so that users can
            specify specific nested parameters in their node inputs.

            Example:

                >>> param_name = "a"
                >>> param_value = {"b": 1}
                >>> _add_param_to_params_dict(param_name, param_value)
                >>> assert params_dict["params:a"] == {"b": 1}
                >>> assert params_dict["params:a.b"] == 1
            """
            key = f"params:{param_name}"
            params_dict[key] = param_value
            if isinstance(param_value, dict):
                for key, val in param_value.items():
                    _add_param_to_params_dict(f"{param_name}.{key}", val)

        for param_name, param_value in params.items():
            _add_param_to_params_dict(param_name, param_value)

        return params_dict

    def _get_config_credentials(self) -> dict[str, Any]:
        """Getter for credentials specified in credentials directory."""
        try:
            conf_creds: dict[str, Any] = self.config_loader["credentials"]
        except MissingConfigException as exc:
            logging.getLogger(__name__).debug(
                "Credentials not found in your Kedro project config.\n %s", str(exc)
            )
            conf_creds = {}
        return conf_creds


class KedroContextError(Exception):
    """Error occurred when loading project and running context pipeline."""


def compose_classes(base: type, *mixins) -> type:
    """Injecting mixins dynamically"""
    t = (base, *mixins)
    name = f"{base.__name__}With{''.join(x.__name__ for x in mixins)}"
    return type(name, t, {})<|MERGE_RESOLUTION|>--- conflicted
+++ resolved
@@ -14,12 +14,7 @@
 
 from kedro.config import AbstractConfigLoader, MissingConfigException
 from kedro.framework.context.catalog_mixins import CatalogCommandsMixin
-from kedro.framework.project import settings
-<<<<<<< HEAD
-from kedro.io import CatalogProtocol  # noqa: TCH001
-=======
-from kedro.io import CatalogProtocol, KedroDataCatalog  # noqa: TCH001
->>>>>>> e5697fb9
+from kedro.io import CatalogProtocol, KedroDataCatalog
 from kedro.pipeline.transcoding import _transcode_split
 
 if TYPE_CHECKING:
@@ -216,6 +211,7 @@
 
     def _get_catalog(
         self,
+        catalog_class: type = KedroDataCatalog,
         save_version: str | None = None,
         load_versions: dict[str, str] | None = None,
     ) -> CatalogProtocol:
@@ -236,15 +232,9 @@
         )
         conf_creds = self._get_config_credentials()
 
-<<<<<<< HEAD
-        catalog_class = compose_classes(
-            settings.DATA_CATALOG_CLASS, CatalogCommandsMixin
-        )
-
-        catalog: CatalogProtocol = catalog_class.from_config(
-=======
-        catalog: KedroDataCatalog = settings.DATA_CATALOG_CLASS.from_config(
->>>>>>> e5697fb9
+        composed_catalog_class = compose_classes(catalog_class, CatalogCommandsMixin)
+
+        catalog: CatalogProtocol = composed_catalog_class.from_config(
             catalog=conf_catalog,
             credentials=conf_creds,
             load_versions=load_versions,
