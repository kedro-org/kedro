"""This module provides context for Kedro project."""

from __future__ import annotations

import logging
from copy import deepcopy
from pathlib import Path, PurePosixPath, PureWindowsPath
from typing import TYPE_CHECKING, Any
from urllib.parse import urlparse
from warnings import warn

from attrs import define, field
from omegaconf import OmegaConf

from kedro.config import AbstractConfigLoader, MissingConfigException
<<<<<<< HEAD
from kedro.io import CatalogProtocol, KedroDataCatalog
=======
from kedro.framework.project import settings
from kedro.io import CatalogProtocol, KedroDataCatalog  # noqa: TCH001
>>>>>>> e5697fb9
from kedro.pipeline.transcoding import _transcode_split

if TYPE_CHECKING:
    from pluggy import PluginManager


def _is_relative_path(path_string: str) -> bool:
    """Checks whether a path string is a relative path.

    Example:
    ::
        >>> _is_relative_path("data/01_raw") == True
        >>> _is_relative_path("info.log") == True
        >>> _is_relative_path("/tmp/data/01_raw") == False
        >>> _is_relative_path(r"C:\\info.log") == False
        >>> _is_relative_path(r"\\'info.log") == False
        >>> _is_relative_path("c:/info.log") == False
        >>> _is_relative_path("s3://info.log") == False

    Args:
        path_string: The path string to check.
    Returns:
        Whether the string is a relative path.
    """
    # os.path.splitdrive does not reliably work on non-Windows systems
    # breaking the coverage, using PureWindowsPath instead
    is_full_windows_path_with_drive = bool(PureWindowsPath(path_string).drive)
    if is_full_windows_path_with_drive:
        return False

    is_remote_path = bool(urlparse(path_string).scheme)
    if is_remote_path:
        return False

    is_absolute_path = PurePosixPath(path_string).is_absolute()
    if is_absolute_path:
        return False

    return True


def _convert_paths_to_absolute_posix(
    project_path: Path, conf_dictionary: dict[str, Any]
) -> dict[str, Any]:
    """Turn all relative paths inside ``conf_dictionary`` into absolute paths by appending them
    to ``project_path`` and convert absolute Windows paths to POSIX format. This is a hack to
    make sure that we don't have to change user's working directory for logging and datasets to
    work. It is important for non-standard workflows such as IPython notebook where users don't go
    through `kedro run` or `__main__.py` entrypoints.

    Example:
    ::
        >>> conf = _convert_paths_to_absolute_posix(
        >>>     project_path=Path("/path/to/my/project"),
        >>>     conf_dictionary={
        >>>         "handlers": {
        >>>             "info_file_handler": {
        >>>                 "filename": "info.log"
        >>>             }
        >>>         }
        >>>     }
        >>> )
        >>> print(conf['handlers']['info_file_handler']['filename'])
        "/path/to/my/project/info.log"

    Args:
        project_path: The root directory to prepend to relative path to make absolute path.
        conf_dictionary: The configuration containing paths to expand.
    Returns:
        A dictionary containing only absolute paths.
    Raises:
        ValueError: If the provided ``project_path`` is not an absolute path.
    """
    if not project_path.is_absolute():
        raise ValueError(
            f"project_path must be an absolute path. Received: {project_path}"
        )

    # only check a few conf keys that are known to specify a path string as value
    conf_keys_with_filepath = ("filename", "filepath", "path")

    for conf_key, conf_value in conf_dictionary.items():
        # if the conf_value is another dictionary, absolutify its paths first.
        if isinstance(conf_value, dict):
            conf_dictionary[conf_key] = _convert_paths_to_absolute_posix(
                project_path, conf_value
            )
            continue

        # if the conf_value is not a dictionary nor a string, skip
        if not isinstance(conf_value, str):
            continue

        # if the conf_value is a string but the conf_key isn't one associated with filepath, skip
        if conf_key not in conf_keys_with_filepath:
            continue

        if _is_relative_path(conf_value):
            # Absolute local path should be in POSIX format
            conf_value_absolute_path = (project_path / conf_value).as_posix()
            conf_dictionary[conf_key] = conf_value_absolute_path
        elif PureWindowsPath(conf_value).drive:
            # Convert absolute Windows path to POSIX format
            conf_dictionary[conf_key] = PureWindowsPath(conf_value).as_posix()

    return conf_dictionary


def _validate_transcoded_datasets(catalog: CatalogProtocol) -> None:
    """Validates transcoded datasets are correctly named

    Args:
        catalog: The catalog object containing the datasets to be
            validated.

    Raises:
        ValueError: If a dataset name does not conform to the expected
            transcoding naming conventions,a ValueError is raised by the
            `_transcode_split` function.

    """
    for dataset_name in catalog.datasets.keys():
        _transcode_split(dataset_name)


def _expand_full_path(project_path: str | Path) -> Path:
    return Path(project_path).expanduser().resolve()


@define(slots=False)  # Enable setting new attributes to `KedroContext`
class KedroContext:
    """``KedroContext`` is the base class which holds the configuration and
    Kedro's main functionality.

    Create a context object by providing the root of a Kedro project and
    the environment configuration subfolders (see ``kedro.config.OmegaConfigLoader``)
    Raises:
        KedroContextError: If there is a mismatch
            between Kedro project version and package version.
    Args:
        project_path: Project path to define the context for.
        config_loader: Kedro's ``OmegaConfigLoader`` for loading the configuration files.
        env: Optional argument for configuration default environment to be used
            for running the pipeline. If not specified, it defaults to "local".
        package_name: Package name for the Kedro project the context is
            created for.
        hook_manager: The ``PluginManager`` to activate hooks, supplied by the session.
        extra_params: Optional dictionary containing extra project parameters.
            If specified, will update (and therefore take precedence over)
            the parameters retrieved from the project configuration.

    """

    project_path: Path = field(init=True, converter=_expand_full_path)
    config_loader: AbstractConfigLoader = field(init=True)
    env: str | None = field(init=True)
    _package_name: str = field(init=True)
    _hook_manager: PluginManager = field(init=True)
    _extra_params: dict[str, Any] | None = field(
        init=True, default=None, converter=deepcopy
    )

    @property
    def catalog(self) -> CatalogProtocol:
        """Read-only property referring to Kedro's catalog` for this context.

        Returns:
            catalog defined in `catalog.yml`.
        Raises:
            KedroContextError: Incorrect catalog registered for the project.

        """
        return self._get_catalog()

    @property
    def params(self) -> dict[str, Any]:
        """Read-only property referring to Kedro's parameters for this context.

        Returns:
            Parameters defined in `parameters.yml` with the addition of any
                extra parameters passed at initialization.
        """
        try:
            params = self.config_loader["parameters"]
        except MissingConfigException as exc:
            warn(f"Parameters not found in your Kedro project config.\n{exc!s}")
            params = {}

        if self._extra_params:
            # Merge nested structures
            params = OmegaConf.merge(params, self._extra_params)

        return OmegaConf.to_container(params) if OmegaConf.is_config(params) else params  # type: ignore[return-value]

    def _get_catalog(
        self,
        catalog_class: type = KedroDataCatalog,
        save_version: str | None = None,
        load_versions: dict[str, str] | None = None,
    ) -> CatalogProtocol:
        """A hook for changing the creation of a catalog instance.

        Returns:
            catalog defined in `catalog.yml`.
        Raises:
            KedroContextError: Incorrect catalog registered for the project.

        """
        # '**/catalog*' reads modular pipeline configs
        conf_catalog = self.config_loader["catalog"]
        # turn relative paths in conf_catalog into absolute paths
        # before initializing the catalog
        conf_catalog = _convert_paths_to_absolute_posix(
            project_path=self.project_path, conf_dictionary=conf_catalog
        )
        conf_creds = self._get_config_credentials()

<<<<<<< HEAD
        catalog: CatalogProtocol = catalog_class.from_config(
=======
        catalog: KedroDataCatalog = settings.DATA_CATALOG_CLASS.from_config(
>>>>>>> e5697fb9
            catalog=conf_catalog,
            credentials=conf_creds,
            load_versions=load_versions,
            save_version=save_version,
        )

        parameters = self._get_parameters()

        # Add parameters data to catalog.
        for param_name, param_value in parameters.items():
            catalog[param_name] = param_value

        _validate_transcoded_datasets(catalog)

        self._hook_manager.hook.after_catalog_created(
            catalog=catalog,
            conf_catalog=conf_catalog,
            conf_creds=conf_creds,
            parameters=parameters,
            save_version=save_version,
            load_versions=load_versions,
        )
        return catalog

    def _get_parameters(self) -> dict[str, Any]:
        """Returns a dictionary with data to be added in memory as `MemoryDataset`` instances.
        Keys represent parameter names and the values are parameter values."""
        params = self.params
        params_dict = {"parameters": params}

        def _add_param_to_params_dict(param_name: str, param_value: Any) -> None:
            """This recursively adds parameter paths to the `params_dict`,
            whenever `param_value` is a dictionary itself, so that users can
            specify specific nested parameters in their node inputs.

            Example:

                >>> param_name = "a"
                >>> param_value = {"b": 1}
                >>> _add_param_to_params_dict(param_name, param_value)
                >>> assert params_dict["params:a"] == {"b": 1}
                >>> assert params_dict["params:a.b"] == 1
            """
            key = f"params:{param_name}"
            params_dict[key] = param_value
            if isinstance(param_value, dict):
                for key, val in param_value.items():
                    _add_param_to_params_dict(f"{param_name}.{key}", val)

        for param_name, param_value in params.items():
            _add_param_to_params_dict(param_name, param_value)

        return params_dict

    def _get_config_credentials(self) -> dict[str, Any]:
        """Getter for credentials specified in credentials directory."""
        try:
            conf_creds: dict[str, Any] = self.config_loader["credentials"]
        except MissingConfigException as exc:
            logging.getLogger(__name__).debug(
                "Credentials not found in your Kedro project config.\n %s", str(exc)
            )
            conf_creds = {}
        return conf_creds


class KedroContextError(Exception):
    """Error occurred when loading project and running context pipeline."""<|MERGE_RESOLUTION|>--- conflicted
+++ resolved
@@ -13,12 +13,7 @@
 from omegaconf import OmegaConf
 
 from kedro.config import AbstractConfigLoader, MissingConfigException
-<<<<<<< HEAD
 from kedro.io import CatalogProtocol, KedroDataCatalog
-=======
-from kedro.framework.project import settings
-from kedro.io import CatalogProtocol, KedroDataCatalog  # noqa: TCH001
->>>>>>> e5697fb9
 from kedro.pipeline.transcoding import _transcode_split
 
 if TYPE_CHECKING:
@@ -236,11 +231,7 @@
         )
         conf_creds = self._get_config_credentials()
 
-<<<<<<< HEAD
         catalog: CatalogProtocol = catalog_class.from_config(
-=======
-        catalog: KedroDataCatalog = settings.DATA_CATALOG_CLASS.from_config(
->>>>>>> e5697fb9
             catalog=conf_catalog,
             credentials=conf_creds,
             load_versions=load_versions,
