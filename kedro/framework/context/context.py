--- conflicted
+++ resolved
@@ -7,11 +7,8 @@
 from urllib.parse import urlparse
 from warnings import warn
 
-<<<<<<< HEAD
 from omegaconf import DictConfig
-=======
 from attrs import field, frozen
->>>>>>> d908a80c
 from pluggy import PluginManager
 
 from kedro.config import ConfigLoader, MissingConfigException
