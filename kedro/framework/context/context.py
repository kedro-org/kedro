"""This module provides context for Kedro project."""

from copy import deepcopy
from pathlib import Path, PurePosixPath, PureWindowsPath
from typing import Any, Dict, Optional, Union
from urllib.parse import urlparse
from warnings import warn

from pluggy import PluginManager

from kedro.config import ConfigLoader, MissingConfigException
from kedro.framework.project import settings
from kedro.io import DataCatalog
from kedro.pipeline.pipeline import _transcode_split


def _is_relative_path(path_string: str) -> bool:
    """Checks whether a path string is a relative path.

    Example:
    ::
        >>> _is_relative_path("data/01_raw") == True
        >>> _is_relative_path("logs/info.log") == True
        >>> _is_relative_path("/tmp/data/01_raw") == False
        >>> _is_relative_path(r"C:\\logs\\info.log") == False
        >>> _is_relative_path(r"\\logs\\'info.log") == False
        >>> _is_relative_path("c:/logs/info.log") == False
        >>> _is_relative_path("s3://logs/info.log") == False

    Args:
        path_string: The path string to check.
    Returns:
        Whether the string is a relative path.
    """
    # os.path.splitdrive does not reliably work on non-Windows systems
    # breaking the coverage, using PureWindowsPath instead
    is_full_windows_path_with_drive = bool(PureWindowsPath(path_string).drive)
    if is_full_windows_path_with_drive:
        return False

    is_remote_path = bool(urlparse(path_string).scheme)
    if is_remote_path:
        return False

    is_absolute_path = PurePosixPath(path_string).is_absolute()
    if is_absolute_path:
        return False

    return True


def _convert_paths_to_absolute_posix(
    project_path: Path, conf_dictionary: Dict[str, Any]
) -> Dict[str, Any]:
    """Turn all relative paths inside ``conf_dictionary`` into absolute paths by appending them
    to ``project_path`` and convert absolute Windows paths to POSIX format. This is a hack to
    make sure that we don't have to change user's working directory for logging and datasets to
    work. It is important for non-standard workflows such as IPython notebook where users don't go
    through `kedro run` or `__main__.py` entrypoints.

    Example:
    ::
        >>> conf = _convert_paths_to_absolute_posix(
        >>>     project_path=Path("/path/to/my/project"),
        >>>     conf_dictionary={
        >>>         "handlers": {
        >>>             "info_file_handler": {
        >>>                 "filename": "logs/info.log"
        >>>             }
        >>>         }
        >>>     }
        >>> )
        >>> print(conf['handlers']['info_file_handler']['filename'])
        "/path/to/my/project/logs/info.log"

    Args:
        project_path: The root directory to prepend to relative path to make absolute path.
        conf_dictionary: The configuration containing paths to expand.
    Returns:
        A dictionary containing only absolute paths.
    Raises:
        ValueError: If the provided ``project_path`` is not an absolute path.
    """
    if not project_path.is_absolute():
        raise ValueError(
            f"project_path must be an absolute path. Received: {project_path}"
        )

    # only check a few conf keys that are known to specify a path string as value
    conf_keys_with_filepath = ("filename", "filepath", "path")

    for conf_key, conf_value in conf_dictionary.items():

        # if the conf_value is another dictionary, absolutify its paths first.
        if isinstance(conf_value, dict):
            conf_dictionary[conf_key] = _convert_paths_to_absolute_posix(
                project_path, conf_value
            )
            continue

        # if the conf_value is not a dictionary nor a string, skip
        if not isinstance(conf_value, str):
            continue

        # if the conf_value is a string but the conf_key isn't one associated with filepath, skip
        if conf_key not in conf_keys_with_filepath:
            continue

        if _is_relative_path(conf_value):
            # Absolute local path should be in POSIX format
            conf_value_absolute_path = (project_path / conf_value).as_posix()
            conf_dictionary[conf_key] = conf_value_absolute_path
        elif PureWindowsPath(conf_value).drive:
            # Convert absolute Windows path to POSIX format
            conf_dictionary[conf_key] = PureWindowsPath(conf_value).as_posix()

    return conf_dictionary


def _validate_layers_for_transcoding(catalog: DataCatalog) -> None:
    """Check that transcoded names that correspond to
    the same dataset also belong to the same layer.
    """

    def _find_conflicts():
        base_names_to_layer = {}
        for current_layer, dataset_names in catalog.layers.items():
            for name in dataset_names:
                base_name, _ = _transcode_split(name)
                known_layer = base_names_to_layer.setdefault(base_name, current_layer)
                if current_layer != known_layer:
                    yield name
                else:
                    base_names_to_layer[base_name] = current_layer

    conflicting_datasets = sorted(_find_conflicts())
    if conflicting_datasets:
        error_str = ", ".join(conflicting_datasets)
        raise ValueError(
            f"Transcoded datasets should have the same layer. Mismatch found for: {error_str}"
        )


def _update_nested_dict(old_dict: Dict[Any, Any], new_dict: Dict[Any, Any]) -> None:
    """Update a nested dict with values of new_dict.

    Args:
        old_dict: dict to be updated
        new_dict: dict to use for updating old_dict

    """
    for key, value in new_dict.items():
        if key not in old_dict:
            old_dict[key] = value
        else:
            if isinstance(old_dict[key], dict) and isinstance(value, dict):
                _update_nested_dict(old_dict[key], value)
            else:
                old_dict[key] = value


class KedroContext:
    """``KedroContext`` is the base class which holds the configuration and
    Kedro's main functionality.
    """

    def __init__(
        self,
        package_name: str,
        project_path: Union[Path, str],
        config_loader: ConfigLoader,
        hook_manager: PluginManager,
        env: str = None,
        extra_params: Dict[str, Any] = None,
    ):  # pylint: disable=too-many-arguments
        """Create a context object by providing the root of a Kedro project and
        the environment configuration subfolders
        (see ``kedro.config.ConfigLoader``)

        Raises:
            KedroContextError: If there is a mismatch
                between Kedro project version and package version.

        Args:
            package_name: Package name for the Kedro project the context is
                created for.
            project_path: Project path to define the context for.
            hook_manager: The ``PluginManager`` to activate hooks, supplied by the session.
            env: Optional argument for configuration default environment to be used
                for running the pipeline. If not specified, it defaults to "local".
            extra_params: Optional dictionary containing extra project parameters.
                If specified, will update (and therefore take precedence over)
                the parameters retrieved from the project configuration.
        """
        self._project_path = Path(project_path).expanduser().resolve()
        self._package_name = package_name
        self._config_loader = config_loader
        self._env = env
        self._extra_params = deepcopy(extra_params)
        self._hook_manager = hook_manager

    @property  # type: ignore
    def env(self) -> Optional[str]:
        """Property for the current Kedro environment.

        Returns:
            Name of the current Kedro environment.

        """
        return self._env

    @property
    def project_path(self) -> Path:
        """Read-only property containing Kedro's root project directory.

        Returns:
            Project directory.

        """
        return self._project_path

    @property
    def catalog(self) -> DataCatalog:
        """Read-only property referring to Kedro's ``DataCatalog`` for this context.

        Returns:
            DataCatalog defined in `catalog.yml`.
        Raises:
            KedroContextError: Incorrect ``DataCatalog`` registered for the project.

        """
        return self._get_catalog()

    @property
    def params(self) -> Dict[str, Any]:
        """Read-only property referring to Kedro's parameters for this context.

        Returns:
            Parameters defined in `parameters.yml` with the addition of any
                extra parameters passed at initialization.
        """
        try:
            # '**/parameters*' reads modular pipeline configs
            params = self._config_loader.get(
                "parameters*", "parameters*/**", "**/parameters*"
            )
        except MissingConfigException as exc:
            warn(f"Parameters not found in your Kedro project config.\n{str(exc)}")
            params = {}
        _update_nested_dict(params, self._extra_params or {})
        return params

    def _get_catalog(
        self,
        save_version: str = None,
        load_versions: Dict[str, str] = None,
    ) -> DataCatalog:
        """A hook for changing the creation of a DataCatalog instance.

        Returns:
            DataCatalog defined in `catalog.yml`.
        Raises:
            KedroContextError: Incorrect ``DataCatalog`` registered for the project.

        """
        # '**/catalog*' reads modular pipeline configs
        conf_catalog = self._config_loader.get("catalog*", "catalog*/**", "**/catalog*")
        # turn relative paths in conf_catalog into absolute paths
        # before initializing the catalog
        conf_catalog = _convert_paths_to_absolute_posix(
            project_path=self.project_path, conf_dictionary=conf_catalog
        )
        conf_creds = self._get_config_credentials()

        catalog = settings.DATA_CATALOG_CLASS.from_config(
            catalog=conf_catalog,
            credentials=conf_creds,
            load_versions=load_versions,
            save_version=save_version,
        )

        feed_dict = self._get_feed_dict()
        catalog.add_feed_dict(feed_dict)
        if catalog.layers:
            _validate_layers_for_transcoding(catalog)
        self._hook_manager.hook.after_catalog_created(
            catalog=catalog,
            conf_catalog=conf_catalog,
            conf_creds=conf_creds,
            feed_dict=feed_dict,
            save_version=save_version,
            load_versions=load_versions,
        )
        return catalog

    def _get_feed_dict(self) -> Dict[str, Any]:
        """Get parameters and return the feed dictionary."""
        params = self.params
        feed_dict = {"parameters": params}

        def _add_param_to_feed_dict(param_name, param_value):
            """This recursively adds parameter paths to the `feed_dict`,
            whenever `param_value` is a dictionary itself, so that users can
            specify specific nested parameters in their node inputs.

            Example:

                >>> param_name = "a"
                >>> param_value = {"b": 1}
                >>> _add_param_to_feed_dict(param_name, param_value)
                >>> assert feed_dict["params:a"] == {"b": 1}
                >>> assert feed_dict["params:a.b"] == 1
            """
            key = f"params:{param_name}"
            feed_dict[key] = param_value

            if isinstance(param_value, dict):
                for key, val in param_value.items():
                    _add_param_to_feed_dict(f"{param_name}.{key}", val)

        for param_name, param_value in params.items():
            _add_param_to_feed_dict(param_name, param_value)

        return feed_dict

    def _get_config_credentials(self) -> Dict[str, Any]:
        """Getter for credentials specified in credentials directory."""
        try:
            conf_creds = self._config_loader.get(
                "credentials*", "credentials*/**", "**/credentials*"
            )
        except MissingConfigException as exc:
            warn(f"Credentials not found in your Kedro project config.\n{str(exc)}")
            conf_creds = {}
        return conf_creds

<<<<<<< HEAD
    # pylint: disable=too-many-arguments, no-self-use
    def _filter_pipeline(
        self,
        pipeline: Pipeline,
        tags: Iterable[str] = None,
        from_nodes: Iterable[str] = None,
        to_nodes: Iterable[str] = None,
        node_names: Iterable[str] = None,
        from_inputs: Iterable[str] = None,
        to_outputs: Iterable[str] = None,
    ) -> Pipeline:
        """Filter the pipeline as the intersection of all conditions."""
        new_pipeline = pipeline
        # We need to intersect with the pipeline because the order
        # of operations matters, so we don't want to do it incrementally.
        # As an example, with a pipeline of nodes 1,2,3, think of
        # "from 1", and "only 1 and 3" - the order you do them in results in
        # either 1 & 3, or just 1.
        if tags:
            new_pipeline &= pipeline.only_nodes_with_tags(*tags)
            if not new_pipeline.nodes:
                raise KedroContextError(
                    f"Pipeline contains no nodes with tags: {str(tags)}"
                )
        if from_nodes:
            new_pipeline &= pipeline.from_nodes(*from_nodes)
        if to_nodes:
            new_pipeline &= pipeline.to_nodes(*to_nodes)
        if node_names:
            new_pipeline &= pipeline.only_nodes(*node_names)
        if from_inputs:
            new_pipeline &= pipeline.from_inputs(*from_inputs)
        if to_outputs:
            new_pipeline &= pipeline.to_outputs(*to_outputs)

        if not new_pipeline.nodes:
            raise KedroContextError("Pipeline contains no nodes")
        return new_pipeline

    @property
    def run_id(self) -> Union[None, str]:
        """Unique identifier for a run / journal record, defaults to None.
        If `run_id` is None, `save_version` will be used instead.
        """
        return self._get_run_id()

    def run(  # pylint: disable=too-many-arguments,too-many-locals
        self,
        tags: Iterable[str] = None,
        runner: AbstractRunner = None,
        node_names: Iterable[str] = None,
        from_nodes: Iterable[str] = None,
        to_nodes: Iterable[str] = None,
        from_inputs: Iterable[str] = None,
        to_outputs: Iterable[str] = None,
        load_versions: Dict[str, str] = None,
        pipeline_name: str = None,
    ) -> Dict[str, Any]:
        """Runs the pipeline with a specified runner.

        Args:
            tags: An optional list of node tags which should be used to
                filter the nodes of the ``Pipeline``. If specified, only the nodes
                containing *any* of these tags will be run.
            runner: An optional parameter specifying the runner that you want to run
                the pipeline with.
            node_names: An optional list of node names which should be used to
                filter the nodes of the ``Pipeline``. If specified, only the nodes
                with these names will be run.
            from_nodes: An optional list of node names which should be used as a
                starting point of the new ``Pipeline``.
            to_nodes: An optional list of node names which should be used as an
                end point of the new ``Pipeline``.
            from_inputs: An optional list of input datasets which should be used as a
                starting point of the new ``Pipeline``.
            to_outputs: An optional list of output datasets which should be used as an
                end point of the new ``Pipeline``.
            load_versions: An optional flag to specify a particular dataset version timestamp
                to load.
            pipeline_name: Name of the ``Pipeline`` to execute.
                Defaults to "__default__".
        Raises:
            KedroContextError: If the resulting ``Pipeline`` is empty
                or incorrect tags are provided.
            Exception: Any uncaught exception will be re-raised
                after being passed to``on_pipeline_error``.
        Returns:
            Any node outputs that cannot be processed by the ``DataCatalog``.
            These are returned in a dictionary, where the keys are defined
            by the node outputs.
        """
        warn(
            "`kedro.framework.context.KedroContext.run` is now deprecated in favour of "
            "`KedroSession.run` and will be removed in Kedro 0.18.0.",
            DeprecationWarning,
        )
        # Report project name
        logging.info("** Kedro project %s", self.project_path.name)

        name = pipeline_name or "__default__"

        try:
            pipeline = pipelines[name]
        except KeyError as exc:
            raise KedroContextError(
                f"Failed to find the pipeline named '{name}'. "
                f"It needs to be generated and returned "
                f"by the 'register_pipelines' function."
            ) from exc

        filtered_pipeline = self._filter_pipeline(
            pipeline=pipeline,
            tags=tags,
            from_nodes=from_nodes,
            to_nodes=to_nodes,
            node_names=node_names,
            from_inputs=from_inputs,
            to_outputs=to_outputs,
        )

        save_version = self._get_save_version()
        run_id = self.run_id or save_version

        record_data = {
            "run_id": run_id,
            "project_path": str(self.project_path),
            "env": self.env,
            "tags": tags,
            "from_nodes": from_nodes,
            "to_nodes": to_nodes,
            "node_names": node_names,
            "from_inputs": from_inputs,
            "to_outputs": to_outputs,
            "load_versions": load_versions,
            "pipeline_name": pipeline_name,
            "extra_params": self._extra_params,
        }
        journal = Journal(record_data)

        catalog = self._get_catalog(
            save_version=save_version, journal=journal, load_versions=load_versions
        )

        # Run the runner
        runner = runner or SequentialRunner()
        hook_manager = get_hook_manager()
        hook_manager.hook.before_pipeline_run(  # pylint: disable=no-member
            run_params=record_data, pipeline=filtered_pipeline, catalog=catalog
        )

        try:
            run_result = runner.run(filtered_pipeline, catalog, run_id)
        except Exception as exc:
            hook_manager.hook.on_pipeline_error(  # pylint: disable=no-member
                error=exc,
                run_params=record_data,
                pipeline=filtered_pipeline,
                catalog=catalog,
            )
            raise exc

        hook_manager.hook.after_pipeline_run(  # pylint: disable=no-member
            run_params=record_data,
            run_result=run_result,
            pipeline=filtered_pipeline,
            catalog=catalog,
        )
        return run_result

    def _get_run_id(
        self, *args, **kwargs  # pylint: disable=unused-argument
    ) -> Union[None, str]:
        """A hook for generating a unique identifier for a
        run / journal record, defaults to None.
        If None, `save_version` will be used instead.
        """
        return None

    def _get_save_version(
        self, *args, **kwargs  # pylint: disable=unused-argument
    ) -> str:
        """Generate unique ID for dataset versioning, defaults to timestamp.
        `save_version` MUST be something that can be ordered, in order to
        easily determine the latest version.
        """
        return generate_timestamp()


def load_context(project_path: Union[str, Path], **kwargs) -> KedroContext:
    """Loads the KedroContext object of a Kedro Project.
    This is the default way to load the KedroContext object for normal workflows such as
    CLI, Jupyter Notebook, Plugins, etc. It assumes the following project structure
    under the given project_path::

       <project_path>
           |__ <src_dir>
           |__ pyproject.toml

    The name of the <scr_dir> is `src` by default. The `pyproject.toml` file is used
    for project metadata. Kedro configuration should be under `[tool.kedro]` section.

    Args:
        project_path: Path to the Kedro project.
        **kwargs: Optional kwargs for ``KedroContext`` class.

    Returns:
        Instance of ``KedroContext`` class defined in Kedro project.

    Raises:
        KedroContextError: `pyproject.toml` was not found or the `[tool.kedro]` section
            is missing, or loaded context has package conflict.

    """
    warn(
        "`kedro.framework.context.load_context` is now deprecated in favour of "
        "`KedroSession.load_context` and will be removed in Kedro 0.18.0.",
        DeprecationWarning,
    )
    project_path = Path(project_path).expanduser().resolve()
    metadata = _get_project_metadata(project_path)

    context_class = settings.CONTEXT_CLASS
    # update kwargs with env from the environment variable
    # (defaults to None if not set)
    # need to do this because some CLI command (e.g `kedro run`) defaults to
    # passing in `env=None`
    kwargs["env"] = kwargs.get("env") or os.getenv("KEDRO_ENV")
    context = context_class(
        package_name=metadata.package_name, project_path=project_path, **kwargs
    )
    return context

=======
>>>>>>> dd44757e

class KedroContextError(Exception):
    """Error occurred when loading project and running context pipeline."""<|MERGE_RESOLUTION|>--- conflicted
+++ resolved
@@ -334,241 +334,6 @@
             conf_creds = {}
         return conf_creds
 
-<<<<<<< HEAD
-    # pylint: disable=too-many-arguments, no-self-use
-    def _filter_pipeline(
-        self,
-        pipeline: Pipeline,
-        tags: Iterable[str] = None,
-        from_nodes: Iterable[str] = None,
-        to_nodes: Iterable[str] = None,
-        node_names: Iterable[str] = None,
-        from_inputs: Iterable[str] = None,
-        to_outputs: Iterable[str] = None,
-    ) -> Pipeline:
-        """Filter the pipeline as the intersection of all conditions."""
-        new_pipeline = pipeline
-        # We need to intersect with the pipeline because the order
-        # of operations matters, so we don't want to do it incrementally.
-        # As an example, with a pipeline of nodes 1,2,3, think of
-        # "from 1", and "only 1 and 3" - the order you do them in results in
-        # either 1 & 3, or just 1.
-        if tags:
-            new_pipeline &= pipeline.only_nodes_with_tags(*tags)
-            if not new_pipeline.nodes:
-                raise KedroContextError(
-                    f"Pipeline contains no nodes with tags: {str(tags)}"
-                )
-        if from_nodes:
-            new_pipeline &= pipeline.from_nodes(*from_nodes)
-        if to_nodes:
-            new_pipeline &= pipeline.to_nodes(*to_nodes)
-        if node_names:
-            new_pipeline &= pipeline.only_nodes(*node_names)
-        if from_inputs:
-            new_pipeline &= pipeline.from_inputs(*from_inputs)
-        if to_outputs:
-            new_pipeline &= pipeline.to_outputs(*to_outputs)
-
-        if not new_pipeline.nodes:
-            raise KedroContextError("Pipeline contains no nodes")
-        return new_pipeline
-
-    @property
-    def run_id(self) -> Union[None, str]:
-        """Unique identifier for a run / journal record, defaults to None.
-        If `run_id` is None, `save_version` will be used instead.
-        """
-        return self._get_run_id()
-
-    def run(  # pylint: disable=too-many-arguments,too-many-locals
-        self,
-        tags: Iterable[str] = None,
-        runner: AbstractRunner = None,
-        node_names: Iterable[str] = None,
-        from_nodes: Iterable[str] = None,
-        to_nodes: Iterable[str] = None,
-        from_inputs: Iterable[str] = None,
-        to_outputs: Iterable[str] = None,
-        load_versions: Dict[str, str] = None,
-        pipeline_name: str = None,
-    ) -> Dict[str, Any]:
-        """Runs the pipeline with a specified runner.
-
-        Args:
-            tags: An optional list of node tags which should be used to
-                filter the nodes of the ``Pipeline``. If specified, only the nodes
-                containing *any* of these tags will be run.
-            runner: An optional parameter specifying the runner that you want to run
-                the pipeline with.
-            node_names: An optional list of node names which should be used to
-                filter the nodes of the ``Pipeline``. If specified, only the nodes
-                with these names will be run.
-            from_nodes: An optional list of node names which should be used as a
-                starting point of the new ``Pipeline``.
-            to_nodes: An optional list of node names which should be used as an
-                end point of the new ``Pipeline``.
-            from_inputs: An optional list of input datasets which should be used as a
-                starting point of the new ``Pipeline``.
-            to_outputs: An optional list of output datasets which should be used as an
-                end point of the new ``Pipeline``.
-            load_versions: An optional flag to specify a particular dataset version timestamp
-                to load.
-            pipeline_name: Name of the ``Pipeline`` to execute.
-                Defaults to "__default__".
-        Raises:
-            KedroContextError: If the resulting ``Pipeline`` is empty
-                or incorrect tags are provided.
-            Exception: Any uncaught exception will be re-raised
-                after being passed to``on_pipeline_error``.
-        Returns:
-            Any node outputs that cannot be processed by the ``DataCatalog``.
-            These are returned in a dictionary, where the keys are defined
-            by the node outputs.
-        """
-        warn(
-            "`kedro.framework.context.KedroContext.run` is now deprecated in favour of "
-            "`KedroSession.run` and will be removed in Kedro 0.18.0.",
-            DeprecationWarning,
-        )
-        # Report project name
-        logging.info("** Kedro project %s", self.project_path.name)
-
-        name = pipeline_name or "__default__"
-
-        try:
-            pipeline = pipelines[name]
-        except KeyError as exc:
-            raise KedroContextError(
-                f"Failed to find the pipeline named '{name}'. "
-                f"It needs to be generated and returned "
-                f"by the 'register_pipelines' function."
-            ) from exc
-
-        filtered_pipeline = self._filter_pipeline(
-            pipeline=pipeline,
-            tags=tags,
-            from_nodes=from_nodes,
-            to_nodes=to_nodes,
-            node_names=node_names,
-            from_inputs=from_inputs,
-            to_outputs=to_outputs,
-        )
-
-        save_version = self._get_save_version()
-        run_id = self.run_id or save_version
-
-        record_data = {
-            "run_id": run_id,
-            "project_path": str(self.project_path),
-            "env": self.env,
-            "tags": tags,
-            "from_nodes": from_nodes,
-            "to_nodes": to_nodes,
-            "node_names": node_names,
-            "from_inputs": from_inputs,
-            "to_outputs": to_outputs,
-            "load_versions": load_versions,
-            "pipeline_name": pipeline_name,
-            "extra_params": self._extra_params,
-        }
-        journal = Journal(record_data)
-
-        catalog = self._get_catalog(
-            save_version=save_version, journal=journal, load_versions=load_versions
-        )
-
-        # Run the runner
-        runner = runner or SequentialRunner()
-        hook_manager = get_hook_manager()
-        hook_manager.hook.before_pipeline_run(  # pylint: disable=no-member
-            run_params=record_data, pipeline=filtered_pipeline, catalog=catalog
-        )
-
-        try:
-            run_result = runner.run(filtered_pipeline, catalog, run_id)
-        except Exception as exc:
-            hook_manager.hook.on_pipeline_error(  # pylint: disable=no-member
-                error=exc,
-                run_params=record_data,
-                pipeline=filtered_pipeline,
-                catalog=catalog,
-            )
-            raise exc
-
-        hook_manager.hook.after_pipeline_run(  # pylint: disable=no-member
-            run_params=record_data,
-            run_result=run_result,
-            pipeline=filtered_pipeline,
-            catalog=catalog,
-        )
-        return run_result
-
-    def _get_run_id(
-        self, *args, **kwargs  # pylint: disable=unused-argument
-    ) -> Union[None, str]:
-        """A hook for generating a unique identifier for a
-        run / journal record, defaults to None.
-        If None, `save_version` will be used instead.
-        """
-        return None
-
-    def _get_save_version(
-        self, *args, **kwargs  # pylint: disable=unused-argument
-    ) -> str:
-        """Generate unique ID for dataset versioning, defaults to timestamp.
-        `save_version` MUST be something that can be ordered, in order to
-        easily determine the latest version.
-        """
-        return generate_timestamp()
-
-
-def load_context(project_path: Union[str, Path], **kwargs) -> KedroContext:
-    """Loads the KedroContext object of a Kedro Project.
-    This is the default way to load the KedroContext object for normal workflows such as
-    CLI, Jupyter Notebook, Plugins, etc. It assumes the following project structure
-    under the given project_path::
-
-       <project_path>
-           |__ <src_dir>
-           |__ pyproject.toml
-
-    The name of the <scr_dir> is `src` by default. The `pyproject.toml` file is used
-    for project metadata. Kedro configuration should be under `[tool.kedro]` section.
-
-    Args:
-        project_path: Path to the Kedro project.
-        **kwargs: Optional kwargs for ``KedroContext`` class.
-
-    Returns:
-        Instance of ``KedroContext`` class defined in Kedro project.
-
-    Raises:
-        KedroContextError: `pyproject.toml` was not found or the `[tool.kedro]` section
-            is missing, or loaded context has package conflict.
-
-    """
-    warn(
-        "`kedro.framework.context.load_context` is now deprecated in favour of "
-        "`KedroSession.load_context` and will be removed in Kedro 0.18.0.",
-        DeprecationWarning,
-    )
-    project_path = Path(project_path).expanduser().resolve()
-    metadata = _get_project_metadata(project_path)
-
-    context_class = settings.CONTEXT_CLASS
-    # update kwargs with env from the environment variable
-    # (defaults to None if not set)
-    # need to do this because some CLI command (e.g `kedro run`) defaults to
-    # passing in `env=None`
-    kwargs["env"] = kwargs.get("env") or os.getenv("KEDRO_ENV")
-    context = context_class(
-        package_name=metadata.package_name, project_path=project_path, **kwargs
-    )
-    return context
-
-=======
->>>>>>> dd44757e
 
 class KedroContextError(Exception):
     """Error occurred when loading project and running context pipeline."""