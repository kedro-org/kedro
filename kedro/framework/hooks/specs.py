"""A module containing specifications for all callable hooks in the Kedro's execution timeline.
For more information about these specifications, please visit
[Pluggy's documentation](https://pluggy.readthedocs.io/en/stable/#specs)
"""

from __future__ import annotations

from typing import TYPE_CHECKING, Any

from .markers import hook_spec

if TYPE_CHECKING:
    from kedro.framework.context import KedroContext
<<<<<<< HEAD
    from kedro.io import BaseDataCatalog
=======
    from kedro.io import CatalogProtocol
>>>>>>> 0833a843
    from kedro.pipeline import Pipeline
    from kedro.pipeline.node import Node


class DataCatalogSpecs:
    """Namespace that defines all specifications for a data catalog's lifecycle hooks."""

    @hook_spec
    def after_catalog_created(  # noqa: PLR0913
        self,
<<<<<<< HEAD
        catalog: BaseDataCatalog,
=======
        catalog: CatalogProtocol,
>>>>>>> 0833a843
        conf_catalog: dict[str, Any],
        conf_creds: dict[str, Any],
        feed_dict: dict[str, Any],
        save_version: str,
        load_versions: dict[str, str],
    ) -> None:
        """Hooks to be invoked after a data catalog is created.
        It receives the ``catalog`` as well as
        all the arguments for ``KedroContext._create_catalog``.

        Args:
            catalog: The catalog that was created.
            conf_catalog: The config from which the catalog was created.
            conf_creds: The credentials conf from which the catalog was created.
            feed_dict: The feed_dict that was added to the catalog after creation.
            save_version: The save_version used in ``save`` operations
                for all datasets in the catalog.
            load_versions: The load_versions used in ``load`` operations
                for each dataset in the catalog.
        """
        pass


class NodeSpecs:
    """Namespace that defines all specifications for a node's lifecycle hooks."""

    @hook_spec
    def before_node_run(
        self,
        node: Node,
<<<<<<< HEAD
        catalog: BaseDataCatalog,
=======
        catalog: CatalogProtocol,
>>>>>>> 0833a843
        inputs: dict[str, Any],
        is_async: bool,
        session_id: str,
    ) -> dict[str, Any] | None:
        """Hook to be invoked before a node runs.
        The arguments received are the same as those used by ``kedro.runner.run_node``

        Args:
            node: The ``Node`` to run.
            catalog: A ``BaseDataCatalog`` containing the node's inputs and outputs.
            inputs: The dictionary of inputs dataset.
                The keys are dataset names and the values are the actual loaded input data,
                not the dataset instance.
            is_async: Whether the node was run in ``async`` mode.
            session_id: The id of the session.

        Returns:
            Either None or a dictionary mapping dataset name(s) to new value(s).
                If returned, this dictionary will be used to update the node inputs,
                which allows to overwrite the node inputs.
        """
        pass

    @hook_spec
    def after_node_run(  # noqa: PLR0913
        self,
        node: Node,
<<<<<<< HEAD
        catalog: BaseDataCatalog,
=======
        catalog: CatalogProtocol,
>>>>>>> 0833a843
        inputs: dict[str, Any],
        outputs: dict[str, Any],
        is_async: bool,
        session_id: str,
    ) -> None:
        """Hook to be invoked after a node runs.
        The arguments received are the same as those used by ``kedro.runner.run_node``
        as well as the ``outputs`` of the node run.

        Args:
            node: The ``Node`` that ran.
            catalog: A ``BaseDataCatalog`` containing the node's inputs and outputs.
            inputs: The dictionary of inputs dataset.
                The keys are dataset names and the values are the actual loaded input data,
                not the dataset instance.
            outputs: The dictionary of outputs dataset.
                The keys are dataset names and the values are the actual computed output data,
                not the dataset instance.
            is_async: Whether the node was run in ``async`` mode.
            session_id: The id of the session.
        """
        pass

    @hook_spec
    def on_node_error(  # noqa: PLR0913
        self,
        error: Exception,
        node: Node,
<<<<<<< HEAD
        catalog: BaseDataCatalog,
=======
        catalog: CatalogProtocol,
>>>>>>> 0833a843
        inputs: dict[str, Any],
        is_async: bool,
        session_id: str,
    ) -> None:
        """Hook to be invoked if a node run throws an uncaught error.
        The signature of this error hook should match the signature of ``before_node_run``
        along with the error that was raised.

        Args:
            error: The uncaught exception thrown during the node run.
            node: The ``Node`` to run.
            catalog: A ``BaseDataCatalog`` containing the node's inputs and outputs.
            inputs: The dictionary of inputs dataset.
                The keys are dataset names and the values are the actual loaded input data,
                not the dataset instance.
            is_async: Whether the node was run in ``async`` mode.
            session_id: The id of the session.
        """
        pass


class PipelineSpecs:
    """Namespace that defines all specifications for a pipeline's lifecycle hooks."""

    @hook_spec
    def before_pipeline_run(
<<<<<<< HEAD
        self,
        run_params: dict[str, Any],
        pipeline: Pipeline,
        catalog: BaseDataCatalog,
=======
        self, run_params: dict[str, Any], pipeline: Pipeline, catalog: CatalogProtocol
>>>>>>> 0833a843
    ) -> None:
        """Hook to be invoked before a pipeline runs.

        Args:
            run_params: The params used to run the pipeline.
                Should have the following schema::

                   {
                     "session_id": str
                     "project_path": str,
                     "env": str,
                     "kedro_version": str,
                     "tags": Optional[List[str]],
                     "from_nodes": Optional[List[str]],
                     "to_nodes": Optional[List[str]],
                     "node_names": Optional[List[str]],
                     "from_inputs": Optional[List[str]],
                     "to_outputs": Optional[List[str]],
                     "load_versions": Optional[List[str]],
                     "extra_params": Optional[Dict[str, Any]]
                     "pipeline_name": str,
                     "namespace": Optional[str],
                     "runner": str,
                   }

            pipeline: The ``Pipeline`` that will be run.
            catalog: The ``BaseDataCatalog`` to be used during the run.
        """
        pass

    @hook_spec
    def after_pipeline_run(
        self,
        run_params: dict[str, Any],
        run_result: dict[str, Any],
        pipeline: Pipeline,
<<<<<<< HEAD
        catalog: BaseDataCatalog,
=======
        catalog: CatalogProtocol,
>>>>>>> 0833a843
    ) -> None:
        """Hook to be invoked after a pipeline runs.

        Args:
            run_params: The params used to run the pipeline.
                Should have the following schema::

                   {
                     "session_id": str
                     "project_path": str,
                     "env": str,
                     "kedro_version": str,
                     "tags": Optional[List[str]],
                     "from_nodes": Optional[List[str]],
                     "to_nodes": Optional[List[str]],
                     "node_names": Optional[List[str]],
                     "from_inputs": Optional[List[str]],
                     "to_outputs": Optional[List[str]],
                     "load_versions": Optional[List[str]],
                     "extra_params": Optional[Dict[str, Any]]
                     "pipeline_name": str,
                     "namespace": Optional[str],
                     "runner": str,
                   }

            run_result: The output of ``Pipeline`` run.
            pipeline: The ``Pipeline`` that was run.
            catalog: The ``BaseDataCatalog`` used during the run.
        """
        pass

    @hook_spec
    def on_pipeline_error(
        self,
        error: Exception,
        run_params: dict[str, Any],
        pipeline: Pipeline,
<<<<<<< HEAD
        catalog: BaseDataCatalog,
=======
        catalog: CatalogProtocol,
>>>>>>> 0833a843
    ) -> None:
        """Hook to be invoked if a pipeline run throws an uncaught Exception.
        The signature of this error hook should match the signature of ``before_pipeline_run``
        along with the error that was raised.

        Args:
            error: The uncaught exception thrown during the pipeline run.
            run_params: The params used to run the pipeline.
                Should have the following schema::

                   {
                     "session_id": str
                     "project_path": str,
                     "env": str,
                     "kedro_version": str,
                     "tags": Optional[List[str]],
                     "from_nodes": Optional[List[str]],
                     "to_nodes": Optional[List[str]],
                     "node_names": Optional[List[str]],
                     "from_inputs": Optional[List[str]],
                     "to_outputs": Optional[List[str]],
                     "load_versions": Optional[List[str]],
                     "extra_params": Optional[Dict[str, Any]]
                     "pipeline_name": str,
                     "namespace": Optional[str],
                     "runner": str,
                   }

            pipeline: The ``Pipeline`` that will was run.
            catalog: The ``BaseDataCatalog`` used during the run.
        """
        pass


class DatasetSpecs:
    """Namespace that defines all specifications for a dataset's lifecycle hooks."""

    @hook_spec
    def before_dataset_loaded(self, dataset_name: str, node: Node) -> None:
        """Hook to be invoked before a dataset is loaded from the catalog.

        Args:
            dataset_name: name of the dataset to be loaded from the catalog.
            node: The ``Node`` to run.
        """
        pass

    @hook_spec
    def after_dataset_loaded(self, dataset_name: str, data: Any, node: Node) -> None:
        """Hook to be invoked after a dataset is loaded from the catalog.

        Args:
            dataset_name: name of the dataset that was loaded from the catalog.
            data: the actual data that was loaded from the catalog.
            node: The ``Node`` to run.
        """
        pass

    @hook_spec
    def before_dataset_saved(self, dataset_name: str, data: Any, node: Node) -> None:
        """Hook to be invoked before a dataset is saved to the catalog.

        Args:
            dataset_name: name of the dataset to be saved to the catalog.
            data: the actual data to be saved to the catalog.
            node: The ``Node`` that ran.
        """
        pass

    @hook_spec
    def after_dataset_saved(self, dataset_name: str, data: Any, node: Node) -> None:
        """Hook to be invoked after a dataset is saved in the catalog.

        Args:
            dataset_name: name of the dataset that was saved to the catalog.
            data: the actual data that was saved to the catalog.
            node: The ``Node`` that ran.
        """
        pass


class KedroContextSpecs:
    """Namespace that defines all specifications for a Kedro context's lifecycle hooks."""

    @hook_spec
    def after_context_created(
        self,
        context: KedroContext,
    ) -> None:
        """Hooks to be invoked after a `KedroContext` is created. This is the earliest
        hook triggered within a Kedro run. The `KedroContext` stores useful information
        such as `credentials`, `config_loader` and `env`.

        Args:
            context: The context that was created.
        """<|MERGE_RESOLUTION|>--- conflicted
+++ resolved
@@ -11,11 +11,7 @@
 
 if TYPE_CHECKING:
     from kedro.framework.context import KedroContext
-<<<<<<< HEAD
-    from kedro.io import BaseDataCatalog
-=======
     from kedro.io import CatalogProtocol
->>>>>>> 0833a843
     from kedro.pipeline import Pipeline
     from kedro.pipeline.node import Node
 
@@ -26,11 +22,7 @@
     @hook_spec
     def after_catalog_created(  # noqa: PLR0913
         self,
-<<<<<<< HEAD
-        catalog: BaseDataCatalog,
-=======
-        catalog: CatalogProtocol,
->>>>>>> 0833a843
+        catalog: CatalogProtocol,
         conf_catalog: dict[str, Any],
         conf_creds: dict[str, Any],
         feed_dict: dict[str, Any],
@@ -61,11 +53,7 @@
     def before_node_run(
         self,
         node: Node,
-<<<<<<< HEAD
-        catalog: BaseDataCatalog,
-=======
-        catalog: CatalogProtocol,
->>>>>>> 0833a843
+        catalog: CatalogProtocol,
         inputs: dict[str, Any],
         is_async: bool,
         session_id: str,
@@ -93,11 +81,7 @@
     def after_node_run(  # noqa: PLR0913
         self,
         node: Node,
-<<<<<<< HEAD
-        catalog: BaseDataCatalog,
-=======
-        catalog: CatalogProtocol,
->>>>>>> 0833a843
+        catalog: CatalogProtocol,
         inputs: dict[str, Any],
         outputs: dict[str, Any],
         is_async: bool,
@@ -126,11 +110,7 @@
         self,
         error: Exception,
         node: Node,
-<<<<<<< HEAD
-        catalog: BaseDataCatalog,
-=======
-        catalog: CatalogProtocol,
->>>>>>> 0833a843
+        catalog: CatalogProtocol,
         inputs: dict[str, Any],
         is_async: bool,
         session_id: str,
@@ -157,14 +137,7 @@
 
     @hook_spec
     def before_pipeline_run(
-<<<<<<< HEAD
-        self,
-        run_params: dict[str, Any],
-        pipeline: Pipeline,
-        catalog: BaseDataCatalog,
-=======
         self, run_params: dict[str, Any], pipeline: Pipeline, catalog: CatalogProtocol
->>>>>>> 0833a843
     ) -> None:
         """Hook to be invoked before a pipeline runs.
 
@@ -201,11 +174,7 @@
         run_params: dict[str, Any],
         run_result: dict[str, Any],
         pipeline: Pipeline,
-<<<<<<< HEAD
-        catalog: BaseDataCatalog,
-=======
-        catalog: CatalogProtocol,
->>>>>>> 0833a843
+        catalog: CatalogProtocol,
     ) -> None:
         """Hook to be invoked after a pipeline runs.
 
@@ -243,11 +212,7 @@
         error: Exception,
         run_params: dict[str, Any],
         pipeline: Pipeline,
-<<<<<<< HEAD
-        catalog: BaseDataCatalog,
-=======
-        catalog: CatalogProtocol,
->>>>>>> 0833a843
+        catalog: CatalogProtocol,
     ) -> None:
         """Hook to be invoked if a pipeline run throws an uncaught Exception.
         The signature of this error hook should match the signature of ``before_pipeline_run``
