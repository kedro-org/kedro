--- conflicted
+++ resolved
@@ -23,27 +23,17 @@
 )
 
 # https://github.com/pylint-dev/pylint/issues/4300#issuecomment-1043601901
-<<<<<<< HEAD
-DataSetError: type[Exception]
-DataSetNotFoundError: type[DatasetError]
-DataSetAlreadyExistsError: type[DatasetError]
-AbstractDataSet: type
-AbstractVersionedDataSet: type[AbstractDataset]
-=======
 DataSetError: type[DatasetError]
 DataSetNotFoundError: type[DatasetNotFoundError]
 DataSetAlreadyExistsError: type[DatasetAlreadyExistsError]
->>>>>>> 6888001c
+AbstractDataSet: type[AbstractDataset]
+AbstractVersionedDataSet: type[AbstractVersionedDataset]
 
 
 def __getattr__(name):
     import kedro.io.core  # noqa: import-outside-toplevel
 
-<<<<<<< HEAD
-    if name in (kedro.io.core._DEPRECATED_CLASSES):  # pylint: disable=protected-access
-=======
-    if name in (kedro.io.core._DEPRECATED_ERROR_CLASSES):  # noqa: protected-access
->>>>>>> 6888001c
+    if name in (kedro.io.core._DEPRECATED_CLASSES):  # noqa: protected-access
         return getattr(kedro.io.core, name)
     raise AttributeError(f"module {repr(__name__)} has no attribute {repr(name)}")
 
