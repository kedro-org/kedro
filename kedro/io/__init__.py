"""``kedro.io`` provides functionality to read and write to a
number of datasets. At the core of the library is the ``AbstractDataset`` class.
"""

from __future__ import annotations

from .cached_dataset import CachedDataset
from .catalog_config_resolver import CatalogConfigResolver
from .core import (
    AbstractDataset,
    AbstractVersionedDataset,
    CatalogProtocol,
    DatasetAlreadyExistsError,
    DatasetError,
    DatasetNotFoundError,
    SharedMemoryCatalogProtocol,
    Version,
)
<<<<<<< HEAD
from .data_catalog import DataCatalog
=======
from .data_catalog import DataCatalog, SharedMemoryDataCatalog
from .lambda_dataset import LambdaDataset
>>>>>>> a63b10d6
from .memory_dataset import MemoryDataset
from .shared_memory_dataset import SharedMemoryDataset

__all__ = [
    "AbstractDataset",
    "AbstractVersionedDataset",
    "CachedDataset",
    "CatalogProtocol",
    "CatalogConfigResolver",
    "DatasetAlreadyExistsError",
    "DatasetError",
    "DatasetNotFoundError",
    "DataCatalog",
    "MemoryDataset",
    "SharedMemoryDataset",
    "SharedMemoryDataCatalog",
    "SharedMemoryCatalogProtocol",
    "Version",
]<|MERGE_RESOLUTION|>--- conflicted
+++ resolved
@@ -16,12 +16,7 @@
     SharedMemoryCatalogProtocol,
     Version,
 )
-<<<<<<< HEAD
-from .data_catalog import DataCatalog
-=======
 from .data_catalog import DataCatalog, SharedMemoryDataCatalog
-from .lambda_dataset import LambdaDataset
->>>>>>> a63b10d6
 from .memory_dataset import MemoryDataset
 from .shared_memory_dataset import SharedMemoryDataset
 
