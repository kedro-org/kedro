"""``CatalogConfigResolver`` resolves dataset configurations and datasets'
patterns based on catalog configuration and credentials provided.
"""

from __future__ import annotations

import copy
import logging
import re
from typing import TYPE_CHECKING, Any

from parse import parse

from kedro.io.core import DatasetError

if TYPE_CHECKING:
    from collections.abc import Generator, Iterable

Patterns = dict[str, dict[str, Any]]

CREDENTIALS_KEY = "credentials"
DEFAULT_RUNTIME_PATTERN = {"{default}": {"type": "kedro.io.MemoryDataset"}}


def _fetch_credentials(credentials_name: str, credentials: dict[str, Any]) -> Any:
    """Fetch the specified credentials from the provided credentials dictionary.

    Args:
        credentials_name: Credentials name.
        credentials: A dictionary with all credentials.

    Returns:
        The set of requested credentials.

    Raises:
        KeyError: When a dataset with the given name has not yet been
            registered.

    """
    try:
        return credentials[credentials_name]
    except KeyError as exc:
        raise KeyError(
            f"Unable to find credentials '{credentials_name}': check your data "
            "catalog and credentials configuration. See "
            "https://docs.kedro.org/en/stable/data/index.html#DataCatalog "
            "for an example."
        ) from exc


def _resolve_credentials(
    config: dict[str, Any], credentials: dict[str, Any]
) -> dict[str, Any]:
    """Return the dataset configuration where credentials are resolved using
    credentials dictionary provided.

    Args:
        config: Original dataset config, which may contain unresolved credentials.
        credentials: A dictionary with all credentials.

    Returns:
        The dataset config, where all the credentials are successfully resolved.
    """
    config = copy.deepcopy(config)

    def _resolve_value(key: str, value: Any) -> Any:
        if key == CREDENTIALS_KEY and isinstance(value, str):
            return _fetch_credentials(value, credentials)
        if isinstance(value, dict):
            return {k: _resolve_value(k, v) for k, v in value.items()}
        return value

    return {k: _resolve_value(k, v) for k, v in config.items()}


class CatalogConfigResolver:
    """
    Resolves dataset configurations based on patterns and credentials.

    The `CatalogConfigResolver` is responsible for managing dataset patterns, resolving
    credentials, and dynamically generating dataset configurations. It supports advanced
    features like pattern matching, default patterns, and runtime patterns, enabling
    flexible and reusable dataset configurations.

    Attributes:
        _runtime_patterns (Patterns): Runtime patterns used for resolving datasets.
        _dataset_patterns (dict): Sorted dataset patterns extracted from the catalog configuration.
        _default_pattern (dict): Default dataset pattern used as a fallback.
        _resolved_configs (dict): Resolved dataset configurations with credentials applied.

    Example:
        >>> from kedro.io.catalog_config_resolver import CatalogConfigResolver
        >>> config = {
        ...     "{namespace}.int_{name}": {
        ...         "type": "pandas.CSVDataset",
        ...         "filepath": "{name}.csv",
        ...         "credentials": "db_credentials",
        ...     }
        ... }
        >>> credentials = {"db_credentials": {"user": "username", "pass": "pass"}}
        >>> resolver = CatalogConfigResolver(config=config, credentials=credentials)
        >>> resolved_config = resolver.resolve_pattern("data.int_customers")
        >>> print(resolved_config)
        # {'type': 'pandas.CSVDataset', 'filepath': 'customers.csv', 'credentials': {'user': 'username', 'pass': 'pass'}}
    """

    def __init__(
        self,
        config: dict[str, dict[str, Any]] | None = None,
        credentials: dict[str, dict[str, Any]] | None = None,
        default_runtime_patterns: Patterns | None = None,
    ):
<<<<<<< HEAD
        """
        Initialize the `CatalogConfigResolver`.

        Args:
            config (dict[str, dict[str, Any]] | None): Dataset configurations from the catalog.
            credentials (dict[str, dict[str, Any]] | None): Credentials for datasets.
            runtime_patterns (Patterns | None): Runtime patterns for resolving datasets.

        Example:
            >>> from kedro.io.catalog_config_resolver import CatalogConfigResolver
            >>> config = {
            ...     "{namespace}.int_{name}": {
            ...         "type": "pandas.CSVDataset",
            ...         "filepath": "{name}.csv",
            ...     }
            ... }
            >>> resolver = CatalogConfigResolver(config=config)
            >>> resolver._dataset_patterns
            # {'{namespace}.int_{name}': {'type': 'pandas.CSVDataset', 'filepath': '{name}.csv'}}
        """
        if runtime_patterns is None:
=======
        if default_runtime_patterns is None:
>>>>>>> 097dffc4
            self._logger.warning(
                f"Since runtime patterns are not provided, setting"
                f"the runtime pattern to default value: {DEFAULT_RUNTIME_PATTERN}"
            )
        self._default_runtime_patterns = (
            default_runtime_patterns or DEFAULT_RUNTIME_PATTERN
        )
        self._dataset_patterns, self._user_catch_all_pattern = self._extract_patterns(
            config, credentials
        )
        self._resolved_configs = self._resolve_credentials(config, credentials)

    @property
    def config(self) -> dict[str, dict[str, Any]]:
        """
        Get the resolved dataset configurations.

        Returns:
            dict[str, dict[str, Any]]: Resolved dataset configurations.

        Example:
            >>> from kedro.io.catalog_config_resolver import CatalogConfigResolver
            >>> config = {
            ...     "companies": {
            ...         "type": "pandas.CSVDataset",
            ...         "filepath": "companies.csv",
            ...         "credentials": "db_credentials",
            ...     }
            ... }
            >>> credentials = {"db_credentials": {"user": "username", "pass": "pass"}}
            >>> resolver = CatalogConfigResolver(config, credentials)
            >>> print(resolver.config)
            # {'companies': {'type': 'pandas.CSVDataset', 'filepath': 'companies.csv', 'credentials': {'user': 'username', 'pass': 'pass'}}}
        """
        return self._resolved_configs

    @property
    def _logger(self) -> logging.Logger:
        return logging.getLogger(__name__)

    @staticmethod
    def is_pattern(pattern: str) -> bool:
        """
        Check if a given string is a pattern. Assume that any name with '{' is a pattern.

        Args:
            pattern (str): The string to check.

        Returns:
            bool: True if the string is a pattern, False otherwise.

        Example:
            >>> CatalogConfigResolver.is_pattern("{namespace}.int_{name}")
            # True
            >>> CatalogConfigResolver.is_pattern("example_dataset")
            # False
        """
        return "{" in pattern

    @staticmethod
    def _pattern_specificity(pattern: str) -> int:
        """
        Calculate the specificity of a pattern based on characters outside curly brackets.

        Args:
            pattern (str): The pattern to analyze.

        Returns:
            int: The number of characters outside curly brackets.

        Example:
            >>> CatalogConfigResolver._pattern_specificity("{namespace}.int_{name}")
            # 5
        """
        # Remove all the placeholders from the pattern and count the number of remaining chars
        result = re.sub(r"\{.*?\}", "", pattern)
        return len(result)

    @classmethod
    def _sort_patterns(cls, dataset_patterns: Patterns) -> Patterns:
        """Sort a dictionary of dataset patterns according to parsing rules.

        Patterns are sorted in the following order:
        1. Decreasing specificity (number of characters outside the curly brackets)
        2. Decreasing number of placeholders (number of curly bracket pairs)
        3. Alphabetically

        Args:
            dataset_patterns (Patterns): A dictionary of dataset patterns.

        Returns:
            Patterns: A sorted dictionary of dataset patterns.

        Raises:
            DatasetError: If multiple catch-all patterns are found.

        Example:
            >>> patterns = {
            ...     "{namespace}.int_{name}{a}": {},
            ...     "{namespace}.{name}": {},
            ...     "{name}": {},
            ...     "{namespace}.ant_{name}{c}": {},
            ... }
            >>> sorted_patterns = CatalogConfigResolver._sort_patterns(patterns)
            >>> print(sorted_patterns.keys())
            # dict_keys(['{namespace}.ant_{name}{c}', '{namespace}.int_{name}{a}', '{namespace}.{name}', '{name}'])
        """
        sorted_keys = sorted(
            dataset_patterns,
            key=lambda pattern: (
                -(cls._pattern_specificity(pattern)),
                -pattern.count("{"),
                pattern,
            ),
        )
        catch_all = [
            pattern for pattern in sorted_keys if cls._pattern_specificity(pattern) == 0
        ]
        if len(catch_all) > 1:
            raise DatasetError(
                f"Multiple catch-all patterns found in the catalog: {', '.join(catch_all)}. Only one catch-all pattern is allowed, remove the extras."
            )
        return {key: dataset_patterns[key] for key in sorted_keys}

    @classmethod
    def _validate_pattern_config(cls, ds_name: str, ds_config: dict[str, Any]) -> None:
        """Checks whether a dataset factory pattern configuration is valid - all
        keys used in the configuration present in the dataset factory pattern name.

        Args:
            ds_name: Dataset factory pattern name.
            ds_config: Dataset pattern configuration.

        Raises:
            DatasetError: when keys used in the configuration do not present in the dataset factory pattern name.

        Example:
            >>> pattern = "{namespace}.int_{name}"
            >>> config = {"filepath": "{name}.csv"}
            >>> CatalogConfigResolver._validate_pattern_config(pattern, config)
            # No error
            >>> pattern = "{namespace}.int_{name}"
            >>> config = {"filepath": "{nam}.csv"}
            >>> CatalogConfigResolver._validate_pattern_config(pattern, config)
            # DatasetError: Incorrect dataset configuration provided. Keys used in the configuration {'{nam}'} should present in
            # the dataset factory pattern name {namespace}.int_{name}.
        """
        # Find all occurrences of {} in the string including brackets
        search_regex = r"\{.*?\}"
        name_placeholders = set(re.findall(search_regex, ds_name))
        config_placeholders = set()

        def _traverse_config(config: Any) -> None:
            if isinstance(config, dict):
                for value in config.values():
                    _traverse_config(value)
            elif isinstance(config, (list, tuple)):
                for value in config:
                    _traverse_config(value)
            elif isinstance(config, str) and "}" in config:
                config_placeholders.update(set(re.findall(search_regex, config)))

        _traverse_config(ds_config)

        if config_placeholders - name_placeholders:
            raise DatasetError(
                f"Incorrect dataset configuration provided. "
                f"Keys used in the configuration {config_placeholders - name_placeholders} "
                f"should present in the dataset factory pattern name {ds_name}."
            )

    @classmethod
    def _resolve_dataset_config(
        cls,
        ds_name: str,
        pattern: str,
        config: Any,
    ) -> Any:
        """
        Resolve dataset configuration based on the provided pattern.

        Args:
            ds_name (str): The dataset name to resolve.
            pattern (str): The pattern to use for resolution.
            config (Any): The dataset configuration.

        Returns:
            Any: The resolved dataset configuration.

        Example:
            >>> pattern = "{namespace}.int_{name}"
            >>> config = {"filepath": "{name}.csv"}
            >>> resolved_config = CatalogConfigResolver._resolve_dataset_config(
            ...     "data.int_customers", pattern, config
            ... )
            >>> print(resolved_config)
            # {"filepath": "customers.csv"}
        """
        resolved_vars = parse(pattern, ds_name)
        # Resolve the factory config for the dataset
        if isinstance(config, dict):
            for key, value in config.items():
                config[key] = cls._resolve_dataset_config(ds_name, pattern, value)
        elif isinstance(config, (list, tuple)):
            config = [
                cls._resolve_dataset_config(ds_name, pattern, value) for value in config
            ]
        elif isinstance(config, str) and "}" in config:
            config = config.format_map(resolved_vars.named)
        return config

    def list_patterns(self) -> list[str]:
        """
        List all patterns available in the catalog.

        Returns:
            list[str]: A list of dataset patterns.

        Example:
            >>> config = {
            ...     "{namespace}.int_{name}": {
            ...         "type": "pandas.CSVDataset",
            ...         "filepath": "{name}.csv",
            ...     }
            ... }
            >>> resolver = CatalogConfigResolver(config)
            >>> print(resolver.list_patterns())
            # ['{namespace}.int_{name}', '{default}']
        """
        return (
            list(self._dataset_patterns.keys())
            + list(self._user_catch_all_pattern.keys())
            + list(self._default_runtime_patterns.keys())
        )

    @classmethod
    def _get_matches(cls, pattens: Iterable[str], ds_name: str) -> Generator[str]:
        return (pattern for pattern in pattens if parse(pattern, ds_name))

<<<<<<< HEAD
    def match_pattern(self, ds_name: str) -> str | None:
        """
        Match a dataset name against catalog patterns in a dictionary.

        Args:
            ds_name (str): The dataset name to match.

        Returns:
            str | None: The matched pattern, or None if no match is found.

        Example:
            >>> config = {
            ...     "{namespace}.int_{name}": {
            ...         "type": "pandas.CSVDataset",
            ...         "filepath": "{name}.csv",
            ...     }
            ... }
            >>> resolver = CatalogConfigResolver(config)
            >>> resolver.match_pattern("data.int_companies")
            # '{namespace}.int_{name}'
        """
        matches = self._get_matches(self._dataset_patterns.keys(), ds_name)
        return next(matches, None)

    def match_default_pattern(self, ds_name: str) -> str:
        """
        Match a dataset name against default patterns in a dictionary.

        This method checks if the given dataset name matches any of the default patterns
        or runtime patterns defined in the catalog. If a match is found, the first matching
        pattern is returned.

        Args:
            ds_name (str): The name of the dataset to match.

        Returns:
            str: The first matching pattern.
        Example:
            >>> resolver = CatalogConfigResolver(
            ...     config={"example": {"type": "MemoryDataset"}}
            ... )
            >>> resolver.match_default_pattern("example")
            # "{default}"
        """
        default_patters = set(self._default_pattern.keys())
        default_patters.update(set(self._runtime_patterns.keys()))
=======
    def match_dataset_pattern(self, ds_name: str) -> str | None:
        """Match a dataset name against dataset patterns."""
        matches = self._get_matches(self._dataset_patterns.keys(), ds_name)
        return next(matches, None)

    def match_user_catch_all_pattern(self, ds_name: str) -> str | None:
        """Match a dataset name against user catch all pattern."""
        user_catch_all_pattern = set(self._user_catch_all_pattern.keys())
        matches = self._get_matches(user_catch_all_pattern, ds_name)
        return next(matches, None)

    def match_runtime_pattern(self, ds_name: str) -> str:
        """Match a dataset name against default runtime pattern."""
        default_patters = set(self._default_runtime_patterns.keys())
>>>>>>> 097dffc4
        matches = self._get_matches(default_patters, ds_name)
        # We assume runtime pattern always matches at the end
        return next(matches)

    def _get_pattern_config(self, pattern: str) -> dict[str, Any]:
        """
        Retrieve the configuration for a given dataset pattern.

        This method searches for the configuration of the specified pattern in the
        dataset patterns, default patterns, and runtime patterns. If the pattern is
        not found in any of these, an empty dictionary is returned.

        Args:
            pattern (str): The dataset pattern to retrieve the configuration for.

        Returns:
            dict[str, Any]: The configuration dictionary for the specified pattern,
            or an empty dictionary if the pattern is not found.

        Example:
            >>> resolver = CatalogConfigResolver(
            ...     config={"example": {"type": "MemoryDataset"}}
            ... )
            >>> resolver._get_pattern_config("{default}")
            # {'type': 'kedro.io.MemoryDataset'}
        """
        return (
            self._dataset_patterns.get(pattern)
            or self._user_catch_all_pattern.get(pattern)
            or self._default_runtime_patterns.get(pattern)
            or {}
        )

    @classmethod
    def _extract_patterns(
        cls,
        config: dict[str, dict[str, Any]] | None,
        credentials: dict[str, dict[str, Any]] | None,
    ) -> tuple[Patterns, Patterns]:
        """
        Extract and sort patterns from the catalog configuration.

        This method identifies dataset patterns from the catalog configuration and
        sorts them based on specificity. It also identifies a catch-all pattern (if any)
        and sets it as the default pattern.

        Args:
            config (dict[str, dict[str, Any]] | None): The catalog configuration containing dataset patterns.
            credentials (dict[str, dict[str, Any]] | None): The credentials for datasets.

        Returns:
            tuple[Patterns, Patterns]: A tuple containing:
                - Sorted dataset patterns.
                - The default pattern (if a catch-all pattern is found).

        Example:
            >>> config = {
            ...     "{namespace}.int_{name}": {"type": "pandas.CSVDataset"},
            ...     "{name}": {"type": "MemoryDataset"},
            ... }
            >>> sorted_patterns, default_pattern = CatalogConfigResolver._extract_patterns(
            ...     config, None
            ... )
            >>> print(sorted_patterns.keys())
            # dict_keys(['{namespace}.int_{name}'])
            >>> print(default_pattern.keys())
            # dict_keys(['{name}'])
        """
        config = config or {}
        credentials = credentials or {}
        dataset_patterns = {}
        user_default = {}

        for ds_name, ds_config in config.items():
            if cls.is_pattern(ds_name):
                cls._validate_pattern_config(ds_name, ds_config)
                dataset_patterns[ds_name] = _resolve_credentials(ds_config, credentials)

        sorted_patterns = cls._sort_patterns(dataset_patterns)
        if sorted_patterns:
            # If the last pattern is a catch-all pattern, pop it and set it as the default
            if cls._pattern_specificity(list(sorted_patterns.keys())[-1]) == 0:
                last_pattern = sorted_patterns.popitem()
                user_default = {last_pattern[0]: last_pattern[1]}

        return sorted_patterns, user_default

    @classmethod
    def _resolve_credentials(
        cls,
        config: dict[str, dict[str, Any]] | None,
        credentials: dict[str, dict[str, Any]] | None,
    ) -> dict[str, dict[str, Any]]:
        """
        Resolve credentials for datasets in the catalog configuration.

        This method replaces credential references in the dataset configuration with
        the actual credentials from the provided credentials dictionary.

        Args:
            config (dict[str, dict[str, Any]] | None): The catalog configuration containing datasets.
            credentials (dict[str, dict[str, Any]] | None): The credentials for datasets.

        Returns:
            dict[str, dict[str, Any]]: The dataset configurations with resolved credentials.

        Raises:
            DatasetError: If a dataset configuration is invalid (e.g., not a dictionary).

        Example:
            >>> config = {
            ...     "example": {
            ...         "type": "pandas.CSVDataset",
            ...         "credentials": "db_credentials",
            ...     }
            ... }
            >>> credentials = {"db_credentials": {"user": "username", "pass": "pass"}}
            >>> resolved_configs = CatalogConfigResolver._resolve_credentials(
            ...     config, credentials
            ... )
            >>> print(resolved_configs)
            # {'example': {'type': 'pandas.CSVDataset', 'credentials': {'user': 'username', 'pass': 'pass'}}}
        """
        config = config or {}
        credentials = credentials or {}
        resolved_configs = {}

        for ds_name, ds_config in config.items():
            if not isinstance(ds_config, dict):
                raise DatasetError(
                    f"Catalog entry '{ds_name}' is not a valid dataset configuration. "
                    "\nHint: If this catalog entry is intended for variable interpolation, "
                    "make sure that the key is preceded by an underscore."
                )
            if not cls.is_pattern(ds_name):
                resolved_configs[ds_name] = _resolve_credentials(ds_config, credentials)

        return resolved_configs

    @staticmethod
    def _unresolve_credentials(
        cred_name: str, ds_config: dict[str, dict[str, Any]] | None
    ) -> tuple[dict[str, dict[str, Any]], dict[str, dict[str, Any]]]:
        """
        Extracts and replaces credentials in a dataset configuration with
        references, ensuring separation of credentials from the dataset configuration.

        Credentials are searched for recursively in the dataset configuration.
        The first occurrence of the `CREDENTIALS_KEY` is replaced with a generated
        reference key.

        Args:
            cred_name: A unique identifier for the credentials being unresolved.
                This is used to generate a reference key for the credentials.
            ds_config: The dataset configuration containing potential credentials
                under the key `CREDENTIALS_KEY`.

        Returns:
            A tuple containing:
                ds_config_copy : A deep copy of the original dataset
                    configuration with credentials replaced by reference keys.
                credentials: A dictionary mapping generated reference keys to the original credentials.

        Example:
            >>> config = {
            ...     "type": "pandas.CSVDataset",
            ...     "credentials": {"user": "username", "pass": "pass"},
            ... }
            >>> ds_config, creds = CatalogConfigResolver._unresolve_credentials(
            ...     "example", config
            ... )
            >>> print(ds_config)
            # {'type': 'pandas.CSVDataset', 'credentials': 'example_credentials'}
            >>> print(creds)
            # {'example_credentials': {'user': 'username', 'pass': 'pass'}}
        """
        ds_config_copy = copy.deepcopy(ds_config) or {}
        credentials: dict[str, Any] = {}
        credentials_ref = f"{cred_name}_{CREDENTIALS_KEY}"

        def unresolve(config: Any) -> None:
            # We don't expect credentials key appears more than once within the same dataset config,
            # So once we found the key first time we unresolve it and stop iterating after
            for key, val in config.items():
                if key == CREDENTIALS_KEY and config[key]:
                    credentials[credentials_ref] = config[key]
                    config[key] = credentials_ref
                    return
                if isinstance(val, dict):
                    unresolve(val)

        unresolve(ds_config_copy)

        return ds_config_copy, credentials

    def resolve_pattern(self, ds_name: str) -> dict[str, Any]:
        """
        Resolve a dataset name to its configuration based on patterns.

        This method matches the dataset name against catalog patterns and resolves
        its configuration. If the dataset name matches a catch-all pattern, a warning
        is logged.

        Args:
            ds_name (str): The name of the dataset to resolve.

        Returns:
            dict[str, Any]: The resolved dataset configuration.

        Example:
            >>> config = {
            ...     "{namespace}.int_{name}": {
            ...         "type": "pandas.CSVDataset",
            ...         "filepath": "{name}.csv",
            ...     }
            ... }
            >>> resolver = CatalogConfigResolver(config=config)
            >>> resolved_config = resolver.resolve_pattern("data.int_customers")
            >>> print(resolved_config)
            # {'type': 'pandas.CSVDataset', 'filepath': 'customers.csv'}
        """
        if ds_name not in self._resolved_configs:
            matched_pattern = (
                self.match_dataset_pattern(ds_name)
                or self.match_user_catch_all_pattern(ds_name)
                or self.match_runtime_pattern(ds_name)
            )
            pattern_config = self._get_pattern_config(matched_pattern)
            ds_config = self._resolve_dataset_config(
                ds_name, matched_pattern, copy.deepcopy(pattern_config)
            )

            if (
                self._pattern_specificity(matched_pattern) == 0
                and matched_pattern in self._user_catch_all_pattern
            ):
                self._logger.warning(
                    "Config from the dataset factory pattern '%s' in the catalog will be used to "
                    "override the default dataset creation for '%s'",
                    matched_pattern,
                    ds_name,
                )
            return ds_config  # type: ignore[no-any-return]

        return self._resolved_configs[ds_name]<|MERGE_RESOLUTION|>--- conflicted
+++ resolved
@@ -83,9 +83,9 @@
     flexible and reusable dataset configurations.
 
     Attributes:
-        _runtime_patterns (Patterns): Runtime patterns used for resolving datasets.
+        _default_runtime_patterns (Patterns): Runtime patterns used for resolving datasets.
         _dataset_patterns (dict): Sorted dataset patterns extracted from the catalog configuration.
-        _default_pattern (dict): Default dataset pattern used as a fallback.
+        _user_catch_all_pattern (dict): User provided catch all pattern.
         _resolved_configs (dict): Resolved dataset configurations with credentials applied.
 
     Example:
@@ -110,31 +110,7 @@
         credentials: dict[str, dict[str, Any]] | None = None,
         default_runtime_patterns: Patterns | None = None,
     ):
-<<<<<<< HEAD
-        """
-        Initialize the `CatalogConfigResolver`.
-
-        Args:
-            config (dict[str, dict[str, Any]] | None): Dataset configurations from the catalog.
-            credentials (dict[str, dict[str, Any]] | None): Credentials for datasets.
-            runtime_patterns (Patterns | None): Runtime patterns for resolving datasets.
-
-        Example:
-            >>> from kedro.io.catalog_config_resolver import CatalogConfigResolver
-            >>> config = {
-            ...     "{namespace}.int_{name}": {
-            ...         "type": "pandas.CSVDataset",
-            ...         "filepath": "{name}.csv",
-            ...     }
-            ... }
-            >>> resolver = CatalogConfigResolver(config=config)
-            >>> resolver._dataset_patterns
-            # {'{namespace}.int_{name}': {'type': 'pandas.CSVDataset', 'filepath': '{name}.csv'}}
-        """
-        if runtime_patterns is None:
-=======
         if default_runtime_patterns is None:
->>>>>>> 097dffc4
             self._logger.warning(
                 f"Since runtime patterns are not provided, setting"
                 f"the runtime pattern to default value: {DEFAULT_RUNTIME_PATTERN}"
@@ -374,54 +350,6 @@
     def _get_matches(cls, pattens: Iterable[str], ds_name: str) -> Generator[str]:
         return (pattern for pattern in pattens if parse(pattern, ds_name))
 
-<<<<<<< HEAD
-    def match_pattern(self, ds_name: str) -> str | None:
-        """
-        Match a dataset name against catalog patterns in a dictionary.
-
-        Args:
-            ds_name (str): The dataset name to match.
-
-        Returns:
-            str | None: The matched pattern, or None if no match is found.
-
-        Example:
-            >>> config = {
-            ...     "{namespace}.int_{name}": {
-            ...         "type": "pandas.CSVDataset",
-            ...         "filepath": "{name}.csv",
-            ...     }
-            ... }
-            >>> resolver = CatalogConfigResolver(config)
-            >>> resolver.match_pattern("data.int_companies")
-            # '{namespace}.int_{name}'
-        """
-        matches = self._get_matches(self._dataset_patterns.keys(), ds_name)
-        return next(matches, None)
-
-    def match_default_pattern(self, ds_name: str) -> str:
-        """
-        Match a dataset name against default patterns in a dictionary.
-
-        This method checks if the given dataset name matches any of the default patterns
-        or runtime patterns defined in the catalog. If a match is found, the first matching
-        pattern is returned.
-
-        Args:
-            ds_name (str): The name of the dataset to match.
-
-        Returns:
-            str: The first matching pattern.
-        Example:
-            >>> resolver = CatalogConfigResolver(
-            ...     config={"example": {"type": "MemoryDataset"}}
-            ... )
-            >>> resolver.match_default_pattern("example")
-            # "{default}"
-        """
-        default_patters = set(self._default_pattern.keys())
-        default_patters.update(set(self._runtime_patterns.keys()))
-=======
     def match_dataset_pattern(self, ds_name: str) -> str | None:
         """Match a dataset name against dataset patterns."""
         matches = self._get_matches(self._dataset_patterns.keys(), ds_name)
@@ -436,7 +364,6 @@
     def match_runtime_pattern(self, ds_name: str) -> str:
         """Match a dataset name against default runtime pattern."""
         default_patters = set(self._default_runtime_patterns.keys())
->>>>>>> 097dffc4
         matches = self._get_matches(default_patters, ds_name)
         # We assume runtime pattern always matches at the end
         return next(matches)
