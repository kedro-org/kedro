"""This module provides a set of classes which underpin the data loading and
saving functionality provided by ``kedro.io``.
"""

from __future__ import annotations

import abc
import copy
import logging
import pprint
import sys
import warnings
from collections import namedtuple
from datetime import datetime, timezone
from functools import partial, wraps
from glob import iglob
from inspect import getcallargs
from operator import attrgetter
from pathlib import Path, PurePath, PurePosixPath
from typing import (  # noqa: UP035
    TYPE_CHECKING,
    Any,
    Callable,
    Generic,
    Iterator,
    List,
    Protocol,
    TypeVar,
    runtime_checkable,
)

from cachetools import Cache, cachedmethod
from cachetools.keys import hashkey
from typing_extensions import Self

# These are re-exported for backward compatibility
from kedro.utils import (  # noqa: F401
    CLOUD_PROTOCOLS,
    HTTP_PROTOCOLS,
    _parse_filepath,
    load_obj,
)

if TYPE_CHECKING:
    import os
<<<<<<< HEAD
    from multiprocessing.managers import SyncManager

=======
    import re

    from kedro.io.catalog_config_resolver import CatalogConfigResolver
>>>>>>> 6ffda00a

VERSION_FORMAT = "%Y-%m-%dT%H.%M.%S.%fZ"
VERSIONED_FLAG_KEY = "versioned"
VERSION_KEY = "version"
PROTOCOL_DELIMITER = "://"
TYPE_KEY = "type"


class DatasetError(Exception):
    """``DatasetError`` raised by ``AbstractDataset`` implementations
    in case of failure of input/output methods.

    ``AbstractDataset`` implementations should provide instructive
    information in case of failure.
    """

    pass


class DatasetNotFoundError(DatasetError):
    """``DatasetNotFoundError`` raised by ``KedroDataCatalog``
    class in case of trying to use a non-existing dataset.
    """

    pass


class DatasetAlreadyExistsError(DatasetError):
    """``DatasetAlreadyExistsError`` raised by ``KedroDataCatalog``
    class in case of trying to add a dataset which already exists in the ``KedroDataCatalog``.
    """

    pass


class VersionNotFoundError(DatasetError):
    """``VersionNotFoundError`` raised by ``AbstractVersionedDataset`` implementations
    in case of no load versions available for the dataset.
    """

    pass


class VersionAlreadyExistsError(DatasetError):
    """``VersionAlreadyExistsError`` raised by ``KedroDataCatalog``
    class when attempting to add a dataset to a catalog with a save version
    that conflicts with the save version already set for the catalog.
    """

    pass


_DI = TypeVar("_DI")
_DO = TypeVar("_DO")


class AbstractDataset(abc.ABC, Generic[_DI, _DO]):
    """``AbstractDataset`` is the base class for all dataset implementations.

    All dataset implementations should extend this abstract class
    and implement the methods marked as abstract.
    If a specific dataset implementation cannot be used in conjunction with
    the ``ParallelRunner``, such user-defined dataset should have the
    attribute `_SINGLE_PROCESS = True`.
    Example:
    ::

        >>> from pathlib import Path, PurePosixPath
        >>> import pandas as pd
        >>> from kedro.io import AbstractDataset
        >>>
        >>>
        >>> class MyOwnDataset(AbstractDataset[pd.DataFrame, pd.DataFrame]):
        >>>     def __init__(self, filepath, param1, param2=True):
        >>>         self._filepath = PurePosixPath(filepath)
        >>>         self._param1 = param1
        >>>         self._param2 = param2
        >>>
        >>>     def load(self) -> pd.DataFrame:
        >>>         return pd.read_csv(self._filepath)
        >>>
        >>>     def save(self, df: pd.DataFrame) -> None:
        >>>         df.to_csv(str(self._filepath))
        >>>
        >>>     def _exists(self) -> bool:
        >>>         return Path(self._filepath.as_posix()).exists()
        >>>
        >>>     def _describe(self):
        >>>         return dict(param1=self._param1, param2=self._param2)

    Example catalog.yml specification:
    ::

        my_dataset:
            type: <path-to-my-own-dataset>.MyOwnDataset
            filepath: data/01_raw/my_data.csv
            param1: <param1-value> # param1 is a required argument
            # param2 will be True by default
    """

    """
    Datasets are persistent by default. User-defined datasets that
    are not made to be persistent, such as instances of `MemoryDataset`,
    need to change the `_EPHEMERAL` attribute to 'True'.
    """
    _EPHEMERAL = False

    @classmethod
    def from_config(
        cls: type,
        name: str,
        config: dict[str, Any],
        load_version: str | None = None,
        save_version: str | None = None,
    ) -> AbstractDataset:
        """Create a dataset instance using the configuration provided.

        Args:
            name: Data set name.
            config: Data set config dictionary.
            load_version: Version string to be used for ``load`` operation if
                the dataset is versioned. Has no effect on the dataset
                if versioning was not enabled.
            save_version: Version string to be used for ``save`` operation if
                the dataset is versioned. Has no effect on the dataset
                if versioning was not enabled.

        Returns:
            An instance of an ``AbstractDataset`` subclass.

        Raises:
            DatasetError: When the function fails to create the dataset
                from its config.

        """
        try:
            class_obj, config = parse_dataset_definition(
                config, load_version, save_version
            )
        except Exception as exc:
            raise DatasetError(
                f"An exception occurred when parsing config "
                f"for dataset '{name}':\n{exc!s}"
            ) from exc

        try:
            dataset = class_obj(**config)
        except TypeError as err:
            raise DatasetError(
                f"\n{err}.\nDataset '{name}' must only contain arguments valid for the "
                f"constructor of '{class_obj.__module__}.{class_obj.__qualname__}'."
            ) from err
        except Exception as err:
            raise DatasetError(
                f"\n{err}.\nFailed to instantiate dataset '{name}' "
                f"of type '{class_obj.__module__}.{class_obj.__qualname__}'."
            ) from err
        return dataset

    def to_config(self) -> dict[str, Any]:
        """Converts the dataset instance into a dictionary-based configuration for
        serialization. Ensures that any subclass-specific details are handled, with
        additional logic for versioning and caching implemented for `CachedDataset`.

        Adds a key for the dataset's type using its module and class name and
        includes the initialization arguments.

        For `CachedDataset` it extracts the underlying dataset's configuration,
        handles the `versioned` flag and removes unnecessary metadata. It also
        ensures the embedded dataset's configuration is appropriately flattened
        or transformed.

        If the dataset has a version key, it sets the `versioned` flag in the
        configuration.

        Removes the `metadata` key from the configuration if present.

        Returns:
            A dictionary containing the dataset's type and initialization arguments.
        """
        return_config: dict[str, Any] = {
            f"{TYPE_KEY}": f"{type(self).__module__}.{type(self).__name__}"
        }

        if self._init_args:  # type: ignore[attr-defined]
            self._init_args.pop("self", None)  # type: ignore[attr-defined]
            return_config.update(self._init_args)  # type: ignore[attr-defined]

        if type(self).__name__ == "CachedDataset":
            cached_ds = return_config.pop("dataset")
            cached_ds_return_config: dict[str, Any] = {}
            if isinstance(cached_ds, dict):
                cached_ds_return_config = cached_ds
            elif isinstance(cached_ds, AbstractDataset):
                cached_ds_return_config = cached_ds.to_config()
            if VERSIONED_FLAG_KEY in cached_ds_return_config:
                return_config[VERSIONED_FLAG_KEY] = cached_ds_return_config.pop(
                    VERSIONED_FLAG_KEY
                )
            # Pop metadata from configuration
            cached_ds_return_config.pop("metadata", None)
            return_config["dataset"] = cached_ds_return_config

        # Set `versioned` key if version present in the dataset
        if return_config.pop(VERSION_KEY, None):
            return_config[VERSIONED_FLAG_KEY] = True

        # Pop metadata from configuration
        return_config.pop("metadata", None)

        return return_config

    @property
    def _logger(self) -> logging.Logger:
        return logging.getLogger(__name__)

    def __str__(self) -> str:
        # TODO: Replace with __repr__ implementation in 1.0.0 release.
        def _to_str(obj: Any, is_root: bool = False) -> str:
            """Returns a string representation where
            1. The root level (i.e. the Dataset.__init__ arguments) are
            formatted like Dataset(key=value).
            2. Dictionaries have the keys alphabetically sorted recursively.
            3. None values are not shown.
            """

            fmt = "{}={}" if is_root else "'{}': {}"  # 1

            if isinstance(obj, dict):
                sorted_dict = sorted(obj.items(), key=lambda pair: str(pair[0]))  # 2

                text = ", ".join(
                    fmt.format(key, _to_str(value))  # 2
                    for key, value in sorted_dict
                    if value is not None  # 3
                )

                return text if is_root else "{" + text + "}"  # 1

            # not a dictionary
            return str(obj)

        return f"{type(self).__name__}({_to_str(self._describe(), True)})"

    @classmethod
    def _load_wrapper(cls, load_func: Callable[[Self], _DO]) -> Callable[[Self], _DO]:
        """Decorate `load_func` with logging and error handling code."""

        @wraps(load_func)
        def load(self: Self) -> _DO:
            self._logger.debug("Loading %s", str(self))

            try:
                return load_func(self)
            except DatasetError:
                raise
            except Exception as exc:
                # This exception handling is by design as the composed datasets
                # can throw any type of exception.
                message = f"Failed while loading data from dataset {self!s}.\n{exc!s}"
                raise DatasetError(message) from exc

        load.__annotations__["return"] = load_func.__annotations__.get("return")
        load.__loadwrapped__ = True  # type: ignore[attr-defined]
        return load

    @classmethod
    def _save_wrapper(
        cls, save_func: Callable[[Self, _DI], None]
    ) -> Callable[[Self, _DI], None]:
        """Decorate `save_func` with logging and error handling code."""

        @wraps(save_func)
        def save(self: Self, data: _DI) -> None:
            if data is None:
                raise DatasetError("Saving 'None' to a 'Dataset' is not allowed")

            try:
                self._logger.debug("Saving %s", str(self))
                save_func(self, data)
            except (DatasetError, FileNotFoundError, NotADirectoryError):
                raise
            except Exception as exc:
                message = f"Failed while saving data to dataset {self!s}.\n{exc!s}"
                raise DatasetError(message) from exc

        save.__annotations__["data"] = save_func.__annotations__.get("data", Any)
        save.__annotations__["return"] = save_func.__annotations__.get("return")
        save.__savewrapped__ = True  # type: ignore[attr-defined]
        return save

    def __init_subclass__(cls, **kwargs: Any) -> None:
        """Customizes the behavior of subclasses of AbstractDataset during
        their creation. This method is automatically invoked when a subclass
        of AbstractDataset is defined.

        Decorates the `load` and `save` methods provided by the class.
        If `_load` or `_save` are defined, alias them as a prerequisite.
        """

        # Save the original __init__ method of the subclass
        init_func: Callable = cls.__init__

        @wraps(init_func)
        def new_init(self, *args, **kwargs) -> None:  # type: ignore[no-untyped-def]
            """Executes the original __init__, then save the arguments used
            to initialize the instance.
            """
            # Call the original __init__ method
            init_func(self, *args, **kwargs)
            # Capture and save the arguments passed to the original __init__
            self._init_args = getcallargs(init_func, self, *args, **kwargs)

        # Replace the subclass's __init__ with the new_init
        # A hook for subclasses to capture initialization arguments and save them
        # in the AbstractDataset._init_args field
        cls.__init__ = new_init  # type: ignore[method-assign]

        super().__init_subclass__(**kwargs)

        if hasattr(cls, "_load") and not cls._load.__qualname__.startswith("Abstract"):
            cls.load = cls._load  # type: ignore[method-assign]

        if hasattr(cls, "_save") and not cls._save.__qualname__.startswith("Abstract"):
            cls.save = cls._save  # type: ignore[method-assign]

        if hasattr(cls, "load") and not cls.load.__qualname__.startswith("Abstract"):
            cls.load = cls._load_wrapper(  # type: ignore[assignment]
                cls.load
                if not getattr(cls.load, "__loadwrapped__", False)
                else cls.load.__wrapped__  # type: ignore[attr-defined]
            )

        if hasattr(cls, "save") and not cls.save.__qualname__.startswith("Abstract"):
            cls.save = cls._save_wrapper(  # type: ignore[assignment]
                cls.save
                if not getattr(cls.save, "__savewrapped__", False)
                else cls.save.__wrapped__  # type: ignore[attr-defined]
            )

    def _pretty_repr(self, object_description: dict[str, Any]) -> str:
        str_keys = []
        for arg_name, arg_descr in object_description.items():
            if arg_descr is not None:
                descr = pprint.pformat(
                    arg_descr,
                    sort_dicts=False,
                    compact=True,
                    depth=2,
                    width=sys.maxsize,
                )
                str_keys.append(f"{arg_name}={descr}")

        return f"{type(self).__module__}.{type(self).__name__}({', '.join(str_keys)})"

    def __repr__(self) -> str:
        object_description = self._describe()
        if isinstance(object_description, dict) and all(
            isinstance(key, str) for key in object_description
        ):
            return self._pretty_repr(object_description)

        self._logger.warning(
            f"'{type(self).__module__}.{type(self).__name__}' is a subclass of AbstractDataset and it must "
            f"implement the '_describe' method following the signature of AbstractDataset's '_describe'."
        )
        return f"{type(self).__module__}.{type(self).__name__}()"

    @abc.abstractmethod
    def load(self) -> _DO:
        """Loads data by delegation to the provided load method.

        Returns:
            Data returned by the provided load method.

        Raises:
            DatasetError: When underlying load method raises error.

        """
        raise NotImplementedError(
            f"'{self.__class__.__name__}' is a subclass of AbstractDataset and "
            f"it must implement the 'load' method"
        )

    @abc.abstractmethod
    def save(self, data: _DI) -> None:
        """Saves data by delegation to the provided save method.

        Args:
            data: the value to be saved by provided save method.

        Raises:
            DatasetError: when underlying save method raises error.
            FileNotFoundError: when save method got file instead of dir, on Windows.
            NotADirectoryError: when save method got file instead of dir, on Unix.

        """
        raise NotImplementedError(
            f"'{self.__class__.__name__}' is a subclass of AbstractDataset and "
            f"it must implement the 'save' method"
        )

    @abc.abstractmethod
    def _describe(self) -> dict[str, Any]:
        raise NotImplementedError(
            f"'{self.__class__.__name__}' is a subclass of AbstractDataset and "
            f"it must implement the '_describe' method"
        )

    def exists(self) -> bool:
        """Checks whether a dataset's output already exists by calling
        the provided _exists() method.

        Returns:
            Flag indicating whether the output already exists.

        Raises:
            DatasetError: when underlying exists method raises error.

        """
        try:
            self._logger.debug("Checking whether target of %s exists", str(self))
            return self._exists()
        except Exception as exc:
            message = f"Failed during exists check for dataset {self!s}.\n{exc!s}"
            raise DatasetError(message) from exc

    def _exists(self) -> bool:
        self._logger.warning(
            "'exists()' not implemented for '%s'. Assuming output does not exist.",
            self.__class__.__name__,
        )
        return False

    def release(self) -> None:
        """Release any cached data.

        Raises:
            DatasetError: when underlying release method raises error.

        """
        try:
            self._logger.debug("Releasing %s", str(self))
            self._release()
        except Exception as exc:
            message = f"Failed during release for dataset {self!s}.\n{exc!s}"
            raise DatasetError(message) from exc

    def _release(self) -> None:
        pass

    def _copy(self, **overwrite_params: Any) -> AbstractDataset:
        dataset_copy = copy.deepcopy(self)
        for name, value in overwrite_params.items():
            setattr(dataset_copy, name, value)
        return dataset_copy


def generate_timestamp() -> str:
    """Generate the timestamp to be used by versioning.

    Returns:
        String representation of the current timestamp.

    """
    current_ts = datetime.now(tz=timezone.utc).strftime(VERSION_FORMAT)
    return current_ts[:-4] + current_ts[-1:]  # Don't keep microseconds


class Version(namedtuple("Version", ["load", "save"])):
    """This namedtuple is used to provide load and save versions for versioned
    datasets. If ``Version.load`` is None, then the latest available version
    is loaded. If ``Version.save`` is None, then save version is formatted as
    YYYY-MM-DDThh.mm.ss.sssZ of the current timestamp.
    """

    __slots__ = ()


_CONSISTENCY_WARNING = (
    "Save version '{}' did not match load version '{}' for {}. This is strongly "
    "discouraged due to inconsistencies it may cause between 'save' and "
    "'load' operations. Please refrain from setting exact load version for "
    "intermediate datasets where possible to avoid this warning."
)

_DEFAULT_PACKAGES = ["kedro.io.", "kedro_datasets.", ""]


def parse_dataset_definition(
    config: dict[str, Any],
    load_version: str | None = None,
    save_version: str | None = None,
) -> tuple[type[AbstractDataset], dict[str, Any]]:
    """Parse and instantiate a dataset class using the configuration provided.

    Args:
        config: Data set config dictionary. It *must* contain the `type` key
            with fully qualified class name or the class object.
        load_version: Version string to be used for ``load`` operation if
            the dataset is versioned. Has no effect on the dataset
            if versioning was not enabled.
        save_version: Version string to be used for ``save`` operation if
            the dataset is versioned. Has no effect on the dataset
            if versioning was not enabled.

    Raises:
        DatasetError: If the function fails to parse the configuration provided.

    Returns:
        2-tuple: (Dataset class object, configuration dictionary)
    """
    save_version = save_version or generate_timestamp()
    config = copy.deepcopy(config)
    dataset_type = config.pop(TYPE_KEY)

    # This check prevents the use of dataset types with uppercase 'S' in 'Dataset',
    # which is no longer supported as of kedro-datasets 2.0
    if isinstance(dataset_type, str):
        if dataset_type.endswith("Set"):
            warnings.warn(
                f"Since kedro-datasets 2.0, 'Dataset' is spelled with a lowercase 's'. Got '{dataset_type}'.",
                UserWarning,
            )

    class_obj = None
    error_msg = None
    if isinstance(dataset_type, str):
        if len(dataset_type.strip(".")) != len(dataset_type):
            raise DatasetError(
                "'type' class path does not support relative "
                "paths or paths ending with a dot."
            )
        class_paths = (prefix + dataset_type for prefix in _DEFAULT_PACKAGES)

        for class_path in class_paths:
            tmp, error_msg = _load_obj(
                class_path
            )  # Load dataset class, capture the warning

            if tmp is not None:
                class_obj = tmp
                break

        if class_obj is None:  # If no valid class was found, raise an error
            hint = (
                "\nHint: If you are trying to use a dataset from `kedro-datasets`, "
                "make sure that the package is installed in your current environment. "
                "You can do so by running `pip install kedro-datasets` or "
                "`pip install kedro-datasets[<dataset-group>]` to install `kedro-datasets` along with "
                "related dependencies for the specific dataset group."
            )
            default_error_msg = f"Class '{dataset_type}' not found, is this a typo?"
            raise DatasetError(f"{error_msg if error_msg else default_error_msg}{hint}")

    if not class_obj:
        class_obj = dataset_type

    if not issubclass(class_obj, AbstractDataset):
        raise DatasetError(
            f"Dataset type '{class_obj.__module__}.{class_obj.__qualname__}' "
            f"is invalid: all dataset types must extend 'AbstractDataset'."
        )

    if VERSION_KEY in config:
        # remove "version" key so that it's not passed
        # to the "unversioned" dataset constructor
        message = (
            "'%s' attribute removed from dataset configuration since it is a "
            "reserved word and cannot be directly specified"
        )
        logging.getLogger(__name__).warning(message, VERSION_KEY)
        del config[VERSION_KEY]

    # dataset is either versioned explicitly by the user or versioned is set to true by default
    # on the dataset
    if config.pop(VERSIONED_FLAG_KEY, False) or getattr(
        class_obj, VERSIONED_FLAG_KEY, False
    ):
        config[VERSION_KEY] = Version(load_version, save_version)

    return class_obj, config


def _load_obj(class_path: str) -> tuple[Any | None, str | None]:
    """Try to load an object from a fully-qualified class path.

    Raises:
        DatasetError: If the class is listed in `__all__` but cannot be loaded,
        indicating missing dependencies.

    Returns:
        A tuple of (class object or None, error message or None).
    """
    mod_path, _, class_name = class_path.rpartition(".")
    # Check if the module exists
    try:
        available_classes = load_obj(f"{mod_path}.__all__")
        # ModuleNotFoundError: When `load_obj` can't find `mod_path` (e.g `kedro.io.pandas`)
        #                      this is because we try a combination of all prefixes.
        # AttributeError: When `load_obj` manages to load `mod_path` but it doesn't have an
        #                 `__all__` attribute -- either because it's a custom or a kedro.io dataset
    except (ModuleNotFoundError, AttributeError, ValueError):
        available_classes = None

    try:
        class_obj = load_obj(class_path)
    except ValueError as exc:
        return (
            None,
            f"{exc}. Invalid dataset path: '{class_path}'. Please check if it's correct.",
        )
    except AttributeError as exc:
        # Raise if class exists in __all__ but failed to load (likely due to missing deps)
        if available_classes and class_name in available_classes:
            raise DatasetError(
                f"{exc}. Please see the documentation on how to "
                f"install relevant dependencies for {class_path}:\n"
                f"https://docs.kedro.org/en/stable/kedro_project_setup/"
                f"dependencies.html#install-dependencies-related-to-the-data-catalog"
            ) from exc

        return (
            None,
            f"Dataset '{class_name}' not found in '{mod_path}'. "
            f"Make sure the dataset name is correct.",
        )
    except ModuleNotFoundError as exc:
        return (
            None,
            f"{exc}. Please install the missing dependencies for {class_path}:\n"
            f"https://docs.kedro.org/en/stable/kedro_project_setup/"
            f"dependencies.html#install-dependencies-related-to-the-data-catalog",
        )

    return class_obj, None


def _local_exists(filepath: str) -> bool:  # SKIP_IF_NO_SPARK
    return Path(filepath).exists()


class AbstractVersionedDataset(AbstractDataset[_DI, _DO], abc.ABC):
    """
    ``AbstractVersionedDataset`` is the base class for all versioned dataset
    implementations.

    All datasets that implement versioning should extend this
    abstract class and implement the methods marked as abstract.

    Example:
    ::

        >>> from pathlib import Path, PurePosixPath
        >>> import pandas as pd
        >>> from kedro.io import AbstractVersionedDataset
        >>>
        >>>
        >>> class MyOwnDataset(AbstractVersionedDataset):
        >>>     def __init__(self, filepath, version, param1, param2=True):
        >>>         super().__init__(PurePosixPath(filepath), version)
        >>>         self._param1 = param1
        >>>         self._param2 = param2
        >>>
        >>>     def load(self) -> pd.DataFrame:
        >>>         load_path = self._get_load_path()
        >>>         return pd.read_csv(load_path)
        >>>
        >>>     def save(self, df: pd.DataFrame) -> None:
        >>>         save_path = self._get_save_path()
        >>>         df.to_csv(str(save_path))
        >>>
        >>>     def _exists(self) -> bool:
        >>>         path = self._get_load_path()
        >>>         return Path(path.as_posix()).exists()
        >>>
        >>>     def _describe(self):
        >>>         return dict(version=self._version, param1=self._param1, param2=self._param2)

    Example catalog.yml specification:
    ::

        my_dataset:
            type: <path-to-my-own-dataset>.MyOwnDataset
            filepath: data/01_raw/my_data.csv
            versioned: true
            param1: <param1-value> # param1 is a required argument
            # param2 will be True by default
    """

    def __init__(
        self,
        filepath: PurePosixPath,
        version: Version | None,
        exists_function: Callable[[str], bool] | None = None,
        glob_function: Callable[[str], list[str]] | None = None,
    ):
        """Creates a new instance of ``AbstractVersionedDataset``.

        Args:
            filepath: Filepath in POSIX format to a file.
            version: If specified, should be an instance of
                ``kedro.io.core.Version``. If its ``load`` attribute is
                None, the latest version will be loaded. If its ``save``
                attribute is None, save version will be autogenerated.
            exists_function: Function that is used for determining whether
                a path exists in a filesystem.
            glob_function: Function that is used for finding all paths
                in a filesystem, which match a given pattern.
        """
        self._filepath = filepath
        self._version = version
        self._exists_function = exists_function or _local_exists
        self._glob_function = glob_function or iglob
        # 1 entry for load version, 1 for save version
        self._version_cache = Cache(maxsize=2)  # type: Cache

    # 'key' is set to prevent cache key overlapping for load and save:
    # https://cachetools.readthedocs.io/en/stable/#cachetools.cachedmethod
    @cachedmethod(cache=attrgetter("_version_cache"), key=partial(hashkey, "load"))
    def _fetch_latest_load_version(self) -> str:
        # When load version is unpinned, fetch the most recent existing
        # version from the given path.
        pattern = str(self._get_versioned_path("*"))
        try:
            version_paths = sorted(self._glob_function(pattern), reverse=True)
        except Exception as exc:
            message = (
                f"Did not find any versions for {self}. This could be "
                f"due to insufficient permission. Exception: {exc}"
            )
            raise VersionNotFoundError(message) from exc
        most_recent = next(
            (path for path in version_paths if self._exists_function(path)), None
        )
        if not most_recent:
            message = f"Did not find any versions for {self}"
            raise VersionNotFoundError(message)
        return PurePath(most_recent).parent.name

    # 'key' is set to prevent cache key overlapping for load and save:
    # https://cachetools.readthedocs.io/en/stable/#cachetools.cachedmethod
    @cachedmethod(cache=attrgetter("_version_cache"), key=partial(hashkey, "save"))
    def _fetch_latest_save_version(self) -> str:
        """Generate and cache the current save version"""
        return generate_timestamp()

    def resolve_load_version(self) -> str | None:
        """Compute the version the dataset should be loaded with."""
        if not self._version:
            return None
        if self._version.load:
            return self._version.load  # type: ignore[no-any-return]
        return self._fetch_latest_load_version()

    def _get_load_path(self) -> PurePosixPath:
        if not self._version:
            # When versioning is disabled, load from original filepath
            return self._filepath

        load_version = self.resolve_load_version()
        return self._get_versioned_path(load_version)  # type: ignore[arg-type]

    def resolve_save_version(self) -> str | None:
        """Compute the version the dataset should be saved with."""
        if not self._version:
            return None
        if self._version.save:
            return self._version.save  # type: ignore[no-any-return]
        return self._fetch_latest_save_version()

    def _get_save_path(self) -> PurePosixPath:
        if not self._version:
            # When versioning is disabled, return original filepath
            return self._filepath

        save_version = self.resolve_save_version()
        versioned_path = self._get_versioned_path(save_version)  # type: ignore[arg-type]

        if self._exists_function(str(versioned_path)):
            raise DatasetError(
                f"Save path '{versioned_path}' for {self!s} must not exist if "
                f"versioning is enabled."
            )

        return versioned_path

    def _get_versioned_path(self, version: str) -> PurePosixPath:
        return self._filepath / version / self._filepath.name

    @classmethod
    def _save_wrapper(
        cls, save_func: Callable[[Self, _DI], None]
    ) -> Callable[[Self, _DI], None]:
        """Decorate `save_func` with logging and error handling code."""

        @wraps(save_func)
        def save(self: Self, data: _DI) -> None:
            self._version_cache.clear()
            save_version = (
                self.resolve_save_version()
            )  # Make sure last save version is set
            try:
                super()._save_wrapper(save_func)(self, data)
            except (FileNotFoundError, NotADirectoryError) as err:
                # FileNotFoundError raised in Win, NotADirectoryError raised in Unix
                _default_version = "YYYY-MM-DDThh.mm.ss.sssZ"
                raise DatasetError(
                    f"Cannot save versioned dataset '{self._filepath.name}' to "
                    f"'{self._filepath.parent.as_posix()}' because a file with the same "
                    f"name already exists in the directory. This is likely because "
                    f"versioning was enabled on a dataset already saved previously. Either "
                    f"remove '{self._filepath.name}' from the directory or manually "
                    f"convert it into a versioned dataset by placing it in a versioned "
                    f"directory (e.g. with default versioning format "
                    f"'{self._filepath.as_posix()}/{_default_version}/{self._filepath.name}"
                    f"')."
                ) from err

            load_version = self.resolve_load_version()
            if load_version != save_version:
                warnings.warn(
                    _CONSISTENCY_WARNING.format(save_version, load_version, str(self))
                )
                self._version_cache.clear()

        return save

    def exists(self) -> bool:
        """Checks whether a dataset's output already exists by calling
        the provided _exists() method.

        Returns:
            Flag indicating whether the output already exists.

        Raises:
            DatasetError: when underlying exists method raises error.

        """
        self._logger.debug("Checking whether target of %s exists", str(self))
        try:
            return self._exists()
        except VersionNotFoundError:
            return False
        except Exception as exc:  # SKIP_IF_NO_SPARK
            message = f"Failed during exists check for dataset {self!s}.\n{exc!s}"
            raise DatasetError(message) from exc

    def _release(self) -> None:
        super()._release()
        self._version_cache.clear()


def get_protocol_and_path(
    filepath: str | os.PathLike, version: Version | None = None
) -> tuple[str, str]:
    """Parses filepath on protocol and path.

    .. warning::
        Versioning is not supported for HTTP protocols.

    Args:
        filepath: raw filepath e.g.: ``gcs://bucket/test.json``.
        version: instance of ``kedro.io.core.Version`` or None.

    Returns:
        Protocol and path.

    Raises:
        DatasetError: when protocol is http(s) and version is not None.
    """
    options_dict = _parse_filepath(str(filepath))
    path = options_dict["path"]
    protocol = options_dict["protocol"]

    if protocol in HTTP_PROTOCOLS:
        if version is not None:
            raise DatasetError(
                "Versioning is not supported for HTTP protocols. "
                "Please remove the `versioned` flag from the dataset configuration."
            )
        path = path.split(PROTOCOL_DELIMITER, 1)[-1]

    return protocol, path


def get_filepath_str(raw_path: PurePath, protocol: str) -> str:
    """Returns filepath. Returns full filepath (with protocol) if protocol is HTTP(s).

    Args:
        raw_path: filepath without protocol.
        protocol: protocol.

    Returns:
        Filepath string.
    """
    path = raw_path.as_posix()
    if protocol in HTTP_PROTOCOLS:
        path = "".join((protocol, PROTOCOL_DELIMITER, path))
    return path


def validate_on_forbidden_chars(**kwargs: Any) -> None:
    """Validate that string values do not include white-spaces or ;"""
    for key, value in kwargs.items():
        if " " in value or ";" in value:
            raise DatasetError(
                f"Neither white-space nor semicolon are allowed in '{key}'."
            )


def is_parameter(dataset_name: str) -> bool:
    """Check if dataset is a parameter."""
    return dataset_name.startswith("params:") or dataset_name == "parameters"


_C = TypeVar("_C")
_DS = TypeVar("_DS")


@runtime_checkable
<<<<<<< HEAD
class CatalogProtocol(Protocol[_C, _DS]):
    _datasets: dict[str, _DS]

    def __repr__(self) -> str:
        """Returns the canonical string representation of the object."""
        ...
=======
class CatalogProtocol(Protocol[_C]):
    """``CatalogProtocol`` is a protocol class for all data catalog implementations"""

    _datasets: dict[str, AbstractDataset]
>>>>>>> 6ffda00a

    @property
    def config_resolver(self) -> CatalogConfigResolver:
        """Return a copy of the datasets dictionary."""
        ...

    def __repr__(self) -> str:
        """Returns the canonical string representation of the object."""
        ...

    def __contains__(self, ds_name: str) -> bool:
        """Check if a dataset is in the catalog."""
        ...

<<<<<<< HEAD
    def keys(self) -> List[str]:  # noqa: UP006
        """List all dataset names registered in the catalog."""
=======
    def __eq__(self, other) -> bool:  # type: ignore[no-untyped-def]
        """Compares two catalogs based on materialised datasets and datasets patterns."""
        ...

    def keys(self) -> List[str]:  # noqa: UP006
        """List all dataset names registered in the catalog."""
        ...

    def values(self) -> List[AbstractDataset]:  # noqa: UP006
        """List all datasets registered in the catalog."""
        ...

    def items(self) -> List[tuple[str, AbstractDataset]]:  # noqa: UP006
        """List all dataset names and datasets registered in the catalog."""
        ...

    def __iter__(self) -> Iterator[str]:
        """Returns an iterator for the object."""
        ...

    def __getitem__(self, ds_name: str) -> AbstractDataset:
        """Get a dataset by name from an internal collection of datasets."""
        ...

    def __setitem__(self, key: str, value: Any) -> None:
        """Adds dataset using the given key as a datset name and the provided data as the value."""
        ...

    def __len__(self) -> int:
        """Returns the number of datasets registered in the catalog"""
        ...

    def get(
        self,
        key: str,
        version: Version | None = None,
        default: AbstractDataset | None = None,
    ) -> AbstractDataset | None:
        """Get a dataset by name from an internal collection of datasets."""
        ...

    def _ipython_key_completions_(self) -> list[str]:
        """Customizes tab completions for catalog within IPython env."""
        ...

    @property
    def _logger(self) -> logging.Logger:
        """Returns a logger instance for catalog class."""
>>>>>>> 6ffda00a
        ...

    def values(self) -> List[_DS]:  # noqa: UP006
        """List all datasets registered in the catalog."""
        ...

<<<<<<< HEAD
    def items(self) -> List[tuple[str, _DS]]:  # noqa: UP006
        """List all dataset names and datasets registered in the catalog."""
        ...

    def __iter__(self) -> Iterator[str]:
        """Returns an iterator for the object."""
        ...

    def __getitem__(self, ds_name: str) -> _DS | None:
        """Get a dataset by name from an internal collection of datasets."""
        ...

    def __setitem__(self, key: str, value: Any) -> None:
        """Adds dataset using the given key as a dataset name and the provided data as the value."""
        ...

    @classmethod
    def from_config(cls, catalog: dict[str, dict[str, Any]] | None) -> _C:
        """Create a catalog instance from configuration."""
=======
    def to_config(
        self,
    ) -> tuple[
        dict[str, dict[str, Any]],
        dict[str, dict[str, Any]],
        dict[str, str | None],
        str | None,
    ]:
        """Converts the `CatalogProtocol` instance into a configuration format suitable for
        serialization. This includes datasets, credentials, and versioning information."""
        ...

    @staticmethod
    def _validate_dataset_config(ds_name: str, ds_config: Any) -> None:
        """Validates dataset configuration."""
        ...

    def _add_from_config(self, ds_name: str, ds_config: dict[str, Any]) -> None:
        """Create a LazyDataset instance and add it to the catalog."""
        ...

    def filter(
        self,
        name_regex: re.Pattern[str] | str | None = None,
        type_regex: re.Pattern[str] | str | None = None,
        by_type: type | list[type] | None = None,
    ) -> List[str]:  # noqa: UP006
        """Filter dataset names registered in the catalog based on name and/or type."""
>>>>>>> 6ffda00a
        ...

    def save(self, name: str, data: Any) -> None:
        """Save data to a registered dataset."""
        ...

<<<<<<< HEAD
    def load(self, name: str, version: str | None = None) -> Any:
=======
    def load(self, ds_name: str, version: str | None = None) -> Any:
>>>>>>> 6ffda00a
        """Load data from a registered dataset."""
        ...

    def release(self, name: str) -> None:
        """Release any cached data associated with a dataset."""
        ...

    def confirm(self, name: str) -> None:
        """Confirm a dataset by its name."""
        ...

    def exists(self, name: str) -> bool:
        """Checks whether registered dataset exists by calling its `exists()` method."""
        ...

<<<<<<< HEAD

@runtime_checkable
class SharedMemoryCatalogProtocol(CatalogProtocol, Protocol):
    def set_manager_datasets(self, manager: SyncManager) -> None: ...

    def validate_catalog(self) -> None: ...
=======
    @staticmethod
    def _validate_versions(
        datasets: dict[str, AbstractDataset] | None,
        load_versions: dict[str, str],
        save_version: str | None,
    ) -> tuple[dict[str, str], str | None]:
        """Validates and synchronises dataset versions for loading and saving."""
        ...
>>>>>>> 6ffda00a
<|MERGE_RESOLUTION|>--- conflicted
+++ resolved
@@ -43,14 +43,8 @@
 
 if TYPE_CHECKING:
     import os
-<<<<<<< HEAD
     from multiprocessing.managers import SyncManager
 
-=======
-    import re
-
-    from kedro.io.catalog_config_resolver import CatalogConfigResolver
->>>>>>> 6ffda00a
 
 VERSION_FORMAT = "%Y-%m-%dT%H.%M.%S.%fZ"
 VERSIONED_FLAG_KEY = "versioned"
@@ -972,93 +966,25 @@
 
 
 @runtime_checkable
-<<<<<<< HEAD
 class CatalogProtocol(Protocol[_C, _DS]):
     _datasets: dict[str, _DS]
 
     def __repr__(self) -> str:
         """Returns the canonical string representation of the object."""
         ...
-=======
-class CatalogProtocol(Protocol[_C]):
-    """``CatalogProtocol`` is a protocol class for all data catalog implementations"""
-
-    _datasets: dict[str, AbstractDataset]
->>>>>>> 6ffda00a
-
-    @property
-    def config_resolver(self) -> CatalogConfigResolver:
-        """Return a copy of the datasets dictionary."""
-        ...
-
-    def __repr__(self) -> str:
-        """Returns the canonical string representation of the object."""
-        ...
 
     def __contains__(self, ds_name: str) -> bool:
         """Check if a dataset is in the catalog."""
         ...
 
-<<<<<<< HEAD
     def keys(self) -> List[str]:  # noqa: UP006
         """List all dataset names registered in the catalog."""
-=======
-    def __eq__(self, other) -> bool:  # type: ignore[no-untyped-def]
-        """Compares two catalogs based on materialised datasets and datasets patterns."""
-        ...
-
-    def keys(self) -> List[str]:  # noqa: UP006
-        """List all dataset names registered in the catalog."""
-        ...
-
-    def values(self) -> List[AbstractDataset]:  # noqa: UP006
-        """List all datasets registered in the catalog."""
-        ...
-
-    def items(self) -> List[tuple[str, AbstractDataset]]:  # noqa: UP006
-        """List all dataset names and datasets registered in the catalog."""
-        ...
-
-    def __iter__(self) -> Iterator[str]:
-        """Returns an iterator for the object."""
-        ...
-
-    def __getitem__(self, ds_name: str) -> AbstractDataset:
-        """Get a dataset by name from an internal collection of datasets."""
-        ...
-
-    def __setitem__(self, key: str, value: Any) -> None:
-        """Adds dataset using the given key as a datset name and the provided data as the value."""
-        ...
-
-    def __len__(self) -> int:
-        """Returns the number of datasets registered in the catalog"""
-        ...
-
-    def get(
-        self,
-        key: str,
-        version: Version | None = None,
-        default: AbstractDataset | None = None,
-    ) -> AbstractDataset | None:
-        """Get a dataset by name from an internal collection of datasets."""
-        ...
-
-    def _ipython_key_completions_(self) -> list[str]:
-        """Customizes tab completions for catalog within IPython env."""
-        ...
-
-    @property
-    def _logger(self) -> logging.Logger:
-        """Returns a logger instance for catalog class."""
->>>>>>> 6ffda00a
         ...
 
     def values(self) -> List[_DS]:  # noqa: UP006
         """List all datasets registered in the catalog."""
         ...
 
-<<<<<<< HEAD
     def items(self) -> List[tuple[str, _DS]]:  # noqa: UP006
         """List all dataset names and datasets registered in the catalog."""
         ...
@@ -1078,47 +1004,13 @@
     @classmethod
     def from_config(cls, catalog: dict[str, dict[str, Any]] | None) -> _C:
         """Create a catalog instance from configuration."""
-=======
-    def to_config(
-        self,
-    ) -> tuple[
-        dict[str, dict[str, Any]],
-        dict[str, dict[str, Any]],
-        dict[str, str | None],
-        str | None,
-    ]:
-        """Converts the `CatalogProtocol` instance into a configuration format suitable for
-        serialization. This includes datasets, credentials, and versioning information."""
-        ...
-
-    @staticmethod
-    def _validate_dataset_config(ds_name: str, ds_config: Any) -> None:
-        """Validates dataset configuration."""
-        ...
-
-    def _add_from_config(self, ds_name: str, ds_config: dict[str, Any]) -> None:
-        """Create a LazyDataset instance and add it to the catalog."""
-        ...
-
-    def filter(
-        self,
-        name_regex: re.Pattern[str] | str | None = None,
-        type_regex: re.Pattern[str] | str | None = None,
-        by_type: type | list[type] | None = None,
-    ) -> List[str]:  # noqa: UP006
-        """Filter dataset names registered in the catalog based on name and/or type."""
->>>>>>> 6ffda00a
         ...
 
     def save(self, name: str, data: Any) -> None:
         """Save data to a registered dataset."""
         ...
 
-<<<<<<< HEAD
     def load(self, name: str, version: str | None = None) -> Any:
-=======
-    def load(self, ds_name: str, version: str | None = None) -> Any:
->>>>>>> 6ffda00a
         """Load data from a registered dataset."""
         ...
 
@@ -1134,20 +1026,9 @@
         """Checks whether registered dataset exists by calling its `exists()` method."""
         ...
 
-<<<<<<< HEAD
 
 @runtime_checkable
 class SharedMemoryCatalogProtocol(CatalogProtocol, Protocol):
     def set_manager_datasets(self, manager: SyncManager) -> None: ...
 
-    def validate_catalog(self) -> None: ...
-=======
-    @staticmethod
-    def _validate_versions(
-        datasets: dict[str, AbstractDataset] | None,
-        load_versions: dict[str, str],
-        save_version: str | None,
-    ) -> tuple[dict[str, str], str | None]:
-        """Validates and synchronises dataset versions for loading and saving."""
-        ...
->>>>>>> 6ffda00a
+    def validate_catalog(self) -> None: ...