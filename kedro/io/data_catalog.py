"""``DataCatalog`` stores instances of ``AbstractDataset`` implementations to
provide ``load`` and ``save`` capabilities from anywhere in the program. To
use a ``DataCatalog``, you need to instantiate it with a dictionary of datasets.
Then it will act as a single point of reference for your calls, relaying load and
save functions to the underlying datasets.
"""

from __future__ import annotations

import logging
import re
from multiprocessing.reduction import ForkingPickler
from pickle import PicklingError
from typing import TYPE_CHECKING, Any, ClassVar, Iterator, List  # noqa: UP035

from kedro.io.cached_dataset import CachedDataset
from kedro.io.catalog_config_resolver import CatalogConfigResolver
from kedro.io.core import (
    TYPE_KEY,
    AbstractDataset,
    AbstractVersionedDataset,
    CatalogProtocol,
    DatasetError,
    DatasetNotFoundError,
    Version,
    VersionAlreadyExistsError,
    generate_timestamp,
    parse_dataset_definition,
)
from kedro.io.memory_dataset import MemoryDataset, _is_memory_dataset
from kedro.io.shared_memory_dataset import SharedMemoryDataset
from kedro.logging import _format_rich
from kedro.utils import _has_rich_handler

if TYPE_CHECKING:
    from multiprocessing.managers import SyncManager


class _LazyDataset:
    """
    A helper class to store `AbstractDataset` configuration and materialize the dataset object.

    This class acts as a placeholder for a dataset, storing its configuration and versioning
    information. The dataset is only materialized (i.e., instantiated) when explicitly requested,
    which helps improve performance by deferring the creation of datasets until they are needed.

    Attributes:
        name (str): The name of the dataset.
        config (dict[str, Any]): The configuration dictionary for the dataset.
        load_version (str | None): The version of the dataset to load, if applicable.
        save_version (str | None): The version of the dataset to save, if applicable.

    Example:
        >>> from kedro.io.data_catalog import _LazyDataset
        >>> dataset_config = {"type": "pandas.CSVDataset", "filepath": "example.csv"}
        >>> lazy_dataset = _LazyDataset(
        ...     name="example_dataset",
        ...     config=dataset_config,
        ...     load_version="2023-01-01T00.00.00",
        ...     save_version="2023-01-02T00.00.00",
        ... )
        >>> print(lazy_dataset)
        # kedro_datasets.pandas.csv_dataset.CSVDataset
        >>> materialized_dataset = lazy_dataset.materialize()
        >>> print(materialized_dataset)
        # CSVDataset(filepath=example.csv, load_args={}, protocol=file, save_args={'index': False})
    """

    def __init__(
        self,
        name: str,
        config: dict[str, Any],
        load_version: str | None = None,
        save_version: str | None = None,
    ):
        """
        Initialize a `_LazyDataset` instance.

        Args:
            name (str): The name of the dataset.
            config (dict[str, Any]): The configuration dictionary for the dataset.
            load_version (str | None): The version of the dataset to load, if applicable.
            save_version (str | None): The version of the dataset to save, if applicable.

        Example:
            >>> from kedro.io.data_catalog import _LazyDataset
            >>> dataset_config = {"type": "pandas.CSVDataset", "filepath": "example.csv"}
            >>> lazy_dataset = _LazyDataset(
            ...     name="example_dataset",
            ...     config=dataset_config,
            ...     load_version="2023-01-01T00.00.00",
            ...     save_version="2023-01-02T00.00.00",
            ... )
            >>> print(lazy_dataset)
            # kedro_datasets.pandas.csv_dataset.CSVDataset
        """
        self.name = name
        self.config = config
        self.load_version = load_version
        self.save_version = save_version

    def __repr__(self) -> str:
        """
        Return a string representation of the `_LazyDataset`.

        The representation includes the fully qualified class name of the dataset type
        as defined in the configuration.

        Returns:
            str: The fully qualified class name of the dataset type.

        Example:
            >>> from kedro.io.data_catalog import _LazyDataset
            >>> dataset_config = {"type": "pandas.CSVDataset", "filepath": "example.csv"}
            >>> lazy_dataset = _LazyDataset(name="example_dataset", config=dataset_config)
            >>> print(repr(lazy_dataset))
            # kedro_datasets.pandas.csv_dataset.CSVDataset
        """
        class_type, _ = parse_dataset_definition(self.config)
        return f"{class_type.__module__}.{class_type.__qualname__}"

    def materialize(self) -> AbstractDataset:
        """
        Materialize the `_LazyDataset` into an `AbstractDataset` instance.

        This method uses the stored configuration and versioning information to create
        an instance of the dataset. The dataset is instantiated using the `from_config`
        factory method of `AbstractDataset`.

        Returns:
            AbstractDataset: The instantiated dataset object.

        Example:
            >>> from kedro.io.data_catalog import _LazyDataset
            >>> dataset_config = {"type": "pandas.CSVDataset", "filepath": "example.csv"}
            >>> lazy_dataset = _LazyDataset(
            ...     name="example_dataset",
            ...     config=dataset_config,
            ...     load_version="2023-01-01T00.00.00",
            ...     save_version="2023-01-02T00.00.00",
            ... )
            >>> materialized_dataset = lazy_dataset.materialize()
            >>> print(materialized_dataset)
            # CSVDataset(filepath=example.csv, load_args={}, protocol=file, save_args={'index': False})
        """
        return AbstractDataset.from_config(
            self.name, self.config, self.load_version, self.save_version
        )


class DataCatalog(CatalogProtocol):
    default_runtime_patterns: ClassVar = {
        "{default}": {"type": "kedro.io.MemoryDataset"}
    }

    def __init__(
        self,
        datasets: dict[str, AbstractDataset] | None = None,
        raw_data: dict[str, Any] | None = None,
        config_resolver: CatalogConfigResolver | None = None,
        load_versions: dict[str, str] | None = None,
        save_version: str | None = None,
    ) -> None:
        """``DataCatalog`` stores instances of ``AbstractDataset``
        implementations to provide ``load`` and ``save`` capabilities from
        anywhere in the program. To use a ``DataCatalog``, you need to
        instantiate it with a dictionary of datasets. Then it will act as a
        single point of reference for your calls, relaying load and save
        functions to the underlying datasets.

        Args:
            datasets: A dictionary of dataset names and dataset instances.
            raw_data: A dictionary with data to be added in memory as `MemoryDataset`` instances.
                Keys represent dataset names and the values are raw data.
            config_resolver: An instance of CatalogConfigResolver to resolve dataset patterns and configurations.
            load_versions: A mapping between dataset names and versions
                to load. Has no effect on datasets without enabled versioning.
            save_version: Version string to be used for ``save`` operations
                by all datasets with enabled versioning. It must: a) be a
                case-insensitive string that conforms with operating system
                filename limitations, b) always return the latest version when
                sorted in lexicographical order.

        Example:
        >>> from kedro.io import DataCatalog, MemoryDataset
        >>> from kedro_datasets.pandas import CSVDataset

        >>> # Define datasets
        >>> datasets = {
        ...     "cars": CSVDataset(filepath="cars.csv"),
        ...     "planes": MemoryDataset(data={"type": "jet", "capacity": 200}),
        ... }

        >>> # Define raw data
        >>> raw_data = {
        ...     "raw_numbers": [1, 2, 3, 4, 5],
        ... }

        >>> # Initialize the catalog
        >>> catalog = DataCatalog(
        ...     datasets=datasets,
        ...     raw_data=raw_data,
        ...     load_versions={"cars": "2023-01-01T00.00.00"},
        ...     save_version="2023-01-02T00.00.00",
        ... )

        >>> print(catalog)
        """
        self._config_resolver = config_resolver or CatalogConfigResolver(
            default_runtime_patterns=self.default_runtime_patterns
        )
        self._datasets: dict[str, AbstractDataset] = datasets or {}
        self._lazy_datasets: dict[str, _LazyDataset] = {}
        self._load_versions, self._save_version = self._validate_versions(
            datasets, load_versions or {}, save_version
        )

        self._use_rich_markup = _has_rich_handler()

        for ds_name, ds_config in self._config_resolver.config.items():
            self._add_from_config(ds_name, ds_config)

        raw_data = raw_data or {}
        for ds_name, data in raw_data.items():
            self[ds_name] = data  # type: ignore[has-type]

    @property
    def config_resolver(self) -> CatalogConfigResolver:
        """
        Get the `CatalogConfigResolver` instance associated with this `DataCatalog`.

        The `CatalogConfigResolver` is responsible for resolving dataset patterns
        and configurations dynamically.

        Returns:
            CatalogConfigResolver: The configuration resolver for the catalog.

        Example:
            >>> catalog = DataCatalog(datasets={"example": MemoryDataset()})
            >>> resolver = catalog.config_resolver
            >>> print(resolver)
        """
        return self._config_resolver

    def __repr__(self) -> str:
        """
        Return a string representation of the `DataCatalog`.

        The representation includes both lazy and fully initialized datasets
        in the catalog.

        Returns:
            str: A string representation of the catalog.

        Example:
            >>> catalog = DataCatalog(datasets={"example": MemoryDataset()})
            >>> print(repr(catalog))
            # "{'example': kedro.io.memory_dataset.MemoryDataset()}"
        """
        return repr(self._lazy_datasets | self._datasets)

    def __contains__(self, dataset_name: str) -> bool:
        """
        Check if a dataset is registered in the catalog as a materialized dataset or matches a pattern.

        Args:
            dataset_name: The name of the dataset to check.

        Returns:
            bool: True if the dataset is registered or matches a pattern, False otherwise.

        Example:
            >>> catalog = DataCatalog(datasets={"example": MemoryDataset()})
            >>> "example" in catalog
            # True
            >>> "nonexistent" in catalog
            # False
        """
        return (
            dataset_name in self._datasets
            or dataset_name in self._lazy_datasets
            or self._config_resolver.match_dataset_pattern(dataset_name) is not None
            or self._config_resolver.match_user_catch_all_pattern(dataset_name)
            is not None
        )

    def __eq__(self, other) -> bool:  # type: ignore[no-untyped-def]
        """
        Compare two catalogs based on materialized datasets and dataset patterns.

        Args:
            other: Another `DataCatalog` instance to compare.

        Returns:
            bool: True if the catalogs are equivalent, False otherwise.

        Example:
            >>> catalog1 = DataCatalog(datasets={"example": MemoryDataset()})
            >>> catalog2 = DataCatalog(datasets={"example": MemoryDataset()})
            >>> catalog1 == catalog2
            # True
        """
        return (
            self._datasets,
            self._lazy_datasets,
            self._config_resolver.list_patterns(),
        ) == (
            other._datasets,
            other._lazy_datasets,
            other.config_resolver.list_patterns(),
        )

    def keys(self) -> List[str]:  # noqa: UP006
        """
        List all dataset names registered in the catalog.

        Returns:
            List[str]: A list of all dataset names.

        Example:
            >>> catalog = DataCatalog(datasets={"example": MemoryDataset()})
            >>> catalog.keys()
            # ['example']
        """
        return list(self._lazy_datasets.keys()) + list(self._datasets.keys())

    def values(self) -> List[AbstractDataset]:  # noqa: UP006
<<<<<<< HEAD
        """
        List all datasets registered in the catalog.

        Returns:
            List[AbstractDataset]: A list of all dataset instances.

        Example:
            >>> catalog = DataCatalog(datasets={"example": MemoryDataset()})
            >>> catalog.values()
            # [kedro.io.memory_dataset.MemoryDataset()]
        """
        return [self.get(key) for key in self]

    def items(self) -> List[tuple[str, AbstractDataset]]:  # noqa: UP006
        """
        List all dataset names and their corresponding dataset instances.

        Returns:
            List[tuple[str, AbstractDataset]]: A list of tuples containing dataset names and instances.

        Example:
            >>> catalog = DataCatalog(datasets={"example": MemoryDataset()})
            >>> catalog.items()
            # [('example', kedro.io.memory_dataset.MemoryDataset())]
        """
        return [(key, self.get(key)) for key in self]
=======
        """List all datasets registered in the catalog."""
        return [self[key] for key in self]

    def items(self) -> List[tuple[str, AbstractDataset]]:  # noqa: UP006
        """List all dataset names and datasets registered in the catalog."""
        return [(key, self[key]) for key in self]
>>>>>>> 097dffc4

    def __iter__(self) -> Iterator[str]:
        """
        Iterate over all dataset names in the catalog.

        Yields:
            str: Dataset names.

        Example:
            >>> catalog = DataCatalog(datasets={"example": MemoryDataset()})
            >>> for dataset_name in catalog:
            ...     print(dataset_name)
            # example
        """
        yield from self.keys()

    def __getitem__(self, ds_name: str) -> AbstractDataset:
        """
        Get a dataset by name from the catalog.

        If the dataset is not materialized but matches a pattern, it is instantiated
        and added to the catalog before being returned.

        Args:
            ds_name: The name of the dataset.

        Returns:
            AbstractDataset: The dataset instance.

        Example:
            >>> catalog = DataCatalog(datasets={"example": MemoryDataset()})
            >>> dataset = catalog["example"]
            >>> print(dataset)
            # MemoryDataset()
        """
        return self.get(ds_name)

    def __setitem__(self, key: str, value: Any) -> None:
        """Add dataset to the ``DataCatalog`` using the given key as a datsets name
        and the provided data as the value.

        The value can either be raw data or a Kedro dataset (i.e., an instance of a class
        inheriting from ``AbstractDataset``). If raw data is provided, it will be automatically
        wrapped in a ``MemoryDataset`` before being added to the catalog.

        Args:
            key: Name of the dataset.
            value: Raw data or an instance of a class inheriting from ``AbstractDataset``.

        Example:
        ::

            >>> from kedro_datasets.pandas import CSVDataset
            >>> import pandas as pd
            >>>
            >>> df = pd.DataFrame({"col1": [1, 2],
            >>>                    "col2": [4, 5],
            >>>                    "col3": [5, 6]})
            >>>
            >>> catalog = DataCatalog()
            >>> catalog["data_df"] = df  # Add raw data as a MemoryDataset
            >>>
            >>> assert catalog.load("data_df").equals(df)
            >>>
            >>> csv_dataset = CSVDataset(filepath="test.csv")
            >>> csv_dataset.save(df)
            >>> catalog["data_csv_dataset"] = csv_dataset  # Add a dataset instance
            >>>
            >>> assert catalog.load("data_csv_dataset").equals(df)
        """
        if key in self._datasets:
            self._logger.warning("Replacing dataset '%s'", key)
        if isinstance(value, AbstractDataset):
            self._load_versions, self._save_version = self._validate_versions(
                {key: value}, self._load_versions, self._save_version
            )
            self._datasets[key] = value
        elif isinstance(value, _LazyDataset):
            self._lazy_datasets[key] = value
        else:
            self._logger.debug(f"Adding input data {key} as a default MemoryDataset")
            self._datasets[key] = MemoryDataset(data=value)  # type: ignore[abstract]

    def __len__(self) -> int:
        """
        Get the number of datasets registered in the catalog.

        Returns:
            int: The number of datasets.

        Example:
            >>> catalog = DataCatalog(datasets={"example": MemoryDataset()})
            >>> len(catalog)
            # 1
        """
        return len(self.keys())

    def get(
        self,
        key: str,
        fallback_to_runtime_pattern: bool = False,
        version: Version | None = None,
    ) -> AbstractDataset:
        """Get a dataset by name from an internal collection of datasets.

        If a dataset is not in the collection but matches dataset_pattern or user_catch_all_pattern
        by default or runtime_patterns if fallback_to_runtime_pattern is enabled
        it is instantiated and added to the collection first, then returned.

        Args:
            key: A dataset name.
            fallback_to_runtime_pattern: Whether to use runtime_pattern to resolve dataset.
            version: Optional argument to get a specific version of the dataset.

        Raises:
            DatasetNotFoundError: When the dataset in not in the internal collection, does not match
                dataset_pattern or user_catch_all_pattern and fallback_to_runtime_pattern is
                set to False.

        Returns:
        AbstractDataset: The dataset instance.

        Example:
            >>> catalog = DataCatalog(datasets={"example": MemoryDataset()})
            >>> dataset = catalog.get("example")
            >>> print(dataset)
            # MemoryDataset()
        """
        if key not in self and not fallback_to_runtime_pattern:
            raise DatasetNotFoundError(f"Dataset '{key}' not found in the catalog")
        elif not (key in self._datasets or key in self._lazy_datasets):
            ds_config = self._config_resolver.resolve_pattern(key)
            self._add_from_config(key, ds_config)

        lazy_dataset = self._lazy_datasets.pop(key, None)
        if lazy_dataset:
            self[key] = lazy_dataset.materialize()

        dataset = self._datasets[key]

        if version and isinstance(dataset, AbstractVersionedDataset):
            # we only want to return a similar-looking dataset,
            # not modify the one stored in the current catalog
            dataset = dataset._copy(_version=version)

        return dataset

    def _ipython_key_completions_(self) -> list[str]:
        return self.keys()

    @property
    def _logger(self) -> logging.Logger:
        return logging.getLogger(__name__)

    @classmethod
    def from_config(
        cls,
        catalog: dict[str, dict[str, Any]] | None,
        credentials: dict[str, dict[str, Any]] | None = None,
        load_versions: dict[str, str] | None = None,
        save_version: str | None = None,
    ) -> DataCatalog:
        """Create a ``DataCatalog`` instance from configuration. This is a
        factory method used to provide developers with a way to instantiate
        ``DataCatalog`` with configuration parsed from configuration files.

        Args:
            catalog: A dictionary whose keys are the dataset names and
                the values are dictionaries with the constructor arguments
                for classes implementing ``AbstractDataset``. The dataset
                class to be loaded is specified with the key ``type`` and their
                fully qualified class name. All ``kedro.io`` dataset can be
                specified by their class name only, i.e. their module name
                can be omitted.
            credentials: A dictionary containing credentials for different
                datasets. Use the ``credentials`` key in a ``AbstractDataset``
                to refer to the appropriate credentials as shown in the example
                below.
            load_versions: A mapping between dataset names and versions
                to load. Has no effect on datasets without enabled versioning.
            save_version: Version string to be used for ``save`` operations
                by all datasets with enabled versioning. It must: a) be a
                case-insensitive string that conforms with operating system
                filename limitations, b) always return the latest version when
                sorted in lexicographical order.

        Returns:
            An instantiated ``DataCatalog`` containing all specified
            datasets, created and ready to use.

        Raises:
            DatasetNotFoundError: When `load_versions` refers to a dataset that doesn't
                exist in the catalog.

        Example:
        ::

            >>> config = {
            >>>     "cars": {
            >>>         "type": "pandas.CSVDataset",
            >>>         "filepath": "cars.csv",
            >>>         "save_args": {
            >>>             "index": False
            >>>         }
            >>>     },
            >>>     "boats": {
            >>>         "type": "pandas.CSVDataset",
            >>>         "filepath": "s3://aws-bucket-name/boats.csv",
            >>>         "credentials": "boats_credentials",
            >>>         "save_args": {
            >>>             "index": False
            >>>         }
            >>>     }
            >>> }
            >>>
            >>> credentials = {
            >>>     "boats_credentials": {
            >>>         "client_kwargs": {
            >>>             "aws_access_key_id": "<your key id>",
            >>>             "aws_secret_access_key": "<your secret>"
            >>>         }
            >>>      }
            >>> }
            >>>
            >>> catalog = DataCatalog.from_config(config, credentials)
            >>>
            >>> df = catalog.load("cars")
            >>> catalog.save("boats", df)
        """
        catalog = catalog or {}
        config_resolver = CatalogConfigResolver(
            catalog, credentials, cls.default_runtime_patterns
        )
        save_version = save_version or generate_timestamp()
        load_versions = load_versions or {}

        missing_keys = [
            ds_name
            for ds_name in load_versions
            if not (
                ds_name in config_resolver.config
                or config_resolver.match_dataset_pattern(ds_name)
            )
        ]
        if missing_keys:
            raise DatasetNotFoundError(
                f"'load_versions' keys [{', '.join(sorted(missing_keys))}] "
                f"are not found in the catalog."
            )

        return cls(
            load_versions=load_versions,
            save_version=save_version,
            config_resolver=config_resolver,
        )

    def to_config(
        self,
    ) -> tuple[
        dict[str, dict[str, Any]],
        dict[str, dict[str, Any]],
        dict[str, str | None],
        str | None,
    ]:
        """Converts the `DataCatalog` instance into a configuration format suitable for
        serialization. This includes datasets, credentials, and versioning information.

        This method is only applicable to catalogs that contain datasets initialized with static, primitive
        parameters. For example, it will work fine if one passes credentials as dictionary to
        `GBQQueryDataset` but not as `google.auth.credentials.Credentials` object. See
        https://github.com/kedro-org/kedro-plugins/issues/950 for the details.

        Returns:
            A tuple containing:
                catalog: A dictionary mapping dataset names to their unresolved configurations,
                    excluding in-memory datasets.
                credentials: A dictionary of unresolved credentials extracted from dataset configurations.
                load_versions: A dictionary mapping dataset names to specific versions to be loaded,
                    or `None` if no version is set.
                save_version: A global version identifier for saving datasets, or `None` if not specified.
        Example:
        ::

            >>> from kedro.io import DataCatalog
            >>> from kedro_datasets.pandas import CSVDataset
            >>>
            >>> cars = CSVDataset(
            >>>     filepath="cars.csv",
            >>>     load_args=None,
            >>>     save_args={"index": False}
            >>> )
            >>> catalog = DataCatalog(datasets={'cars': cars})
            >>>
            >>> config, credentials, load_versions, save_version = catalog.to_config()
            >>>
            >>> new_catalog = DataCatalog.from_config(config, credentials, load_versions, save_version)
        """
        catalog: dict[str, dict[str, Any]] = {}
        credentials: dict[str, dict[str, Any]] = {}
        load_versions: dict[str, str | None] = {}

        for ds_name, ds in self._lazy_datasets.items():
            if _is_memory_dataset(ds.config.get(TYPE_KEY, "")):
                continue
            unresolved_config, unresolved_credentials = (
                self._config_resolver._unresolve_credentials(ds_name, ds.config)
            )
            catalog[ds_name] = unresolved_config
            credentials.update(unresolved_credentials)
            load_versions[ds_name] = self._load_versions.get(ds_name, None)

        for ds_name, ds in self._datasets.items():  # type: ignore[assignment]
            if _is_memory_dataset(ds):  # type: ignore[arg-type]
                continue
            resolved_config = ds.to_config()  # type: ignore[attr-defined]
            unresolved_config, unresolved_credentials = (
                self._config_resolver._unresolve_credentials(ds_name, resolved_config)
            )
            catalog[ds_name] = unresolved_config
            credentials.update(unresolved_credentials)
            load_versions[ds_name] = self._load_versions.get(ds_name, None)

        return catalog, credentials, load_versions, self._save_version

    @staticmethod
    def _validate_dataset_config(ds_name: str, ds_config: Any) -> None:
        """
        Validate the configuration of a dataset in the catalog.

        This method ensures that the dataset configuration is a dictionary and contains
        the required "type" key. If the configuration is invalid, it raises a `DatasetError`
        with a helpful error message.

        Args:
            ds_name (str): The name of the dataset being validated.
            ds_config (Any): The configuration of the dataset to validate.

        Raises:
            DatasetError: If the dataset configuration is not a dictionary or if the
                "type" key is missing from the configuration.

        Example:
            >>> config = {
            ...     "example_dataset": {
            ...         "type": "pandas.CSVDataset",
            ...         "filepath": "example.csv",
            ...     }
            ... }
            >>> DataCatalog._validate_dataset_config(
            ...     "example_dataset", config["example_dataset"]
            ... )
            # No error raised

            >>> invalid_config = {"example_dataset": {"filepath": "example.csv"}}
            >>> DataCatalog._validate_dataset_config(
            ...     "example_dataset", invalid_config["example_dataset"]
            ... )
            # Raises DatasetError: "'type' is missing from dataset catalog configuration."
        """
        if not isinstance(ds_config, dict):
            raise DatasetError(
                f"Catalog entry '{ds_name}' is not a valid dataset configuration. "
                "\nHint: If this catalog entry is intended for variable interpolation, "
                "make sure that the key is preceded by an underscore."
            )

        if "type" not in ds_config:
            raise DatasetError(
                f"An exception occurred when parsing config for dataset '{ds_name}':\n"
                "'type' is missing from dataset catalog configuration."
                "\nHint: If this catalog entry is intended for variable interpolation, "
                "make sure that the top level key is preceded by an underscore."
            )

    def _add_from_config(self, ds_name: str, ds_config: dict[str, Any]) -> None:
        """
        Create a `_LazyDataset` instance from the provided configuration and add it to the catalog.

        This method validates the dataset configuration, creates a `_LazyDataset` instance,
        and registers it in the catalog. The `_LazyDataset` is a placeholder for a dataset
        that will be materialized only when accessed.

        Args:
            ds_name (str): The name of the dataset to be added.
            ds_config (dict[str, Any]): The configuration dictionary for the dataset.

        Raises:
            DatasetError: If the provided dataset configuration is invalid (e.g., missing
                required keys like "type" or improperly formatted).

        Example:
            >>> catalog = DataCatalog()
            >>> dataset_config = {"type": "pandas.CSVDataset", "filepath": "example.csv"}
            >>> catalog._add_from_config("example_dataset", dataset_config)
            >>> "example_dataset" in catalog
            # True
        """
        self._validate_dataset_config(ds_name, ds_config)
        ds = _LazyDataset(
            ds_name,
            ds_config,
            self._load_versions.get(ds_name),
            self._save_version,
        )

        self.__setitem__(ds_name, ds)

    def filter(
        self,
        name_regex: re.Pattern[str] | str | None = None,
        type_regex: re.Pattern[str] | str | None = None,
        by_type: type | list[type] | None = None,
    ) -> List[str]:  # noqa: UP006
        """Filter dataset names registered in the catalog based on name and/or type.

        This method allows filtering datasets by their names and/or types. Regular expressions
        should be precompiled before passing them to `name_regex` or `type_regex`, but plain
        strings are also supported.

        Args:
            name_regex: Optional compiled regex pattern or string to filter dataset names.
            type_regex: Optional compiled regex pattern or string to filter dataset types.
                The provided regex is matched against the full dataset type path, for example:
                `kedro_datasets.pandas.parquet_dataset.ParquetDataset`.
            by_type: Optional dataset type(s) to filter by. This performs an instance type check
                rather than a regex match. It can be a single dataset type or a list of types.

        Returns:
            A list of dataset names that match the filtering criteria.

        Example:
        ::

            >>> import re
            >>> catalog = DataCatalog()
            >>> # get datasets where the substring 'raw' is present
            >>> raw_data = catalog.filter(name_regex='raw')
            >>> # get datasets where names start with 'model_' (precompiled regex)
            >>> model_datasets = catalog.filter(name_regex=re.compile('^model_'))
            >>> # get datasets of a specific type using type_regex
            >>> csv_datasets = catalog.filter(type_regex='pandas.excel_dataset.ExcelDataset')
            >>> # get datasets where names contain 'train' and type matches 'CSV' in the path
            >>> catalog.filter(name_regex="train", type_regex="CSV")
            >>> # get datasets where names include 'data' and are of a specific type
            >>> from kedro_datasets.pandas import SQLQueryDataset
            >>> catalog.filter(name_regex="data", by_type=SQLQueryDataset)
            >>> # get datasets where names include 'data' and are of multiple specific types
            >>> from kedro.io import MemoryDataset
            >>> catalog.filter(name_regex="data", by_type=[MemoryDataset, SQLQueryDataset])
        """
        filtered = self.keys()

        # Apply name filter if specified
        if name_regex:
            filtered = [
                ds_name for ds_name in filtered if re.search(name_regex, ds_name)
            ]

        # Apply type filters if specified
        by_type_set = set()
        if by_type:
            if not isinstance(by_type, list):
                by_type = [by_type]
            for _type in by_type:
                by_type_set.add(f"{_type.__module__}.{_type.__qualname__}")

        if by_type_set or type_regex:
            filtered_types = []
            for ds_name in filtered:
                # Retrieve the dataset type
                str_type = self.get_type(ds_name)
                # Match against type_regex and apply by_type filtering
                if (not type_regex or re.search(type_regex, str_type)) and (
                    not by_type_set or str_type in by_type_set
                ):
                    filtered_types.append(ds_name)

            return filtered_types

        return filtered

    def get_type(self, ds_name: str) -> str:
<<<<<<< HEAD
        """
        Retrieve the type of a dataset without adding it to the catalog.

        This method provides the dataset type as a string without materializing or
        adding the dataset to the catalog. If the dataset is not found in the catalog
        or among lazy datasets, it attempts to resolve the dataset configuration
        using patterns. If the dataset cannot be resolved, a warning is logged, and
        an empty string is returned.

        Args:
            ds_name (str): The name of the dataset whose type is to be retrieved.

        Returns:
            str: The fully qualified type of the dataset (e.g., `kedro.io.memory_dataset.MemoryDataset`),
            or an empty string if the dataset is not found or cannot be resolved.

        Example:
        >>> catalog = DataCatalog(datasets={"example": MemoryDataset()})
        >>> dataset_type = catalog.get_type("example")
        >>> print(dataset_type)
        # kedro.io.memory_dataset.MemoryDataset
        >>> missing_type = catalog.get_type("nonexistent")
        >>> print(missing_type)
        # [TODO: after implementation change in https://github.com/kedro-org/kedro/issues/4742]Logs a warning: "Dataset `nonexistent` is missing in the catalog"
        # Returns: ""
        """
=======
        """Access dataset type without adding resolved dataset to the catalog.

        Raises:
            DatasetNotFoundError: When the dataset in not in the internal collection, does not match
                dataset_patterns or user_catch_all_pattern.
        """
        if ds_name not in self:
            raise DatasetNotFoundError(f"Dataset '{ds_name}' not found in the catalog")

>>>>>>> 097dffc4
        if ds_name not in self._datasets and ds_name not in self._lazy_datasets:
            ds_config = self._config_resolver.resolve_pattern(ds_name)
            return str(_LazyDataset(ds_name, ds_config))

        if ds_name in self._lazy_datasets:
            return str(self._lazy_datasets[ds_name])

        class_type = type(self._datasets[ds_name])
        return f"{class_type.__module__}.{class_type.__qualname__}"

    def save(self, ds_name: str, data: Any) -> None:
        """Save data to a registered dataset.

        Args:
            ds_name: The name of the dataset to be saved.
            data: A data object to be saved as configured in the registered
                dataset.

        Raises:
            DatasetNotFoundError: When a dataset with the given name
                has not yet been registered.

        Example:
        ::

            >>> import pandas as pd
            >>>
            >>> from kedro.io import DataCatalog
            >>> from kedro_datasets.pandas import CSVDataset
            >>>
            >>> cars = CSVDataset(filepath="cars.csv",
            >>>                   load_args=None,
            >>>                   save_args={"index": False})
            >>> catalog = DataCatalog(datasets={'cars': cars})
            >>>
            >>> df = pd.DataFrame({'col1': [1, 2],
            >>>                    'col2': [4, 5],
            >>>                    'col3': [5, 6]})
            >>> catalog.save("cars", df)
        """
        dataset = self[ds_name]

        self._logger.info(
            "Saving data to %s (%s)...",
            _format_rich(ds_name, "dark_orange") if self._use_rich_markup else ds_name,
            type(dataset).__name__,
            extra={"markup": True},
        )

        dataset.save(data)

    def load(self, ds_name: str, version: str | None = None) -> Any:
        """Loads a registered dataset.

        Args:
            ds_name: The name of the dataset to be loaded.
            version: Optional argument for concrete data version to be loaded.
                Works only with versioned datasets.

        Returns:
            The loaded data as configured.

        Raises:
            DatasetNotFoundError: When a dataset with the given name
                has not yet been registered.

        Example:
        ::

            >>> from kedro.io import DataCatalog
            >>> from kedro_datasets.pandas import CSVDataset
            >>>
            >>> cars = CSVDataset(filepath="cars.csv",
            >>>                   load_args=None,
            >>>                   save_args={"index": False})
            >>> catalog = DataCatalog(datasets={'cars': cars})
            >>>
            >>> df = catalog.load("cars")
        """
        load_version = Version(version, None) if version else None
        dataset = self.get(ds_name, version=load_version)

        self._logger.info(
            "Loading data from %s (%s)...",
            _format_rich(ds_name, "dark_orange") if self._use_rich_markup else ds_name,
            type(dataset).__name__,
            extra={"markup": True},
        )

        return dataset.load()

    def release(self, ds_name: str) -> None:
        """Release any cached data associated with a dataset
        Args:
            ds_name: A dataset to be checked.
        Raises:
            DatasetNotFoundError: When a dataset with the given name
                has not yet been registered.

        Example:
            >>> catalog = DataCatalog(datasets={"example": MemoryDataset(data=[1, 2, 3])})
            >>> catalog.release("example")
        """
        dataset = self[ds_name]

        dataset.release()

    def confirm(self, ds_name: str) -> None:
        """Confirm a dataset by its name.
        Args:
            ds_name: Name of the dataset.
        Raises:
            DatasetNotFoundError: When a dataset with the given name
                has not yet been registered
            DatasetError: When the dataset does not have `confirm` method.
        """
        self._logger.info("Confirming dataset '%s'", ds_name)

        dataset = self[ds_name]

        if hasattr(dataset, "confirm"):
            dataset.confirm()
        else:
            raise DatasetError(f"Dataset '{ds_name}' does not have 'confirm' method")

    def exists(self, ds_name: str) -> bool:
        """Checks whether registered dataset exists by calling its `exists()`
        method. Raises a warning and returns False if `exists()` is not
        implemented.

        Args:
            ds_name: A dataset to be checked.

        Returns:
            Whether the dataset and its output exist.

        Example:
            >>> catalog = DataCatalog(datasets={"example": MemoryDataset(data=[1, 2, 3])})
            >>> catalog.exists("example")
            True
        """
        try:
            dataset = self[ds_name]
        except DatasetNotFoundError:
            return False

        return dataset.exists()

    @staticmethod
    def _validate_versions(
        datasets: dict[str, AbstractDataset] | None,
        load_versions: dict[str, str],
        save_version: str | None,
    ) -> tuple[dict[str, str], str | None]:
        """Validates and synchronises dataset versions for loading and saving.

        Ensures consistency of dataset versions across a catalog, particularly
        for versioned datasets. It updates load versions and validates that all
        save versions are consistent.

        Args:
            datasets: A dictionary mapping dataset names to their instances.
                if None, no validation occurs.
            load_versions: A mapping between dataset names and versions
                to load.
            save_version: Version string to be used for ``save`` operations
                by all datasets with versioning enabled.

        Returns:
            Updated ``load_versions`` with load versions specified in the ``datasets``
                and resolved ``save_version``.

        Raises:
            VersionAlreadyExistsError: If a dataset's save version conflicts with
                the catalog's save version.
        """
        if not datasets:
            return load_versions, save_version

        cur_load_versions = load_versions.copy()
        cur_save_version = save_version

        for ds_name, ds in datasets.items():
            cur_ds = ds._dataset if isinstance(ds, CachedDataset) else ds

            if isinstance(cur_ds, AbstractVersionedDataset) and cur_ds._version:
                if cur_ds._version.load:
                    cur_load_versions[ds_name] = cur_ds._version.load
                if cur_ds._version.save:
                    cur_save_version = cur_save_version or cur_ds._version.save
                    if cur_save_version != cur_ds._version.save:
                        raise VersionAlreadyExistsError(
                            f"Cannot add a dataset `{ds_name}` with `{cur_ds._version.save}` save version. "
                            f"Save version set for the catalog is `{cur_save_version}`"
                            f"All datasets in the catalog must have the same save version."
                        )

        return cur_load_versions, cur_save_version


class SharedMemoryDataCatalog(DataCatalog):
<<<<<<< HEAD
    """
    A specialized `DataCatalog` for managing datasets in a shared memory context.

    The `SharedMemoryDataCatalog` extends the base `DataCatalog` to support multiprocessing
    by ensuring that datasets are serializable and synchronized across threads or processes.
    It provides additional functionality for managing shared memory datasets, such as setting
    a multiprocessing manager and validating dataset compatibility with multiprocessing.

    Attributes:
        runtime_patterns (ClassVar): A dictionary defining the default runtime pattern
            for datasets of type `SharedMemoryDataset`.

    Example:
        >>> from multiprocessing.managers import SyncManager
        >>> from kedro.io import MemoryDataset
        >>> from kedro.io.data_catalog import SharedMemoryDataCatalog
        >>>
        >>> # Create a shared memory catalog
        >>> catalog = SharedMemoryDataCatalog(
        ...     datasets={"shared_data": MemoryDataset(data=[1, 2, 3])}
        ... )
        >>>
        >>> # Set a multiprocessing manager
        >>> manager = SyncManager()
        >>> manager.start()
        >>> catalog.set_manager_datasets(manager)
        >>>
        >>> # Validate the catalog for multiprocessing compatibility
        >>> catalog.validate_catalog()
    """

    runtime_patterns: ClassVar = {"{default}": {"type": "kedro.io.SharedMemoryDataset"}}
=======
    default_runtime_patterns: ClassVar = {
        "{default}": {"type": "kedro.io.SharedMemoryDataset"}
    }
>>>>>>> 097dffc4

    def set_manager_datasets(self, manager: SyncManager) -> None:
        """
        Associate a multiprocessing manager with all shared memory datasets in the catalog.

        This method iterates through all datasets in the catalog and sets the provided
        multiprocessing manager for datasets of type `SharedMemoryDataset`. This ensures
        that these datasets are properly synchronized across threads or processes.

        Args:
            manager (SyncManager): A multiprocessing manager to be associated with
                shared memory datasets.

        Example:
            >>> from multiprocessing.managers import SyncManager
            >>> from kedro.io.data_catalog import SharedMemoryDataCatalog
            >>>
            >>> catalog = SharedMemoryDataCatalog(
            ...     datasets={"shared_data": MemoryDataset(data=[1, 2, 3])}
            ... )
            >>>
            >>> manager = SyncManager()
            >>> manager.start()
            >>> catalog.set_manager_datasets(manager)
            >>> print(catalog)
            # {'shared_data': kedro.io.memory_dataset.MemoryDataset(data='<list>')}
        """
        for _, ds in self._datasets.items():
            if isinstance(ds, SharedMemoryDataset):
                ds.set_manager(manager)

    def validate_catalog(self) -> None:
        """
        Validate the catalog to ensure all datasets are serializable and compatible with multiprocessing.

        This method checks that all datasets in the catalog are serializable and do not
        include non-proxied memory datasets as outputs. Non-serializable datasets or
        datasets that rely on single-process memory cannot be used in a multiprocessing
        context. If any such datasets are found, an exception is raised with details.

        Raises:
            AttributeError: If any datasets are found to be non-serializable or incompatible
                with multiprocessing.

        Example:
            >>> from kedro.io.data_catalog import SharedMemoryDataCatalog
            >>>
            >>> catalog = SharedMemoryDataCatalog(
            ...     datasets={"shared_data": MemoryDataset(data=[1, 2, 3])}
            ... )
            >>>
            >>> try:
            ...     catalog.validate_catalog()
            ... except AttributeError as e:
            ...     print(f"Validation failed: {e}")
            # No error
        """
        unserialisable = []
        for name, dataset in self._datasets.items():
            if getattr(dataset, "_SINGLE_PROCESS", False):  # SKIP_IF_NO_SPARK
                unserialisable.append(name)
                continue
            try:
                ForkingPickler.dumps(dataset)
            except (AttributeError, PicklingError):
                unserialisable.append(name)

        if unserialisable:
            raise AttributeError(
                f"The following datasets cannot be used with multiprocessing: "
                f"{sorted(unserialisable)}\nIn order to utilize multiprocessing you "
                f"need to make sure all datasets are serialisable, i.e. datasets "
                f"should not make use of lambda functions, nested functions, closures "
                f"etc.\nIf you are using custom decorators ensure they are correctly "
                f"decorated using functools.wraps()."
            )<|MERGE_RESOLUTION|>--- conflicted
+++ resolved
@@ -325,41 +325,12 @@
         return list(self._lazy_datasets.keys()) + list(self._datasets.keys())
 
     def values(self) -> List[AbstractDataset]:  # noqa: UP006
-<<<<<<< HEAD
-        """
-        List all datasets registered in the catalog.
-
-        Returns:
-            List[AbstractDataset]: A list of all dataset instances.
-
-        Example:
-            >>> catalog = DataCatalog(datasets={"example": MemoryDataset()})
-            >>> catalog.values()
-            # [kedro.io.memory_dataset.MemoryDataset()]
-        """
-        return [self.get(key) for key in self]
-
-    def items(self) -> List[tuple[str, AbstractDataset]]:  # noqa: UP006
-        """
-        List all dataset names and their corresponding dataset instances.
-
-        Returns:
-            List[tuple[str, AbstractDataset]]: A list of tuples containing dataset names and instances.
-
-        Example:
-            >>> catalog = DataCatalog(datasets={"example": MemoryDataset()})
-            >>> catalog.items()
-            # [('example', kedro.io.memory_dataset.MemoryDataset())]
-        """
-        return [(key, self.get(key)) for key in self]
-=======
         """List all datasets registered in the catalog."""
         return [self[key] for key in self]
 
     def items(self) -> List[tuple[str, AbstractDataset]]:  # noqa: UP006
         """List all dataset names and datasets registered in the catalog."""
         return [(key, self[key]) for key in self]
->>>>>>> 097dffc4
 
     def __iter__(self) -> Iterator[str]:
         """
@@ -842,34 +813,6 @@
         return filtered
 
     def get_type(self, ds_name: str) -> str:
-<<<<<<< HEAD
-        """
-        Retrieve the type of a dataset without adding it to the catalog.
-
-        This method provides the dataset type as a string without materializing or
-        adding the dataset to the catalog. If the dataset is not found in the catalog
-        or among lazy datasets, it attempts to resolve the dataset configuration
-        using patterns. If the dataset cannot be resolved, a warning is logged, and
-        an empty string is returned.
-
-        Args:
-            ds_name (str): The name of the dataset whose type is to be retrieved.
-
-        Returns:
-            str: The fully qualified type of the dataset (e.g., `kedro.io.memory_dataset.MemoryDataset`),
-            or an empty string if the dataset is not found or cannot be resolved.
-
-        Example:
-        >>> catalog = DataCatalog(datasets={"example": MemoryDataset()})
-        >>> dataset_type = catalog.get_type("example")
-        >>> print(dataset_type)
-        # kedro.io.memory_dataset.MemoryDataset
-        >>> missing_type = catalog.get_type("nonexistent")
-        >>> print(missing_type)
-        # [TODO: after implementation change in https://github.com/kedro-org/kedro/issues/4742]Logs a warning: "Dataset `nonexistent` is missing in the catalog"
-        # Returns: ""
-        """
-=======
         """Access dataset type without adding resolved dataset to the catalog.
 
         Raises:
@@ -879,7 +822,6 @@
         if ds_name not in self:
             raise DatasetNotFoundError(f"Dataset '{ds_name}' not found in the catalog")
 
->>>>>>> 097dffc4
         if ds_name not in self._datasets and ds_name not in self._lazy_datasets:
             ds_config = self._config_resolver.resolve_pattern(ds_name)
             return str(_LazyDataset(ds_name, ds_config))
@@ -1081,7 +1023,6 @@
 
 
 class SharedMemoryDataCatalog(DataCatalog):
-<<<<<<< HEAD
     """
     A specialized `DataCatalog` for managing datasets in a shared memory context.
 
@@ -1113,12 +1054,9 @@
         >>> catalog.validate_catalog()
     """
 
-    runtime_patterns: ClassVar = {"{default}": {"type": "kedro.io.SharedMemoryDataset"}}
-=======
     default_runtime_patterns: ClassVar = {
         "{default}": {"type": "kedro.io.SharedMemoryDataset"}
     }
->>>>>>> 097dffc4
 
     def set_manager_datasets(self, manager: SyncManager) -> None:
         """
