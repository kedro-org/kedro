"""``DataCatalog`` stores instances of ``AbstractDataSet`` implementations to
provide ``load`` and ``save`` capabilities from anywhere in the program. To
use a ``DataCatalog``, you need to instantiate it with a dictionary of data
sets. Then it will act as a single point of reference for your calls,
relaying load and save functions to the underlying data sets.
"""
import copy
import difflib
import logging
import re
from collections import defaultdict
from typing import Any, Dict, List, Optional, Set, Type, Union
from warnings import warn

from kedro.io.core import (
    AbstractDataSet,
    AbstractVersionedDataSet,
    DataSetAlreadyExistsError,
    DataSetError,
    DataSetNotFoundError,
    Version,
    generate_timestamp,
)
from kedro.io.memory_dataset import MemoryDataSet
<<<<<<< HEAD
from kedro.versioning import Journal
=======
from kedro.io.transformers import AbstractTransformer
>>>>>>> f3ca1f5d

CATALOG_KEY = "catalog"
CREDENTIALS_KEY = "credentials"
WORDS_REGEX_PATTERN = re.compile(r"\W+")


def _get_credentials(
    credentials_name: str, credentials: Dict[str, Any]
) -> Dict[str, Any]:
    """Return a set of credentials from the provided credentials dict.

    Args:
        credentials_name: Credentials name.
        credentials: A dictionary with all credentials.

    Returns:
        The set of requested credentials.

    Raises:
        KeyError: When a data set with the given name has not yet been
            registered.

    """
    try:
        return credentials[credentials_name]
    except KeyError as exc:
        raise KeyError(
            f"Unable to find credentials '{credentials_name}': check your data "
            "catalog and credentials configuration. See "
            "https://kedro.readthedocs.io/en/stable/kedro.io.DataCatalog.html "
            "for an example."
        ) from exc


def _resolve_credentials(
    config: Dict[str, Any], credentials: Dict[str, Any]
) -> Dict[str, Any]:
    """Return the dataset configuration where credentials are resolved using
    credentials dictionary provided.

    Args:
        config: Original dataset config, which may contain unresolved credentials.
        credentials: A dictionary with all credentials.

    Returns:
        The dataset config, where all the credentials are successfully resolved.
    """
    config = copy.deepcopy(config)

    def _map_value(key: str, value: Any) -> Any:
        if key == CREDENTIALS_KEY and isinstance(value, str):
            return _get_credentials(value, credentials)
        if isinstance(value, dict):
            return {k: _map_value(k, v) for k, v in value.items()}
        return value

    return {k: _map_value(k, v) for k, v in config.items()}


def _sub_nonword_chars(data_set_name: str) -> str:
    """Replace non-word characters in data set names since Kedro 0.16.2.

    Args:
        data_set_name: The data set name registered in the data catalog.

    Returns:
        The name used in `DataCatalog.datasets`.
    """
    return re.sub(WORDS_REGEX_PATTERN, "__", data_set_name)


class _FrozenDatasets:
    """Helper class to access underlying loaded datasets"""

    def __init__(
        self,
        *datasets_collections: Union["_FrozenDatasets", Dict[str, AbstractDataSet]],
    ):
        """Return a _FrozenDatasets instance from some datasets collections.
        Each collection could either be another _FrozenDatasets or a dictionary.
        """
        for collection in datasets_collections:
            if isinstance(collection, _FrozenDatasets):
                self.__dict__.update(collection.__dict__)
            else:
                # Non-word characters in dataset names are replaced with `__`
                # for easy access to transcoded/prefixed datasets.
                self.__dict__.update(
                    {
                        _sub_nonword_chars(dataset_name): dataset
                        for dataset_name, dataset in collection.items()
                    }
                )

    # Don't allow users to add/change attributes on the fly
    def __setattr__(self, key, value):
        msg = "Operation not allowed! "
        if key in self.__dict__:
            msg += "Please change datasets through configuration."
        else:
            msg += "Please use DataCatalog.add() instead."
        raise AttributeError(msg)


class DataCatalog:
    """``DataCatalog`` stores instances of ``AbstractDataSet`` implementations
    to provide ``load`` and ``save`` capabilities from anywhere in the
    program. To use a ``DataCatalog``, you need to instantiate it with
    a dictionary of data sets. Then it will act as a single point of reference
    for your calls, relaying load and save functions
    to the underlying data sets.
    """

    def __init__(
        self,
        data_sets: Dict[str, AbstractDataSet] = None,
        feed_dict: Dict[str, Any] = None,
<<<<<<< HEAD
        journal: Journal = None,
=======
        transformers: Dict[str, List[AbstractTransformer]] = None,
        default_transformers: List[AbstractTransformer] = None,
>>>>>>> f3ca1f5d
        layers: Dict[str, Set[str]] = None,
    ) -> None:
        """``DataCatalog`` stores instances of ``AbstractDataSet``
        implementations to provide ``load`` and ``save`` capabilities from
        anywhere in the program. To use a ``DataCatalog``, you need to
        instantiate it with a dictionary of data sets. Then it will act as a
        single point of reference for your calls, relaying load and save
        functions to the underlying data sets.

        Args:
            data_sets: A dictionary of data set names and data set instances.
            feed_dict: A feed dict with data to be added in memory.
<<<<<<< HEAD
            journal: Instance of Journal.
=======
            transformers: A dictionary of lists of transformers to be applied
                to the data sets.
            default_transformers: A list of transformers to be applied to any
                new data sets.
>>>>>>> f3ca1f5d
            layers: A dictionary of data set layers. It maps a layer name
                to a set of data set names, according to the
                data engineering convention. For more details, see
                https://kedro.readthedocs.io/en/stable/12_faq/01_faq.html#what-is-data-engineering-convention

        Example:
        ::

            >>> from kedro.extras.datasets.pandas import CSVDataSet
            >>>
            >>> cars = CSVDataSet(filepath="cars.csv",
            >>>                   load_args=None,
            >>>                   save_args={"index": False})
            >>> io = DataCatalog(data_sets={'cars': cars})
        """
        self._data_sets = dict(data_sets or {})
        self.datasets = _FrozenDatasets(self._data_sets)
        self.layers = layers

<<<<<<< HEAD
        self._journal = journal
=======
        if transformers or default_transformers:
            warnings.warn(
                "The transformer API will be deprecated in Kedro 0.18.0."
                "Please use Dataset Hooks to customise the load and save methods."
                "For more information, please visit"
                "https://kedro.readthedocs.io/en/stable/07_extend_kedro/02_hooks.html",
                DeprecationWarning,
            )
        self._transformers = {k: list(v) for k, v in (transformers or {}).items()}
        self._default_transformers = list(default_transformers or [])
        self._check_and_normalize_transformers()
>>>>>>> f3ca1f5d
        # import the feed dict
        if feed_dict:
            self.add_feed_dict(feed_dict)

    @property
    def _logger(self):
        return logging.getLogger(__name__)

    # pylint: disable=too-many-arguments
    @classmethod
    def from_config(
        cls: Type,
        catalog: Optional[Dict[str, Dict[str, Any]]],
        credentials: Dict[str, Dict[str, Any]] = None,
        load_versions: Dict[str, str] = None,
        save_version: str = None,
    ) -> "DataCatalog":
        """Create a ``DataCatalog`` instance from configuration. This is a
        factory method used to provide developers with a way to instantiate
        ``DataCatalog`` with configuration parsed from configuration files.

        Args:
            catalog: A dictionary whose keys are the data set names and
                the values are dictionaries with the constructor arguments
                for classes implementing ``AbstractDataSet``. The data set
                class to be loaded is specified with the key ``type`` and their
                fully qualified class name. All ``kedro.io`` data set can be
                specified by their class name only, i.e. their module name
                can be omitted.
            credentials: A dictionary containing credentials for different
                data sets. Use the ``credentials`` key in a ``AbstractDataSet``
                to refer to the appropriate credentials as shown in the example
                below.
            load_versions: A mapping between dataset names and versions
                to load. Has no effect on data sets without enabled versioning.
            save_version: Version string to be used for ``save`` operations
                by all data sets with enabled versioning. It must: a) be a
                case-insensitive string that conforms with operating system
                filename limitations, b) always return the latest version when
                sorted in lexicographical order.

        Returns:
            An instantiated ``DataCatalog`` containing all specified
            data sets, created and ready to use.

        Raises:
            DataSetError: When the method fails to create any of the data
                sets from their config.

        Example:
        ::

            >>> config = {
            >>>     "cars": {
            >>>         "type": "pandas.CSVDataSet",
            >>>         "filepath": "cars.csv",
            >>>         "save_args": {
            >>>             "index": False
            >>>         }
            >>>     },
            >>>     "boats": {
            >>>         "type": "pandas.CSVDataSet",
            >>>         "filepath": "s3://aws-bucket-name/boats.csv",
            >>>         "credentials": "boats_credentials"
            >>>         "save_args": {
            >>>             "index": False
            >>>         }
            >>>     }
            >>> }
            >>>
            >>> credentials = {
            >>>     "boats_credentials": {
            >>>         "client_kwargs": {
            >>>             "aws_access_key_id": "<your key id>",
            >>>             "aws_secret_access_key": "<your secret>"
            >>>         }
            >>>      }
            >>> }
            >>>
            >>> catalog = DataCatalog.from_config(config, credentials)
            >>>
            >>> df = catalog.load("cars")
            >>> catalog.save("boats", df)
        """
        data_sets = {}
        catalog = copy.deepcopy(catalog) or {}
        credentials = copy.deepcopy(credentials) or {}
        save_version = save_version or generate_timestamp()
        load_versions = copy.deepcopy(load_versions) or {}

        missing_keys = load_versions.keys() - catalog.keys()
        if missing_keys:
            warn(
                f"`load_versions` keys [{', '.join(sorted(missing_keys))}] "
                f"are not found in the catalog."
            )

        layers = defaultdict(set)  # type: Dict[str, Set[str]]
        for ds_name, ds_config in catalog.items():
            ds_layer = ds_config.pop("layer", None)
            if ds_layer is not None:
                layers[ds_layer].add(ds_name)

            ds_config = _resolve_credentials(ds_config, credentials)
            data_sets[ds_name] = AbstractDataSet.from_config(
                ds_name, ds_config, load_versions.get(ds_name), save_version
            )

        dataset_layers = layers or None
        return cls(data_sets=data_sets, layers=dataset_layers)

    def _get_dataset(
        self, data_set_name: str, version: Version = None
    ) -> AbstractDataSet:
        if data_set_name not in self._data_sets:
            error_msg = f"DataSet '{data_set_name}' not found in the catalog"

            matches = difflib.get_close_matches(data_set_name, self._data_sets.keys())
            if matches:
                suggestions = ", ".join(matches)  # type: ignore
                error_msg += f" - did you mean one of these instead: {suggestions}"

            raise DataSetNotFoundError(error_msg)

        data_set = self._data_sets[data_set_name]
        if version and isinstance(data_set, AbstractVersionedDataSet):
            # we only want to return a similar-looking dataset,
            # not modify the one stored in the current catalog
            data_set = data_set._copy(  # pylint: disable=protected-access
                _version=version
            )

        return data_set

    def load(self, name: str, version: str = None) -> Any:
        """Loads a registered data set.

        Args:
            name: A data set to be loaded.
            version: Optional argument for concrete data version to be loaded.
                Works only with versioned datasets.

        Returns:
            The loaded data as configured.

        Raises:
            DataSetNotFoundError: When a data set with the given name
                has not yet been registered.

        Example:
        ::

            >>> from kedro.io import DataCatalog
            >>> from kedro.extras.datasets.pandas import CSVDataSet
            >>>
            >>> cars = CSVDataSet(filepath="cars.csv",
            >>>                   load_args=None,
            >>>                   save_args={"index": False})
            >>> io = DataCatalog(data_sets={'cars': cars})
            >>>
            >>> df = io.load("cars")
        """
        load_version = Version(version, None) if version else None
        dataset = self._get_dataset(name, version=load_version)

        self._logger.info(
            "Loading data from `%s` (%s)...", name, type(dataset).__name__
        )

        result = dataset.load()

        return result

    def save(self, name: str, data: Any) -> None:
        """Save data to a registered data set.

        Args:
            name: A data set to be saved to.
            data: A data object to be saved as configured in the registered
                data set.

        Raises:
            DataSetNotFoundError: When a data set with the given name
                has not yet been registered.

        Example:
        ::

            >>> import pandas as pd
            >>>
            >>> from kedro.extras.datasets.pandas import CSVDataSet
            >>>
            >>> cars = CSVDataSet(filepath="cars.csv",
            >>>                   load_args=None,
            >>>                   save_args={"index": False})
            >>> io = DataCatalog(data_sets={'cars': cars})
            >>>
            >>> df = pd.DataFrame({'col1': [1, 2],
            >>>                    'col2': [4, 5],
            >>>                    'col3': [5, 6]})
            >>> io.save("cars", df)
        """
        dataset = self._get_dataset(name)

        self._logger.info("Saving data to `%s` (%s)...", name, type(dataset).__name__)

        dataset.save(data)

    def exists(self, name: str) -> bool:
        """Checks whether registered data set exists by calling its `exists()`
        method. Raises a warning and returns False if `exists()` is not
        implemented.

        Args:
            name: A data set to be checked.

        Returns:
            Whether the data set output exists.

        """
        try:
            dataset = self._get_dataset(name)
        except DataSetNotFoundError:
            return False
        return dataset.exists()

    def release(self, name: str):
        """Release any cached data associated with a data set

        Args:
            name: A data set to be checked.

        Raises:
            DataSetNotFoundError: When a data set with the given name
                has not yet been registered.
        """
        dataset = self._get_dataset(name)
        dataset.release()

    def add(
        self, data_set_name: str, data_set: AbstractDataSet, replace: bool = False
    ) -> None:
        """Adds a new ``AbstractDataSet`` object to the ``DataCatalog``.

        Args:
            data_set_name: A unique data set name which has not been
                registered yet.
            data_set: A data set object to be associated with the given data
                set name.
            replace: Specifies whether to replace an existing ``DataSet``
                with the same name is allowed.

        Raises:
            DataSetAlreadyExistsError: When a data set with the same name
                has already been registered.

        Example:
        ::

            >>> from kedro.extras.datasets.pandas import CSVDataSet
            >>>
            >>> io = DataCatalog(data_sets={
            >>>                   'cars': CSVDataSet(filepath="cars.csv")
            >>>                  })
            >>>
            >>> io.add("boats", CSVDataSet(filepath="boats.csv"))
        """
        if data_set_name in self._data_sets:
            if replace:
                self._logger.warning("Replacing DataSet '%s'", data_set_name)
            else:
                raise DataSetAlreadyExistsError(
                    f"DataSet '{data_set_name}' has already been registered"
                )
        self._data_sets[data_set_name] = data_set
        self.datasets = _FrozenDatasets(self.datasets, {data_set_name: data_set})

    def add_all(
        self, data_sets: Dict[str, AbstractDataSet], replace: bool = False
    ) -> None:
        """Adds a group of new data sets to the ``DataCatalog``.

        Args:
            data_sets: A dictionary of ``DataSet`` names and data set
                instances.
            replace: Specifies whether to replace an existing ``DataSet``
                with the same name is allowed.

        Raises:
            DataSetAlreadyExistsError: When a data set with the same name
                has already been registered.

        Example:
        ::

            >>> from kedro.extras.datasets.pandas import CSVDataSet, ParquetDataSet
            >>>
            >>> io = DataCatalog(data_sets={
            >>>                   "cars": CSVDataSet(filepath="cars.csv")
            >>>                  })
            >>> additional = {
            >>>     "planes": ParquetDataSet("planes.parq"),
            >>>     "boats": CSVDataSet(filepath="boats.csv")
            >>> }
            >>>
            >>> io.add_all(additional)
            >>>
            >>> assert io.list() == ["cars", "planes", "boats"]
        """
        for name, data_set in data_sets.items():
            self.add(name, data_set, replace)

    def add_feed_dict(self, feed_dict: Dict[str, Any], replace: bool = False) -> None:
        """Adds instances of ``MemoryDataSet``, containing the data provided
        through feed_dict.

        Args:
            feed_dict: A feed dict with data to be added in memory.
            replace: Specifies whether to replace an existing ``DataSet``
                with the same name is allowed.

        Example:
        ::

            >>> import pandas as pd
            >>>
            >>> df = pd.DataFrame({'col1': [1, 2],
            >>>                    'col2': [4, 5],
            >>>                    'col3': [5, 6]})
            >>>
            >>> io = DataCatalog()
            >>> io.add_feed_dict({
            >>>     'data': df
            >>> }, replace=True)
            >>>
            >>> assert io.load("data").equals(df)
        """
        for data_set_name in feed_dict:
            if isinstance(feed_dict[data_set_name], AbstractDataSet):
                data_set = feed_dict[data_set_name]
            else:
                data_set = MemoryDataSet(data=feed_dict[data_set_name])

            self.add(data_set_name, data_set, replace)

    def list(self, regex_search: Optional[str] = None) -> List[str]:
        """
        List of all ``DataSet`` names registered in the catalog.
        This can be filtered by providing an optional regular expression
        which will only return matching keys.

        Args:
            regex_search: An optional regular expression which can be provided
                to limit the data sets returned by a particular pattern.
        Returns:
            A list of ``DataSet`` names available which match the
            `regex_search` criteria (if provided). All data set names are returned
            by default.

        Raises:
            SyntaxError: When an invalid regex filter is provided.

        Example:
        ::

            >>> io = DataCatalog()
            >>> # get data sets where the substring 'raw' is present
            >>> raw_data = io.list(regex_search='raw')
            >>> # get data sets which start with 'prm' or 'feat'
            >>> feat_eng_data = io.list(regex_search='^(prm|feat)')
            >>> # get data sets which end with 'time_series'
            >>> models = io.list(regex_search='.+time_series$')
        """

        if regex_search is None:
            return list(self._data_sets.keys())

        if not regex_search.strip():
            logging.warning("The empty string will not match any data sets")
            return []

        try:
            pattern = re.compile(regex_search, flags=re.IGNORECASE)

        except re.error as exc:
            raise SyntaxError(
                f"Invalid regular expression provided: `{regex_search}`"
            ) from exc
        return [dset_name for dset_name in self._data_sets if pattern.search(dset_name)]

    def shallow_copy(self) -> "DataCatalog":
        """Returns a shallow copy of the current object.

        Returns:
            Copy of the current object.
        """
        return DataCatalog(
            data_sets=self._data_sets,
<<<<<<< HEAD
            journal=self._journal,
=======
            transformers=self._transformers,
            default_transformers=self._default_transformers,
>>>>>>> f3ca1f5d
            layers=self.layers,
        )

    def __eq__(self, other):
<<<<<<< HEAD
        return (self._data_sets, self._journal, self.layers,) == (
            other._data_sets,
            other._journal,
=======
        return (
            self._data_sets,
            self._transformers,
            self._default_transformers,
            self.layers,
        ) == (
            other._data_sets,
            other._transformers,
            other._default_transformers,
>>>>>>> f3ca1f5d
            other.layers,
        )

    def confirm(self, name: str) -> None:
        """Confirm a dataset by its name.

        Args:
            name: Name of the dataset.
        Raises:
            DataSetError: When the dataset does not have `confirm` method.

        """
        self._logger.info("Confirming DataSet '%s'", name)
        data_set = self._get_dataset(name)

        if hasattr(data_set, "confirm"):
            data_set.confirm()  # type: ignore
        else:
            raise DataSetError(f"DataSet '{name}' does not have 'confirm' method")<|MERGE_RESOLUTION|>--- conflicted
+++ resolved
@@ -22,11 +22,6 @@
     generate_timestamp,
 )
 from kedro.io.memory_dataset import MemoryDataSet
-<<<<<<< HEAD
-from kedro.versioning import Journal
-=======
-from kedro.io.transformers import AbstractTransformer
->>>>>>> f3ca1f5d
 
 CATALOG_KEY = "catalog"
 CREDENTIALS_KEY = "credentials"
@@ -144,12 +139,6 @@
         self,
         data_sets: Dict[str, AbstractDataSet] = None,
         feed_dict: Dict[str, Any] = None,
-<<<<<<< HEAD
-        journal: Journal = None,
-=======
-        transformers: Dict[str, List[AbstractTransformer]] = None,
-        default_transformers: List[AbstractTransformer] = None,
->>>>>>> f3ca1f5d
         layers: Dict[str, Set[str]] = None,
     ) -> None:
         """``DataCatalog`` stores instances of ``AbstractDataSet``
@@ -162,14 +151,6 @@
         Args:
             data_sets: A dictionary of data set names and data set instances.
             feed_dict: A feed dict with data to be added in memory.
-<<<<<<< HEAD
-            journal: Instance of Journal.
-=======
-            transformers: A dictionary of lists of transformers to be applied
-                to the data sets.
-            default_transformers: A list of transformers to be applied to any
-                new data sets.
->>>>>>> f3ca1f5d
             layers: A dictionary of data set layers. It maps a layer name
                 to a set of data set names, according to the
                 data engineering convention. For more details, see
@@ -189,21 +170,6 @@
         self.datasets = _FrozenDatasets(self._data_sets)
         self.layers = layers
 
-<<<<<<< HEAD
-        self._journal = journal
-=======
-        if transformers or default_transformers:
-            warnings.warn(
-                "The transformer API will be deprecated in Kedro 0.18.0."
-                "Please use Dataset Hooks to customise the load and save methods."
-                "For more information, please visit"
-                "https://kedro.readthedocs.io/en/stable/07_extend_kedro/02_hooks.html",
-                DeprecationWarning,
-            )
-        self._transformers = {k: list(v) for k, v in (transformers or {}).items()}
-        self._default_transformers = list(default_transformers or [])
-        self._check_and_normalize_transformers()
->>>>>>> f3ca1f5d
         # import the feed dict
         if feed_dict:
             self.add_feed_dict(feed_dict)
@@ -600,35 +566,10 @@
         Returns:
             Copy of the current object.
         """
-        return DataCatalog(
-            data_sets=self._data_sets,
-<<<<<<< HEAD
-            journal=self._journal,
-=======
-            transformers=self._transformers,
-            default_transformers=self._default_transformers,
->>>>>>> f3ca1f5d
-            layers=self.layers,
-        )
+        return DataCatalog(data_sets=self._data_sets, layers=self.layers)
 
     def __eq__(self, other):
-<<<<<<< HEAD
-        return (self._data_sets, self._journal, self.layers,) == (
-            other._data_sets,
-            other._journal,
-=======
-        return (
-            self._data_sets,
-            self._transformers,
-            self._default_transformers,
-            self.layers,
-        ) == (
-            other._data_sets,
-            other._transformers,
-            other._default_transformers,
->>>>>>> f3ca1f5d
-            other.layers,
-        )
+        return (self._data_sets, self.layers) == (other._data_sets, other.layers)
 
     def confirm(self, name: str) -> None:
         """Confirm a dataset by its name.
