--- conflicted
+++ resolved
@@ -100,13 +100,9 @@
             >>>                   save_args={"index": False})
             >>> catalog = KedroDataCatalog(datasets={"cars": cars})
         """
-<<<<<<< HEAD
         self._config_resolver = config_resolver or CatalogConfigResolver(
             runtime_patterns=self.runtime_patterns
         )
-=======
-        self._config_resolver = config_resolver or CatalogConfigResolver()
->>>>>>> f445d269
         self._datasets: dict[str, AbstractDataset] = datasets or {}
         self._lazy_datasets: dict[str, _LazyDataset] = {}
         self._load_versions, self._save_version = self._validate_versions(
@@ -122,10 +118,7 @@
         for ds_name, data in raw_data.items():
             self[ds_name] = data  # type: ignore[has-type]
 
-<<<<<<< HEAD
-=======
     @property
->>>>>>> f445d269
     def config_resolver(self) -> CatalogConfigResolver:
         return self._config_resolver
 
@@ -228,12 +221,8 @@
         elif isinstance(value, _LazyDataset):
             self._lazy_datasets[key] = value
         else:
-<<<<<<< HEAD
             default_dataset = self.runtime_patterns.get("{default}", {}).get("type", "")
             self._logger.debug(f"Adding input data as a {default_dataset} - {key}")
-=======
-            self._logger.debug(f"Adding input data as a MemoryDataset - {key}")
->>>>>>> f445d269
             self._datasets[key] = MemoryDataset(data=value)  # type: ignore[abstract]
 
     def __len__(self) -> int:
@@ -743,7 +732,6 @@
                             f"All datasets in the catalog must have the same save version."
                         )
 
-<<<<<<< HEAD
         return cur_load_versions, cur_save_version
 
 
@@ -779,7 +767,4 @@
                 f"should not make use of lambda functions, nested functions, closures "
                 f"etc.\nIf you are using custom decorators ensure they are correctly "
                 f"decorated using functools.wraps()."
-            )
-=======
-        return cur_load_versions, cur_save_version
->>>>>>> f445d269
+            )