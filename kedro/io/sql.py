--- conflicted
+++ resolved
@@ -197,7 +197,6 @@
                 "provide a SQLAlchemy connection string."
             )
 
-<<<<<<< HEAD
         # Handle default load and save arguments
         self._load_args = copy.deepcopy(self.DEFAULT_LOAD_ARGS)
         if load_args is not None:
@@ -205,21 +204,6 @@
         self._save_args = copy.deepcopy(self.DEFAULT_SAVE_ARGS)
         if save_args is not None:
             self._save_args.update(save_args)
-=======
-        default_save_args = {"index": False}  # type: Dict[str, Any]
-        default_load_args = {}  # type: Dict[str, Any]
-
-        self._load_args = (
-            {**default_load_args, **load_args}
-            if load_args is not None
-            else default_load_args
-        )
-        self._save_args = (
-            {**default_save_args, **save_args}
-            if save_args is not None
-            else default_save_args
-        )
->>>>>>> 49c095d0
 
         self._load_args["table_name"] = table_name
         self._save_args["name"] = table_name
