--- conflicted
+++ resolved
@@ -153,11 +153,7 @@
     *,
     inputs: Union[str, Set[str], Dict[str, str]] = None,
     outputs: Union[str, Set[str], Dict[str, str]] = None,
-<<<<<<< HEAD
-    parameters: Dict[str, str] = None,
-=======
     parameters: Union[str, Set[str], Dict[str, str]] = None,
->>>>>>> dd44757e
     tags: Union[str, Iterable[str]] = None,
     namespace: str = None,
 ) -> Pipeline:
@@ -185,16 +181,12 @@
             mapped to new names.
             Can refer to both the pipeline's free outputs, as well as
             intermediate results that need to be exposed.
-<<<<<<< HEAD
-        parameters: A map of existing parameter to the new one.
-=======
         parameters: A name or collection of parameters to namespace.
             When str or Set[str] are provided, the listed parameter names will stay
             the same as they are named in the provided pipeline.
             When Dict[str, str] is provided, current parameter names will be
             mapped to new names.
             The parameters can be specified without the `params:` prefix.
->>>>>>> dd44757e
         tags: Optional set of tags to be applied to all the pipeline nodes.
         namespace: A prefix to give to all dataset names,
             except those explicitly named with the `inputs`/`outputs`
@@ -295,18 +287,4 @@
 
     new_nodes = [_copy_node(n) for n in pipe.nodes]
 
-<<<<<<< HEAD
-    return Pipeline(new_nodes, tags=tags)
-
-
-def _to_dict(element: Union[None, str, Set[str], Dict[str, str]]) -> Dict[str, str]:
-    if element is None:
-        return {}
-    if isinstance(element, str):
-        return {element: element}
-    if isinstance(element, dict):
-        return copy.deepcopy(element)
-    return {item: item for item in element}
-=======
-    return Pipeline(new_nodes, tags=tags)
->>>>>>> dd44757e
+    return Pipeline(new_nodes, tags=tags)