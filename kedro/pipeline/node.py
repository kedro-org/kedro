# Copyright 2020 QuantumBlack Visual Analytics Limited
#
# Licensed under the Apache License, Version 2.0 (the "License");
# you may not use this file except in compliance with the License.
# You may obtain a copy of the License at
#
#     http://www.apache.org/licenses/LICENSE-2.0
#
# THE SOFTWARE IS PROVIDED "AS IS", WITHOUT WARRANTY OF ANY KIND,
# EXPRESS OR IMPLIED, INCLUDING BUT NOT LIMITED TO THE WARRANTIES
# OF MERCHANTABILITY, FITNESS FOR A PARTICULAR PURPOSE, AND
# NONINFRINGEMENT. IN NO EVENT WILL THE LICENSOR OR OTHER CONTRIBUTORS
# BE LIABLE FOR ANY CLAIM, DAMAGES, OR OTHER LIABILITY, WHETHER IN AN
# ACTION OF CONTRACT, TORT OR OTHERWISE, ARISING FROM, OUT OF, OR IN
# CONNECTION WITH THE SOFTWARE OR THE USE OR OTHER DEALINGS IN THE SOFTWARE.
#
# The QuantumBlack Visual Analytics Limited ("QuantumBlack") name and logo
# (either separately or in combination, "QuantumBlack Trademarks") are
# trademarks of QuantumBlack. The License does not grant you any right or
# license to the QuantumBlack Trademarks. You may not use the QuantumBlack
# Trademarks or any confusingly similar mark as a trademark for your product,
# or use the QuantumBlack Trademarks in any other manner that might cause
# confusion in the marketplace, including but not limited to in advertising,
# on websites, or on software.
#
# See the License for the specific language governing permissions and
# limitations under the License.
"""This module provides user-friendly functions for creating nodes as parts
of Kedro pipelines.
"""
import copy
import inspect
import logging
from collections import Counter
from functools import reduce
from typing import Any, Callable, Dict, Iterable, List, Optional, Set, Union
from warnings import warn


class Node:  # pylint: disable=too-many-instance-attributes
    """``Node`` is an auxiliary class facilitating the operations required to
    run user-provided functions as part of Kedro pipelines.
    """

    def __init__(
        self,
        func: Callable,
        inputs: Union[None, str, List[str], Dict[str, str]],
        outputs: Union[None, str, List[str], Dict[str, str]],
        *,
        name: str = None,
        tags: Union[str, Iterable[str]] = None,
        decorators: Iterable[Callable] = None,
        confirms: Union[str, List[str]] = None,
        namespace: str = None,
    ):
        """Create a node in the pipeline by providing a function to be called
        along with variable names for inputs and/or outputs.

        Args:
            func: A function that corresponds to the node logic.
                The function should have at least one input or output.
            inputs: The name or the list of the names of variables used as
                inputs to the function. The number of names should match
                the number of arguments in the definition of the provided
                function. When Dict[str, str] is provided, variable names
                will be mapped to function argument names.
            outputs: The name or the list of the names of variables used
                as outputs to the function. The number of names should match
                the number of outputs returned by the provided function.
                When Dict[str, str] is provided, variable names will be mapped
                to the named outputs the function returns.
            name: Optional node name to be used when displaying the node in
                logs or any other visualisations.
            tags: Optional set of tags to be applied to the node.
            decorators: Optional list of decorators to be applied to the node.
            confirms: Optional name or the list of the names of the datasets
                that should be confirmed. This will result in calling
                ``confirm()`` method of the corresponding data set instance.
                Specified dataset names do not necessarily need to be present
                in the node ``inputs`` or ``outputs``.
            namespace: Optional node namespace.

        Raises:
            ValueError: Raised in the following cases:
                a) When the provided arguments do not conform to
                the format suggested by the type hint of the argument.
                b) When the node produces multiple outputs with the same name.
                c) An input has the same name as an output.

        """

        if not callable(func):
            raise ValueError(
                _node_error_message(
                    f"first argument must be a function, not `{type(func).__name__}`."
                )
            )

        if inputs and not isinstance(inputs, (list, dict, str)):
            raise ValueError(
                _node_error_message(
                    "`inputs` type must be one of [String, List, Dict, None], "
                    "not `{}`.".format(type(inputs).__name__)
                )
            )

        if outputs and not isinstance(outputs, (list, dict, str)):
            raise ValueError(
                _node_error_message(
                    "`outputs` type must be one of [String, List, Dict, None], "
                    "not `{}`.".format(type(outputs).__name__)
                )
            )

        if not inputs and not outputs:
            raise ValueError(
                _node_error_message("it must have some `inputs` or `outputs`.")
            )

        self._validate_inputs(func, inputs)

        self._func = func
        self._inputs = inputs
        self._outputs = outputs
        self._name = name
        self._namespace = namespace
        self._tags = set(_to_list(tags))
        self._decorators = list(decorators or [])

        self._validate_unique_outputs()
        self._validate_inputs_dif_than_outputs()
        self._confirms = confirms

    def _copy(self, **overwrite_params):
        """
        Helper function to copy the node, replacing some values.
        """
        params = {
            "func": self._func,
            "inputs": self._inputs,
            "outputs": self._outputs,
            "name": self._name,
            "namespace": self._namespace,
            "tags": self._tags,
            "decorators": self._decorators,
            "confirms": self._confirms,
        }
        params.update(overwrite_params)
        return Node(**params)

    @property
    def _logger(self):
        return logging.getLogger(__name__)

    @property
    def _unique_key(self):
        def hashable(value):
            if isinstance(value, dict):
                return tuple(sorted(value.items()))
            if isinstance(value, list):
                return tuple(value)
            return value

        return (self.name, hashable(self._inputs), hashable(self._outputs))

    def __eq__(self, other):
        if not isinstance(other, Node):
            return NotImplemented
        return self._unique_key == other._unique_key

    def __lt__(self, other):
        if not isinstance(other, Node):
            return NotImplemented
        return self._unique_key < other._unique_key

    def __hash__(self):
        return hash(self._unique_key)

    def __str__(self):
        def _sorted_set_to_str(xset):
            return f"[{','.join(sorted(xset))}]"

        out_str = _sorted_set_to_str(self.outputs) if self._outputs else "None"
        in_str = _sorted_set_to_str(self.inputs) if self._inputs else "None"

        prefix = self._name + ": " if self._name else ""
        return prefix + f"{self._func_name}({in_str}) -> {out_str}"

    def __repr__(self):  # pragma: no cover
        return "Node({}, {!r}, {!r}, {!r})".format(
            self._func_name, self._inputs, self._outputs, self._name
        )

    def __call__(self, **kwargs) -> Dict[str, Any]:
        return self.run(inputs=kwargs)

    @property
    def _func_name(self) -> str:
        name = _get_readable_func_name(self._func)
        if name == "<partial>":
            warn(
                f"The node producing outputs `{self.outputs}` is made from a `partial` function. "
                f"Partial functions do not have a `__name__` attribute: consider using "
                f"`functools.update_wrapper` for better log messages."
            )
        return name

    @property
    def tags(self) -> Set[str]:
        """Return the tags assigned to the node.

        Returns:
            Return the set of all assigned tags to the node.

        """
        return set(self._tags)

    def tag(self, tags: Union[str, Iterable[str]]) -> "Node":
        """Create a new ``Node`` which is an exact copy of the current one,
            but with more tags added to it.

        Args:
            tags: The tags to be added to the new node.

        Returns:
            A copy of the current ``Node`` object with the tags added.

        """
        return self._copy(tags=self.tags | set(_to_list(tags)))

    @property
    def name(self) -> str:
        """Node's name.

        Returns:
            Node's name if provided or the name of its function.
        """
        node_name = self._name or str(self)
        if self.namespace:
            return f"{self.namespace}.{node_name}"
        return node_name

    @property
    def short_name(self) -> str:
        """Node's name.

        Returns:
            Returns a short, user-friendly name that is not guaranteed to be unique.
            The namespace is stripped out of the node name.
        """
        if self._name:
            return self._name

        return self._func_name.replace("_", " ").title()

    @property
    def namespace(self) -> Optional[str]:
        """Node's namespace.

        Returns:
            String representing node's namespace, typically from outer to inner scopes.
        """
        return self._namespace

    @property
    def inputs(self) -> List[str]:
        """Return node inputs as a list, in the order required to bind them properly to
        the node's function.

        Returns:
            Node input names as a list.

        """
        if isinstance(self._inputs, dict):
            return _dict_inputs_to_list(self._func, self._inputs)
        return _to_list(self._inputs)

    @property
    def outputs(self) -> List[str]:
        """Return node outputs as a list preserving the original order
            if possible.

        Returns:
            Node output names as a list.

        """
        return _to_list(self._outputs)

    @property
    def confirms(self) -> List[str]:
        """Return dataset names to confirm as a list.

        Returns:
            Dataset names to confirm as a list.
        """
        return _to_list(self._confirms)

    @property
    def _decorated_func(self):
        return reduce(lambda g, f: f(g), self._decorators, self._func)

    def decorate(self, *decorators: Callable) -> "Node":
        """Create a new ``Node`` by applying the provided decorators to the
        underlying function. If no decorators are passed, it will return a
        new ``Node`` object, but with no changes to the function.

        Args:
            decorators: Decorators to be applied on the node function.
                Decorators will be applied from right to left.

        Returns:
            A new ``Node`` object with the decorators applied to the function.

        Example:
        ::

            >>>
            >>> from functools import wraps
            >>>
            >>>
            >>> def apply_f(func: Callable) -> Callable:
            >>>     @wraps(func)
            >>>     def with_f(*args, **kwargs):
            >>>         args = ["f({})".format(a) for a in args]
            >>>         return func(*args, **kwargs)
            >>>     return with_f
            >>>
            >>>
            >>> def apply_g(func: Callable) -> Callable:
            >>>     @wraps(func)
            >>>     def with_g(*args, **kwargs):
            >>>         args = ["g({})".format(a) for a in args]
            >>>         return func(*args, **kwargs)
            >>>     return with_g
            >>>
            >>>
            >>> def apply_h(func: Callable) -> Callable:
            >>>     @wraps(func)
            >>>     def with_h(*args, **kwargs):
            >>>         args = ["h({})".format(a) for a in args]
            >>>         return func(*args, **kwargs)
            >>>     return with_h
            >>>
            >>>
            >>> def apply_fg(func: Callable) -> Callable:
            >>>     @wraps(func)
            >>>     def with_fg(*args, **kwargs):
            >>>         args = ["fg({})".format(a) for a in args]
            >>>         return func(*args, **kwargs)
            >>>     return with_fg
            >>>
            >>>
            >>> def identity(value):
            >>>     return value
            >>>
            >>>
            >>> # using it as a regular python decorator
            >>> @apply_f
            >>> def decorated_identity(value):
            >>>     return value
            >>>
            >>>
            >>> # wrapping the node function
            >>> old_node = node(apply_g(decorated_identity), 'input', 'output',
            >>>                 name='node')
            >>> # using the .decorate() method to apply multiple decorators
            >>> new_node = old_node.decorate(apply_h, apply_fg)
            >>> result = new_node.run(dict(input=1))
            >>>
            >>> assert old_node.name == new_node.name
            >>> assert "output" in result
            >>> assert result['output'] == "f(g(fg(h(1))))"
        """
        return self._copy(decorators=self._decorators + list(reversed(decorators)))

    def run(self, inputs: Dict[str, Any] = None) -> Dict[str, Any]:
        """Run this node using the provided inputs and return its results
        in a dictionary.

        Args:
            inputs: Dictionary of inputs as specified at the creation of
                the node.

        Raises:
            ValueError: In the following cases:
                a) The node function inputs are incompatible with the node
                input definition.
                Example 1: node definition input is a list of 2
                DataFrames, whereas only 1 was provided or 2 different ones
                were provided.
                b) The node function outputs are incompatible with the node
                output definition.
                Example 1: node function definition is a dictionary,
                whereas function returns a list.
                Example 2: node definition output is a list of 5
                strings, whereas the function returns a list of 4 objects.
            Exception: Any exception thrown during execution of the node.

        Returns:
            All produced node outputs are returned in a dictionary, where the
            keys are defined by the node outputs.

        """
        self._logger.info("Running node: %s", str(self))

        outputs = None

        if not (inputs is None or isinstance(inputs, dict)):
            raise ValueError(
                "Node.run() expects a dictionary or None, "
                "but got {} instead".format(type(inputs))
            )

        try:
            inputs = dict() if inputs is None else inputs
            if not self._inputs:
                outputs = self._run_with_no_inputs(inputs)
            elif isinstance(self._inputs, str):
                outputs = self._run_with_one_input(inputs, self._inputs)
            elif isinstance(self._inputs, list):
                outputs = self._run_with_list(inputs, self._inputs)
            elif isinstance(self._inputs, dict):
                outputs = self._run_with_dict(inputs, self._inputs)

            return self._outputs_to_dictionary(outputs)

        # purposely catch all exceptions
        except Exception as exc:
            self._logger.error("Node `%s` failed with error: \n%s", str(self), str(exc))
            raise exc

    def _run_with_no_inputs(self, inputs: Dict[str, Any]):
        if inputs:
            raise ValueError(
                "Node {} expected no inputs, "
                "but got the following {} input(s) instead: {}".format(
                    str(self), len(inputs), list(sorted(inputs.keys()))
                )
            )

        return self._decorated_func()

    def _run_with_one_input(self, inputs: Dict[str, Any], node_input: str):
        if len(inputs) != 1 or node_input not in inputs:
            raise ValueError(
                "Node {} expected one input named '{}', "
                "but got the following {} input(s) instead: {}".format(
                    str(self), node_input, len(inputs), list(sorted(inputs.keys()))
                )
            )

        return self._decorated_func(inputs[node_input])

    def _run_with_list(self, inputs: Dict[str, Any], node_inputs: List[str]):
        # Node inputs and provided run inputs should completely overlap
        if set(node_inputs) != set(inputs.keys()):
            raise ValueError(
                "Node {} expected {} input(s) {}, "
                "but got the following {} input(s) instead: {}.".format(
                    str(self),
                    len(node_inputs),
                    node_inputs,
                    len(inputs),
                    list(sorted(inputs.keys())),
                )
            )
        # Ensure the function gets the inputs in the correct order
        return self._decorated_func(*[inputs[item] for item in node_inputs])

    def _run_with_dict(self, inputs: Dict[str, Any], node_inputs: Dict[str, str]):
        # Node inputs and provided run inputs should completely overlap
        if set(node_inputs.values()) != set(inputs.keys()):
            raise ValueError(
                "Node {} expected {} input(s) {}, "
                "but got the following {} input(s) instead: {}.".format(
                    str(self),
                    len(set(node_inputs.values())),
                    list(sorted(set(node_inputs.values()))),
                    len(inputs),
                    list(sorted(inputs.keys())),
                )
            )
        kwargs = {arg: inputs[alias] for arg, alias in node_inputs.items()}
        return self._decorated_func(**kwargs)

    def _outputs_to_dictionary(self, outputs):
        def _from_dict():
            if set(self._outputs.keys()) != set(outputs.keys()):
                raise ValueError(
                    "Failed to save outputs of node {}.\n"
                    "The node's output keys {} do not "
                    "match with the returned output's keys {}.".format(
                        str(self), set(outputs.keys()), set(self._outputs.keys())
                    )
                )
            return {name: outputs[key] for key, name in self._outputs.items()}

        def _from_list():
            if not isinstance(outputs, (list, tuple)):
                raise ValueError(
                    "Failed to save outputs of node {}.\n"
                    "The node definition contains a list of "
                    "outputs {}, whereas the node function "
                    "returned a `{}`.".format(
                        str(self), self._outputs, type(outputs).__name__
                    )
                )
            if len(outputs) != len(self._outputs):
                raise ValueError(
                    "Failed to save outputs of node {}.\n"
                    "The node function returned {} output(s), "
                    "whereas the node definition contains {} "
                    "output(s).".format(str(self), len(outputs), len(self._outputs))
                )

            return dict(zip(self._outputs, outputs))

        if isinstance(self._outputs, dict) and not isinstance(outputs, dict):
            raise ValueError(
                "Failed to save outputs of node {}.\n"
                "The node output is a dictionary, whereas the "
                "function output is not.".format(str(self))
            )

        if self._outputs is None:
            return {}
        if isinstance(self._outputs, str):
            return {self._outputs: outputs}
        if isinstance(self._outputs, dict):
            return _from_dict()
        return _from_list()

    def _validate_inputs(self, func, inputs):
        # inspect does not support built-in Python functions written in C.
        # Thus we only validate func if it is not built-in.
        if not inspect.isbuiltin(func):
            args, kwargs = self._process_inputs_for_bind(inputs)
            try:
                inspect.signature(func, follow_wrapped=False).bind(*args, **kwargs)
            except Exception as exc:
                func_args = inspect.signature(
                    func, follow_wrapped=False
                ).parameters.keys()
                func_name = _get_readable_func_name(func)

                raise TypeError(
                    f"Inputs of '{func_name}' function expected {list(func_args)}, "
                    f"but got {inputs}"
                ) from exc

    def _validate_unique_outputs(self):
        diff = Counter(self.outputs) - Counter(set(self.outputs))
        if diff:
            raise ValueError(
                "Failed to create node {} due to duplicate"
                " output(s) {}.\nNode outputs must be unique.".format(
                    str(self), set(diff.keys())
                )
            )

    def _validate_inputs_dif_than_outputs(self):
        common_in_out = set(self.inputs).intersection(set(self.outputs))
        if common_in_out:
            raise ValueError(
                "Failed to create node {}.\n"
                "A node cannot have the same inputs and outputs: "
                "{}".format(str(self), common_in_out)
            )

    @staticmethod
    def _process_inputs_for_bind(inputs: Union[None, str, List[str], Dict[str, str]]):
        # Safeguard that we do not mutate list inputs
        inputs = copy.copy(inputs)
        args = []  # type: List[str]
        kwargs = {}  # type: Dict[str, str]
        if isinstance(inputs, str):
            args = [inputs]
        elif isinstance(inputs, list):
            args = inputs
        elif isinstance(inputs, dict):
            kwargs = inputs
        return args, kwargs


def _node_error_message(msg) -> str:
    return (
        "Invalid Node definition: {}\n"
        "Format should be: node(function, inputs, outputs)"
    ).format(msg)


def node(
    func: Callable,
    inputs: Union[None, str, List[str], Dict[str, str]],
    outputs: Union[None, str, List[str], Dict[str, str]],
    *,
    name: str = None,
    tags: Iterable[str] = None,
    confirms: Union[str, List[str]] = None,
    namespace: str = None,
) -> Node:
    """Create a node in the pipeline by providing a function to be called
    along with variable names for inputs and/or outputs.

    Args:
        func: A function that corresponds to the node logic. The function
            should have at least one input or output.
        inputs: The name or the list of the names of variables used as inputs
            to the function. The number of names should match the number of
            arguments in the definition of the provided function. When
            Dict[str, str] is provided, variable names will be mapped to
            function argument names.
        outputs: The name or the list of the names of variables used as outputs
            to the function. The number of names should match the number of
            outputs returned by the provided function. When Dict[str, str]
            is provided, variable names will be mapped to the named outputs the
            function returns.
        name: Optional node name to be used when displaying the node in logs or
            any other visualisations.
        tags: Optional set of tags to be applied to the node.
        confirms: Optional name or the list of the names of the datasets
            that should be confirmed. This will result in calling ``confirm()``
            method of the corresponding data set instance. Specified dataset
            names do not necessarily need to be present in the node ``inputs``
            or ``outputs``.
        namespace: Optional node namespace.

    Returns:
        A Node object with mapped inputs, outputs and function.

    Example:
    ::

        >>> import pandas as pd
        >>> import numpy as np
        >>>
        >>> def clean_data(cars: pd.DataFrame,
        >>>                boats: pd.DataFrame) -> Dict[str, pd.DataFrame]:
        >>>     return dict(cars_df=cars.dropna(), boats_df=boats.dropna())
        >>>
        >>> def halve_dataframe(data: pd.DataFrame) -> List[pd.DataFrame]:
        >>>     return np.array_split(data, 2)
        >>>
        >>> nodes = [
        >>>     node(clean_data,
        >>>          inputs=['cars2017', 'boats2017'],
        >>>          outputs=dict(cars_df='clean_cars2017',
        >>>                       boats_df='clean_boats2017')),
        >>>     node(halve_dataframe,
        >>>          'clean_cars2017',
        >>>          ['train_cars2017', 'test_cars2017']),
        >>>     node(halve_dataframe,
        >>>          dict(data='clean_boats2017'),
        >>>          ['train_boats2017', 'test_boats2017'])
        >>> ]
    """
    return Node(
        func,
        inputs,
        outputs,
        name=name,
        tags=tags,
        confirms=confirms,
        namespace=namespace,
    )


def _dict_inputs_to_list(func: Callable[[Any], Any], inputs: Dict[str, str]):
    """Convert a dict representation of the node inputs to a list, ensuring
    the appropriate order for binding them to the node's function.
    """
<<<<<<< HEAD
    sig = inspect.signature(func).bind(**inputs)
    return [*sig.args, *sig.kwargs.values()]
=======
    sig = inspect.signature(func, follow_wrapped=False).bind(**inputs)
    # for deterministic behavior in python 3.5, sort kwargs inputs alphabetically
    return list(sig.args) + sorted(sig.kwargs.values())
>>>>>>> c8bf3a9b


def _to_list(element: Union[None, str, Iterable[str], Dict[str, str]]) -> List:
    """Make a list out of node inputs/outputs.

    Returns:
        List[str]: Node input/output names as a list to standardise.
    """

    if element is None:
        return []
    if isinstance(element, str):
        return [element]
    if isinstance(element, dict):
        return sorted(element.values())
    return list(element)


def _get_readable_func_name(func: Callable) -> str:
    """Get a user-friendly readable name of the function provided.

    Returns:
        str: readable name of the provided callable func.
    """

    if hasattr(func, "__name__"):
        return func.__name__

    name = repr(func)
    if "functools.partial" in name:
        name = "<partial>"

    return name<|MERGE_RESOLUTION|>--- conflicted
+++ resolved
@@ -670,14 +670,8 @@
     """Convert a dict representation of the node inputs to a list, ensuring
     the appropriate order for binding them to the node's function.
     """
-<<<<<<< HEAD
-    sig = inspect.signature(func).bind(**inputs)
+    sig = inspect.signature(func, follow_wrapped=False).bind(**inputs)
     return [*sig.args, *sig.kwargs.values()]
-=======
-    sig = inspect.signature(func, follow_wrapped=False).bind(**inputs)
-    # for deterministic behavior in python 3.5, sort kwargs inputs alphabetically
-    return list(sig.args) + sorted(sig.kwargs.values())
->>>>>>> c8bf3a9b
 
 
 def _to_list(element: Union[None, str, Iterable[str], Dict[str, str]]) -> List:
