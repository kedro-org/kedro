--- conflicted
+++ resolved
@@ -10,12 +10,8 @@
 import logging
 import re
 from collections import Counter
-<<<<<<< HEAD
+from dataclasses import dataclass, field
 from functools import cached_property, partial
-=======
-from dataclasses import dataclass, field
-from functools import cached_property
->>>>>>> 1356f344
 from typing import TYPE_CHECKING, Any, Callable
 from warnings import warn
 
