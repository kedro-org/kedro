"""A ``Pipeline`` is a collection of ``Node`` objects which can be executed as
a Directed Acyclic Graph, sequentially or in parallel. The ``Pipeline`` class
offers quick access to input dependencies,
produced outputs and execution order.
"""
import copy
import json
from collections import Counter, defaultdict
from itertools import chain
from typing import Dict, Iterable, List, Set, Tuple, Union

from toposort import CircularDependencyError as ToposortCircleError
from toposort import toposort

import kedro
from kedro.pipeline.node import Node, _to_list

TRANSCODING_SEPARATOR = "@"


def _transcode_split(element: str) -> Tuple[str, str]:
    """Split the name by the transcoding separator.
    If the transcoding part is missing, empty string will be put in.

    Returns:
        Node input/output name before the transcoding separator, if present.
    Raises:
        ValueError: Raised if more than one transcoding separator
        is present in the name.
    """
    split_name = element.split(TRANSCODING_SEPARATOR)

    if len(split_name) > 2:
        raise ValueError(
            f"Expected maximum 1 transcoding separator, found {len(split_name) - 1} "
            f"instead: '{element}'."
        )
    if len(split_name) == 1:
        split_name.append("")

    return tuple(split_name)  # type: ignore


def _strip_transcoding(element: str) -> str:
    """Strip out the transcoding separator and anything that follows.

    Returns:
        Node input/output name before the transcoding separator, if present.
    Raises:
        ValueError: Raised if more than one transcoding separator
        is present in the name.
    """
    return _transcode_split(element)[0]


class OutputNotUniqueError(Exception):
    """Raised when two or more nodes that are part of the same pipeline
    produce outputs with the same name.
    """

    pass


class ConfirmNotUniqueError(Exception):
    """Raised when two or more nodes that are part of the same pipeline
    attempt to confirm the same dataset.
    """

    pass


class Pipeline:  # pylint: disable=too-many-public-methods
    """A ``Pipeline`` defined as a collection of ``Node`` objects. This class
    treats nodes as part of a graph representation and provides inputs,
    outputs and execution order.
    """

    def __init__(
        self,
        nodes: Iterable[Union[Node, "Pipeline"]],
        *,
        tags: Union[str, Iterable[str]] = None,
    ):
        """Initialise ``Pipeline`` with a list of ``Node`` instances.

        Args:
            nodes: The iterable of nodes the ``Pipeline`` will be made of. If you
                provide pipelines among the list of nodes, those pipelines will
                be expanded and all their nodes will become part of this
                new pipeline.
            tags: Optional set of tags to be applied to all the pipeline nodes.

        Raises:
            ValueError:
                When an empty list of nodes is provided, or when not all
                nodes have unique names.
            CircularDependencyError:
                When visiting all the nodes is not
                possible due to the existence of a circular dependency.
            OutputNotUniqueError:
                When multiple ``Node`` instances produce the same output.
            ConfirmNotUniqueError:
                When multiple ``Node`` instances attempt to confirm the same
                dataset.
        Example:
        ::

            >>> from kedro.pipeline import Pipeline
            >>> from kedro.pipeline import node
            >>>
            >>> # In the following scenario first_ds and second_ds
            >>> # are data sets provided by io. Pipeline will pass these
            >>> # data sets to first_node function and provides the result
            >>> # to the second_node as input.
            >>>
            >>> def first_node(first_ds, second_ds):
            >>>     return dict(third_ds=first_ds+second_ds)
            >>>
            >>> def second_node(third_ds):
            >>>     return third_ds
            >>>
            >>> pipeline = Pipeline([
            >>>     node(first_node, ['first_ds', 'second_ds'], ['third_ds']),
            >>>     node(second_node, dict(third_ds='third_ds'), 'fourth_ds')])
            >>>
            >>> pipeline.describe()
            >>>

        """
        if nodes is None:
            raise ValueError(
                "`nodes` argument of `Pipeline` is None. It must be an "
                "iterable of nodes and/or pipelines instead."
            )
        nodes = list(nodes)  # in case it's a generator
        _validate_duplicate_nodes(nodes)

        nodes = list(
            chain.from_iterable(
                [[n] if isinstance(n, Node) else n.nodes for n in nodes]
            )
        )
        _validate_transcoded_inputs_outputs(nodes)
        _tags = set(_to_list(tags))

        nodes = [n.tag(_tags) for n in nodes]

        self._nodes_by_name = {node.name: node for node in nodes}
        _validate_unique_outputs(nodes)
        _validate_unique_confirms(nodes)

        # input -> nodes with input
        self._nodes_by_input = defaultdict(set)  # type: Dict[str, Set[Node]]
        for node in nodes:
            for input_ in node.inputs:
                self._nodes_by_input[_strip_transcoding(input_)].add(node)

        # output -> node with output
        self._nodes_by_output = {}  # type: Dict[str, Node]
        for node in nodes:
            for output in node.outputs:
                self._nodes_by_output[_strip_transcoding(output)] = node

        self._nodes = nodes
        self._topo_sorted_nodes = _topologically_sorted(self.node_dependencies)

    def __repr__(self):  # pragma: no cover
        """Pipeline ([node1, ..., node10 ...], name='pipeline_name')"""
        max_nodes_to_display = 10

        nodes_reprs = [repr(node) for node in self.nodes[:max_nodes_to_display]]
        if len(self.nodes) > max_nodes_to_display:
            nodes_reprs.append("...")
        sep = ",\n"
        nodes_reprs_str = f"[\n{sep.join(nodes_reprs)}\n]" if nodes_reprs else "[]"
        constructor_repr = f"({nodes_reprs_str})"
        return f"{self.__class__.__name__}{constructor_repr}"

    def __add__(self, other):
        if not isinstance(other, Pipeline):
            return NotImplemented
        return Pipeline(set(self.nodes + other.nodes))

    def __radd__(self, other):
        if isinstance(other, int) and other == 0:
            return self
        return self.__add__(other)

    def __sub__(self, other):
        if not isinstance(other, Pipeline):
            return NotImplemented
        return Pipeline(set(self.nodes) - set(other.nodes))

    def __and__(self, other):
        if not isinstance(other, Pipeline):
            return NotImplemented
        return Pipeline(set(self.nodes) & set(other.nodes))

    def __or__(self, other):
        if not isinstance(other, Pipeline):
            return NotImplemented
        return Pipeline(set(self.nodes + other.nodes))

    def all_inputs(self) -> Set[str]:
        """All inputs for all nodes in the pipeline.

        Returns:
            All node input names as a Set.

        """
        return set.union(set(), *(node.inputs for node in self.nodes))

    def all_outputs(self) -> Set[str]:
        """All outputs of all nodes in the pipeline.

        Returns:
            All node outputs.

        """
        return set.union(set(), *(node.outputs for node in self.nodes))

    def _remove_intermediates(self, datasets: Set[str]) -> Set[str]:
        intermediate = {_strip_transcoding(i) for i in self.all_inputs()} & {
            _strip_transcoding(o) for o in self.all_outputs()
        }
        return {d for d in datasets if _strip_transcoding(d) not in intermediate}

    def inputs(self) -> Set[str]:
        """The names of free inputs that must be provided at runtime so that
        the pipeline is runnable. Does not include intermediate inputs which
        are produced and consumed by the inner pipeline nodes. Resolves
        transcoded names where necessary.

        Returns:
            The set of free input names needed by the pipeline.

        """
        return self._remove_intermediates(self.all_inputs())

    def outputs(self) -> Set[str]:
        """The names of outputs produced when the whole pipeline is run.
        Does not include intermediate outputs that are consumed by
        other pipeline nodes. Resolves transcoded names where necessary.

        Returns:
            The set of final pipeline outputs.

        """
        return self._remove_intermediates(self.all_outputs())

    def data_sets(self) -> Set[str]:
        """The names of all data sets used by the ``Pipeline``,
        including inputs and outputs.

        Returns:
            The set of all pipeline data sets.

        """
        return self.all_outputs() | self.all_inputs()

    def _transcode_compatible_names(self):
        return {_strip_transcoding(ds) for ds in self.data_sets()}

    def describe(self, names_only: bool = True) -> str:
        """Obtain the order of execution and expected free input variables in
        a loggable pre-formatted string. The order of nodes matches the order
        of execution given by the topological sort.

        Args:
            names_only: The flag to describe names_only pipeline with just
                node names.

        Example:
        ::

            >>> pipeline = Pipeline([ ... ])
            >>>
            >>> logger = logging.getLogger(__name__)
            >>>
            >>> logger.info(pipeline.describe())

        After invocation the following will be printed as an info level log
        statement:
        ::

            #### Pipeline execution order ####
            Inputs: C, D

            func1([C]) -> [A]
            func2([D]) -> [B]
            func3([A, D]) -> [E]

            Outputs: B, E
            ##################################

        Returns:
            The pipeline description as a formatted string.

        """

        def set_to_string(set_of_strings):
            """Convert set to a string but return 'None' in case of an empty
            set.
            """
            return ", ".join(sorted(set_of_strings)) if set_of_strings else "None"

        nodes_as_string = "\n".join(
            node.name if names_only else str(node) for node in self.nodes
        )

        str_representation = (
            "#### Pipeline execution order ####\n"
            "Inputs: {0}\n\n"
            "{1}\n\n"
            "Outputs: {2}\n"
            "##################################"
        )

        return str_representation.format(
            set_to_string(self.inputs()), nodes_as_string, set_to_string(self.outputs())
        )

    @property
    def node_dependencies(self) -> Dict[Node, Set[Node]]:
        """All dependencies of nodes where the first Node has a direct dependency on
        the second Node.

        Returns:
            Dictionary where keys are nodes and values are sets made up of
            their parent nodes. Independent nodes have this as empty sets.
        """
        dependencies = {
            node: set() for node in self._nodes
        }  # type: Dict[Node, Set[Node]]
        for parent in self._nodes:
            for output in parent.outputs:
                for child in self._nodes_by_input[_strip_transcoding(output)]:
                    dependencies[child].add(parent)

        return dependencies

    @property
    def nodes(self) -> List[Node]:
        """Return a list of the pipeline nodes in topological order, i.e. if
        node A needs to be run before node B, it will appear earlier in the
        list.

        Returns:
            The list of all pipeline nodes in topological order.

        """
        return list(chain.from_iterable(self._topo_sorted_nodes))

    @property
    def grouped_nodes(self) -> List[Set[Node]]:
        """Return a list of the pipeline nodes in topologically ordered groups,
        i.e. if node A needs to be run before node B, it will appear in an
        earlier group.

        Returns:
            The pipeline nodes in topologically ordered groups.

        """
        return copy.copy(self._topo_sorted_nodes)

    def only_nodes(self, *node_names: str) -> "Pipeline":
        """Create a new ``Pipeline`` which will contain only the specified
        nodes by name.

        Args:
            *node_names: One or more node names. The returned ``Pipeline``
                will only contain these nodes.

        Raises:
            ValueError: When some invalid node name is given.

        Returns:
            A new ``Pipeline``, containing only ``nodes``.

        """
        unregistered_nodes = set(node_names) - set(self._nodes_by_name.keys())
        if unregistered_nodes:
            raise ValueError(
                f"Pipeline does not contain nodes named {list(unregistered_nodes)}."
            )

        nodes = [self._nodes_by_name[name] for name in node_names]
        return Pipeline(nodes)

    def only_nodes_with_namespace(self, node_namespace: str) -> "Pipeline":
        """Creates a new ``Pipeline`` containing only nodes with the specified
        namespace.

        Args:
            node_namespace: One node namespace.

        Raises:
            ValueError: When pipeline contains no nodes with the specified namespace.

        Returns:
            A new ``Pipeline`` containing nodes with the specified namespace.
        """
        nodes = [
            n
            for n in self.nodes
            if n.namespace and n.namespace.startswith(node_namespace)
        ]
        if not nodes:
            raise ValueError(
                f"Pipeline does not contain nodes with namespace `{node_namespace}`"
            )
        return Pipeline(nodes)

    def _get_nodes_with_inputs_transcode_compatible(
        self, datasets: Set[str]
    ) -> Set[Node]:
        """Retrieves nodes that use the given `datasets` as inputs.
        If provided a name, but no format, for a transcoded dataset, it
        includes all nodes that use inputs with that name, otherwise it
        matches to the fully-qualified name only (i.e. name@format).

        Raises:
            ValueError: if any of the given datasets do not exist in the
                ``Pipeline`` object

        Returns:
            Set of ``Nodes`` that use the given datasets as inputs.
        """
        missing = sorted(
            datasets - self.data_sets() - self._transcode_compatible_names()
        )
        if missing:
            raise ValueError(f"Pipeline does not contain data_sets named {missing}")

        relevant_nodes = set()
        for input_ in datasets:
            if _strip_transcoding(input_) == input_:
                relevant_nodes.update(self._nodes_by_input[_strip_transcoding(input_)])
            else:
                for node_ in self._nodes_by_input[_strip_transcoding(input_)]:
                    if input_ in node_.inputs:
                        relevant_nodes.add(node_)
        return relevant_nodes

    def _get_nodes_with_outputs_transcode_compatible(
        self, datasets: Set[str]
    ) -> Set[Node]:
        """Retrieves nodes that output to the given `datasets`.
        If provided a name, but no format, for a transcoded dataset, it
        includes the node that outputs to that name, otherwise it matches
        to the fully-qualified name only (i.e. name@format).

        Raises:
            ValueError: if any of the given datasets do not exist in the
                ``Pipeline`` object

        Returns:
            Set of ``Nodes`` that output to the given datasets.
        """
        missing = sorted(
            datasets - self.data_sets() - self._transcode_compatible_names()
        )
        if missing:
            raise ValueError(f"Pipeline does not contain data_sets named {missing}")

        relevant_nodes = set()
        for output in datasets:
            if _strip_transcoding(output) in self._nodes_by_output:
                node_with_output = self._nodes_by_output[_strip_transcoding(output)]
                if (
                    _strip_transcoding(output) == output
                    or output in node_with_output.outputs
                ):
                    relevant_nodes.add(node_with_output)

        return relevant_nodes

    def only_nodes_with_inputs(self, *inputs: str) -> "Pipeline":
        """Create a new ``Pipeline`` object with the nodes which depend
        directly on the provided inputs.
        If provided a name, but no format, for a transcoded input, it
        includes all the nodes that use inputs with that name, otherwise it
        matches to the fully-qualified name only (i.e. name@format).

        Args:
            *inputs: A list of inputs which should be used as a starting
                point of the new ``Pipeline``.

        Raises:
            ValueError: Raised when any of the given inputs do not exist in the
                ``Pipeline`` object.

        Returns:
            A new ``Pipeline`` object, containing a subset of the
                nodes of the current one such that only nodes depending
                directly on the provided inputs are being copied.

        """
        starting = set(inputs)
        nodes = self._get_nodes_with_inputs_transcode_compatible(starting)

        return Pipeline(nodes)

    def from_inputs(self, *inputs: str) -> "Pipeline":
        """Create a new ``Pipeline`` object with the nodes which depend
        directly or transitively on the provided inputs.
        If provided a name, but no format, for a transcoded input, it
        includes all the nodes that use inputs with that name, otherwise it
        matches to the fully-qualified name only (i.e. name@format).

        Args:
            *inputs: A list of inputs which should be used as a starting point
                of the new ``Pipeline``

        Raises:
            ValueError: Raised when any of the given inputs do not exist in the
                ``Pipeline`` object.

        Returns:
            A new ``Pipeline`` object, containing a subset of the
                nodes of the current one such that only nodes depending
                directly or transitively on the provided inputs are being
                copied.

        """
        starting = set(inputs)
        result = set()  # type: Set[Node]
        next_nodes = self._get_nodes_with_inputs_transcode_compatible(starting)

        while next_nodes:
            result |= next_nodes
            outputs = set(chain.from_iterable(node.outputs for node in next_nodes))
            starting = outputs

            next_nodes = set(
                chain.from_iterable(
                    self._nodes_by_input[_strip_transcoding(input_)]
                    for input_ in starting
                )
            )

        return Pipeline(result)

    def only_nodes_with_outputs(self, *outputs: str) -> "Pipeline":
        """Create a new ``Pipeline`` object with the nodes which are directly
        required to produce the provided outputs.
        If provided a name, but no format, for a transcoded dataset, it
        includes all the nodes that output to that name, otherwise it matches
        to the fully-qualified name only (i.e. name@format).

        Args:
            *outputs: A list of outputs which should be the final outputs
                of the new ``Pipeline``.

        Raises:
            ValueError: Raised when any of the given outputs do not exist in the
                ``Pipeline`` object.

        Returns:
            A new ``Pipeline`` object, containing a subset of the nodes of the
            current one such that only nodes which are directly required to
            produce the provided outputs are being copied.
        """
        starting = set(outputs)
        nodes = self._get_nodes_with_outputs_transcode_compatible(starting)

        return Pipeline(nodes)

    def to_outputs(self, *outputs: str) -> "Pipeline":
        """Create a new ``Pipeline`` object with the nodes which are directly
        or transitively required to produce the provided outputs.
        If provided a name, but no format, for a transcoded dataset, it
        includes all the nodes that output to that name, otherwise it matches
        to the fully-qualified name only (i.e. name@format).

        Args:
            *outputs: A list of outputs which should be the final outputs of
                the new ``Pipeline``.

        Raises:
            ValueError: Raised when any of the given outputs do not exist in the
                ``Pipeline`` object.


        Returns:
            A new ``Pipeline`` object, containing a subset of the nodes of the
            current one such that only nodes which are directly or transitively
            required to produce the provided outputs are being copied.

        """
        starting = set(outputs)
        result = set()  # type: Set[Node]
        next_nodes = self._get_nodes_with_outputs_transcode_compatible(starting)

        while next_nodes:
            result |= next_nodes
            inputs = set(chain.from_iterable(node.inputs for node in next_nodes))
            starting = inputs

            next_nodes = {
                self._nodes_by_output[_strip_transcoding(output)]
                for output in starting
                if _strip_transcoding(output) in self._nodes_by_output
            }

        return Pipeline(result)

    def from_nodes(self, *node_names: str) -> "Pipeline":
        """Create a new ``Pipeline`` object with the nodes which depend
        directly or transitively on the provided nodes.

        Args:
            *node_names: A list of node_names which should be used as a
                starting point of the new ``Pipeline``.
        Raises:
            ValueError: Raised when any of the given names do not exist in the
                ``Pipeline`` object.
        Returns:
            A new ``Pipeline`` object, containing a subset of the nodes of
                the current one such that only nodes depending directly or
                transitively on the provided nodes are being copied.

        """

        res = self.only_nodes(*node_names)
        res += self.from_inputs(*map(_strip_transcoding, res.all_outputs()))
        return res

    def to_nodes(self, *node_names: str) -> "Pipeline":
        """Create a new ``Pipeline`` object with the nodes required directly
        or transitively by the provided nodes.

        Args:
            *node_names: A list of node_names which should be used as an
                end point of the new ``Pipeline``.
        Raises:
            ValueError: Raised when any of the given names do not exist in the
                ``Pipeline`` object.
        Returns:
            A new ``Pipeline`` object, containing a subset of the nodes of the
                current one such that only nodes required directly or
                transitively by the provided nodes are being copied.

        """

        res = self.only_nodes(*node_names)
        res += self.to_outputs(*map(_strip_transcoding, res.all_inputs()))
        return res

    def only_nodes_with_tags(self, *tags: str) -> "Pipeline":
        """Creates a new ``Pipeline`` object with the nodes which contain *any*
        of the provided tags. The resulting ``Pipeline`` is empty if no tags
        are provided.

        Args:
            *tags: A list of node tags which should be used to lookup
                the nodes of the new ``Pipeline``.
        Returns:
            Pipeline: A new ``Pipeline`` object, containing a subset of the
                nodes of the current one such that only nodes containing *any*
                of the tags provided are being copied.
        """
        tags = set(tags)
        nodes = [node for node in self.nodes if tags & node.tags]
        return Pipeline(nodes)

    # pylint: disable=too-many-arguments
    def filter(
        self,
        tags: Iterable[str] = None,
        from_nodes: Iterable[str] = None,
        to_nodes: Iterable[str] = None,
        node_names: Iterable[str] = None,
        from_inputs: Iterable[str] = None,
        to_outputs: Iterable[str] = None,
        node_namespace: str = None,
    ) -> "Pipeline":
        """Creates a new ``Pipeline`` object with the nodes that meet all of the
        specified filtering conditions.

        The new pipeline object is the intersection of pipelines that meet each
        filtering condition. This is distinct from chaining multiple filters together.

        Args:
<<<<<<< HEAD
            *decorators: Decorators to be applied on all node functions in
                the pipeline, always applied from right to left.
=======
            tags: A list of node tags which should be used to lookup
                the nodes of the new ``Pipeline``.
            from_nodes: A list of node names which should be used as a
                starting point of the new ``Pipeline``.
            to_nodes:  A list of node names which should be used as an
                end point of the new ``Pipeline``.
            node_names: A list of node names which should be selected for the
                new ``Pipeline``.
            from_inputs: A list of inputs which should be used as a starting point
                of the new ``Pipeline``
            to_outputs: A list of outputs which should be the final outputs of
                the new ``Pipeline``.
            node_namespace: One node namespace which should be used to select
                nodes in the new ``Pipeline``.
>>>>>>> dd44757e

        Returns:
            A new ``Pipeline`` object with nodes that meet all of the specified
                filtering conditions.

        Raises:
            ValueError: The filtered ``Pipeline`` has no nodes.

        Example:
        ::

            >>> pipeline = Pipeline(
            >>>     [
            >>>         node(func, "A", "B", name="node1"),
            >>>         node(func, "B", "C", name="node2"),
            >>>         node(func, "C", "D", name="node3"),
            >>>     ]
            >>> )
            >>> pipeline.filter(node_names=["node1", "node3"], from_inputs=["A"])
            >>> # Gives a new pipeline object containing node1 and node3.
        """
<<<<<<< HEAD
        warn(
            "The pipeline's `decorate` API will be deprecated in Kedro 0.18.0."
            "Please use a node's Hooks to extend the node's behaviour in a pipeline."
            "For more information, please visit"
            "https://kedro.readthedocs.io/en/stable/07_extend_kedro/02_hooks.html",
            DeprecationWarning,
        )
        nodes = [node.decorate(*decorators) for node in self.nodes]
        return Pipeline(nodes)
=======
        # Use [node_namespace] so only_nodes_with_namespace can follow the same
        # *filter_args pattern as the other filtering methods, which all take iterables.
        node_namespace = [node_namespace] if node_namespace else None

        filter_methods = {
            self.only_nodes_with_tags: tags,
            self.from_nodes: from_nodes,
            self.to_nodes: to_nodes,
            self.only_nodes: node_names,
            self.from_inputs: from_inputs,
            self.to_outputs: to_outputs,
            self.only_nodes_with_namespace: node_namespace,
        }

        subset_pipelines = {
            filter_method(*filter_args)  # type: ignore
            for filter_method, filter_args in filter_methods.items()
            if filter_args
        }

        # Intersect all the pipelines subsets. We apply each filter to the original
        # pipeline object (self) rather than incrementally chaining filter methods
        # together. Hence the order of filtering does not affect the outcome, and the
        # resultant pipeline is unambiguously defined.
        # If this were not the case then, for example,
        # pipeline.filter(node_names=["node1", "node3"], from_inputs=["A"])
        # would give different outcomes depending on the order of filter methods:
        # only_nodes and then from_inputs would give node1, while only_nodes and then
        # from_inputs would give node1 and node3.
        filtered_pipeline = Pipeline(self.nodes)
        for subset_pipeline in subset_pipelines:
            filtered_pipeline &= subset_pipeline

        if not filtered_pipeline.nodes:
            raise ValueError(
                "Pipeline contains no nodes after applying all provided filters"
            )
        return filtered_pipeline
>>>>>>> dd44757e

    def tag(self, tags: Union[str, Iterable[str]]) -> "Pipeline":
        """Tags all the nodes in the pipeline.

        Args:
            tags: The tags to be added to the nodes.

        Returns:
            New ``Pipeline`` object with nodes tagged.
        """
        nodes = [n.tag(tags) for n in self.nodes]
        return Pipeline(nodes)

    def to_json(self):
        """Return a json representation of the pipeline."""
        transformed = [
            {
                "name": n.name,
                "inputs": list(n.inputs),
                "outputs": list(n.outputs),
                "tags": list(n.tags),
            }
            for n in self.nodes
        ]
        pipeline_versioned = {
            "kedro_version": kedro.__version__,
            "pipeline": transformed,
        }

        return json.dumps(pipeline_versioned)


def _validate_duplicate_nodes(nodes_or_pipes: Iterable[Union[Node, Pipeline]]):
    seen_nodes = set()  # type: Set[str]
    duplicates = defaultdict(set)  # type: Dict[Union[Pipeline, None], Set[str]]

    def _check_node(node_: Node, pipeline_: Pipeline = None):
        name = node_.name
        if name in seen_nodes:
            duplicates[pipeline_].add(name)
        else:
            seen_nodes.add(name)

    for each in nodes_or_pipes:
        if isinstance(each, Node):
            _check_node(each)
        elif isinstance(each, Pipeline):
            for node in each.nodes:
                _check_node(node, pipeline_=each)

    if duplicates:
        duplicates_info = ""

        for pipeline, names in duplicates.items():
            pipe_repr = (
                "Free nodes" if pipeline is None else repr(pipeline).replace("\n", "")
            )
            nodes_repr = "\n".join(f"  - {name}" for name in sorted(names))
            duplicates_info += f"{pipe_repr}:\n{nodes_repr}\n"

        raise ValueError(
            f"Pipeline nodes must have unique names. The following node names "
            f"appear more than once:\n\n{duplicates_info}\nYou can name your "
            f"nodes using the last argument of `node()`."
        )


def _validate_unique_outputs(nodes: List[Node]) -> None:
    outputs = chain.from_iterable(node.outputs for node in nodes)
    outputs = map(_strip_transcoding, outputs)
    duplicates = [key for key, value in Counter(outputs).items() if value > 1]
    if duplicates:
        raise OutputNotUniqueError(
            f"Output(s) {sorted(duplicates)} are returned by more than one nodes. Node "
            f"outputs must be unique."
        )


def _validate_unique_confirms(nodes: List[Node]) -> None:
    confirms = chain.from_iterable(node.confirms for node in nodes)
    confirms = map(_strip_transcoding, confirms)
    duplicates = [key for key, value in Counter(confirms).items() if value > 1]
    if duplicates:
        raise ConfirmNotUniqueError(
            f"{sorted(duplicates)} datasets are confirmed by more than one node. Node "
            f"confirms must be unique."
        )


def _validate_transcoded_inputs_outputs(nodes: List[Node]) -> None:
    """Users should not be allowed to refer to a transcoded dataset both
    with and without the separator.
    """
    all_inputs_outputs = set(
        chain(
            chain.from_iterable(node.inputs for node in nodes),
            chain.from_iterable(node.outputs for node in nodes),
        )
    )

    invalid = set()
    for dataset_name in all_inputs_outputs:
        name = _strip_transcoding(dataset_name)
        if name != dataset_name and name in all_inputs_outputs:
            invalid.add(name)

    if invalid:
        raise ValueError(
            f"The following datasets are used with transcoding, but "
            f"were referenced without the separator: {', '.join(invalid)}.\n"
            f"Please specify a transcoding option or "
            f"rename the datasets."
        )


def _topologically_sorted(node_dependencies) -> List[Set[Node]]:
    """Topologically group and sort (order) nodes such that no node depends on
    a node that appears in the same or a later group.

    Raises:
        CircularDependencyError: When it is not possible to topologically order
            provided nodes.

    Returns:
        The list of node sets in order of execution. First set is nodes that should
        be executed first (no dependencies), second set are nodes that should be
        executed on the second step, etc.
    """

    def _circle_error_message(error_data: Dict[str, str]) -> str:
        """Error messages provided by the toposort library will
        refer to indices that are used as an intermediate step.
        This method can be used to replace that message with
        one that refers to the nodes' string representations.
        """
        circular = [str(node) for node in error_data.keys()]
        return f"Circular dependencies exist among these items: {circular}"

    try:
        return list(toposort(node_dependencies))
    except ToposortCircleError as exc:
        message = _circle_error_message(exc.data)
        raise CircularDependencyError(message) from exc


class CircularDependencyError(Exception):
    """Raised when it is not possible to provide a topological execution
    order for nodes, due to a circular dependency existing in the node
    definition.
    """

    pass<|MERGE_RESOLUTION|>--- conflicted
+++ resolved
@@ -682,10 +682,6 @@
         filtering condition. This is distinct from chaining multiple filters together.
 
         Args:
-<<<<<<< HEAD
-            *decorators: Decorators to be applied on all node functions in
-                the pipeline, always applied from right to left.
-=======
             tags: A list of node tags which should be used to lookup
                 the nodes of the new ``Pipeline``.
             from_nodes: A list of node names which should be used as a
@@ -700,7 +696,6 @@
                 the new ``Pipeline``.
             node_namespace: One node namespace which should be used to select
                 nodes in the new ``Pipeline``.
->>>>>>> dd44757e
 
         Returns:
             A new ``Pipeline`` object with nodes that meet all of the specified
@@ -722,17 +717,6 @@
             >>> pipeline.filter(node_names=["node1", "node3"], from_inputs=["A"])
             >>> # Gives a new pipeline object containing node1 and node3.
         """
-<<<<<<< HEAD
-        warn(
-            "The pipeline's `decorate` API will be deprecated in Kedro 0.18.0."
-            "Please use a node's Hooks to extend the node's behaviour in a pipeline."
-            "For more information, please visit"
-            "https://kedro.readthedocs.io/en/stable/07_extend_kedro/02_hooks.html",
-            DeprecationWarning,
-        )
-        nodes = [node.decorate(*decorators) for node in self.nodes]
-        return Pipeline(nodes)
-=======
         # Use [node_namespace] so only_nodes_with_namespace can follow the same
         # *filter_args pattern as the other filtering methods, which all take iterables.
         node_namespace = [node_namespace] if node_namespace else None
@@ -771,7 +755,6 @@
                 "Pipeline contains no nodes after applying all provided filters"
             )
         return filtered_pipeline
->>>>>>> dd44757e
 
     def tag(self, tags: Union[str, Iterable[str]]) -> "Pipeline":
         """Tags all the nodes in the pipeline.
