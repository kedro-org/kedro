"""``AbstractRunner`` is the base class for all ``Pipeline`` runner
implementations.
"""

import logging
from abc import ABC, abstractmethod
from concurrent.futures import (
    ALL_COMPLETED,
    Future,
    ThreadPoolExecutor,
    as_completed,
    wait,
)
from typing import Any, Dict, Iterable

from pluggy import PluginManager

from kedro.io import AbstractDataSet, DataCatalog
from kedro.pipeline import Pipeline
from kedro.pipeline.node import Node


class AbstractRunner(ABC):
    """``AbstractRunner`` is the base class for all ``Pipeline`` runner
    implementations.
    """

    def __init__(self, is_async: bool = False):
        """Instantiates the runner classs.

        Args:
            is_async: If True, the node inputs and outputs are loaded and saved
                asynchronously with threads. Defaults to False.

        """
        self._is_async = is_async

    @property
    def _logger(self):
        return logging.getLogger(self.__module__)

    def run(
        self,
        pipeline: Pipeline,
        catalog: DataCatalog,
        hook_manager: PluginManager,
        run_id: str = None,
    ) -> Dict[str, Any]:
        """Run the ``Pipeline`` using the datasets provided by ``catalog``
        and save results back to the same objects.

        Args:
            pipeline: The ``Pipeline`` to run.
            catalog: The ``DataCatalog`` from which to fetch data.
            hook_manager: The ``PluginManager`` to activate hooks.
            run_id: The id of the run.

        Raises:
            ValueError: Raised when ``Pipeline`` inputs cannot be satisfied.

        Returns:
            Any node outputs that cannot be processed by the ``DataCatalog``.
            These are returned in a dictionary, where the keys are defined
            by the node outputs.

        """

        catalog = catalog.shallow_copy()

        unsatisfied = pipeline.inputs() - set(catalog.list())
        if unsatisfied:
            raise ValueError(
                f"Pipeline input(s) {unsatisfied} not found in the DataCatalog"
            )

        free_outputs = pipeline.outputs() - set(catalog.list())
        unregistered_ds = pipeline.data_sets() - set(catalog.list())
        for ds_name in unregistered_ds:
            catalog.add(ds_name, self.create_default_data_set(ds_name))

        if self._is_async:
            self._logger.info(
                "Asynchronous mode is enabled for loading and saving data"
            )
        self._run(pipeline, catalog, hook_manager, run_id)

        self._logger.info("Pipeline execution completed successfully.")

        return {ds_name: catalog.load(ds_name) for ds_name in free_outputs}

    def run_only_missing(
        self, pipeline: Pipeline, catalog: DataCatalog, hook_manager: PluginManager
    ) -> Dict[str, Any]:
        """Run only the missing outputs from the ``Pipeline`` using the
        datasets provided by ``catalog``, and save results back to the
        same objects.

        Args:
            pipeline: The ``Pipeline`` to run.
            catalog: The ``DataCatalog`` from which to fetch data.
            hook_manager: The ``PluginManager`` to activate hooks.
        Raises:
            ValueError: Raised when ``Pipeline`` inputs cannot be
                satisfied.

        Returns:
            Any node outputs that cannot be processed by the
            ``DataCatalog``. These are returned in a dictionary, where
            the keys are defined by the node outputs.

        """
        free_outputs = pipeline.outputs() - set(catalog.list())
        missing = {ds for ds in catalog.list() if not catalog.exists(ds)}
        to_build = free_outputs | missing
        to_rerun = pipeline.only_nodes_with_outputs(*to_build) + pipeline.from_inputs(
            *to_build
        )

        # We also need any missing datasets that are required to run the
        # `to_rerun` pipeline, including any chains of missing datasets.
        unregistered_ds = pipeline.data_sets() - set(catalog.list())
        output_to_unregistered = pipeline.only_nodes_with_outputs(*unregistered_ds)
        input_from_unregistered = to_rerun.inputs() & unregistered_ds
        to_rerun += output_to_unregistered.to_outputs(*input_from_unregistered)

        return self.run(to_rerun, catalog, hook_manager)

    @abstractmethod  # pragma: no cover
    def _run(
        self,
        pipeline: Pipeline,
        catalog: DataCatalog,
        hook_manager: PluginManager,
        run_id: str = None,
    ) -> None:
        """The abstract interface for running pipelines, assuming that the
        inputs have already been checked and normalized by run().

        Args:
            pipeline: The ``Pipeline`` to run.
            catalog: The ``DataCatalog`` from which to fetch data.
            hook_manager: The ``PluginManager`` to activate hooks.
            run_id: The id of the run.

        """
        pass

    @abstractmethod  # pragma: no cover
    def create_default_data_set(self, ds_name: str) -> AbstractDataSet:
        """Factory method for creating the default dataset for the runner.

        Args:
            ds_name: Name of the missing dataset.

        Returns:
            An instance of an implementation of ``AbstractDataSet`` to be
            used for all unregistered datasets.

        """
        pass

    def _suggest_resume_scenario(
        self, pipeline: Pipeline, done_nodes: Iterable[Node]
    ) -> None:
        remaining_nodes = set(pipeline.nodes) - set(done_nodes)

        postfix = ""
        if done_nodes:
            node_names = (n.name for n in remaining_nodes)
            resume_p = pipeline.only_nodes(*node_names)

            start_p = resume_p.only_nodes_with_inputs(*resume_p.inputs())
            start_node_names = (n.name for n in start_p.nodes)
            postfix += f"  --from-nodes \"{','.join(start_node_names)}\""

        self._logger.warning(
            "There are %d nodes that have not run.\n"
            "You can resume the pipeline run by adding the following "
            "argument to your previous command:\n%s",
            len(remaining_nodes),
            postfix,
        )


def run_node(
    node: Node,
    catalog: DataCatalog,
    hook_manager: PluginManager,
    is_async: bool = False,
    run_id: str = None,
) -> Node:
    """Run a single `Node` with inputs from and outputs to the `catalog`.

    Args:
        node: The ``Node`` to run.
        catalog: A ``DataCatalog`` containing the node's inputs and outputs.
        hook_manager: The ``PluginManager`` to activate hooks.
        is_async: If True, the node inputs and outputs are loaded and saved
            asynchronously with threads. Defaults to False.
        run_id: The id of the pipeline run.

    Returns:
        The node argument.

    """
    if is_async:
        node = _run_node_async(node, catalog, hook_manager, run_id)
    else:
        node = _run_node_sequential(node, catalog, hook_manager, run_id)

    for name in node.confirms:
        catalog.confirm(name)
    return node


def _collect_inputs_from_hook(
    node: Node,
    catalog: DataCatalog,
    inputs: Dict[str, Any],
    is_async: bool,
    hook_manager: PluginManager,
    run_id: str = None,
) -> Dict[str, Any]:
    # pylint: disable=too-many-arguments
    inputs = inputs.copy()  # shallow copy to prevent in-place modification by the hook
    hook_response = hook_manager.hook.before_node_run(
        node=node,
        catalog=catalog,
        inputs=inputs,
        is_async=is_async,
        run_id=run_id,
    )

    additional_inputs = {}
    for response in hook_response:
        if response is not None and not isinstance(response, dict):
            response_type = type(response).__name__
            raise TypeError(
                f"`before_node_run` must return either None or a dictionary mapping "
                f"dataset names to updated values, got `{response_type}` instead."
            )
        response = response or {}
        additional_inputs.update(response)

    return additional_inputs


def _call_node_run(
    node: Node,
    catalog: DataCatalog,
    inputs: Dict[str, Any],
    is_async: bool,
    hook_manager: PluginManager,
    run_id: str = None,
) -> Dict[str, Any]:
    # pylint: disable=too-many-arguments
    try:
        outputs = node.run(inputs)
    except Exception as exc:
        hook_manager.hook.on_node_error(
            error=exc,
            node=node,
            catalog=catalog,
            inputs=inputs,
            is_async=is_async,
            run_id=run_id,
        )
        raise exc
    hook_manager.hook.after_node_run(
        node=node,
        catalog=catalog,
        inputs=inputs,
        outputs=outputs,
        is_async=is_async,
        run_id=run_id,
    )
    return outputs


def _run_node_sequential(
    node: Node, catalog: DataCatalog, hook_manager: PluginManager, run_id: str = None
) -> Node:
    inputs = {}

    for name in node.inputs:
        hook_manager.hook.before_dataset_loaded(dataset_name=name)
        inputs[name] = catalog.load(name)
        hook_manager.hook.after_dataset_loaded(dataset_name=name, data=inputs[name])

    is_async = False

    additional_inputs = _collect_inputs_from_hook(
        node, catalog, inputs, is_async, hook_manager, run_id=run_id
    )
    inputs.update(additional_inputs)

    outputs = _call_node_run(
        node, catalog, inputs, is_async, hook_manager, run_id=run_id
    )

    for name, data in outputs.items():
<<<<<<< HEAD
        hook_manager.hook.before_dataset_saved(  # pylint: disable=no-member
            dataset_name=name,
            data=data,
        )
=======
        hook_manager.hook.before_dataset_saved(dataset_name=name, data=data)
>>>>>>> 537eac1e
        catalog.save(name, data)
        hook_manager.hook.after_dataset_saved(dataset_name=name, data=data)
    return node


def _run_node_async(
    node: Node, catalog: DataCatalog, hook_manager: PluginManager, run_id: str = None
) -> Node:
    def _synchronous_dataset_load(dataset_name: str):
        """Minimal wrapper to ensure Hooks are run synchronously
        within an asynchronous dataset load."""
        hook_manager.hook.before_dataset_loaded(dataset_name=dataset_name)
        return_ds = catalog.load(dataset_name)
        hook_manager.hook.after_dataset_loaded(
            dataset_name=dataset_name, data=return_ds
        )
        return return_ds

    with ThreadPoolExecutor() as pool:
        inputs: Dict[str, Future] = {}

        for name in node.inputs:
            inputs[name] = pool.submit(_synchronous_dataset_load, name)

        wait(inputs.values(), return_when=ALL_COMPLETED)
        inputs = {key: value.result() for key, value in inputs.items()}
        is_async = True
        additional_inputs = _collect_inputs_from_hook(
            node, catalog, inputs, is_async, hook_manager, run_id=run_id
        )
        inputs.update(additional_inputs)

        outputs = _call_node_run(
            node, catalog, inputs, is_async, hook_manager, run_id=run_id
        )

        save_futures = set()

        for name, data in outputs.items():
            hook_manager.hook.before_dataset_saved(dataset_name=name, data=data)
            save_futures.add(pool.submit(catalog.save, name, data))

        for future in as_completed(save_futures):
            exception = future.exception()
            if exception:
                raise exception
            hook_manager.hook.after_dataset_saved(
                dataset_name=name, data=data  # pylint: disable=undefined-loop-variable
            )
    return node<|MERGE_RESOLUTION|>--- conflicted
+++ resolved
@@ -299,14 +299,7 @@
     )
 
     for name, data in outputs.items():
-<<<<<<< HEAD
-        hook_manager.hook.before_dataset_saved(  # pylint: disable=no-member
-            dataset_name=name,
-            data=data,
-        )
-=======
         hook_manager.hook.before_dataset_saved(dataset_name=name, data=data)
->>>>>>> 537eac1e
         catalog.save(name, data)
         hook_manager.hook.after_dataset_saved(dataset_name=name, data=data)
     return node
