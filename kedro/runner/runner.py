"""``AbstractRunner`` is the base class for all ``Pipeline`` runner
implementations.
"""

from __future__ import annotations

import inspect
import logging
import warnings
from abc import ABC, abstractmethod
from collections import deque
from typing import TYPE_CHECKING, Any

from kedro import KedroDeprecationWarning
from kedro.framework.hooks.manager import _NullPluginManager
from kedro.io import CatalogProtocol, MemoryDataset, SharedMemoryDataset
from kedro.pipeline import Pipeline
from kedro.runner.task import Task

if TYPE_CHECKING:
    from collections.abc import Collection, Iterable

    from pluggy import PluginManager

    from kedro.pipeline.node import Node


class AbstractRunner(ABC):
    """``AbstractRunner`` is the base class for all ``Pipeline`` runner
    implementations.
    """

    def __init__(
        self,
        is_async: bool = False,
        extra_dataset_patterns: dict[str, dict[str, Any]] | None = None,
    ):
        """Instantiates the runner class.

        Args:
            is_async: If True, the node inputs and outputs are loaded and saved
                asynchronously with threads. Defaults to False.
            extra_dataset_patterns: Extra dataset factory patterns to be added to the catalog
                during the run. This is used to set the default datasets on the Runner instances.

        """
        self._is_async = is_async
        self._extra_dataset_patterns = extra_dataset_patterns

    @property
    def _logger(self) -> logging.Logger:
        return logging.getLogger(self.__module__)

    def run(
        self,
        pipeline: Pipeline,
        catalog: CatalogProtocol,
        hook_manager: PluginManager | None = None,
        session_id: str | None = None,
    ) -> dict[str, Any]:
        """Run the ``Pipeline`` using the datasets provided by ``catalog``
        and save results back to the same objects.

        Args:
            pipeline: The ``Pipeline`` to run.
            catalog: An implemented instance of ``CatalogProtocol`` from which to fetch data.
            hook_manager: The ``PluginManager`` to activate hooks.
            session_id: The id of the session.

        Raises:
            ValueError: Raised when ``Pipeline`` inputs cannot be satisfied.

        Returns:
            Any node outputs that cannot be processed by the catalog.
            These are returned in a dictionary, where the keys are defined
            by the node outputs.

        """
        # Check which datasets used in the pipeline are in the catalog or match
        # a pattern in the catalog, not including extra dataset patterns
        # Run a warm-up to materialize all datasets in the catalog before run
<<<<<<< HEAD
        registered_ds_no_runtime_patterns = []
        for ds in pipeline.datasets():
            if ds in catalog:
                registered_ds_no_runtime_patterns.append(ds)
=======
        warmed_up_ds = []
        for ds in pipeline.datasets():
            if ds in catalog:
                warmed_up_ds.append(ds)
>>>>>>> 84b71b14
                _ = catalog._get_dataset(ds)

        # Check if there are any input datasets that aren't in the catalog and
        # don't match a pattern in the catalog.
<<<<<<< HEAD
        unsatisfied = pipeline.inputs() - set(registered_ds_no_runtime_patterns)
=======
        unsatisfied = pipeline.inputs() - set(warmed_up_ds)
>>>>>>> 84b71b14

        if unsatisfied:
            raise ValueError(
                f"Pipeline input(s) {unsatisfied} not found in the {catalog.__class__.__name__}"
            )

        # Register the default dataset pattern with the catalog
        catalog = catalog.shallow_copy(
            extra_dataset_patterns=self._extra_dataset_patterns
        )

        hook_or_null_manager = hook_manager or _NullPluginManager()

        # Check which datasets used in the pipeline are in the catalog or match
        # a pattern in the catalog, including added extra_dataset_patterns
        registered_ds = [ds for ds in pipeline.datasets() if ds in catalog]

        if self._is_async:
            self._logger.info(
                "Asynchronous mode is enabled for loading and saving data"
            )

        self._run(pipeline, catalog, hook_or_null_manager, session_id)  # type: ignore[arg-type]

        self._logger.info("Pipeline execution completed successfully.")

        # Identify MemoryDataset in the catalog
        memory_datasets = {
            ds_name
            for ds_name, ds in catalog._datasets.items()
            if isinstance(ds, MemoryDataset) or isinstance(ds, SharedMemoryDataset)
        }

        # Check if there's any output datasets that aren't in the catalog and don't match a pattern
        # in the catalog and include MemoryDataset.
        free_outputs = pipeline.outputs() - (set(registered_ds) - memory_datasets)

        run_output = {ds_name: catalog.load(ds_name) for ds_name in free_outputs}

        return run_output

    def run_only_missing(
        self, pipeline: Pipeline, catalog: CatalogProtocol, hook_manager: PluginManager
    ) -> dict[str, Any]:
        """Run only the missing outputs from the ``Pipeline`` using the
        datasets provided by ``catalog``, and save results back to the
        same objects.

        Args:
            pipeline: The ``Pipeline`` to run.
            catalog: An implemented instance of ``CatalogProtocol`` from which to fetch data.
            hook_manager: The ``PluginManager`` to activate hooks.
        Raises:
            ValueError: Raised when ``Pipeline`` inputs cannot be
                satisfied.

        Returns:
            Any node outputs that cannot be processed by the
            catalog. These are returned in a dictionary, where
            the keys are defined by the node outputs.

        """
        free_outputs = pipeline.outputs() - set(catalog.list())
        missing = {ds for ds in catalog.list() if not catalog.exists(ds)}
        to_build = free_outputs | missing
        to_rerun = pipeline.only_nodes_with_outputs(*to_build) + pipeline.from_inputs(
            *to_build
        )

        # We also need any missing datasets that are required to run the
        # `to_rerun` pipeline, including any chains of missing datasets.
        unregistered_ds = pipeline.datasets() - set(catalog.list())
        output_to_unregistered = pipeline.only_nodes_with_outputs(*unregistered_ds)
        input_from_unregistered = to_rerun.inputs() & unregistered_ds
        to_rerun += output_to_unregistered.to_outputs(*input_from_unregistered)

        return self.run(to_rerun, catalog, hook_manager)

    @abstractmethod  # pragma: no cover
    def _run(
        self,
        pipeline: Pipeline,
        catalog: CatalogProtocol,
        hook_manager: PluginManager,
        session_id: str | None = None,
    ) -> None:
        """The abstract interface for running pipelines, assuming that the
        inputs have already been checked and normalized by run().

        Args:
            pipeline: The ``Pipeline`` to run.
            catalog: An implemented instance of ``CatalogProtocol`` from which to fetch data.
            hook_manager: The ``PluginManager`` to activate hooks.
            session_id: The id of the session.

        """
        pass

    def _suggest_resume_scenario(
        self,
        pipeline: Pipeline,
        done_nodes: Iterable[Node],
        catalog: CatalogProtocol,
    ) -> None:
        """
        Suggest a command to the user to resume a run after it fails.
        The run should be started from the point closest to the failure
        for which persisted input exists.

        Args:
            pipeline: the ``Pipeline`` of the run.
            done_nodes: the ``Node``s that executed successfully.
            catalog: an implemented instance of ``CatalogProtocol`` of the run.

        """
        remaining_nodes = set(pipeline.nodes) - set(done_nodes)

        postfix = ""
        if done_nodes:
            start_node_names = _find_nodes_to_resume_from(
                pipeline=pipeline,
                unfinished_nodes=remaining_nodes,
                catalog=catalog,
            )
            start_nodes_str = ",".join(sorted(start_node_names))
            postfix += f'  --from-nodes "{start_nodes_str}"'

        if not postfix:
            self._logger.warning(
                "No nodes ran. Repeat the previous command to attempt a new run."
            )
        else:
            self._logger.warning(
                f"There are {len(remaining_nodes)} nodes that have not run.\n"
                "You can resume the pipeline run from the nearest nodes with "
                "persisted inputs by adding the following "
                f"argument to your previous command:\n{postfix}"
            )

    @staticmethod
    def _release_datasets(
        node: Node, catalog: CatalogProtocol, load_counts: dict, pipeline: Pipeline
    ) -> None:
        """Decrement dataset load counts and release any datasets we've finished with"""
        for dataset in node.inputs:
            load_counts[dataset] -= 1
            if load_counts[dataset] < 1 and dataset not in pipeline.inputs():
                catalog.release(dataset)
        for dataset in node.outputs:
            if load_counts[dataset] < 1 and dataset not in pipeline.outputs():
                catalog.release(dataset)


def _find_nodes_to_resume_from(
    pipeline: Pipeline, unfinished_nodes: Collection[Node], catalog: CatalogProtocol
) -> set[str]:
    """Given a collection of unfinished nodes in a pipeline using
    a certain catalog, find the node names to pass to pipeline.from_nodes()
    to cover all unfinished nodes, including any additional nodes
    that should be re-run if their outputs are not persisted.

    Args:
        pipeline: the ``Pipeline`` to find starting nodes for.
        unfinished_nodes: collection of ``Node``s that have not finished yet
        catalog: an implemented instance of ``CatalogProtocol`` of the run.

    Returns:
        Set of node names to pass to pipeline.from_nodes() to continue
        the run.

    """
    nodes_to_be_run = _find_all_nodes_for_resumed_pipeline(
        pipeline, unfinished_nodes, catalog
    )

    # Find which of the remaining nodes would need to run first (in topo sort)
    persistent_ancestors = _find_initial_node_group(pipeline, nodes_to_be_run)

    return {n.name for n in persistent_ancestors}


def _find_all_nodes_for_resumed_pipeline(
    pipeline: Pipeline, unfinished_nodes: Iterable[Node], catalog: CatalogProtocol
) -> set[Node]:
    """Breadth-first search approach to finding the complete set of
    ``Node``s which need to run to cover all unfinished nodes,
    including any additional nodes that should be re-run if their outputs
    are not persisted.

    Args:
        pipeline: the ``Pipeline`` to analyze.
        unfinished_nodes: the iterable of ``Node``s which have not finished yet.
        catalog: an implemented instance of ``CatalogProtocol`` of the run.

    Returns:
        A set containing all input unfinished ``Node``s and all remaining
        ``Node``s that need to run in case their outputs are not persisted.

    """
    nodes_to_run = set(unfinished_nodes)
    initial_nodes = _nodes_with_external_inputs(unfinished_nodes)

    queue, visited = deque(initial_nodes), set(initial_nodes)
    while queue:
        current_node = queue.popleft()
        nodes_to_run.add(current_node)
        # Look for parent nodes which produce non-persistent inputs (if those exist)
        non_persistent_inputs = _enumerate_non_persistent_inputs(current_node, catalog)
        for node in _enumerate_nodes_with_outputs(pipeline, non_persistent_inputs):
            if node in visited:
                continue
            visited.add(node)
            queue.append(node)

    # Make sure no downstream tasks are skipped
    nodes_to_run = set(pipeline.from_nodes(*(n.name for n in nodes_to_run)).nodes)

    return nodes_to_run


def _nodes_with_external_inputs(nodes_of_interest: Iterable[Node]) -> set[Node]:
    """For given ``Node``s , find their subset which depends on
    external inputs of the ``Pipeline`` they constitute. External inputs
    are pipeline inputs not produced by other ``Node``s in the ``Pipeline``.

    Args:
        nodes_of_interest: the ``Node``s to analyze.

    Returns:
        A set of ``Node``s that depend on external inputs
        of nodes of interest.

    """
    p_nodes_of_interest = Pipeline(nodes_of_interest)
    p_nodes_with_external_inputs = p_nodes_of_interest.only_nodes_with_inputs(
        *p_nodes_of_interest.inputs()
    )
    return set(p_nodes_with_external_inputs.nodes)


def _enumerate_non_persistent_inputs(node: Node, catalog: CatalogProtocol) -> set[str]:
    """Enumerate non-persistent input datasets of a ``Node``.

    Args:
        node: the ``Node`` to check the inputs of.
        catalog: an implemented instance of ``CatalogProtocol`` of the run.

    Returns:
        Set of names of non-persistent inputs of given ``Node``.

    """
    # We use _datasets because they pertain parameter name format
    catalog_datasets = catalog._datasets
    non_persistent_inputs: set[str] = set()
    for node_input in node.inputs:
        if node_input.startswith("params:"):
            continue

        if (
            node_input not in catalog_datasets
            or catalog_datasets[node_input]._EPHEMERAL
        ):
            non_persistent_inputs.add(node_input)

    return non_persistent_inputs


def _enumerate_nodes_with_outputs(
    pipeline: Pipeline, outputs: Collection[str]
) -> list[Node]:
    """For given outputs, returns a list containing nodes that
    generate them in the given ``Pipeline``.

    Args:
        pipeline: the ``Pipeline`` to search for nodes in.
        outputs: the dataset names to find source nodes for.

    Returns:
        A list of all ``Node``s that are producing ``outputs``.

    """
    parent_pipeline = pipeline.only_nodes_with_outputs(*outputs)
    return parent_pipeline.nodes


def _find_initial_node_group(pipeline: Pipeline, nodes: Iterable[Node]) -> list[Node]:
    """Given a collection of ``Node``s in a ``Pipeline``,
    find the initial group of ``Node``s to be run (in topological order).

    This can be used to define a sub-pipeline with the smallest possible
    set of nodes to pass to --from-nodes.

    Args:
        pipeline: the ``Pipeline`` to search for initial ``Node``s in.
        nodes: the ``Node``s to find initial group for.

    Returns:
        A list of initial ``Node``s to run given inputs (in topological order).

    """
    node_names = {n.name for n in nodes}
    if len(node_names) == 0:
        return []
    sub_pipeline = pipeline.only_nodes(*node_names)
    initial_nodes = sub_pipeline.grouped_nodes[0]
    return initial_nodes


def run_node(
    node: Node,
    catalog: CatalogProtocol,
    hook_manager: PluginManager,
    is_async: bool = False,
    session_id: str | None = None,
) -> Node:
    """Run a single `Node` with inputs from and outputs to the `catalog`.

    Args:
        node: The ``Node`` to run.
        catalog: An implemented instance of ``CatalogProtocol`` containing the node's inputs and outputs.
        hook_manager: The ``PluginManager`` to activate hooks.
        is_async: If True, the node inputs and outputs are loaded and saved
            asynchronously with threads. Defaults to False.
        session_id: The session id of the pipeline run.

    Raises:
        ValueError: Raised if is_async is set to True for nodes wrapping
            generator functions.

    Returns:
        The node argument.

    """
    warnings.warn(
        "`run_node()` has been deprecated and will be removed in Kedro 0.20.0",
        KedroDeprecationWarning,
    )

    if is_async and inspect.isgeneratorfunction(node.func):
        raise ValueError(
            f"Async data loading and saving does not work with "
            f"nodes wrapping generator functions. Please make "
            f"sure you don't use `yield` anywhere "
            f"in node {node!s}."
        )

    task = Task(
        node=node,
        catalog=catalog,
        hook_manager=hook_manager,
        is_async=is_async,
        session_id=session_id,
    )
    node = task.execute()
    return node<|MERGE_RESOLUTION|>--- conflicted
+++ resolved
@@ -79,26 +79,15 @@
         # Check which datasets used in the pipeline are in the catalog or match
         # a pattern in the catalog, not including extra dataset patterns
         # Run a warm-up to materialize all datasets in the catalog before run
-<<<<<<< HEAD
-        registered_ds_no_runtime_patterns = []
-        for ds in pipeline.datasets():
-            if ds in catalog:
-                registered_ds_no_runtime_patterns.append(ds)
-=======
         warmed_up_ds = []
         for ds in pipeline.datasets():
             if ds in catalog:
                 warmed_up_ds.append(ds)
->>>>>>> 84b71b14
                 _ = catalog._get_dataset(ds)
 
         # Check if there are any input datasets that aren't in the catalog and
         # don't match a pattern in the catalog.
-<<<<<<< HEAD
-        unsatisfied = pipeline.inputs() - set(registered_ds_no_runtime_patterns)
-=======
         unsatisfied = pipeline.inputs() - set(warmed_up_ds)
->>>>>>> 84b71b14
 
         if unsatisfied:
             raise ValueError(
