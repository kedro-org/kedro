"""``AbstractRunner`` is the base class for all ``Pipeline`` runner
implementations.
"""

from __future__ import annotations

import inspect
import logging
import os
import sys
import warnings
from abc import ABC, abstractmethod
from collections import Counter, deque
from concurrent.futures import (
    FIRST_COMPLETED,
    Executor,
    Future,
    ProcessPoolExecutor,
    wait,
)
from itertools import chain
from time import perf_counter
from typing import TYPE_CHECKING, Any

from pluggy import PluginManager

from kedro import KedroDeprecationWarning
from kedro.framework.hooks.manager import _NullPluginManager
from kedro.io import CatalogProtocol, MemoryDataset, SharedMemoryDataset
from kedro.pipeline import Pipeline
from kedro.runner.task import Task

# see https://github.com/python/cpython/blob/master/Lib/concurrent/futures/process.py#L114
_MAX_WINDOWS_WORKERS = 61

if TYPE_CHECKING:
    from collections.abc import Collection, Iterable

    from pluggy import PluginManager

    from kedro.pipeline.node import Node


class AbstractRunner(ABC):
    """``AbstractRunner`` is the base class for all ``Pipeline`` runner
    implementations.
    """

    def __init__(
        self,
        is_async: bool = False,
        extra_dataset_patterns: dict[str, dict[str, Any]] | None = None,
    ):
        """Instantiates the runner class.

        Args:
            is_async: If True, the node inputs and outputs are loaded and saved
                asynchronously with threads. Defaults to False.
            extra_dataset_patterns: Extra dataset factory patterns to be added to the catalog
                during the run. This is used to set the default datasets on the Runner instances.

        """
        self._is_async = is_async
        self._extra_dataset_patterns = extra_dataset_patterns

    @property
    def _logger(self) -> logging.Logger:
        return logging.getLogger(self.__module__)

    def run(
        self,
        pipeline: Pipeline,
        catalog: CatalogProtocol,
        hook_manager: PluginManager | None = None,
<<<<<<< HEAD
        session_id: str | None = None,
        only_missing_outputs: bool = False,
=======
        run_id: str | None = None,
>>>>>>> 949d16f3
    ) -> dict[str, Any]:
        """Run the ``Pipeline`` using the datasets provided by ``catalog``
        and save results back to the same objects.

        Args:
            pipeline: The ``Pipeline`` to run.
            catalog: An implemented instance of ``CatalogProtocol`` from which to fetch data.
            hook_manager: The ``PluginManager`` to activate hooks.
<<<<<<< HEAD
            session_id: The id of the session.
            only_missing_outputs: Run only nodes with missing outputs.
=======
            run_id: The id of the run.
>>>>>>> 949d16f3

        Raises:
            ValueError: Raised when ``Pipeline`` inputs cannot be satisfied.

        Returns:
            Any node outputs that cannot be processed by the catalog.
            These are returned in a dictionary, where the keys are defined
            by the node outputs.

        """
        # Apply missing outputs filtering if requested
        if only_missing_outputs:
            pipeline = self._filter_pipeline_for_missing_outputs(pipeline, catalog)

        # Check which datasets used in the pipeline are in the catalog or match
        # a pattern in the catalog, not including extra dataset patterns
        # Run a warm-up to materialize all datasets in the catalog before run
        warmed_up_ds = []
        for ds in pipeline.datasets():
            if ds in catalog:
                warmed_up_ds.append(ds)
                _ = catalog.get(ds)

        # Check if there are any input datasets that aren't in the catalog and
        # don't match a pattern in the catalog.
        unsatisfied = pipeline.inputs() - set(warmed_up_ds)

        if unsatisfied:
            raise ValueError(
                f"Pipeline input(s) {unsatisfied} not found in the {catalog.__class__.__name__}"
            )

        # Register the default dataset pattern with the catalog
        if self._extra_dataset_patterns:
            catalog.config_resolver.add_runtime_patterns(self._extra_dataset_patterns)

        hook_or_null_manager = hook_manager or _NullPluginManager()

        # Check which datasets used in the pipeline are in the catalog or match
        # a pattern in the catalog, including added extra_dataset_patterns
        registered_ds = [ds for ds in pipeline.datasets() if ds in catalog]

        if self._is_async:
            self._logger.info(
                "Asynchronous mode is enabled for loading and saving data"
            )

        start_time = perf_counter()
        self._run(pipeline, catalog, hook_or_null_manager, run_id)  # type: ignore[arg-type]
        end_time = perf_counter()
        run_duration = end_time - start_time

        self._logger.info(
            f"Pipeline execution completed successfully in {run_duration:.1f} sec."
        )

        # Identify MemoryDataset in the catalog
        memory_datasets = {
            ds_name
            for ds_name, ds in catalog._datasets.items()
            if isinstance(ds, MemoryDataset) or isinstance(ds, SharedMemoryDataset)
        }

        # Check if there's any output datasets that aren't in the catalog and don't match a pattern
        # in the catalog and include MemoryDataset.
        free_outputs = pipeline.outputs() - (set(registered_ds) - memory_datasets)

        run_output = {ds_name: catalog.load(ds_name) for ds_name in free_outputs}

        # Remove runtime patterns after run, so they do not affect further runs
        if self._extra_dataset_patterns:
            catalog.config_resolver.remove_runtime_patterns(
                self._extra_dataset_patterns
            )

        return run_output

    def _filter_pipeline_for_missing_outputs(
        self, pipeline: Pipeline, catalog: CatalogProtocol
    ) -> Pipeline:
        """Filter pipeline to only include nodes needed to produce missing persistent outputs.

        Args:
            pipeline: The pipeline to filter.
            catalog: The data catalog to check for existing outputs.

        Returns:
            The filtered pipeline containing only nodes needed for missing persistent outputs.
        """
        original_node_count = len(pipeline.nodes)

        # Find missing persistent outputs from pipeline outputs only
        missing_persistent_outputs = []

        for output in pipeline.outputs():
            if output in catalog:
                dataset = catalog._datasets[output]
                is_ephemeral = getattr(dataset, "_EPHEMERAL", False)

                # Only check existence for persistent datasets
                if not is_ephemeral and not catalog.exists(output):
                    missing_persistent_outputs.append(output)
            else:
                # Dataset not in catalog are missing persistent output
                missing_persistent_outputs.append(output)

        # If no persistent outputs are missing, return empty pipeline
        if not missing_persistent_outputs:
            self._logger.info(
                f"Skipping all {original_node_count} nodes (all persistent outputs exist)"
            )
            # Return empty pipeline by filtering to no nodes
            return pipeline.filter(node_names=[])

        # This ensures upstream nodes producing ephemeral datasets are included
        filtered_pipeline = pipeline.to_outputs(*missing_persistent_outputs)

        skipped_count = original_node_count - len(filtered_pipeline.nodes)
        if skipped_count > 0:
            # Find which nodes were skipped for logging
            original_node_names = {node.name for node in pipeline.nodes}
            filtered_node_names = {node.name for node in filtered_pipeline.nodes}
            skipped_node_names = original_node_names - filtered_node_names

            self._logger.info(
                f"Skipping {skipped_count} nodes with existing persistent outputs: {', '.join(sorted(skipped_node_names))}"
            )
            self._logger.info(
                f"Running {len(filtered_pipeline.nodes)} out of {original_node_count} nodes "
                f"(skipped {skipped_count} nodes)"
            )
        else:
            self._logger.info(
                f"Running all {original_node_count} nodes (no outputs to skip)"
            )

        return filtered_pipeline

    def run_only_missing(
        self, pipeline: Pipeline, catalog: CatalogProtocol, hook_manager: PluginManager
    ) -> dict[str, Any]:
        """Run only the missing outputs from the ``Pipeline`` using the
        datasets provided by ``catalog``, and save results back to the
        same objects.

        Args:
            pipeline: The ``Pipeline`` to run.
            catalog: An implemented instance of ``CatalogProtocol`` from which to fetch data.
            hook_manager: The ``PluginManager`` to activate hooks.
        Raises:
            ValueError: Raised when ``Pipeline`` inputs cannot be
                satisfied.

        Returns:
            Any node outputs that cannot be processed by the
            catalog. These are returned in a dictionary, where
            the keys are defined by the node outputs.

        """
        free_outputs = pipeline.outputs() - set(catalog.keys())
        missing = {ds for ds in catalog if not catalog.exists(ds)}
        to_build = free_outputs | missing
        to_rerun = pipeline.only_nodes_with_outputs(*to_build) + pipeline.from_inputs(
            *to_build
        )

        # We also need any missing datasets that are required to run the
        # `to_rerun` pipeline, including any chains of missing datasets.
        unregistered_ds = pipeline.datasets() - set(catalog.keys())
        output_to_unregistered = pipeline.only_nodes_with_outputs(*unregistered_ds)
        input_from_unregistered = to_rerun.inputs() & unregistered_ds
        to_rerun += output_to_unregistered.to_outputs(*input_from_unregistered)

        return self.run(to_rerun, catalog, hook_manager)

    @abstractmethod  # pragma: no cover
    def _get_executor(self, max_workers: int) -> Executor | None:
        """Abstract method to provide the correct executor (e.g., ThreadPoolExecutor, ProcessPoolExecutor or None if running sequentially)."""
        pass

    @abstractmethod  # pragma: no cover
    def _run(
        self,
        pipeline: Pipeline,
        catalog: CatalogProtocol,
        hook_manager: PluginManager | None = None,
        run_id: str | None = None,
    ) -> None:
        """The abstract interface for running pipelines, assuming that the
         inputs have already been checked and normalized by run().
         This contains the Common pipeline execution logic using an executor.

        Args:
            pipeline: The ``Pipeline`` to run.
            catalog: An implemented instance of ``CatalogProtocol`` from which to fetch data.
            hook_manager: The ``PluginManager`` to activate hooks.
            run_id: The id of the run.
        """

        nodes = pipeline.nodes

        self._validate_catalog(catalog, pipeline)
        self._validate_nodes(nodes)
        self._set_manager_datasets(catalog, pipeline)

        load_counts = Counter(chain.from_iterable(n.inputs for n in pipeline.nodes))
        node_dependencies = pipeline.node_dependencies
        todo_nodes = set(node_dependencies.keys())
        done_nodes: set[Node] = set()
        futures = set()
        done = None
        max_workers = self._get_required_workers_count(pipeline)

        pool = self._get_executor(max_workers)
        if pool is None:
            for exec_index, node in enumerate(nodes):
                try:
                    Task(
                        node=node,
                        catalog=catalog,
                        hook_manager=hook_manager,
                        is_async=self._is_async,
                        run_id=run_id,
                    ).execute()
                    done_nodes.add(node)
                except Exception:
                    self._suggest_resume_scenario(pipeline, done_nodes, catalog)
                    raise
                self._logger.info("Completed node: %s", node.name)
                self._logger.info(
                    "Completed %d out of %d tasks", len(done_nodes), len(nodes)
                )
                self._release_datasets(node, catalog, load_counts, pipeline)

            return  # Exit early since everything runs sequentially

        with pool as executor:
            while True:
                ready = {n for n in todo_nodes if node_dependencies[n] <= done_nodes}
                todo_nodes -= ready
                for node in ready:
                    task = Task(
                        node=node,
                        catalog=catalog,
                        hook_manager=hook_manager,
                        is_async=self._is_async,
                        run_id=run_id,
                    )
                    if isinstance(executor, ProcessPoolExecutor):
                        task.parallel = True
                    futures.add(executor.submit(task))
                if not futures:
                    if todo_nodes:
                        self._raise_runtime_error(todo_nodes, done_nodes, ready, done)
                    break
                done, futures = wait(futures, return_when=FIRST_COMPLETED)
                for future in done:
                    try:
                        node = future.result()
                    except Exception:
                        self._suggest_resume_scenario(pipeline, done_nodes, catalog)
                        raise
                    done_nodes.add(node)
                    self._logger.info("Completed node: %s", node.name)
                    self._logger.info(
                        "Completed %d out of %d tasks", len(done_nodes), len(nodes)
                    )
                    self._release_datasets(node, catalog, load_counts, pipeline)

    @staticmethod
    def _raise_runtime_error(
        todo_nodes: set[Node],
        done_nodes: set[Node],
        ready: set[Node],
        done: set[Future[Node]] | None,
    ) -> None:
        debug_data = {
            "todo_nodes": todo_nodes,
            "done_nodes": done_nodes,
            "ready_nodes": ready,
            "done_futures": done,
        }
        debug_data_str = "\n".join(f"{k} = {v}" for k, v in debug_data.items())
        raise RuntimeError(
            f"Unable to schedule new tasks although some nodes "
            f"have not been run:\n{debug_data_str}"
        )

    def _suggest_resume_scenario(
        self,
        pipeline: Pipeline,
        done_nodes: Iterable[Node],
        catalog: CatalogProtocol,
    ) -> None:
        """
        Suggest a command to the user to resume a run after it fails.
        The run should be started from the point closest to the failure
        for which persisted input exists.

        Args:
            pipeline: the ``Pipeline`` of the run.
            done_nodes: the ``Node``s that executed successfully.
            catalog: an implemented instance of ``CatalogProtocol`` of the run.

        """
        remaining_nodes = set(pipeline.nodes) - set(done_nodes)

        postfix = ""
        if done_nodes:
            start_node_names = _find_nodes_to_resume_from(
                pipeline=pipeline,
                unfinished_nodes=remaining_nodes,
                catalog=catalog,
            )
            start_nodes_str = ",".join(sorted(start_node_names))
            postfix += f'  --from-nodes "{start_nodes_str}"'

        if not postfix:
            self._logger.warning(
                "No nodes ran. Repeat the previous command to attempt a new run."
            )
        else:
            self._logger.warning(
                f"There are {len(remaining_nodes)} nodes that have not run.\n"
                "You can resume the pipeline run from the nearest nodes with "
                "persisted inputs by adding the following "
                f"argument to your previous command:\n{postfix}"
            )

    @staticmethod
    def _release_datasets(
        node: Node, catalog: CatalogProtocol, load_counts: dict, pipeline: Pipeline
    ) -> None:
        """Decrement dataset load counts and release any datasets we've finished with"""
        for dataset in node.inputs:
            load_counts[dataset] -= 1
            if load_counts[dataset] < 1 and dataset not in pipeline.inputs():
                catalog.release(dataset)
        for dataset in node.outputs:
            if load_counts[dataset] < 1 and dataset not in pipeline.outputs():
                catalog.release(dataset)

    def _validate_catalog(self, catalog: CatalogProtocol, pipeline: Pipeline) -> None:
        # Add catalog validation logic here if needed
        pass

    def _validate_nodes(self, node: Iterable[Node]) -> None:
        # Add node validation logic here if needed
        pass

    def _set_manager_datasets(
        self, catalog: CatalogProtocol, pipeline: Pipeline
    ) -> None:
        # Set up any necessary manager datasets here
        pass

    def _get_required_workers_count(self, pipeline: Pipeline) -> int:
        return 1

    @classmethod
    def _validate_max_workers(cls, max_workers: int | None) -> int:
        """
        Validates and returns the number of workers. Sets to os.cpu_count() or 1 if max_workers is None,
        and limits max_workers to 61 on Windows.

        Args:
            max_workers: Desired number of workers. If None, defaults to os.cpu_count() or 1.

        Returns:
            A valid number of workers to use.

        Raises:
            ValueError: If max_workers is set and is not positive.
        """
        if max_workers is None:
            max_workers = os.cpu_count() or 1
            if sys.platform == "win32":
                max_workers = min(_MAX_WINDOWS_WORKERS, max_workers)
        elif max_workers <= 0:
            raise ValueError("max_workers should be positive")

        return max_workers


def _find_nodes_to_resume_from(
    pipeline: Pipeline, unfinished_nodes: Collection[Node], catalog: CatalogProtocol
) -> set[str]:
    """Given a collection of unfinished nodes in a pipeline using
    a certain catalog, find the node names to pass to pipeline.from_nodes()
    to cover all unfinished nodes, including any additional nodes
    that should be re-run if their outputs are not persisted.

    Args:
        pipeline: the ``Pipeline`` to find starting nodes for.
        unfinished_nodes: collection of ``Node``s that have not finished yet
        catalog: an implemented instance of ``CatalogProtocol`` of the run.

    Returns:
        Set of node names to pass to pipeline.from_nodes() to continue
        the run.

    """
    nodes_to_be_run = _find_all_nodes_for_resumed_pipeline(
        pipeline, unfinished_nodes, catalog
    )

    # Find which of the remaining nodes would need to run first (in topo sort)
    persistent_ancestors = _find_initial_node_group(pipeline, nodes_to_be_run)

    return {n.name for n in persistent_ancestors}


def _find_all_nodes_for_resumed_pipeline(
    pipeline: Pipeline, unfinished_nodes: Iterable[Node], catalog: CatalogProtocol
) -> set[Node]:
    """Breadth-first search approach to finding the complete set of
    ``Node``s which need to run to cover all unfinished nodes,
    including any additional nodes that should be re-run if their outputs
    are not persisted.

    Args:
        pipeline: the ``Pipeline`` to analyze.
        unfinished_nodes: the iterable of ``Node``s which have not finished yet.
        catalog: an implemented instance of ``CatalogProtocol`` of the run.

    Returns:
        A set containing all input unfinished ``Node``s and all remaining
        ``Node``s that need to run in case their outputs are not persisted.

    """
    nodes_to_run = set(unfinished_nodes)
    initial_nodes = _nodes_with_external_inputs(unfinished_nodes)

    queue, visited = deque(initial_nodes), set(initial_nodes)
    while queue:
        current_node = queue.popleft()
        nodes_to_run.add(current_node)
        # Look for parent nodes which produce non-persistent inputs (if those exist)
        non_persistent_inputs = _enumerate_non_persistent_inputs(current_node, catalog)
        for node in _enumerate_nodes_with_outputs(pipeline, non_persistent_inputs):
            if node in visited:
                continue
            visited.add(node)
            queue.append(node)

    # Make sure no downstream tasks are skipped
    nodes_to_run = set(pipeline.from_nodes(*(n.name for n in nodes_to_run)).nodes)

    return nodes_to_run


def _nodes_with_external_inputs(nodes_of_interest: Iterable[Node]) -> set[Node]:
    """For given ``Node``s , find their subset which depends on
    external inputs of the ``Pipeline`` they constitute. External inputs
    are pipeline inputs not produced by other ``Node``s in the ``Pipeline``.

    Args:
        nodes_of_interest: the ``Node``s to analyze.

    Returns:
        A set of ``Node``s that depend on external inputs
        of nodes of interest.

    """
    p_nodes_of_interest = Pipeline(nodes_of_interest)
    p_nodes_with_external_inputs = p_nodes_of_interest.only_nodes_with_inputs(
        *p_nodes_of_interest.inputs()
    )
    return set(p_nodes_with_external_inputs.nodes)


def _enumerate_non_persistent_inputs(node: Node, catalog: CatalogProtocol) -> set[str]:
    """Enumerate non-persistent input datasets of a ``Node``.

    Args:
        node: the ``Node`` to check the inputs of.
        catalog: an implemented instance of ``CatalogProtocol`` of the run.

    Returns:
        Set of names of non-persistent inputs of given ``Node``.

    """
    # We use _datasets because they pertain parameter name format
    catalog_datasets = catalog._datasets
    non_persistent_inputs: set[str] = set()
    for node_input in node.inputs:
        if node_input.startswith("params:"):
            continue

        if (
            node_input not in catalog_datasets
            or catalog_datasets[node_input]._EPHEMERAL
        ):
            non_persistent_inputs.add(node_input)

    return non_persistent_inputs


def _enumerate_nodes_with_outputs(
    pipeline: Pipeline, outputs: Collection[str]
) -> list[Node]:
    """For given outputs, returns a list containing nodes that
    generate them in the given ``Pipeline``.

    Args:
        pipeline: the ``Pipeline`` to search for nodes in.
        outputs: the dataset names to find source nodes for.

    Returns:
        A list of all ``Node``s that are producing ``outputs``.

    """
    parent_pipeline = pipeline.only_nodes_with_outputs(*outputs)
    return parent_pipeline.nodes


def _find_initial_node_group(pipeline: Pipeline, nodes: Iterable[Node]) -> list[Node]:
    """Given a collection of ``Node``s in a ``Pipeline``,
    find the initial group of ``Node``s to be run (in topological order).

    This can be used to define a sub-pipeline with the smallest possible
    set of nodes to pass to --from-nodes.

    Args:
        pipeline: the ``Pipeline`` to search for initial ``Node``s in.
        nodes: the ``Node``s to find initial group for.

    Returns:
        A list of initial ``Node``s to run given inputs (in topological order).

    """
    node_names = {n.name for n in nodes}
    if len(node_names) == 0:
        return []
    sub_pipeline = pipeline.only_nodes(*node_names)
    initial_nodes = sub_pipeline.grouped_nodes[0]
    return initial_nodes


def run_node(
    node: Node,
    catalog: CatalogProtocol,
    hook_manager: PluginManager,
    is_async: bool = False,
    run_id: str | None = None,
) -> Node:
    """Run a single `Node` with inputs from and outputs to the `catalog`.

    Args:
        node: The ``Node`` to run.
        catalog: An implemented instance of ``CatalogProtocol`` containing the node's inputs and outputs.
        hook_manager: The ``PluginManager`` to activate hooks.
        is_async: If True, the node inputs and outputs are loaded and saved
            asynchronously with threads. Defaults to False.
        run_id: The run id of the pipeline run.

    Raises:
        ValueError: Raised if is_async is set to True for nodes wrapping
            generator functions.

    Returns:
        The node argument.

    """
    warnings.warn(
        "`run_node()` has been deprecated and will be removed in Kedro 1.0.0.",
        KedroDeprecationWarning,
    )

    if is_async and inspect.isgeneratorfunction(node.func):
        raise ValueError(
            f"Async data loading and saving does not work with "
            f"nodes wrapping generator functions. Please make "
            f"sure you don't use `yield` anywhere "
            f"in node {node!s}."
        )

    task = Task(
        node=node,
        catalog=catalog,
        hook_manager=hook_manager,
        is_async=is_async,
        run_id=run_id,
    )
    node = task.execute()
    return node<|MERGE_RESOLUTION|>--- conflicted
+++ resolved
@@ -72,12 +72,9 @@
         pipeline: Pipeline,
         catalog: CatalogProtocol,
         hook_manager: PluginManager | None = None,
-<<<<<<< HEAD
         session_id: str | None = None,
+        run_id: str | None = None,
         only_missing_outputs: bool = False,
-=======
-        run_id: str | None = None,
->>>>>>> 949d16f3
     ) -> dict[str, Any]:
         """Run the ``Pipeline`` using the datasets provided by ``catalog``
         and save results back to the same objects.
@@ -86,12 +83,9 @@
             pipeline: The ``Pipeline`` to run.
             catalog: An implemented instance of ``CatalogProtocol`` from which to fetch data.
             hook_manager: The ``PluginManager`` to activate hooks.
-<<<<<<< HEAD
             session_id: The id of the session.
+            run_id: The id of the run.
             only_missing_outputs: Run only nodes with missing outputs.
-=======
-            run_id: The id of the run.
->>>>>>> 949d16f3
 
         Raises:
             ValueError: Raised when ``Pipeline`` inputs cannot be satisfied.
