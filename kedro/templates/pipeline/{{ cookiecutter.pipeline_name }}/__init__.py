# Copyright 2021 QuantumBlack Visual Analytics Limited
#
# Licensed under the Apache License, Version 2.0 (the "License");
# you may not use this file except in compliance with the License.
# You may obtain a copy of the License at
#
#     http://www.apache.org/licenses/LICENSE-2.0
#
# THE SOFTWARE IS PROVIDED "AS IS", WITHOUT WARRANTY OF ANY KIND,
# EXPRESS OR IMPLIED, INCLUDING BUT NOT LIMITED TO THE WARRANTIES
# OF MERCHANTABILITY, FITNESS FOR A PARTICULAR PURPOSE, AND
# NONINFRINGEMENT. IN NO EVENT WILL THE LICENSOR OR OTHER CONTRIBUTORS
# BE LIABLE FOR ANY CLAIM, DAMAGES, OR OTHER LIABILITY, WHETHER IN AN
# ACTION OF CONTRACT, TORT OR OTHERWISE, ARISING FROM, OUT OF, OR IN
# CONNECTION WITH THE SOFTWARE OR THE USE OR OTHER DEALINGS IN THE SOFTWARE.
#
# The QuantumBlack Visual Analytics Limited ("QuantumBlack") name and logo
# (either separately or in combination, "QuantumBlack Trademarks") are
# trademarks of QuantumBlack. The License does not grant you any right or
# license to the QuantumBlack Trademarks. You may not use the QuantumBlack
# Trademarks or any confusingly similar mark as a trademark for your product,
# or use the QuantumBlack Trademarks in any other manner that might cause
# confusion in the marketplace, including but not limited to in advertising,
# on websites, or on software.
#
# See the License for the specific language governing permissions and
# limitations under the License.
"""
This is a boilerplate pipeline '{{ cookiecutter.pipeline_name }}'
generated using Kedro {{ cookiecutter.kedro_version }}
"""

<<<<<<< HEAD
from .pipeline import create_pipeline

__all__ = ["create_pipeline"]
=======
from .pipeline import create_pipeline  # NOQA

__version__ = "0.1"
>>>>>>> b9a04e6e
<|MERGE_RESOLUTION|>--- conflicted
+++ resolved
@@ -30,12 +30,8 @@
 generated using Kedro {{ cookiecutter.kedro_version }}
 """
 
-<<<<<<< HEAD
 from .pipeline import create_pipeline
 
 __all__ = ["create_pipeline"]
-=======
-from .pipeline import create_pipeline  # NOQA
 
-__version__ = "0.1"
->>>>>>> b9a04e6e
+__version__ = "0.1"