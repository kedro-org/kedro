--- conflicted
+++ resolved
@@ -47,60 +47,6 @@
 ]
 """
 
-<<<<<<< HEAD
-spark_requirement = """
-kedro-datasets[spark.SparkDataSet]~=1.0
-"""
-
-def _validate_range(start, end):
-    if int(start) > int(end):
-        message = f"'{start}-{end}' is an invalid range for project add-ons.\nPlease ensure range values go from smaller to larger."
-        click.secho(message, fg="red", err=True)
-        sys.exit(1)
-
-def _validate_selection(add_ons):
-    for add_on in add_ons:
-        if int(add_on) < 1 or int(add_on) > 6:
-            message = f"'{add_on}' is not a valid selection.\nPlease select from the available add-ons: 1, 2, 3, 4, 5, 6."
-            click.secho(message, fg="red", err=True)
-            sys.exit(1)
-
-
-def parse_add_ons_input(add_ons_str):
-    """Parse the add-ons input string.
-
-    Args:
-        add_ons_str: Input string from prompts.yml.
-
-    Returns:
-        list: List of selected add-ons as strings.
-    """
-    # Guard clause if add_ons_str is None, which can happen if prompts.yml is removed
-    if not add_ons_str:
-        return []
-
-    if add_ons_str == "all":
-        return ["1", "2", "3", "4", "5", "6"]
-    if add_ons_str == "none":
-        return []
-
-    # Split by comma
-    add_ons_choices = add_ons_str.split(",")
-    selected = []
-
-    for choice in add_ons_choices:
-        if "-" in choice:
-            start, end = choice.split("-")
-            _validate_range(start, end)
-            selected.extend(str(i) for i in range(int(start), int(end) + 1))
-        else:
-            selected.append(choice.strip())
-
-    _validate_selection(selected)
-    return selected
-
-=======
->>>>>>> 5752f68e
 
 def setup_template_add_ons(selected_add_ons_list, requirements_file_path, pyproject_file_path, python_package_name):
     """Removes directories and files related to unwanted addons from
