add_ons:
  title: "Project Add-Ons"
  text: |
    Here you can select which add-ons you'd like to include. By default, none are included.
    To read more about these add-ons and what they do visit: kedro.org/{insert-documentation}

    Add-Ons
    1) Linting : Provides a basic linting set up with Black and ruff
    2) Testing : Provides basic testing set up with pytest
    3) Custom Logging : Provides more logging options
    4) Documentation: Provides basic documentations setup with Sphinx
    5) Data Structure: Provides a directory structure for storing data
    6) Pyspark: Provides set up configuration for working with PySpark
    7) Kedro Viz: Provides Kedro's native visualisation tool

<<<<<<< HEAD
    Which add-ons would you like to include in your project? [1-6/1,3/all/none]:
  regex_validator: "^(all|none|(( )*\\d*(,\\d*)*(,( )*\\d*)*( )*|( )*((\\d+-\\d+)|(\\d+ - \\d+))( )*))$"
=======
    Which add-ons would you like to include in your project? [1-7/1,3/all/none]:
  regex_validator: "^(all|none|(\\d(,\\d)*|(\\d-\\d)))$"
>>>>>>> 1fb906cc
  error_message: |
    Invalid input. Please select valid options for add-ons using comma-separated values, ranges, or 'all/none'.

project_name:
  title: "Project Name"
  text: |
    Please enter a human readable name for your new project.
    Spaces, hyphens, and underscores are allowed.
  regex_validator: "^[\\w -]{2,}$"
  error_message: |
    It must contain only alphanumeric symbols, spaces, underscores and hyphens and
    be at least 2 characters long.<|MERGE_RESOLUTION|>--- conflicted
+++ resolved
@@ -13,13 +13,8 @@
     6) Pyspark: Provides set up configuration for working with PySpark
     7) Kedro Viz: Provides Kedro's native visualisation tool
 
-<<<<<<< HEAD
-    Which add-ons would you like to include in your project? [1-6/1,3/all/none]:
+    Which add-ons would you like to include in your project? [1-7/1,3/all/none]:
   regex_validator: "^(all|none|(( )*\\d*(,\\d*)*(,( )*\\d*)*( )*|( )*((\\d+-\\d+)|(\\d+ - \\d+))( )*))$"
-=======
-    Which add-ons would you like to include in your project? [1-7/1,3/all/none]:
-  regex_validator: "^(all|none|(\\d(,\\d)*|(\\d-\\d)))$"
->>>>>>> 1fb906cc
   error_message: |
     Invalid input. Please select valid options for add-ons using comma-separated values, ranges, or 'all/none'.
 
