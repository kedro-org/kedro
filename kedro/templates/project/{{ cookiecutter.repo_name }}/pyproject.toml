--- conflicted
+++ resolved
@@ -1,5 +1,3 @@
-<<<<<<< HEAD
-=======
 [build-system]
 requires = ["setuptools"]
 build-backend = "setuptools.build_meta"
@@ -35,7 +33,6 @@
 where = ["src"]
 namespaces = false
 
->>>>>>> 5fb2af5e
 [tool.kedro]
 package_name = "{{ cookiecutter.python_package }}"
 project_name = "{{ cookiecutter.project_name }}"
