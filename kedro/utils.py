"""This module provides a set of helper functions being used across different components
of kedro package.
"""
import importlib
import os
from pathlib import Path
from typing import Any, Union

_PYPROJECT = "pyproject.toml"


def load_obj(obj_path: str, default_obj_path: str = "") -> Any:
    """Extract an object from a given path.

    Args:
        obj_path: Path to an object to be extracted, including the object name.
        default_obj_path: Default object path.

    Returns:
        Extracted object.

    Raises:
        AttributeError: When the object does not have the given named attribute.

    """
    obj_path_list = obj_path.rsplit(".", 1)
    obj_path = obj_path_list.pop(0) if len(obj_path_list) > 1 else default_obj_path
    obj_name = obj_path_list[0]
    module_obj = importlib.import_module(obj_path)
    return getattr(module_obj, obj_name)


def _is_databricks() -> bool:
    """Evaluate if the current run environment is Databricks or not.

    Useful to tailor environment-dependent activities like Kedro magic commands
    or logging features that Databricks doesn't support.

    Returns:
        True if run environment is Databricks, otherwise False.
    """
    return "DATABRICKS_RUNTIME_VERSION" in os.environ


def _is_project(project_path: Union[str, Path]) -> bool:
    """Evaluate if a given path is a root directory of a Kedro project or not.

    Args:
        project_path: Path to be tested for being a root of a Kedro project.

    Returns:
        True if a given path is a root directory of a Kedro project, otherwise False.
    """
    metadata_file = Path(project_path).expanduser().resolve() / _PYPROJECT
    if not metadata_file.is_file():
        return False

    try:
        return "[tool.kedro]" in metadata_file.read_text(encoding="utf-8")
    except Exception:
        return False


def _find_kedro_project(current_dir: Path) -> Any:  # pragma: no cover
<<<<<<< HEAD
    paths_to_check = [current_dir, *list(current_dir.parents)]
=======
    """Given a path, find a Kedro project associated with it.

    Can be:
        - Itself, if a path is a root directory of a Kedro project.
        - One of its parents, if self is not a Kedro project but one of the parent path is.
        - None, if neither self nor any parent path is a Kedro project.

    Returns:
        Kedro project associated with a given path,
        or None if no relevant Kedro project is found.
    """
    paths_to_check = [current_dir] + list(current_dir.parents)
>>>>>>> f29f968a
    for parent_dir in paths_to_check:
        if _is_project(parent_dir):
            return parent_dir
    return None<|MERGE_RESOLUTION|>--- conflicted
+++ resolved
@@ -62,9 +62,6 @@
 
 
 def _find_kedro_project(current_dir: Path) -> Any:  # pragma: no cover
-<<<<<<< HEAD
-    paths_to_check = [current_dir, *list(current_dir.parents)]
-=======
     """Given a path, find a Kedro project associated with it.
 
     Can be:
@@ -76,8 +73,7 @@
         Kedro project associated with a given path,
         or None if no relevant Kedro project is found.
     """
-    paths_to_check = [current_dir] + list(current_dir.parents)
->>>>>>> f29f968a
+    paths_to_check = [current_dir, *list(current_dir.parents)]
     for parent_dir in paths_to_check:
         if _is_project(parent_dir):
             return parent_dir
