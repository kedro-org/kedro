--- conflicted
+++ resolved
@@ -8,12 +8,7 @@
 import yaml
 
 from kedro.io import KedroDataCatalog
-<<<<<<< HEAD
-from kedro.pipeline import node
-from kedro.pipeline.modular_pipeline import pipeline
-=======
 from kedro.pipeline import node, pipeline
->>>>>>> 6ffda00a
 
 
 # Simulate an I/O-bound task
