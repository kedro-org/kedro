site_name: ""
site_url: https://docs.kedro.org
use_directory_urls: true

theme:
  name: material
  palette:
     # Palette toggle for light mode
    - scheme: light
      toggle:
        icon: material/brightness-7
        name: Switch to dark mode

    # Palette toggle for dark mode
    - scheme: dark
      toggle:
        icon: material/brightness-4
        name: Switch to light mode

  language: en
  font:
    text: Inter
    code: Inter Regular
  favicon: "https://kedro.org/images/favicon.ico"
  logo: assets/kedro-horizontal-color-on-light.svg


  features:
    - navigation.instant
    - navigation.tabs
    - navigation.tabs.sticky
    - navigation.sections
    - navigation.tracking
    - search.suggest
    - search.highlight
    - content.tabs.link
    - content.code.annotation
    - content.code.copy
    - content.code.annotate
    - content.code.highlight

plugins:
  - search
  - autorefs
  - mermaid2
  - mkdocstrings:
      default_handler: python
      handlers:
        python:
          options:
            show_root_toc_entry: true
            show_source: false
            docstring_style: google
            merge_init_into_class: true
            docstring_section_style: list
            separate_signature: true
            show_root_heading: true
            docstring_options:
              ignore_init_summary: true
              warn_unknown_params: false
              returns_named_value: false
            paths: [src]
            import:
              - https://docs.kedro.org/en/stable/objects.inv
              - https://docs.kedro.org/projects/kedro-datasets/en/stable/objects.inv

markdown_extensions:
  - pymdownx.superfences
  - pymdownx.highlight
  - attr_list
  - md_in_html
  - pymdownx.inlinehilite
  - pymdownx.snippets
  - tables
  - footnotes
  - admonition
  - pymdownx.details
  - pymdownx.tabbed:
      alternate_style: true
  - def_list
  - pymdownx.tasklist:
      custom_checkbox: true
  - toc:
      permalink: true
  - pymdownx.arithmatex:
      generic: true
  - attr_list

extra_css:
  - stylesheets/colors.css
  - stylesheets/globals.css
  - stylesheets/themes.css

extra_javascript:
  - javascript/readthedocs.js
  - javascript/deindex-old-docs.js


nav:
  - Home: index.md
  - Kedro:
<<<<<<< HEAD
      - GETTING STARTED:
          - Introduction to Kedro: pages/getting-started/course.md
          - Concepts: pages/getting-started/kedro_concepts.md
          - Installation: pages/getting-started/install.md
          - Kedro architecture: pages/getting-started/architecture_overview.md
          # - Kedro's CLI: pages/getting-started/commands_reference.md
            #   - Quickstart: pages/getting-started/quickstart.md
          - Glossary: pages/getting-started/glossary.md
          - FAQs: pages/getting-started/faq.md
      - TUTORIALS:
          - Kedro Spaceflights tutorial: 
            - Spaceflight tutorial: pages/tutorials/spaceflights_tutorial.md
            - Spaceflight tutorial template: pages/tutorials/tutorial_template.md
            - Set up data: pages/tutorials/set_up_data.md
            - Create a pipeline: pages/tutorials/create_a_pipeline.md
            - Add another pipeline: pages/tutorials/add_another_pipeline.md
            - Settings: pages/tutorials/settings.md
            - Test a project: pages/tutorials/test_a_project.md
            - FAQs: pages/tutorials/spaceflights_tutorial_faqs.md
          - Kedro for Notebook tutorial: pages/tutorials/notebooks_tutorial.md
      - CREATE:
          - Create a Kedro project: pages/create/new_project.md
          - Create a minimal Kedro project: pages/create/minimal_kedro_project.md
          - Customise a new project: pages/create/customise_project.md
          - Kedro tools: pages/create/new_project_tools.md
          - Kedro starters: pages/create/starters.md
      - CONFIGURE:
          - Project configuration and settings:
              - Configuration basics: pages/configure/configuration_basics.md
              - Migration guide for config loaders: pages/configure/config_loader_migration.md
              - Advanced configuration: pages/configure/advanced_configuration.md
          - Parameters: pages/configure/parameters.md
          - Credentials: pages/configure/credentials.md
      - CATALOG DATA:
          - Introduction: pages/catalog-data/introduction.md
          - Kedro data catalog: pages/catalog-data/kedro_data_catalog.md
          - Data Catalog YAML examples: pages/catalog-data/data_catalog_yaml_examples.md
          - Dataset factories: pages/catalog-data/kedro_dataset_factories.md
          - Data and pipeline versioning: pages/catalog-data/kedro_dvc_versioning.md
          - Partitioned and incremental datasets: pages/catalog-data/partitioned_and_incremental_datasets.md
          - Programmatic usage: pages/catalog-data/advanced_data_catalog_usage.md
      - BUILD:
          - Nodes: pages/build/nodes.md
          - Pipeline object: pages/build/pipeline_introduction.md
          - Run a pipeline: pages/build/run_a_pipeline.md
          - Modular pipelines: pages/build/modular_pipelines.md
          - Reusing pipelines (namespaces): pages/build/namespaces.md
          - Pipeline registry: pages/build/pipeline_registry.md
          - Slice a pipeline: pages/build/slice_a_pipeline.md
      - DEVELOP:
          - Dependency management: pages/develop/dependencies.md
          - Logging: pages/develop/logging.md
          - Automated testing: pages/develop/automated_testing.md
          - Code formatting and linting: pages/develop/linting.md
          - Debugging: pages/develop/debugging.md
      - DEPLOY:
          - Overview: pages/deploy/index.md
          - How to package your project: pages/deploy/package_a_project.md
          - How to group your nodes effectively: pages/deploy/nodes_grouping.md
          - Single-machine deployment: pages/deploy/single_machine.md
          - Distributed deployment: pages/deploy/distributed.md
          - Supported platforms:
              - Apache Airflow: pages/deploy/supported-platforms/airflow.md
              - Amazon SageMaker: pages/deploy/supported-platforms/amazon_sagemaker.md
              - Amazon EMR Serverless: pages/deploy/supported-platforms/amazon_emr_serverless.md
              - AWS Step Functions: pages/deploy/supported-platforms/aws_step_functions.md
              - Azure ML pipelines: pages/deploy/supported-platforms/azure.md
              - Dask: pages/deploy/supported-platforms/dask.md
              - Databricks:
                - Overview: pages/deploy/supported-platforms/databricks/index.md
                - Use a Databricks workspace to develop a Kedro project: pages/deploy/supported-platforms/databricks/databricks_notebooks_development_workflow.md
                - Use an IDE and Databricks asset Bundles to deploy a Kedro project: pages/deploy/supported-platforms/databricks/databricks_ide_databricks_asset_bundles_workflow.md
                - Use a Databricks job to deploy a Kedro project: pages/deploy/supported-platforms/databricks/databricks_deployment_workflow.md
                - Use an IDE, dbx and Databricks Repos to develop a Kedro project: pages/deploy/supported-platforms/databricks/databricks_dbx_workflow.md
                - Databricks visualisation: pages/deploy/supported-platforms/databricks/databricks_visualisation.md
              - Kubeflow Pipelines: pages/deploy/supported-platforms/kubeflow.md
              - Prefect: pages/deploy/supported-platforms/prefect.md
              - VertexAI: pages/deploy/supported-platforms/vertexai.md
              - Argo Workflows: pages/deploy/supported-platforms/argo.md
              - AWS Batch: pages/deploy/supported-platforms/aws_batch.md
      - EXTEND:
          - Use Cases: pages/extend/common_use_cases.md
          - Custom datasets: pages/extend/how_to_create_a_custom_dataset.md
          - Hooks:
              - Introduction to Hooks: pages/extend/hooks/introduction.md
              - Common use cases: pages/extend/hooks/common_use_cases.md
              - Hooks examples: pages/extend/hooks/examples.md
          - Programmatic usage: pages/extend/session.md
          - Custom plugins: pages/extend/plugins.md
          - Custom starters: pages/extend/create_a_starter.md
      - REFERENCE:
          - Kedro API:
              - Overview: pages/api/index.md
              - kedro.config:
                  - Overview: pages/api/config/kedro.config.md
                  - AbstractConfigLoader: pages/api/config/kedro.config.AbstractConfigLoader.md
                  - OmegaConfigLoader: pages/api/config/kedro.config.OmegaConfigLoader.md
                  - MissingConfigException: pages/api/config/kedro.config.MissingConfigException.md
              - kedro.framework:
                  - Overview: pages/api/framework/kedro.framework.md
                  - CLI: pages/api/framework/kedro.framework.cli.md
                  - Context: pages/api/framework/kedro.framework.context.md
                  - Hooks: pages/api/framework/kedro.framework.hooks.md
                  - Project: pages/api/framework/kedro.framework.project.md
                  - Session: pages/api/framework/kedro.framework.session.md
                  - Startup: pages/api/framework/kedro.framework.startup.md
              - kedro.io:
                  - Overview: pages/api/io/kedro.io.md
                  - AbstractDataset: pages/api/io/kedro.io.AbstractDataset.md
                  - AbstractVersionedDataset: pages/api/io/kedro.io.AbstractVersionedDataset.md
                  - CachedDataset: pages/api/io/kedro.io.CachedDataset.md
                  - DataCatalog: pages/api/io/kedro.io.DataCatalog.md
                  - LambdaDataset: pages/api/io/kedro.io.LambdaDataset.md
                  - MemoryDataset: pages/api/io/kedro.io.MemoryDataset.md
                  - Version: pages/api/io/kedro.io.Version.md
                  - DatasetAlreadyExistsError: pages/api/io/kedro.io.DatasetAlreadyExistsError.md
                  - DatasetError: pages/api/io/kedro.io.DatasetError.md
                  - DatasetNotFoundError: pages/api/io/kedro.io.DatasetNotFoundError.md
              - kedro.ipython:
                  - Overview: pages/api/ipython/kedro.ipython.md
                  - load_ipython_extension: pages/api/ipython/kedro.ipython.load_ipython_extension.md
                  - magic_load_node: pages/api/ipython/kedro.ipython.magic_load_node.md
                  - magic_reload_kedro: pages/api/ipython/kedro.ipython.magic_reload_kedro.md
                  - reload_kedro: pages/api/ipython/kedro.ipython.reload_kedro.md
              - kedro.logging: pages/api/kedro.logging.md
              - kedro.pipeline:
                  - Overview: pages/api/pipeline/kedro.pipeline.md
                  - node: pages/api/pipeline/kedro.pipeline.node.md
                  - modular_pipeline.pipeline: pages/api/pipeline/kedro.pipeline.modular_pipeline.pipeline.md
                  - Pipeline: pages/api/pipeline/kedro.pipeline.Pipeline.md
                  - ModularPipelineError: pages/api/pipeline/kedro.pipeline.modular_pipeline.ModularPipelineError.md
              - kedro.runner:
                  - Overview: pages/api/runner/kedro.runner.md
                  - run_node: pages/api/runner/kedro.runner.run_node.md
                  - AbstractRunner: pages/api/runner/kedro.runner.AbstractRunner.md
                  - SequentialRunner: pages/api/runner/kedro.runner.SequentialRunner.md
                  - ParallelRunner: pages/api/runner/kedro.runner.ParallelRunner.md
                  - ThreadRunner: pages/api/runner/kedro.runner.ThreadRunner.md
              - kedro.utils: pages/api/kedro.utils.md
              - kedro.load_ipython_extension: pages/api/kedro.load_ipython_extension.md
              - kedro.KedroDeprecationWarning: pages/api/kedro.KedroDeprecationWarning.md
              - kedro.KedroPythonVersionWarning: pages/api/kedro.KedroPythonVersionWarning.md
          - Kedro CLI: pages/getting-started/commands_reference.md
      - INTEGRATION & PLUGINS:
          - IPython and Jupyter:
              - Introduction: pages/integrations-and-plugins/notebooks_and_ipython/index.md
              - Kedro and Jupyter Notebook: pages/integrations-and-plugins/notebooks_and_ipython/kedro_and_notebooks.md
              - How to add Kedro to Jupyter Notebook: pages/integrations-and-plugins/notebooks_and_ipython/notebook-example/add_kedro_to_a_notebook.md
          - PySpark: pages/integrations-and-plugins/pyspark_integration.md
          - MLflow: pages/integrations-and-plugins/mlflow.md
        #   - DVC: pages/integrations-and-plugins/dvc.md
          - Delta Lake: pages/integrations-and-plugins/deltalake_versioning.md
          - Iceberg: pages/integrations-and-plugins/iceberg_versioning.md
      - IDE SUPPORT:
          - Visual Studio Code: pages/ide/set_up_vscode.md
          - PyCharm: pages/ide/set_up_pycharm.md
      - ABOUT:
        #   - Community:
            #   - Kedro Slack: pages/about/community/slack.md
            #   - Kedro Wizard: pages/about/community/wizard.md
          - Contributing:
              - Kedro's Technical Steering Committee: pages/about/technical_steering_committee.md
            #   - Kedro Maintainer: pages/about/contributing/maintainer.md
            #   - Contributing on GitHub: pages/about/contributing/github.md
            #   - Contributing documentation: pages/about/contributing/documentation.md
        #   - Release notes: pages/about/release_notes.md
          - Migration guide: pages/about/migration.md
          - Kedro telemetry: pages/about/telemetry.md
#   - Kedro-Viz: https://readthedocs.io/projects/kedro-viz
#   - Kedro-Datasets: https://docs.kedro.org/projects/kedro-datasets
=======
      - LEARN ABOUT KEDRO:
          - Introduction: pages/introduction/index.md
          - First steps: pages/get_started/index.md
          - Learn Kedro with hands-on video: pages/course/index.md
      - TUTORIAL AND BASIC USAGE:
          - Tutorial: pages/tutorial/spaceflights_tutorial.md
          - Visualisation with Kedro-Viz: pages/visualisation/index.md
          - Kedro for notebook users: pages/notebooks_and_ipython/index.md
          - FAQs and resources: pages/resources/index.md
      - KEDRO PROJECTS:
          - Customise a new project: pages/starters/index.md
          - Configuration: pages/configuration/index.md
          - Data catalog: pages/data/index.md
          - Nodes and Pipelines: pages/nodes_and_pipelines/index.md
          - Anonymous Telemetry: pages/configuration/telemetry.md
      - INTEGRATIONS:
          - PySpark integration: pages/integrations/pyspark_integration.md
          - How to add MLflow to your Kedro workflow: pages/integrations/mlflow.md
          - Data and pipeline versioning with Kedro and DVC: pages/integrations/kedro_dvc_versioning.md
          - Data versioning with Delta Lake: pages/integrations/deltalake_versioning.md
          - Data versioning with Iceberg: pages/integrations/iceberg_versioning.md
      - DEVELOPMENT:
          - Set up Visual Studio Code: pages/development/set_up_vscode.md
          - Set up PyCharm: pages/development/set_up_pycharm.md
          - Debugging: pages/development/debugging.md
          - Automated Testing: pages/development/automated_testing.md
          - Code formatting and linting: pages/development/linting.md
      - ADVANCED USAGE:
          - Project setup: pages/kedro_project_setup/index.md
          - Extend Kedro: pages/extend_kedro/index.md
          - Hooks: pages/hooks/index.md
          - Logging: pages/logging/index.md
      - DEPLOYMENT:
          - Introduction: pages/deployment/index.md
          - Nodes grouping: pages/deployment/nodes_grouping.md
          - Single-machine deployment: pages/deployment/single_machine.md
          - Distributed deployment: pages/deployment/distributed.md
          - Airflow: pages/deployment/airflow.md
          - Amazon SageMaker: pages/deployment/amazon_sagemaker.md
          - Amazon EMR Serverless: pages/deployment/amazon_emr_serverless.md
          - AWS Step Functions: pages/deployment/aws_step_functions.md
          - Azure: pages/deployment/azure.md
          - Dask: pages/deployment/dask.md
          - Databricks: pages/deployment/databricks/index.md
          - Kubeflow: pages/deployment/kubeflow.md
          - Prefect: pages/deployment/prefect.md
          - Vertex AI: pages/deployment/vertexai.md
          - Argo Workflow (outdated documentation that needs review): pages/deployment/argo.md
          - AWS Batch (outdated documentation that needs review): pages/deployment/aws_batch.md
      - CONTRIBUTE TO KEDRO:
          - Contribution Guide: pages/contribution/index.md
      - CLI REFERENCE:
          - Commands Reference: pages/development/commands_reference.md
      - API DOCUMENTATION:
          - Kedro API Overview: pages/api/index.md
          - kedro.config:
              - Overview: pages/api/config/kedro.config.md
              - AbstractConfigLoader: pages/api/config/kedro.config.AbstractConfigLoader.md
              - OmegaConfigLoader: pages/api/config/kedro.config.OmegaConfigLoader.md
              - MissingConfigException: pages/api/config/kedro.config.MissingConfigException.md
          - kedro.framework:
              - Overview: pages/api/framework/kedro.framework.md
              - CLI: pages/api/framework/kedro.framework.cli.md
              - Context: pages/api/framework/kedro.framework.context.md
              - Hooks: pages/api/framework/kedro.framework.hooks.md
              - Project: pages/api/framework/kedro.framework.project.md
              - Session: pages/api/framework/kedro.framework.session.md
              - Startup: pages/api/framework/kedro.framework.startup.md
          - kedro.io:
              - Overview: pages/api/io/kedro.io.md
              - AbstractDataset: pages/api/io/kedro.io.AbstractDataset.md
              - AbstractVersionedDataset: pages/api/io/kedro.io.AbstractVersionedDataset.md
              - CachedDataset: pages/api/io/kedro.io.CachedDataset.md
              - LambdaDataset: pages/api/io/kedro.io.LambdaDataset.md
              - MemoryDataset: pages/api/io/kedro.io.MemoryDataset.md
              - Version: pages/api/io/kedro.io.Version.md
              - DatasetAlreadyExistsError: pages/api/io/kedro.io.DatasetAlreadyExistsError.md
              - DatasetError: pages/api/io/kedro.io.DatasetError.md
              - DatasetNotFoundError: pages/api/io/kedro.io.DatasetNotFoundError.md
          - kedro.ipython:
              - Overview: pages/api/ipython/kedro.ipython.md
              - load_ipython_extension: pages/api/ipython/kedro.ipython.load_ipython_extension.md
              - magic_load_node: pages/api/ipython/kedro.ipython.magic_load_node.md
              - magic_reload_kedro: pages/api/ipython/kedro.ipython.magic_reload_kedro.md
              - reload_kedro: pages/api/ipython/kedro.ipython.reload_kedro.md
          - kedro.logging: pages/api/kedro.logging.md
          - kedro.pipeline:
              - Overview: pages/api/pipeline/kedro.pipeline.md
              - node: pages/api/pipeline/kedro.pipeline.node.md
              - Pipeline: pages/api/pipeline/kedro.pipeline.Pipeline.md
              - Node: pages/api/pipeline/kedro.pipeline.node.Node.md
          - kedro.runner:
              - Overview: pages/api/runner/kedro.runner.md
              - run_node: pages/api/runner/kedro.runner.run_node.md
              - AbstractRunner: pages/api/runner/kedro.runner.AbstractRunner.md
              - SequentialRunner: pages/api/runner/kedro.runner.SequentialRunner.md
              - ParallelRunner: pages/api/runner/kedro.runner.ParallelRunner.md
              - ThreadRunner: pages/api/runner/kedro.runner.ThreadRunner.md
          - kedro.utils: pages/api/kedro.utils.md
          - kedro.load_ipython_extension: pages/api/kedro.load_ipython_extension.md
          - kedro.KedroDeprecationWarning: pages/api/kedro.KedroDeprecationWarning.md
          - kedro.KedroPythonVersionWarning: pages/api/kedro.KedroPythonVersionWarning.md
  - Kedro-Viz: readthedocs.io/projects/kedro-viz
  - Kedro-Datasets: https://docs.kedro.org/projects/kedro-datasets

markdown_extensions:
  - pymdownx.superfences:
      custom_fences:
        - name: mermaid
          class: mermaid
          format: !!python/name:pymdownx.superfences.fence_code_format
>>>>>>> fc17921b
<|MERGE_RESOLUTION|>--- conflicted
+++ resolved
@@ -65,8 +65,6 @@
               - https://docs.kedro.org/projects/kedro-datasets/en/stable/objects.inv
 
 markdown_extensions:
-  - pymdownx.superfences
-  - pymdownx.highlight
   - attr_list
   - md_in_html
   - pymdownx.inlinehilite
@@ -85,6 +83,12 @@
   - pymdownx.arithmatex:
       generic: true
   - attr_list
+  - pymdownx.highlight
+  - pymdownx.superfences:
+      custom_fences:
+        - name: mermaid
+          class: mermaid
+          format: !!python/name:pymdownx.superfences.fence_code_format
 
 extra_css:
   - stylesheets/colors.css
@@ -99,7 +103,6 @@
 nav:
   - Home: index.md
   - Kedro:
-<<<<<<< HEAD
       - GETTING STARTED:
           - Introduction to Kedro: pages/getting-started/course.md
           - Concepts: pages/getting-started/kedro_concepts.md
@@ -268,118 +271,5 @@
         #   - Release notes: pages/about/release_notes.md
           - Migration guide: pages/about/migration.md
           - Kedro telemetry: pages/about/telemetry.md
-#   - Kedro-Viz: https://readthedocs.io/projects/kedro-viz
-#   - Kedro-Datasets: https://docs.kedro.org/projects/kedro-datasets
-=======
-      - LEARN ABOUT KEDRO:
-          - Introduction: pages/introduction/index.md
-          - First steps: pages/get_started/index.md
-          - Learn Kedro with hands-on video: pages/course/index.md
-      - TUTORIAL AND BASIC USAGE:
-          - Tutorial: pages/tutorial/spaceflights_tutorial.md
-          - Visualisation with Kedro-Viz: pages/visualisation/index.md
-          - Kedro for notebook users: pages/notebooks_and_ipython/index.md
-          - FAQs and resources: pages/resources/index.md
-      - KEDRO PROJECTS:
-          - Customise a new project: pages/starters/index.md
-          - Configuration: pages/configuration/index.md
-          - Data catalog: pages/data/index.md
-          - Nodes and Pipelines: pages/nodes_and_pipelines/index.md
-          - Anonymous Telemetry: pages/configuration/telemetry.md
-      - INTEGRATIONS:
-          - PySpark integration: pages/integrations/pyspark_integration.md
-          - How to add MLflow to your Kedro workflow: pages/integrations/mlflow.md
-          - Data and pipeline versioning with Kedro and DVC: pages/integrations/kedro_dvc_versioning.md
-          - Data versioning with Delta Lake: pages/integrations/deltalake_versioning.md
-          - Data versioning with Iceberg: pages/integrations/iceberg_versioning.md
-      - DEVELOPMENT:
-          - Set up Visual Studio Code: pages/development/set_up_vscode.md
-          - Set up PyCharm: pages/development/set_up_pycharm.md
-          - Debugging: pages/development/debugging.md
-          - Automated Testing: pages/development/automated_testing.md
-          - Code formatting and linting: pages/development/linting.md
-      - ADVANCED USAGE:
-          - Project setup: pages/kedro_project_setup/index.md
-          - Extend Kedro: pages/extend_kedro/index.md
-          - Hooks: pages/hooks/index.md
-          - Logging: pages/logging/index.md
-      - DEPLOYMENT:
-          - Introduction: pages/deployment/index.md
-          - Nodes grouping: pages/deployment/nodes_grouping.md
-          - Single-machine deployment: pages/deployment/single_machine.md
-          - Distributed deployment: pages/deployment/distributed.md
-          - Airflow: pages/deployment/airflow.md
-          - Amazon SageMaker: pages/deployment/amazon_sagemaker.md
-          - Amazon EMR Serverless: pages/deployment/amazon_emr_serverless.md
-          - AWS Step Functions: pages/deployment/aws_step_functions.md
-          - Azure: pages/deployment/azure.md
-          - Dask: pages/deployment/dask.md
-          - Databricks: pages/deployment/databricks/index.md
-          - Kubeflow: pages/deployment/kubeflow.md
-          - Prefect: pages/deployment/prefect.md
-          - Vertex AI: pages/deployment/vertexai.md
-          - Argo Workflow (outdated documentation that needs review): pages/deployment/argo.md
-          - AWS Batch (outdated documentation that needs review): pages/deployment/aws_batch.md
-      - CONTRIBUTE TO KEDRO:
-          - Contribution Guide: pages/contribution/index.md
-      - CLI REFERENCE:
-          - Commands Reference: pages/development/commands_reference.md
-      - API DOCUMENTATION:
-          - Kedro API Overview: pages/api/index.md
-          - kedro.config:
-              - Overview: pages/api/config/kedro.config.md
-              - AbstractConfigLoader: pages/api/config/kedro.config.AbstractConfigLoader.md
-              - OmegaConfigLoader: pages/api/config/kedro.config.OmegaConfigLoader.md
-              - MissingConfigException: pages/api/config/kedro.config.MissingConfigException.md
-          - kedro.framework:
-              - Overview: pages/api/framework/kedro.framework.md
-              - CLI: pages/api/framework/kedro.framework.cli.md
-              - Context: pages/api/framework/kedro.framework.context.md
-              - Hooks: pages/api/framework/kedro.framework.hooks.md
-              - Project: pages/api/framework/kedro.framework.project.md
-              - Session: pages/api/framework/kedro.framework.session.md
-              - Startup: pages/api/framework/kedro.framework.startup.md
-          - kedro.io:
-              - Overview: pages/api/io/kedro.io.md
-              - AbstractDataset: pages/api/io/kedro.io.AbstractDataset.md
-              - AbstractVersionedDataset: pages/api/io/kedro.io.AbstractVersionedDataset.md
-              - CachedDataset: pages/api/io/kedro.io.CachedDataset.md
-              - LambdaDataset: pages/api/io/kedro.io.LambdaDataset.md
-              - MemoryDataset: pages/api/io/kedro.io.MemoryDataset.md
-              - Version: pages/api/io/kedro.io.Version.md
-              - DatasetAlreadyExistsError: pages/api/io/kedro.io.DatasetAlreadyExistsError.md
-              - DatasetError: pages/api/io/kedro.io.DatasetError.md
-              - DatasetNotFoundError: pages/api/io/kedro.io.DatasetNotFoundError.md
-          - kedro.ipython:
-              - Overview: pages/api/ipython/kedro.ipython.md
-              - load_ipython_extension: pages/api/ipython/kedro.ipython.load_ipython_extension.md
-              - magic_load_node: pages/api/ipython/kedro.ipython.magic_load_node.md
-              - magic_reload_kedro: pages/api/ipython/kedro.ipython.magic_reload_kedro.md
-              - reload_kedro: pages/api/ipython/kedro.ipython.reload_kedro.md
-          - kedro.logging: pages/api/kedro.logging.md
-          - kedro.pipeline:
-              - Overview: pages/api/pipeline/kedro.pipeline.md
-              - node: pages/api/pipeline/kedro.pipeline.node.md
-              - Pipeline: pages/api/pipeline/kedro.pipeline.Pipeline.md
-              - Node: pages/api/pipeline/kedro.pipeline.node.Node.md
-          - kedro.runner:
-              - Overview: pages/api/runner/kedro.runner.md
-              - run_node: pages/api/runner/kedro.runner.run_node.md
-              - AbstractRunner: pages/api/runner/kedro.runner.AbstractRunner.md
-              - SequentialRunner: pages/api/runner/kedro.runner.SequentialRunner.md
-              - ParallelRunner: pages/api/runner/kedro.runner.ParallelRunner.md
-              - ThreadRunner: pages/api/runner/kedro.runner.ThreadRunner.md
-          - kedro.utils: pages/api/kedro.utils.md
-          - kedro.load_ipython_extension: pages/api/kedro.load_ipython_extension.md
-          - kedro.KedroDeprecationWarning: pages/api/kedro.KedroDeprecationWarning.md
-          - kedro.KedroPythonVersionWarning: pages/api/kedro.KedroPythonVersionWarning.md
-  - Kedro-Viz: readthedocs.io/projects/kedro-viz
-  - Kedro-Datasets: https://docs.kedro.org/projects/kedro-datasets
-
-markdown_extensions:
-  - pymdownx.superfences:
-      custom_fences:
-        - name: mermaid
-          class: mermaid
-          format: !!python/name:pymdownx.superfences.fence_code_format
->>>>>>> fc17921b
+  - Kedro-Viz: https://readthedocs.io/projects/kedro-viz
+  - Kedro-Datasets: https://docs.kedro.org/projects/kedro-datasets