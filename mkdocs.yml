site_name: ""
site_url: https://docs.kedro.org/en/stable/
repo_name: kedro-org/kedro
repo_url: https://github.com/kedro-org/kedro

theme:
  name: material
  custom_dir: docs/overrides/
  palette:
     # Palette toggle for light mode
    - scheme: light
      toggle:
        icon: material/white-balance-sunny
        name: Switch to dark mode

    # Palette toggle for dark mode
    - scheme: dark
      toggle:
        icon: material/white-balance-sunny
        name: Switch to light mode

  language: en
  font:
    text: Inter
    code: Inter Regular
  favicon: "https://kedro.org/images/favicon.ico"
  logo: assets/kedro_logo_black.svg
  icon:
    repo: fontawesome/brands/github
    admonition:
      note: octicons/note-16
      tip: octicons/info-16
      warning: octicons/alert-16
      example: octicons/code-16

  features:
    - navigation.instant
    - navigation.tabs
    - navigation.tabs.sticky
    - navigation.sections
    - navigation.tracking
    - navigation.footer
    - search.suggest
    - search.highlight
    - content.tabs.link
    - content.code.annotation
    - content.code.copy
    - content.code.annotate
    - content.code.highlight

plugins:
  - search
  - autorefs
  - mermaid2
  - mkdocstrings:
      handlers:
        python:
          options:
            show_root_toc_entry: true
            show_source: false #currently doesn't show source at correct level, and not for pydantic models
            docstring_style: google
            merge_init_into_class: true
            docstring_section_style: list
            separate_signature: true
            show_root_heading: true
            docstring_options:
              ignore_init_summary: true
              warn_unknown_params: false
              returns_named_value: false
            paths: [src]
            import:
              - https://docs.kedro.org/en/stable/objects.inv
              - https://docs.kedro.org/projects/kedro-datasets/en/stable/objects.inv

markdown_extensions:
  - attr_list
  - mkdocs-click
  - md_in_html
  - pymdownx.inlinehilite
  - pymdownx.snippets
  - tables
  - footnotes
  - admonition
  - pymdownx.details
  - pymdownx.tabbed:
      alternate_style: true
  - def_list
  - pymdownx.tasklist:
      custom_checkbox: true
  - toc:
      permalink: true
      title: Contents
  - pymdownx.arithmatex:
      generic: true
  - attr_list
  - pymdownx.highlight
  - pymdownx.superfences:
      custom_fences:
        - name: mermaid
          class: mermaid
          format: !!python/name:pymdownx.superfences.fence_code_format

extra_css:
  - stylesheets/colors.css
  - stylesheets/globals.css
  - stylesheets/typography.css
  - stylesheets/themes.css
  - stylesheets/footer.css
  - stylesheets/welcome.css

extra_javascript:
  - javascript/readthedocs.js
  - javascript/deindex-old-docs.js


nav:
  - Welcome: index.md
  - Kedro:
      - Get Started:
          - Introduction to Kedro: getting-started/course.md
          - Concepts: getting-started/kedro_concepts.md
          - Installation: getting-started/install.md
          - Kedro architecture: getting-started/architecture_overview.md
          # - Kedro's CLI: getting-started/commands_reference.md
            #   - Quickstart: getting-started/quickstart.md
          - Glossary: getting-started/glossary.md
          - FAQs: getting-started/faq.md
      - Tutorials:
          - Kedro Spaceflights tutorial:
            - Spaceflight tutorial: tutorials/spaceflights_tutorial.md
            - Spaceflight tutorial template: tutorials/tutorial_template.md
            - Set up data: tutorials/set_up_data.md
            - Create a pipeline: tutorials/create_a_pipeline.md
            - Add another pipeline: tutorials/add_another_pipeline.md
            - Settings: tutorials/settings.md
            - Test a project: tutorials/test_a_project.md
            - FAQs: tutorials/spaceflights_tutorial_faqs.md
          - Kedro for Notebook tutorial: tutorials/notebooks_tutorial.md
      - Create:
          - Create a Kedro project: create/new_project.md
          - Create a minimal Kedro project: create/minimal_kedro_project.md
          - Customise a new project: create/customise_project.md
          - Kedro tools: create/new_project_tools.md
          - Kedro starters: create/starters.md
      - Configure:
          - Project configuration and settings:
              - Configuration basics: configure/configuration_basics.md
              - Migration guide for config loaders: configure/config_loader_migration.md
              - Advanced configuration: configure/advanced_configuration.md
          - Parameters: configure/parameters.md
          - Credentials: configure/credentials.md
      - Catalog Data:
          - Introduction: catalog-data/introduction.md
          - Kedro data catalog: catalog-data/data_catalog.md
          - Data Catalog YAML examples: catalog-data/data_catalog_yaml_examples.md
          - Dataset factories: catalog-data/kedro_dataset_factories.md
          - Data and pipeline versioning: catalog-data/kedro_dvc_versioning.md
          - Partitioned and incremental datasets: catalog-data/partitioned_and_incremental_datasets.md
          - Programmatic usage: catalog-data/advanced_data_catalog_usage.md
<<<<<<< HEAD
          - Test phase: catalog-data/test_phase.md
=======
>>>>>>> 276a1d7b
      - Build:
          - Nodes: build/nodes.md
          - Pipeline object: build/pipeline_introduction.md
          - Run a pipeline: build/run_a_pipeline.md
          - Modular pipelines: build/modular_pipelines.md
          - Reusing pipelines (namespaces): build/namespaces.md
          - Pipeline registry: build/pipeline_registry.md
          - Slice a pipeline: build/slice_a_pipeline.md
      - Develop:
          - Dependency management: develop/dependencies.md
          - Logging: develop/logging.md
          - Automated testing: develop/automated_testing.md
          - Code formatting and linting: develop/linting.md
          - Debugging: develop/debugging.md
      - Deploy:
          - Overview: deploy/index.md
          - How to package your project: deploy/package_a_project.md
          - How to group your nodes effectively: deploy/nodes_grouping.md
          - Single-machine deployment: deploy/single_machine.md
          - Distributed deployment: deploy/distributed.md
          - Supported platforms:
              - Apache Airflow: deploy/supported-platforms/airflow.md
              - Amazon SageMaker: deploy/supported-platforms/amazon_sagemaker.md
              - Amazon EMR Serverless: deploy/supported-platforms/amazon_emr_serverless.md
              - AWS Step Functions: deploy/supported-platforms/aws_step_functions.md
              - Azure ML pipelines: deploy/supported-platforms/azure.md
              - Dask: deploy/supported-platforms/dask.md
              - Databricks:
                - Overview: deploy/supported-platforms/databricks/index.md
                - Use a Databricks workspace to develop a Kedro project: deploy/supported-platforms/databricks/databricks_notebooks_development_workflow.md
                - Use an IDE and Databricks asset Bundles to deploy a Kedro project: deploy/supported-platforms/databricks/databricks_ide_databricks_asset_bundles_workflow.md
                - Use a Databricks job to deploy a Kedro project: deploy/supported-platforms/databricks/databricks_deployment_workflow.md
                - Use an IDE, dbx and Databricks Repos to develop a Kedro project: deploy/supported-platforms/databricks/databricks_dbx_workflow.md
                - Databricks visualisation: deploy/supported-platforms/databricks/databricks_visualisation.md
              - Kubeflow Pipelines: deploy/supported-platforms/kubeflow.md
              - Prefect: deploy/supported-platforms/prefect.md
              - VertexAI: deploy/supported-platforms/vertexai.md
              - Argo Workflows: deploy/supported-platforms/argo.md
              - AWS Batch: deploy/supported-platforms/aws_batch.md
      - Extend:
          - Use Cases: extend/common_use_cases.md
          - Custom datasets: extend/how_to_create_a_custom_dataset.md
          - Hooks:
              - Introduction to Hooks: extend/hooks/introduction.md
              - Common use cases: extend/hooks/common_use_cases.md
              - Hooks examples: extend/hooks/examples.md
          - Programmatic usage: extend/session.md
          - Custom plugins: extend/plugins.md
          - Custom starters: extend/create_a_starter.md
      - Reference:
          - Kedro API:
              - Overview: api/index.md
              - kedro.config:
                  - Overview: api/config/kedro.config.md
                  - AbstractConfigLoader: api/config/kedro.config.AbstractConfigLoader.md
                  - OmegaConfigLoader: api/config/kedro.config.OmegaConfigLoader.md
                  - MissingConfigException: api/config/kedro.config.MissingConfigException.md
              - kedro.framework:
                  - Overview: api/framework/kedro.framework.md
                  - CLI: api/framework/kedro.framework.cli.md
                  - Context: api/framework/kedro.framework.context.md
                  - Hooks: api/framework/kedro.framework.hooks.md
                  - Project: api/framework/kedro.framework.project.md
                  - Session: api/framework/kedro.framework.session.md
                  - Startup: api/framework/kedro.framework.startup.md
              - kedro.io:
                  - Overview: api/io/kedro.io.md
                  - AbstractDataset: api/io/kedro.io.AbstractDataset.md
                  - AbstractVersionedDataset: api/io/kedro.io.AbstractVersionedDataset.md
                  - CachedDataset: api/io/kedro.io.CachedDataset.md
                  - LambdaDataset: api/io/kedro.io.LambdaDataset.md
                  - MemoryDataset: api/io/kedro.io.MemoryDataset.md
                  - Version: api/io/kedro.io.Version.md
                  - DatasetAlreadyExistsError: api/io/kedro.io.DatasetAlreadyExistsError.md
                  - DatasetError: api/io/kedro.io.DatasetError.md
                  - DatasetNotFoundError: api/io/kedro.io.DatasetNotFoundError.md
              - kedro.ipython:
                  - Overview: api/ipython/kedro.ipython.md
                  - load_ipython_extension: api/ipython/kedro.ipython.load_ipython_extension.md
                  - magic_load_node: api/ipython/kedro.ipython.magic_load_node.md
                  - magic_reload_kedro: api/ipython/kedro.ipython.magic_reload_kedro.md
                  - reload_kedro: api/ipython/kedro.ipython.reload_kedro.md
              - kedro.logging: api/kedro.logging.md
              - kedro.pipeline:
                  - Overview: api/pipeline/kedro.pipeline.md
                  - node: api/pipeline/kedro.pipeline.node.md
                  - Pipeline: api/pipeline/kedro.pipeline.Pipeline.md
              - kedro.runner:
                  - Overview: api/runner/kedro.runner.md
                  - run_node: api/runner/kedro.runner.run_node.md
                  - AbstractRunner: api/runner/kedro.runner.AbstractRunner.md
                  - SequentialRunner: api/runner/kedro.runner.SequentialRunner.md
                  - ParallelRunner: api/runner/kedro.runner.ParallelRunner.md
                  - ThreadRunner: api/runner/kedro.runner.ThreadRunner.md
              - kedro.utils: api/kedro.utils.md
              - kedro.load_ipython_extension: api/kedro.load_ipython_extension.md
              - kedro.KedroDeprecationWarning: api/kedro.KedroDeprecationWarning.md
              - kedro.KedroPythonVersionWarning: api/kedro.KedroPythonVersionWarning.md
          - Kedro CLI: getting-started/commands_reference.md
      - Integration & Plugins:
          - IPython and Jupyter:
              - Introduction: integrations-and-plugins/notebooks_and_ipython/index.md
              - Kedro and Jupyter Notebook: integrations-and-plugins/notebooks_and_ipython/kedro_and_notebooks.md
              - How to add Kedro to Jupyter Notebook: integrations-and-plugins/notebooks_and_ipython/notebook-example/add_kedro_to_a_notebook.md
          - PySpark: integrations-and-plugins/pyspark_integration.md
          - MLflow: integrations-and-plugins/mlflow.md
        #   - DVC: integrations-and-plugins/dvc.md
          - Delta Lake: integrations-and-plugins/deltalake_versioning.md
          - Iceberg: integrations-and-plugins/iceberg_versioning.md
      - IDE Support:
          - Visual Studio Code: ide/set_up_vscode.md
          - PyCharm: ide/set_up_pycharm.md
      - About:
        #   - Community:
            #   - Kedro Slack: about/community/slack.md
            #   - Kedro Wizard: about/community/wizard.md
          - Contributing:
              - Kedro's Technical Steering Committee: about/technical_steering_committee.md
            #   - Kedro Maintainer: about/contributing/maintainer.md
            #   - Contributing on GitHub: about/contributing/github.md
            #   - Contributing documentation: about/contributing/documentation.md
        #   - Release notes: about/release_notes.md
          - Migration guide: about/migration.md
          - Kedro telemetry: about/telemetry.md
  - Kedro-Viz: https://docs.kedro.org/projects/kedro-viz/en/feature-branch-mkdocs/
  - Kedro-Datasets: https://docs.kedro.org/projects/kedro-datasets/en/feature-8.0/<|MERGE_RESOLUTION|>--- conflicted
+++ resolved
@@ -157,10 +157,7 @@
           - Data and pipeline versioning: catalog-data/kedro_dvc_versioning.md
           - Partitioned and incremental datasets: catalog-data/partitioned_and_incremental_datasets.md
           - Programmatic usage: catalog-data/advanced_data_catalog_usage.md
-<<<<<<< HEAD
           - Test phase: catalog-data/test_phase.md
-=======
->>>>>>> 276a1d7b
       - Build:
           - Nodes: build/nodes.md
           - Pipeline object: build/pipeline_introduction.md
