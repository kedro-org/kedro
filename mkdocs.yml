site_name: ""
site_url: https://docs.kedro.org
repo_name: kedro-org/kedro
repo_url: https://github.com/kedro-org/kedro

theme:
  name: material
  custom_dir: docs/overrides/
  palette:
     # Palette toggle for light mode
    - scheme: light
      toggle:
        icon: material/white-balance-sunny
        name: Switch to dark mode

    # Palette toggle for dark mode
    - scheme: dark
      toggle:
        icon: material/white-balance-sunny
        name: Switch to light mode

  language: en
  font:
    text: Inter
    code: Inter Regular
  favicon: "https://kedro.org/images/favicon.ico"
  logo: assets/kedro_logo_black.svg
  icon:
    repo: fontawesome/brands/github
    admonition:
      note: octicons/note-16
      tip: octicons/info-16
      warning: octicons/alert-16
      example: octicons/code-16

  features:
    - navigation.instant
    - navigation.tabs
    - navigation.tabs.sticky
    - navigation.sections
    - navigation.tracking
    - navigation.footer
    - search.suggest
    - search.highlight
    - content.tabs.link
    - content.code.annotation
    - content.code.copy
    - content.code.annotate
    - content.code.highlight

plugins:
  - search
  - autorefs
  - mermaid2
  - mkdocstrings:
      handlers:
        python:
          options:
            show_root_toc_entry: true
            show_source: false #currently doesn't show source at correct level, and not for pydantic models
            docstring_style: google
            merge_init_into_class: true
            docstring_section_style: list
            separate_signature: true
            show_root_heading: true
            docstring_options:
              ignore_init_summary: true
              warn_unknown_params: false
              returns_named_value: false
            paths: [src]
            import:
              - https://docs.kedro.org/en/stable/objects.inv
              - https://docs.kedro.org/projects/kedro-datasets/en/stable/objects.inv

markdown_extensions:
  - attr_list
  - md_in_html
  - pymdownx.inlinehilite
  - pymdownx.snippets
  - tables
  - footnotes
  - admonition
  - pymdownx.details
  - pymdownx.tabbed:
      alternate_style: true
  - def_list
  - pymdownx.tasklist:
      custom_checkbox: true
  - toc:
      permalink: true
      title: Contents
  - pymdownx.arithmatex:
      generic: true
  - attr_list
  - pymdownx.highlight
  - pymdownx.superfences:
      custom_fences:
        - name: mermaid
          class: mermaid
          format: !!python/name:pymdownx.superfences.fence_code_format

extra_css:
  - stylesheets/colors.css
  - stylesheets/globals.css
  - stylesheets/typography.css
  - stylesheets/themes.css
  - stylesheets/footer.css
  - stylesheets/welcome.css

extra_javascript:
  - javascript/readthedocs.js
  - javascript/deindex-old-docs.js


nav:
  - Welcome: index.md
  - Kedro:
      - Get Started:
          - Introduction to Kedro: pages/getting-started/course.md
          - Concepts: pages/getting-started/kedro_concepts.md
          - Installation: pages/getting-started/install.md
          - Kedro architecture: pages/getting-started/architecture_overview.md
          # - Kedro's CLI: pages/getting-started/commands_reference.md
            #   - Quickstart: pages/getting-started/quickstart.md
          - Glossary: pages/getting-started/glossary.md
          - FAQs: pages/getting-started/faq.md
      - Tutorials:
          - Kedro Spaceflights tutorial:
            - Spaceflight tutorial: pages/tutorials/spaceflights_tutorial.md
            - Spaceflight tutorial template: pages/tutorials/tutorial_template.md
            - Set up data: pages/tutorials/set_up_data.md
            - Create a pipeline: pages/tutorials/create_a_pipeline.md
            - Add another pipeline: pages/tutorials/add_another_pipeline.md
            - Settings: pages/tutorials/settings.md
            - Test a project: pages/tutorials/test_a_project.md
            - FAQs: pages/tutorials/spaceflights_tutorial_faqs.md
          - Kedro for Notebook tutorial: pages/tutorials/notebooks_tutorial.md
      - Create:
          - Create a Kedro project: pages/create/new_project.md
          - Create a minimal Kedro project: pages/create/minimal_kedro_project.md
          - Customise a new project: pages/create/customise_project.md
          - Kedro tools: pages/create/new_project_tools.md
          - Kedro starters: pages/create/starters.md
      - Configure:
          - Project configuration and settings:
              - Configuration basics: pages/configure/configuration_basics.md
              - Migration guide for config loaders: pages/configure/config_loader_migration.md
              - Advanced configuration: pages/configure/advanced_configuration.md
          - Parameters: pages/configure/parameters.md
          - Credentials: pages/configure/credentials.md
      - Catalog Data:
          - Introduction: pages/catalog-data/introduction.md
          - Kedro data catalog: pages/catalog-data/data_catalog.md
          - Data Catalog YAML examples: pages/catalog-data/data_catalog_yaml_examples.md
          - Dataset factories: pages/catalog-data/kedro_dataset_factories.md
          - Data and pipeline versioning: pages/catalog-data/kedro_dvc_versioning.md
          - Partitioned and incremental datasets: pages/catalog-data/partitioned_and_incremental_datasets.md
          - Programmatic usage: pages/catalog-data/advanced_data_catalog_usage.md
      - Build:
          - Nodes: pages/build/nodes.md
          - Pipeline object: pages/build/pipeline_introduction.md
          - Run a pipeline: pages/build/run_a_pipeline.md
          - Modular pipelines: pages/build/modular_pipelines.md
          - Reusing pipelines (namespaces): pages/build/namespaces.md
          - Pipeline registry: pages/build/pipeline_registry.md
          - Slice a pipeline: pages/build/slice_a_pipeline.md
      - Develop:
          - Dependency management: pages/develop/dependencies.md
          - Logging: pages/develop/logging.md
          - Automated testing: pages/develop/automated_testing.md
          - Code formatting and linting: pages/develop/linting.md
          - Debugging: pages/develop/debugging.md
      - Deploy:
          - Overview: pages/deploy/index.md
          - How to package your project: pages/deploy/package_a_project.md
          - How to group your nodes effectively: pages/deploy/nodes_grouping.md
          - Single-machine deployment: pages/deploy/single_machine.md
          - Distributed deployment: pages/deploy/distributed.md
          - Supported platforms:
              - Apache Airflow: pages/deploy/supported-platforms/airflow.md
              - Amazon SageMaker: pages/deploy/supported-platforms/amazon_sagemaker.md
              - Amazon EMR Serverless: pages/deploy/supported-platforms/amazon_emr_serverless.md
              - AWS Step Functions: pages/deploy/supported-platforms/aws_step_functions.md
              - Azure ML pipelines: pages/deploy/supported-platforms/azure.md
              - Dask: pages/deploy/supported-platforms/dask.md
              - Databricks:
                - Overview: pages/deploy/supported-platforms/databricks/index.md
                - Use a Databricks workspace to develop a Kedro project: pages/deploy/supported-platforms/databricks/databricks_notebooks_development_workflow.md
                - Use an IDE and Databricks asset Bundles to deploy a Kedro project: pages/deploy/supported-platforms/databricks/databricks_ide_databricks_asset_bundles_workflow.md
                - Use a Databricks job to deploy a Kedro project: pages/deploy/supported-platforms/databricks/databricks_deployment_workflow.md
                - Use an IDE, dbx and Databricks Repos to develop a Kedro project: pages/deploy/supported-platforms/databricks/databricks_dbx_workflow.md
                - Databricks visualisation: pages/deploy/supported-platforms/databricks/databricks_visualisation.md
              - Kubeflow Pipelines: pages/deploy/supported-platforms/kubeflow.md
              - Prefect: pages/deploy/supported-platforms/prefect.md
              - VertexAI: pages/deploy/supported-platforms/vertexai.md
              - Argo Workflows: pages/deploy/supported-platforms/argo.md
              - AWS Batch: pages/deploy/supported-platforms/aws_batch.md
      - Extend:
          - Use Cases: pages/extend/common_use_cases.md
          - Custom datasets: pages/extend/how_to_create_a_custom_dataset.md
          - Hooks:
              - Introduction to Hooks: pages/extend/hooks/introduction.md
              - Common use cases: pages/extend/hooks/common_use_cases.md
              - Hooks examples: pages/extend/hooks/examples.md
          - Programmatic usage: pages/extend/session.md
          - Custom plugins: pages/extend/plugins.md
          - Custom starters: pages/extend/create_a_starter.md
      - Reference:
          - Kedro API:
              - Overview: pages/api/index.md
              - kedro.config:
                  - Overview: pages/api/config/kedro.config.md
                  - AbstractConfigLoader: pages/api/config/kedro.config.AbstractConfigLoader.md
                  - OmegaConfigLoader: pages/api/config/kedro.config.OmegaConfigLoader.md
                  - MissingConfigException: pages/api/config/kedro.config.MissingConfigException.md
              - kedro.framework:
                  - Overview: pages/api/framework/kedro.framework.md
                  - CLI: pages/api/framework/kedro.framework.cli.md
                  - Context: pages/api/framework/kedro.framework.context.md
                  - Hooks: pages/api/framework/kedro.framework.hooks.md
                  - Project: pages/api/framework/kedro.framework.project.md
                  - Session: pages/api/framework/kedro.framework.session.md
                  - Startup: pages/api/framework/kedro.framework.startup.md
              - kedro.io:
                  - Overview: pages/api/io/kedro.io.md
                  - AbstractDataset: pages/api/io/kedro.io.AbstractDataset.md
                  - AbstractVersionedDataset: pages/api/io/kedro.io.AbstractVersionedDataset.md
                  - CachedDataset: pages/api/io/kedro.io.CachedDataset.md
                  - LambdaDataset: pages/api/io/kedro.io.LambdaDataset.md
                  - MemoryDataset: pages/api/io/kedro.io.MemoryDataset.md
                  - Version: pages/api/io/kedro.io.Version.md
                  - DatasetAlreadyExistsError: pages/api/io/kedro.io.DatasetAlreadyExistsError.md
                  - DatasetError: pages/api/io/kedro.io.DatasetError.md
                  - DatasetNotFoundError: pages/api/io/kedro.io.DatasetNotFoundError.md
              - kedro.ipython:
                  - Overview: pages/api/ipython/kedro.ipython.md
                  - load_ipython_extension: pages/api/ipython/kedro.ipython.load_ipython_extension.md
                  - magic_load_node: pages/api/ipython/kedro.ipython.magic_load_node.md
                  - magic_reload_kedro: pages/api/ipython/kedro.ipython.magic_reload_kedro.md
                  - reload_kedro: pages/api/ipython/kedro.ipython.reload_kedro.md
              - kedro.logging: pages/api/kedro.logging.md
              - kedro.pipeline:
                  - Overview: pages/api/pipeline/kedro.pipeline.md
                  - node: pages/api/pipeline/kedro.pipeline.node.md
<<<<<<< HEAD
=======
                  - Pipeline: pages/api/pipeline/kedro.pipeline.Pipeline.md
>>>>>>> 291ec60c
              - kedro.runner:
                  - Overview: pages/api/runner/kedro.runner.md
                  - run_node: pages/api/runner/kedro.runner.run_node.md
                  - AbstractRunner: pages/api/runner/kedro.runner.AbstractRunner.md
                  - SequentialRunner: pages/api/runner/kedro.runner.SequentialRunner.md
                  - ParallelRunner: pages/api/runner/kedro.runner.ParallelRunner.md
                  - ThreadRunner: pages/api/runner/kedro.runner.ThreadRunner.md
              - kedro.utils: pages/api/kedro.utils.md
              - kedro.load_ipython_extension: pages/api/kedro.load_ipython_extension.md
              - kedro.KedroDeprecationWarning: pages/api/kedro.KedroDeprecationWarning.md
              - kedro.KedroPythonVersionWarning: pages/api/kedro.KedroPythonVersionWarning.md
          - Kedro CLI: pages/getting-started/commands_reference.md
      - Integration & Plugins:
          - IPython and Jupyter:
              - Introduction: pages/integrations-and-plugins/notebooks_and_ipython/index.md
              - Kedro and Jupyter Notebook: pages/integrations-and-plugins/notebooks_and_ipython/kedro_and_notebooks.md
              - How to add Kedro to Jupyter Notebook: pages/integrations-and-plugins/notebooks_and_ipython/notebook-example/add_kedro_to_a_notebook.md
          - PySpark: pages/integrations-and-plugins/pyspark_integration.md
          - MLflow: pages/integrations-and-plugins/mlflow.md
        #   - DVC: pages/integrations-and-plugins/dvc.md
          - Delta Lake: pages/integrations-and-plugins/deltalake_versioning.md
          - Iceberg: pages/integrations-and-plugins/iceberg_versioning.md
      - IDE Support:
          - Visual Studio Code: pages/ide/set_up_vscode.md
          - PyCharm: pages/ide/set_up_pycharm.md
      - About:
        #   - Community:
            #   - Kedro Slack: pages/about/community/slack.md
            #   - Kedro Wizard: pages/about/community/wizard.md
          - Contributing:
              - Kedro's Technical Steering Committee: pages/about/technical_steering_committee.md
            #   - Kedro Maintainer: pages/about/contributing/maintainer.md
            #   - Contributing on GitHub: pages/about/contributing/github.md
            #   - Contributing documentation: pages/about/contributing/documentation.md
        #   - Release notes: pages/about/release_notes.md
          - Migration guide: pages/about/migration.md
          - Kedro telemetry: pages/about/telemetry.md
  - Kedro-Viz: https://readthedocs.io/projects/kedro-viz
  - Kedro-Datasets: https://docs.kedro.org/projects/kedro-datasets<|MERGE_RESOLUTION|>--- conflicted
+++ resolved
@@ -242,10 +242,7 @@
               - kedro.pipeline:
                   - Overview: pages/api/pipeline/kedro.pipeline.md
                   - node: pages/api/pipeline/kedro.pipeline.node.md
-<<<<<<< HEAD
-=======
                   - Pipeline: pages/api/pipeline/kedro.pipeline.Pipeline.md
->>>>>>> 291ec60c
               - kedro.runner:
                   - Overview: pages/api/runner/kedro.runner.md
                   - run_node: pages/api/runner/kedro.runner.run_node.md
