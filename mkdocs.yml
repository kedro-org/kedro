--- conflicted
+++ resolved
@@ -453,11 +453,8 @@
           - DVC: integrations-and-plugins/dvc.md
           - Delta Lake: integrations-and-plugins/deltalake_versioning.md
           - Iceberg: integrations-and-plugins/iceberg_versioning.md
-<<<<<<< HEAD
           - Great Expectations: integrations-and-plugins/great_expectations.md
-=======
           - Pandera: integrations-and-plugins/pandera.md
->>>>>>> 66b5a49d
       - IDE Support:
           - Visual Studio Code: ide/set_up_vscode.md
           - PyCharm: ide/set_up_pycharm.md
