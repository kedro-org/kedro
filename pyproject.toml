--- conflicted
+++ resolved
@@ -86,13 +86,8 @@
 docs = [
     "ipykernel>=5.3, <7.0",
     "Jinja2<3.2.0",
-<<<<<<< HEAD
     "kedro-datasets",
-    "kedro-sphinx-theme==2024.4.0"
-=======
     "kedro-sphinx-theme==2024.4.0",
-    "sphinx-notfound-page!=1.0.3",  # Required by kedro-sphinx-theme. 1.0.3 results in `AttributeError: 'tuple' object has no attribute 'default'`.
->>>>>>> c0d2bacb
 ]
 jupyter = [
     "ipylab>=1.0.0",
