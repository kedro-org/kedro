# PEP-518 https://peps.python.org/pep-0518/
[build-system]
# Minimum requirements for the build system to execute.
requires = ["setuptools>=65.5.1"]  # PEP 518 specifications
build-backend = "setuptools.build_meta"

[project]
name = "kedro"
authors = [
    {name = "Kedro"}
]
description = "Kedro helps you build production-ready data and analytics pipelines"
requires-python = ">=3.9"
dependencies = [
    "attrs>=21.3",
    "build>=0.7.0",
    "cachetools>=4.1",
    "click>=4.0",
    "cookiecutter>=2.1.1,<3.0",
    "dynaconf>=3.1.2,<4.0",
    "fsspec>=2021.4",
    "gitpython>=3.0",
    "importlib-metadata>=3.6,<9.0",
    "importlib_resources>=1.3,<7.0",  # The `files()` API was introduced in `importlib_resources` 1.3 and Python 3.9.
    "kedro-telemetry>=0.5.0",
    "more_itertools>=8.14.0",
    "omegaconf>=2.1.1",
    "parse>=1.19.0",
    "pluggy>=1.0",
    "pre-commit-hooks",
    "PyYAML>=4.2,<7.0",
    "rich>=12.0,<14.0",
    "rope>=0.21,<2.0",  # subject to LGPLv3 license
    "toml>=0.10.0",
    "typing_extensions>=4.0",
]
keywords = [
    "pipelines",
    "machine learning",
    "data pipelines",
    "data science",
    "data engineering",
]
license = {text = "Apache Software License (Apache 2.0)"}
classifiers = [
    "Development Status :: 4 - Beta",
    "Programming Language :: Python :: 3.9",
    "Programming Language :: Python :: 3.10",
    "Programming Language :: Python :: 3.11",
    "Programming Language :: Python :: 3.12",
]
dynamic = ["readme", "version"]

[project.optional-dependencies]
test = [
    "behave==1.2.6",
    "coverage[toml]",
    "detect-secrets~=1.5.0",
    "import-linter==2.2",
    "ipylab>=1.0.0",
    "ipython~=8.10",
    "jupyterlab_server>=2.11.1",
    "jupyterlab>=3,<5",
    "jupyter~=1.0",
    "kedro-datasets",
    "mypy~=1.0",
    "pandas~=2.0",
    "pluggy>=1.0",
    "pre-commit>=2.9.2, <5.0",  # The hook `mypy` requires pre-commit version 2.9.2.
    "pytest-cov>=3,<7",
    "pytest-mock>=1.7.1, <4.0",
    "pytest-xdist[psutil]~=2.2.1",
    "pytest>=7.2,<9.0",
<<<<<<< HEAD
    "pytest-asyncio>=0.21,<0.23",
    "s3fs>=2021.4, <2025.3",  # Upper bound set arbitrarily, to be reassessed in late 2024
=======
    "s3fs>=2021.4, <2025.4",
>>>>>>> 9a6aa56d
    "requests_mock",
    # mypy related dependencies
    "pandas-stubs",
    "types-PyYAML",
    "types-cachetools",
    "types-requests",
    "types-toml",
]
docs = [
    "ipykernel>=5.3, <7.0",
    "Jinja2<3.2.0",
    "kedro-sphinx-theme==2024.10.3",
    "sphinx-notfound-page!=1.0.3",  # Required by kedro-sphinx-theme. 1.0.3 results in `AttributeError: 'tuple' object has no attribute 'default'`.
]
jupyter = [
    "ipylab>=1.0.0",
    "notebook>=7.0.0"  # requires the new share backend of notebook and labs"
]
benchmark = [
    "asv"
]
all = [ "kedro[test,docs,jupyter,benchmark]" ]

[project.urls]
Homepage = "https://kedro.org"
Source = "https://github.com/kedro-org/kedro"
Documentation = "https://docs.kedro.org"
Tracker = "https://github.com/kedro-org/kedro/issues"

[project.scripts]
kedro = "kedro.framework.cli:main"

[tool.setuptools]
zip-safe = false

[tool.setuptools.packages.find]
include = ["kedro*"]

[tool.setuptools.package-data]
kedro = ["py.typed"]

[tool.setuptools.dynamic]
readme = {file = "README.md", content-type = "text/markdown"}
version = {attr = "kedro.__version__"}

[tool.ruff.format]
exclude = ["**/templates", "features/steps/test_starter"]
docstring-code-format = true

[tool.coverage.report]
fail_under = 100
show_missing = true
omit = [
    "kedro/templates/*",
    "kedro/extras/logging/color_logger.py",
    "kedro/extras/extensions/ipython.py",
    "kedro/framework/cli/hooks/specs.py",
    "kedro/framework/hooks/specs.py",
    "tests/*",
    "kedro/runner/parallel_runner.py",
    "*/site-packages/*",
]
exclude_also = ["raise NotImplementedError", "if TYPE_CHECKING:", "class CatalogProtocol"]

[tool.coverage.run]
concurrency = ["multiprocessing", "thread"]
parallel = true
sigterm = true

[tool.pytest.ini_options]
addopts="""
--cov-context test  \
--cov-config pyproject.toml \
--cov-report xml:coverage.xml \
--cov-report term-missing \
--cov kedro \
--cov tests \
--ignore tests/template/fake_repo \
--ignore features \
--ignore kedro/templates \
--no-cov-on-fail \
-ra \
-W ignore"""
testpaths = [
  "tests"
]

[tool.importlinter]
root_package = "kedro"

[[tool.importlinter.contracts]]
name = "CLI > Context > Library, Runner > Extras > IO & Pipeline"
type = "layers"
containers = "kedro"
layers = [
    "framework.cli",
    "framework.session",
    "framework.context",
    "framework.project",
    "runner",
    "io",
    "pipeline",
    "config"
]
ignore_imports = [
    "kedro.runner.task -> kedro.framework.project",
    "kedro.framework.hooks.specs -> kedro.framework.context",
    "kedro -> kedro.ipython"
]

[[tool.importlinter.contracts]]
name = "Pipeline and IO are independent"
type = "independence"
modules = [
    "kedro.pipeline",
    "kedro.io"
]
ignore_imports = [
    "kedro -> kedro.ipython"
]

[[tool.importlinter.contracts]]
name = "Config cannot import Runner et al"
type = "forbidden"
source_modules = [
    "kedro.config"
]
forbidden_modules = [
    "kedro.runner",
    "kedro.io",
    "kedro.pipeline",
]

[[tool.importlinter.contracts]]
name = "Runner et al cannot import Config"
type = "forbidden"
source_modules = [
    "kedro.runner",
    "kedro.io",
    "kedro.pipeline",
]
forbidden_modules = [
    "kedro.config"
]
ignore_imports = [
    "kedro.framework.context.context -> kedro.config",
    "kedro.framework.session.session -> kedro.config",
]

[tool.ruff]
line-length = 88
show-fixes = true
lint.select = [
    "F",    # Pyflakes
    "W",    # pycodestyle
    "E",    # pycodestyle
    "I",    # isort
    "UP",   # pyupgrade
    "PL",   # Pylint
    "T201", # Print Statement
    "S",    # flake8-bandit
    "TCH",  # flake8-type-checking
    "RUF",  # Ruff-specific rules
]
lint.ignore = ["E501"]

[tool.ruff.lint.isort]
known-first-party = ["kedro"]

[tool.ruff.lint.per-file-ignores]
"{tests,docs}/*" = ["PLR2004","PLR0913"]
"{tests,docs,tools,static,features,docs}/*" = ["T201", "S101", "S108"]  # Check print statement for kedro/ only

[tool.mypy]
ignore_missing_imports = true
disable_error_code = ['misc']
exclude = ['^kedro/templates/', '^docs/', '^features/steps/test_starter/']<|MERGE_RESOLUTION|>--- conflicted
+++ resolved
@@ -71,12 +71,8 @@
     "pytest-mock>=1.7.1, <4.0",
     "pytest-xdist[psutil]~=2.2.1",
     "pytest>=7.2,<9.0",
-<<<<<<< HEAD
     "pytest-asyncio>=0.21,<0.23",
-    "s3fs>=2021.4, <2025.3",  # Upper bound set arbitrarily, to be reassessed in late 2024
-=======
     "s3fs>=2021.4, <2025.4",
->>>>>>> 9a6aa56d
     "requests_mock",
     # mypy related dependencies
     "pandas-stubs",
