--- conflicted
+++ resolved
@@ -88,10 +88,7 @@
     "mkdocs-get-deps>=0.2.0",
     "mkdocstrings>=0.29.1",
     "mkdocstrings-python>=0.29.1",
-<<<<<<< HEAD
-=======
     "mkdocs-click",
->>>>>>> 276a1d7b
     "griffe"  # Required by mkdocstrings-python for API documentation generation.
 ]
 jupyter = [
