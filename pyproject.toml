--- conflicted
+++ resolved
@@ -83,11 +83,7 @@
 docs = [
     "ipykernel>=5.3, <7.0",
     "Jinja2<3.2.0",
-<<<<<<< HEAD
-    "kedro-sphinx-theme==2024.10.0",
-=======
     "kedro-sphinx-theme==2024.10.2",
->>>>>>> e868adce
     "sphinx-notfound-page!=1.0.3",  # Required by kedro-sphinx-theme. 1.0.3 results in `AttributeError: 'tuple' object has no attribute 'default'`.
 ]
 jupyter = [
