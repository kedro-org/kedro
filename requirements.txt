anyconfig>=0.9.7, <1.0
click<8.0
cookiecutter>=1.6.0, <2.0
memory_profiler>=0.50.0, <1.0
pandas>=0.23.0, <1.0
pip-tools>=4.0.0, <5.0.0
pyarrow>=0.12.0, <1.0.0
python-json-logger>=0.1.9, <1.0
PyYAML>=4.2, <6.0
requests>=2.20.0, <3.0
s3fs>=0.3.0, <1.0  # Needs to be at least 0.3.0 to make use of `cachable` attribute on S3FileSystem
SQLAlchemy>=1.2.0, <2.0
tables>=3.4.4, <4.0
toposort>=1.5, <2.0  # Needs to be at least 1.5 to be able to raise CircularDependencyError
xlrd>=1.0.0, <2.0
<<<<<<< HEAD
xlsxwriter>=1.0.7, <2.0
anyconfig==0.9.7
python-json-logger==0.1.9
memory_profiler==0.54.0
s3fs>=0.2.1, <1.0
matplotlib >=3.0.3, <4.0
=======
xlsxwriter>=1.0.0, <2.0
>>>>>>> 1f0e82f5
<|MERGE_RESOLUTION|>--- conflicted
+++ resolved
@@ -13,13 +13,5 @@
 tables>=3.4.4, <4.0
 toposort>=1.5, <2.0  # Needs to be at least 1.5 to be able to raise CircularDependencyError
 xlrd>=1.0.0, <2.0
-<<<<<<< HEAD
-xlsxwriter>=1.0.7, <2.0
-anyconfig==0.9.7
-python-json-logger==0.1.9
-memory_profiler==0.54.0
-s3fs>=0.2.1, <1.0
-matplotlib >=3.0.3, <4.0
-=======
 xlsxwriter>=1.0.0, <2.0
->>>>>>> 1f0e82f5
+matplotlib >=3.0.3, <4.0