--- conflicted
+++ resolved
@@ -116,11 +116,8 @@
             "azure-storage-queue>=1.1.0, <2.0",
         ],
         "bioinformatics": ["biopython>=1.73, <2.0"],
-<<<<<<< HEAD
         "dask": ["dask[complete]>=2.6.0, <3.0"],
-=======
         "gcs": ["gcsfs>=0.3.0, <1.0"],
->>>>>>> 8a4e8a91
         "matplotlib": ["matplotlib>=3.0.3, <4.0"],
         "networkx": ["networkx>=2.4, <3.0"],
     },
