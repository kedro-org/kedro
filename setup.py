--- conflicted
+++ resolved
@@ -10,11 +10,7 @@
 here = path.abspath(path.dirname(__file__))
 
 
-<<<<<<< HEAD
-PANDAS = "pandas>=0.24, <1.4"
-=======
 PANDAS = "pandas~=1.3"  # to be able to use XMLDataSet and pandas integration with fsspec
->>>>>>> 95d4376c
 SPARK = "pyspark>=2.2, <4.0"
 HDFS = "hdfs>=2.5.8, <3.0"
 S3FS = "s3fs>=0.3.0, <0.5"
