--- conflicted
+++ resolved
@@ -106,14 +106,10 @@
     "pandas.SQLQueryDataSet": [PANDAS, "SQLAlchemy~=1.2"],
 }
 pillow_require = {"pillow.ImageDataSet": ["Pillow~=8.0"]}
-<<<<<<< HEAD
-plotly_require = {"plotly.PlotlyDataSet": [PANDAS, "plotly>=4.8.0, <6.0"]}
-=======
 plotly_require = {
-    "plotly.PlotlyDataSet": [PANDAS, "plotly~=4.0"],
-    "plotly.JSONDataSet": ["plotly~=4.0"],
+    "plotly.PlotlyDataSet": [PANDAS, "plotly>=4.8.0, <6.0"],
+    "plotly.JSONDataSet": ["plotly>=4.8.0, <6.0"],
 }
->>>>>>> dc8ba2e6
 spark_require = {
     "spark.SparkDataSet": [SPARK, HDFS, S3FS],
     "spark.SparkHiveDataSet": [SPARK, HDFS, S3FS],
