--- conflicted
+++ resolved
@@ -105,6 +105,13 @@
     "spark.SparkHiveDataSet": [PANDAS, HDFS, S3FS],
     "spark.SparkJDBCDataSet": [PANDAS, HDFS, S3FS],
 }
+tensorflow_required = {
+    "tensorflow.TensorflowModelDataset": [
+        # currently only TensorFlow V2 supported for saving and loading.
+        # V1 requires HDF5 and serializes differently
+        "tensorflow>=2.0.0, <3.0",
+    ]
+}
 
 extras_require = {
     "api": _collect_requirements(api_require),
@@ -129,31 +136,8 @@
     "pandas": _collect_requirements(pandas_require),
     "pillow": _collect_requirements(pillow_require),
     "profilers": ["memory_profiler>=0.50.0, <1.0"],
-<<<<<<< HEAD
-    "bioinformatics": ["biopython>=1.73, <2.0"],
-    "dask": ["dask[complete]>=2.6.0, <3.0"],
-    "geopandas": ["geopandas<=0.6.0, <1.0"],
-    "matplotlib": ["matplotlib>=3.0.3, <4.0"],
-    "networkx": ["networkx>=2.4, <3.0"],
-    "pandas": [
-        "pandas>=0.24.0, <2.0",
-        "azure-storage-blob>=1.1.0, <2.0",
-        "azure-storage-file>=1.1.0, <2.0",
-        "azure-storage-queue>=1.1.0, <2.0",
-        "pandas-gbq>=0.12.0, <1.0",
-        "SQLAlchemy>=1.2.0, <2.0",
-        "pyarrow>=0.12.0, <1.0.0",
-        "xlrd>=1.0.0, <2.0",
-        "xlsxwriter>=1.0.0, <2.0",
-        "tables>=3.6",
-    ],
-    "spark": ["pyspark>=2.2.0, <3.0", "hdfs>=2.5.8, <3.0", "s3fs>=0.3.0, <0.4.1"],
-    "tensorflow": [
-        # currently only TensorFlow V2 supported for saving and loading. V1 requires HDF5 and serializes differently
-        "tensorflow>=2.0.0, <3.0",
-    ]
-=======
     "spark": _collect_requirements(spark_require),
+    "tensorflow": _collect_requirements(tensorflow_required),
     **api_require,
     **biosequence_require,
     **dask_require,
@@ -163,7 +147,7 @@
     **pandas_require,
     **pillow_require,
     **spark_require,
->>>>>>> 8d851cde
+    **tensorflow_required,
 }
 
 extras_require["all"] = _collect_requirements(extras_require)
