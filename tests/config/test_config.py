# Copyright 2021 QuantumBlack Visual Analytics Limited
#
# Licensed under the Apache License, Version 2.0 (the "License");
# you may not use this file except in compliance with the License.
# You may obtain a copy of the License at
#
#     http://www.apache.org/licenses/LICENSE-2.0
#
# THE SOFTWARE IS PROVIDED "AS IS", WITHOUT WARRANTY OF ANY KIND,
# EXPRESS OR IMPLIED, INCLUDING BUT NOT LIMITED TO THE WARRANTIES
# OF MERCHANTABILITY, FITNESS FOR A PARTICULAR PURPOSE, AND
# NONINFRINGEMENT. IN NO EVENT WILL THE LICENSOR OR OTHER CONTRIBUTORS
# BE LIABLE FOR ANY CLAIM, DAMAGES, OR OTHER LIABILITY, WHETHER IN AN
# ACTION OF CONTRACT, TORT OR OTHERWISE, ARISING FROM, OUT OF, OR IN
# CONNECTION WITH THE SOFTWARE OR THE USE OR OTHER DEALINGS IN THE SOFTWARE.
#
# The QuantumBlack Visual Analytics Limited ("QuantumBlack") name and logo
# (either separately or in combination, "QuantumBlack Trademarks") are
# trademarks of QuantumBlack. The License does not grant you any right or
# license to the QuantumBlack Trademarks. You may not use the QuantumBlack
# Trademarks or any confusingly similar mark as a trademark for your product,
# or use the QuantumBlack Trademarks in any other manner that might cause
# confusion in the marketplace, including but not limited to in advertising,
# on websites, or on software.
#
# See the License for the specific language governing permissions and
# limitations under the License.

import configparser
import json
import re
from pathlib import Path
from typing import Dict

import pytest
import yaml

from kedro.config import BadConfigException, ConfigLoader, MissingConfigException


def _get_local_logging_config():
    return {
        "version": 1,
        "formatters": {
            "simple": {"format": "%(asctime)s - %(name)s - %(levelname)s - %(message)s"}
        },
        "root": {"level": "INFO", "handlers": ["console"]},
        "loggers": {
            "kedro": {"level": "INFO", "handlers": ["console"], "propagate": False}
        },
        "handlers": {
            "console": {
                "class": "logging.StreamHandler",
                "level": "INFO",
                "formatter": "simple",
                "stream": "ext://sys.stdout",
            }
        },
    }


def _write_yaml(filepath: Path, config: Dict):
    filepath.parent.mkdir(parents=True, exist_ok=True)
    yaml_str = yaml.dump(config)
    filepath.write_text(yaml_str)


def _write_json(filepath: Path, config: Dict):
    filepath.parent.mkdir(parents=True, exist_ok=True)
    json_str = json.dumps(config)
    filepath.write_text(json_str)


def _write_dummy_ini(filepath: Path):
    filepath.parent.mkdir(parents=True, exist_ok=True)
    config = configparser.ConfigParser()
    config["prod"] = {"url": "postgresql://user:pass@url_prod/db"}
    config["staging"] = {"url": "postgresql://user:pass@url_staging/db"}
    with filepath.open("wt") as configfile:  # save
        config.write(configfile)


@pytest.fixture
def base_config(tmp_path):
    filepath = str(tmp_path / "cars.csv")
    return {
        "trains": {"type": "MemoryDataSet"},
        "cars": {
            "type": "pandas.CSVDataSet",
            "filepath": filepath,
            "save_args": {"index": True},
        },
    }


@pytest.fixture
def local_config(tmp_path):
    filepath = str(tmp_path / "cars.csv")
    return {
        "cars": {
            "type": "pandas.CSVDataSet",
            "filepath": filepath,
            "save_args": {"index": False},
        },
        "boats": {"type": "MemoryDataSet"},
    }


@pytest.fixture
def create_config_dir(tmp_path, base_config, local_config):
    proj_catalog = tmp_path / "base" / "catalog.yml"
    local_catalog = tmp_path / "local" / "catalog.yml"
    local_logging = tmp_path / "local" / "logging.yml"
    parameters = tmp_path / "base" / "parameters.json"
    db_config_path = tmp_path / "base" / "db.ini"
    project_parameters = dict(param1=1, param2=2)

    _write_yaml(proj_catalog, base_config)
    _write_yaml(local_catalog, local_config)
    _write_yaml(local_logging, _get_local_logging_config())
    _write_json(parameters, project_parameters)
    _write_dummy_ini(db_config_path)


@pytest.fixture
def proj_catalog(tmp_path, base_config):
    proj_catalog = tmp_path / "base" / "catalog.yml"
    _write_yaml(proj_catalog, base_config)


@pytest.fixture
def proj_catalog_nested(tmp_path):
    path = tmp_path / "base" / "catalog" / "dir" / "nested.yml"
    _write_yaml(path, {"nested": {"type": "MemoryDataSet"}})


use_config_dir = pytest.mark.usefixtures("create_config_dir")
use_proj_catalog = pytest.mark.usefixtures("proj_catalog")


class TestConfigLoader:
    @use_config_dir
    def test_load_local_config(self, tmp_path):
        """Make sure that configs from `local/` override the ones
        from `base/`"""
        conf = ConfigLoader(str(tmp_path), "local")
        params = conf.get("parameters*")
        db_conf = conf.get("db*")
        catalog = conf.get("catalog*")

        assert params["param1"] == 1
        assert db_conf["prod"]["url"] == "postgresql://user:pass@url_prod/db"

        assert catalog["trains"]["type"] == "MemoryDataSet"
        assert catalog["cars"]["type"] == "pandas.CSVDataSet"
        assert catalog["boats"]["type"] == "MemoryDataSet"
        assert not catalog["cars"]["save_args"]["index"]

    @use_proj_catalog
    def test_load_base_config(self, tmp_path, base_config):
        """Test config loading if `local/` directory is empty"""
        (tmp_path / "local").mkdir(exist_ok=True)
        catalog = ConfigLoader(str(tmp_path), "local").get("catalog*.yml")
        assert catalog == base_config

    @use_proj_catalog
    def test_duplicate_patterns(self, tmp_path, base_config):
        """Test config loading if the glob patterns cover the same file"""
        (tmp_path / "local").mkdir(exist_ok=True)
        conf = ConfigLoader(str(tmp_path), "local")
        catalog1 = conf.get("catalog*.yml", "catalog*.yml")
        catalog2 = conf.get("catalog*.yml", "catalog.yml")
        assert catalog1 == catalog2 == base_config

    def test_subdirs_dont_exist(self, tmp_path, base_config):
        """Check the error when config paths don't exist"""
        pattern = (
            r"Given configuration path either does not exist "
            r"or is not a valid directory\: {}"
        )
        with pytest.raises(ValueError, match=pattern.format(".*base")):
            ConfigLoader(str(tmp_path)).get("catalog*")
        with pytest.raises(ValueError, match=pattern.format(".*local")):
            proj_catalog = tmp_path / "base" / "catalog.yml"
            _write_yaml(proj_catalog, base_config)
            ConfigLoader(str(tmp_path), "local").get("catalog*")

    @pytest.mark.usefixtures("create_config_dir", "proj_catalog", "proj_catalog_nested")
    def test_nested(self, tmp_path):
        """Test loading the config from subdirectories"""
        catalog = ConfigLoader(str(tmp_path)).get("catalog*", "catalog*/**")
        assert catalog.keys() == {"cars", "trains", "nested"}
        assert catalog["cars"]["type"] == "pandas.CSVDataSet"
        assert catalog["cars"]["save_args"]["index"] is True
        assert catalog["nested"]["type"] == "MemoryDataSet"

    @use_config_dir
    def test_nested_subdirs_duplicate(self, tmp_path, base_config):
        """Check the error when the configs from subdirectories contain
        duplicate keys"""
        nested = tmp_path / "base" / "catalog" / "dir" / "nested.yml"
        _write_yaml(nested, base_config)

        pattern = (
            r"Duplicate keys found in .*catalog\.yml "
            r"and\:\n\- .*nested\.yml\: cars, trains"
        )
        with pytest.raises(ValueError, match=pattern):
            ConfigLoader(str(tmp_path)).get("catalog*", "catalog*/**")

    def test_ignore_hidden_keys(self, tmp_path):
        """Check that the config key starting with `_` are ignored and also
        don't cause a config merge error"""
        _write_yaml(tmp_path / "base" / "catalog1.yml", {"k1": "v1", "_k2": "v2"})
        _write_yaml(tmp_path / "base" / "catalog2.yml", {"k3": "v3", "_k2": "v4"})

        conf = ConfigLoader(str(tmp_path))
        catalog = conf.get("**/catalog*")
        assert catalog.keys() == {"k1", "k3"}

        _write_yaml(tmp_path / "base" / "catalog3.yml", {"k1": "dup", "_k2": "v5"})
        pattern = (
            r"^Duplicate keys found in .*catalog3\.yml and\:\n\- .*catalog1\.yml\: k1$"
        )
        with pytest.raises(ValueError, match=pattern):
            conf.get("**/catalog*")

    def test_bad_config_syntax(self, tmp_path):
        conf_path = tmp_path / "test"
        conf_path.mkdir(parents=True, exist_ok=True)
        (conf_path / "catalog.yml").write_text("bad;config")

        pattern = f"Couldn't load config file: {conf_path / 'catalog.yml'}"
        with pytest.raises(BadConfigException, match=re.escape(pattern)):
            ConfigLoader([str(conf_path)]).get("catalog*.yml")

    def test_lots_of_duplicates(self, tmp_path):
        """Check that the config key starting with `_` are ignored and also
        don't cause a config merge error"""
        data = {str(i): i for i in range(100)}
        _write_yaml(tmp_path / "base" / "catalog1.yml", data)
        _write_yaml(tmp_path / "base" / "catalog2.yml", data)

        conf = ConfigLoader(str(tmp_path))
        pattern = r"^Duplicate keys found in .*catalog2\.yml and\:\n\- .*catalog1\.yml\: .*\.\.\.$"
        with pytest.raises(ValueError, match=pattern):
            conf.get("**/catalog*")

    @use_config_dir
    def test_same_key_in_same_dir(self, tmp_path, base_config):
        """Check the error if 2 files in the same config dir contain
        the same top-level key"""
        dup_json = tmp_path / "base" / "catalog.json"
        _write_json(dup_json, base_config)

        pattern = (
            r"Duplicate keys found in .*catalog\.yml "
            r"and\:\n\- .*catalog\.json\: cars, trains"
        )
        with pytest.raises(ValueError, match=pattern):
            ConfigLoader(str(tmp_path)).get("catalog*")

    @use_config_dir
    def test_empty_patterns(self, tmp_path):
        """Check the error if no config patterns were specified"""
        pattern = (
            r"`patterns` must contain at least one glob pattern "
            r"to match config filenames against"
        )
        with pytest.raises(ValueError, match=pattern):
            ConfigLoader(str(tmp_path)).get()

    @use_config_dir
    def test_no_files_found(self, tmp_path):
        """Check the error if no config files satisfy a given pattern"""
        pattern = (
            r"No files found in "
            r"\[\'.*base\', "
            r"\'.*local\'\] "
            r"matching the glob pattern\(s\): "
            r"\[\'non\-existent\-pattern\'\]"
        )
        with pytest.raises(MissingConfigException, match=pattern):
            ConfigLoader(str(tmp_path), "local").get("non-existent-pattern")

    def test_duplicate_paths(self, tmp_path, caplog):
        """Check that trying to load the same environment config multiple times logs a
        warning and skips the reload"""
        _write_yaml(tmp_path / "base" / "catalog.yml", {"env": "base", "a": "a"})

        with pytest.warns(UserWarning, match="Duplicate environment detected"):
            conf = ConfigLoader(str(tmp_path), "base")
        assert conf.conf_paths == [str(tmp_path / "base")]

        conf.get("catalog*", "catalog*/**")
        log_messages = [record.getMessage() for record in caplog.records]
        assert not log_messages

    def test_overlapping_patterns(self, tmp_path, caplog):
        """Check that same configuration file is not loaded more than once."""
        _write_yaml(
            tmp_path / "base" / "catalog0.yml", {"env": "base", "common": "common"}
        )
        _write_yaml(
            tmp_path / "dev" / "catalog1.yml", {"env": "dev", "dev_specific": "wiz"}
        )
        _write_yaml(tmp_path / "dev" / "user1" / "catalog2.yml", {"user1_c2": True})
        _write_yaml(tmp_path / "dev" / "user1" / "catalog3.yml", {"user1_c3": True})

<<<<<<< HEAD
        catalog = ConfigLoader(paths).get("catalog*", "catalog*/**", "user1/catalog2*")
        expected_catalog = {
            "env": "dev",
            "common": "common",
            "dev_specific": "wiz",
            "user1_c2": True,
            "user1_c3": True,
        }
        assert catalog == expected_catalog
=======
        catalog = ConfigLoader(str(tmp_path), "dev").get(
            "catalog*", "catalog*/**", "user1/catalog2*", "../**/catalog2*"
        )
        assert catalog == dict(
            env="dev", common="common", dev_specific="wiz", user1_c2=True,
        )
>>>>>>> ec751568

        log_messages = [record.getMessage() for record in caplog.records]
        expected_path = (tmp_path / "dev" / "user1" / "catalog2.yml").resolve()
        expected_message = (
            f"Config file(s): {expected_path} already processed, skipping loading..."
        )
        assert expected_message in log_messages<|MERGE_RESOLUTION|>--- conflicted
+++ resolved
@@ -226,13 +226,13 @@
             conf.get("**/catalog*")
 
     def test_bad_config_syntax(self, tmp_path):
-        conf_path = tmp_path / "test"
+        conf_path = tmp_path / "base"
         conf_path.mkdir(parents=True, exist_ok=True)
         (conf_path / "catalog.yml").write_text("bad;config")
 
         pattern = f"Couldn't load config file: {conf_path / 'catalog.yml'}"
         with pytest.raises(BadConfigException, match=re.escape(pattern)):
-            ConfigLoader([str(conf_path)]).get("catalog*.yml")
+            ConfigLoader(str(tmp_path)).get("catalog*.yml")
 
     def test_lots_of_duplicates(self, tmp_path):
         """Check that the config key starting with `_` are ignored and also
@@ -307,24 +307,16 @@
         _write_yaml(tmp_path / "dev" / "user1" / "catalog2.yml", {"user1_c2": True})
         _write_yaml(tmp_path / "dev" / "user1" / "catalog3.yml", {"user1_c3": True})
 
-<<<<<<< HEAD
-        catalog = ConfigLoader(paths).get("catalog*", "catalog*/**", "user1/catalog2*")
+        catalog = ConfigLoader(str(tmp_path), "dev").get(
+            "catalog*", "catalog*/**", "user1/catalog2*", "../**/catalog2*"
+        )
         expected_catalog = {
             "env": "dev",
             "common": "common",
             "dev_specific": "wiz",
             "user1_c2": True,
-            "user1_c3": True,
         }
         assert catalog == expected_catalog
-=======
-        catalog = ConfigLoader(str(tmp_path), "dev").get(
-            "catalog*", "catalog*/**", "user1/catalog2*", "../**/catalog2*"
-        )
-        assert catalog == dict(
-            env="dev", common="common", dev_specific="wiz", user1_c2=True,
-        )
->>>>>>> ec751568
 
         log_messages = [record.getMessage() for record in caplog.records]
         expected_path = (tmp_path / "dev" / "user1" / "catalog2.yml").resolve()
