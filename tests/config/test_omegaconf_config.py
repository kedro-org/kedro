from __future__ import annotations

import configparser
import json
import os
import re
import subprocess
import zipfile
from pathlib import Path

import pytest
import yaml
from omegaconf import OmegaConf, errors
from omegaconf.errors import InterpolationResolutionError, UnsupportedInterpolationType
from omegaconf.resolvers import oc
from yaml.parser import ParserError

from kedro.config import MissingConfigException, OmegaConfigLoader

_DEFAULT_RUN_ENV = "local"
_BASE_ENV = "base"


def _write_yaml(filepath: Path, config: dict):
    filepath.parent.mkdir(parents=True, exist_ok=True)
    yaml_str = yaml.dump(config)
    filepath.write_text(yaml_str)


def _write_json(filepath: Path, config: dict):
    filepath.parent.mkdir(parents=True, exist_ok=True)
    json_str = json.dumps(config)
    filepath.write_text(json_str)


def _write_dummy_ini(filepath: Path):
    filepath.parent.mkdir(parents=True, exist_ok=True)
    config = configparser.ConfigParser()
    config["prod"] = {"url": "postgresql://user:pass@url_prod/db"}
    config["staging"] = {"url": "postgresql://user:pass@url_staging/db"}
    with filepath.open("wt") as configfile:  # save
        config.write(configfile)


@pytest.fixture
def base_config(tmp_path):
    filepath = str(tmp_path / "cars.csv")
    return {
        "trains": {"type": "MemoryDataset"},
        "cars": {
            "type": "pandas.CSVDataset",
            "filepath": filepath,
            "save_args": {"index": True},
        },
    }


@pytest.fixture
def local_config(tmp_path):
    filepath = str(tmp_path / "cars.csv")
    return {
        "cars": {
            "type": "pandas.CSVDataset",
            "filepath": filepath,
            "save_args": {"index": False},
        },
        "boats": {"type": "MemoryDataset"},
    }


@pytest.fixture
def create_config_dir(tmp_path, base_config, local_config):
    base_catalog = tmp_path / _BASE_ENV / "catalog.yml"
    base_logging = tmp_path / _BASE_ENV / "logging.yml"
    base_spark = tmp_path / _BASE_ENV / "spark.yml"

    local_catalog = tmp_path / _DEFAULT_RUN_ENV / "catalog.yml"

    parameters = tmp_path / _BASE_ENV / "parameters.json"
    base_parameters = {"param1": 1, "param2": 2, "interpolated_param": "${test_env}"}
    base_global_parameters = {"test_env": "base"}
    local_global_parameters = {"test_env": "local"}

    _write_yaml(base_catalog, base_config)
    _write_yaml(local_catalog, local_config)

    # Empty Config
    _write_yaml(base_logging, {"version": 1})
    _write_yaml(base_spark, {"dummy": 1})

    _write_json(parameters, base_parameters)
    _write_json(tmp_path / _BASE_ENV / "parameters_global.json", base_global_parameters)
    _write_json(
        tmp_path / _DEFAULT_RUN_ENV / "parameters_global.json", local_global_parameters
    )


@pytest.fixture
def proj_catalog(tmp_path, base_config):
    proj_catalog = tmp_path / _BASE_ENV / "catalog.yml"
    _write_yaml(proj_catalog, base_config)


@pytest.fixture
def proj_catalog_nested(tmp_path):
    path = tmp_path / _BASE_ENV / "catalog" / "dir" / "nested.yml"
    _write_yaml(path, {"nested": {"type": "MemoryDataset"}})


@pytest.fixture
def proj_catalog_env_variable(tmp_path):
    path = tmp_path / _BASE_ENV / "catalog" / "dir" / "nested.yml"
    _write_yaml(path, {"test": {"file_path": "${oc.env:TEST_FILE_PATH}"}})


@pytest.fixture
def proj_credentials_env_variable(tmp_path):
    path = tmp_path / _DEFAULT_RUN_ENV / "credentials.yml"
    _write_yaml(
        path, {"user": {"name": "${oc.env:TEST_USERNAME}", "key": "${oc.env:TEST_KEY}"}}
    )


@pytest.fixture
def mlflow_config(tmp_path):
    base_mlflow = tmp_path / _BASE_ENV / "mlflow.yml"
    base_config = {
        "tracking": {
            "disable_tracking": {"pipelines": "[on_exit_notification]"},
            "experiment": {
                "name": "name-of-local-experiment",
            },
            "params": {"long_params_strategy": "tag"},
        }
    }
    local_mlflow = tmp_path / _DEFAULT_RUN_ENV / "mlflow.yml"
    local_config = {
        "tracking": {
            "experiment": {
                "name": "name-of-prod-experiment",
            },
        }
    }

    _write_yaml(base_mlflow, base_config)
    _write_yaml(local_mlflow, local_config)


use_config_dir = pytest.mark.usefixtures("create_config_dir")
use_proj_catalog = pytest.mark.usefixtures("proj_catalog")
use_credentials_env_variable_yml = pytest.mark.usefixtures(
    "proj_credentials_env_variable"
)
use_catalog_env_variable_yml = pytest.mark.usefixtures("proj_catalog_env_variable")


class TestOmegaConfigLoader:
    @use_config_dir
    def test_load_core_config_dict_syntax(self, tmp_path):
        """Make sure core config can be fetched with a dict [] access."""
        conf = OmegaConfigLoader(
            str(tmp_path), base_env=_BASE_ENV, default_run_env=_DEFAULT_RUN_ENV
        )
        params = conf["parameters"]
        catalog = conf["catalog"]

        assert params["param1"] == 1
        assert catalog["trains"]["type"] == "MemoryDataset"

    @use_config_dir
    def test_load_core_config_get_syntax(self, tmp_path):
        """Make sure core config can be fetched with .get()"""
        conf = OmegaConfigLoader(
            str(tmp_path), base_env=_BASE_ENV, default_run_env=_DEFAULT_RUN_ENV
        )
        params = conf.get("parameters")
        catalog = conf.get("catalog")
        missing_conf = conf.get("missing_conf")

        assert params["param1"] == 1
        assert catalog["trains"]["type"] == "MemoryDataset"
        assert missing_conf is None

    @use_config_dir
    def test_load_local_config_overrides_base(self, tmp_path):
        """Make sure that configs from `local/` override the ones
        from `base/`"""
        conf = OmegaConfigLoader(
            str(tmp_path), base_env=_BASE_ENV, default_run_env=_DEFAULT_RUN_ENV
        )
        params = conf["parameters"]
        catalog = conf["catalog"]

        assert params["param1"] == 1
        assert catalog["trains"]["type"] == "MemoryDataset"
        assert catalog["cars"]["type"] == "pandas.CSVDataset"
        assert catalog["boats"]["type"] == "MemoryDataset"
        assert not catalog["cars"]["save_args"]["index"]

    @use_proj_catalog
    def test_load_base_config(self, tmp_path, base_config):
        """Test config loading if `local/` directory is empty"""
        (tmp_path / _DEFAULT_RUN_ENV).mkdir(exist_ok=True)
        catalog = OmegaConfigLoader(
            str(tmp_path), base_env=_BASE_ENV, default_run_env=_DEFAULT_RUN_ENV
        )["catalog"]
        assert catalog == base_config

    @use_proj_catalog
    def test_duplicate_patterns(self, tmp_path, base_config):
        """Test config loading if the glob patterns cover the same file"""
        (tmp_path / _DEFAULT_RUN_ENV).mkdir(exist_ok=True)
        conf = OmegaConfigLoader(
            str(tmp_path), base_env=_BASE_ENV, default_run_env=_DEFAULT_RUN_ENV
        )
        catalog1 = conf["catalog"]
        catalog2 = conf["catalog"]
        assert catalog1 == catalog2 == base_config

    def test_subdirs_dont_exist(self, tmp_path, base_config):
        """Check the error when config paths don't exist"""
        pattern = (
            r"Given configuration path either does not exist "
            r"or is not a valid directory\: {}"
        )
        with pytest.raises(MissingConfigException, match=pattern.format(".*base")):
            OmegaConfigLoader(
                str(tmp_path), base_env=_BASE_ENV, default_run_env=_DEFAULT_RUN_ENV
            )["catalog"]
        with pytest.raises(MissingConfigException, match=pattern.format(".*local")):
            proj_catalog = tmp_path / _BASE_ENV / "catalog.yml"
            _write_yaml(proj_catalog, base_config)
            print(
                OmegaConfigLoader(
                    str(tmp_path), base_env=_BASE_ENV, default_run_env=_DEFAULT_RUN_ENV
                )["catalog"]
            )

    @pytest.mark.usefixtures("create_config_dir", "proj_catalog", "proj_catalog_nested")
    def test_nested(self, tmp_path):
        """Test loading the config from subdirectories"""
        config_loader = OmegaConfigLoader(
            str(tmp_path), base_env=_BASE_ENV, default_run_env=_DEFAULT_RUN_ENV
        )
        config_loader.default_run_env = "prod"

        prod_catalog = tmp_path / "prod" / "catalog.yml"
        _write_yaml(prod_catalog, {})

        catalog = config_loader["catalog"]
        assert catalog.keys() == {"cars", "trains", "nested"}
        assert catalog["cars"]["type"] == "pandas.CSVDataset"
        assert catalog["cars"]["save_args"]["index"] is True
        assert catalog["nested"]["type"] == "MemoryDataset"

    @use_config_dir
    def test_nested_subdirs_duplicate(self, tmp_path, base_config):
        """Check the error when the configs from subdirectories contain
        duplicate keys"""
        nested = tmp_path / _BASE_ENV / "catalog" / "dir" / "nested.yml"
        _write_yaml(nested, base_config)

        pattern = (
            r"Duplicate keys found in "
            r"(.*catalog\.yml and .*nested\.yml|.*nested\.yml and .*catalog\.yml)"
            r"\: cars, trains"
        )
        with pytest.raises(ValueError, match=pattern):
            OmegaConfigLoader(
                str(tmp_path), base_env=_BASE_ENV, default_run_env=_DEFAULT_RUN_ENV
            )["catalog"]

    @use_config_dir
    def test_multiple_nested_subdirs_duplicates(
        self, tmp_path, base_config, local_config
    ):
        """Check the error when several config files from subdirectories contain
        duplicate keys"""
        nested = tmp_path / _BASE_ENV / "catalog" / "dir" / "nested.yml"
        _write_yaml(nested, base_config)

        local = tmp_path / _BASE_ENV / "catalog" / "dir" / "local.yml"
        _write_yaml(local, local_config)

        pattern_catalog_nested = (
            r"Duplicate keys found in "
            r"(.*catalog\.yml and .*nested\.yml|.*nested\.yml and .*catalog\.yml)"
            r"\: cars, trains"
        )
        pattern_catalog_local = (
            r"Duplicate keys found in "
            r"(.*catalog\.yml and .*local\.yml|.*local\.yml and .*catalog\.yml)"
            r"\: cars"
        )
        pattern_nested_local = (
            r"Duplicate keys found in "
            r"(.*nested\.yml and .*local\.yml|.*local\.yml and .*nested\.yml)"
            r"\: cars"
        )

        with pytest.raises(ValueError) as exc:
            OmegaConfigLoader(
                str(tmp_path), base_env=_BASE_ENV, default_run_env=_DEFAULT_RUN_ENV
            )["catalog"]
        assert re.search(pattern_catalog_nested, str(exc.value))
        assert re.search(pattern_catalog_local, str(exc.value))
        assert re.search(pattern_nested_local, str(exc.value))

    @use_config_dir
    @pytest.mark.parametrize("config_path", ["catalog.yml", "subfolder/catalog.yml"])
    def test_bad_config_syntax(self, tmp_path: Path, config_path):
        conf_env_path = tmp_path / _BASE_ENV
        conf_env_path.mkdir(parents=True, exist_ok=True)
        conf_path = conf_env_path / config_path
        conf_path.parent.mkdir(parents=True, exist_ok=True)
        (conf_env_path / config_path).write_text("bad:\nconfig")

        pattern = f"Invalid YAML or JSON file {conf_env_path.as_posix()}"
        with pytest.raises(ParserError, match=re.escape(pattern)):
            OmegaConfigLoader(
                str(tmp_path), base_env=_BASE_ENV, default_run_env=_DEFAULT_RUN_ENV
            )["catalog"]

    def test_lots_of_duplicates(self, tmp_path):
        data = {str(i): i for i in range(100)}
        _write_yaml(tmp_path / _BASE_ENV / "catalog1.yml", data)
        _write_yaml(tmp_path / _BASE_ENV / "catalog2.yml", data)

        conf = OmegaConfigLoader(
            str(tmp_path), base_env=_BASE_ENV, default_run_env=_DEFAULT_RUN_ENV
        )
        pattern = (
            r"Duplicate keys found in "
            r"(.*catalog2\.yml and .*catalog1\.yml|.*catalog1\.yml and .*catalog2\.yml)"
            r"\: .*\.\.\.$"
        )
        with pytest.raises(ValueError, match=pattern):
            conf["catalog"]

    @use_config_dir
    def test_same_key_in_same_dir(self, tmp_path, base_config):
        """Check the error if 2 files in the same config dir contain
        the same top-level key"""
        dup_json = tmp_path / _BASE_ENV / "catalog.json"
        _write_json(dup_json, base_config)

        pattern = (
            r"Duplicate keys found in "
            r"(.*catalog\.yml and .*catalog\.json|.*catalog\.json and .*catalog\.yml)"
            r"\: cars, trains"
        )
        with pytest.raises(ValueError, match=pattern):
            OmegaConfigLoader(str(tmp_path))["catalog"]

    @use_config_dir
    def test_pattern_key_not_found(self, tmp_path):
        """Check the error if no config files satisfy a given pattern"""
        key = "non-existent-pattern"
        pattern = f"No config patterns were found for '{key}' in your config loader"
        with pytest.raises(KeyError, match=pattern):
            OmegaConfigLoader(str(tmp_path))[key]

    @use_config_dir
    def test_cannot_load_non_yaml_or_json_files(self, tmp_path):
        db_patterns = {"db": ["db*"]}
        db_config_path = tmp_path / _BASE_ENV / "db.ini"
        _write_dummy_ini(db_config_path)

        conf = OmegaConfigLoader(
            str(tmp_path),
            config_patterns=db_patterns,
            base_env=_BASE_ENV,
            default_run_env=_DEFAULT_RUN_ENV,
        )
        pattern = (
            r"No files of YAML or JSON format found in "
            r".*base or "
            r".*local "
            r"matching the glob pattern\(s\): "
            r"\[\'db\*\'\]"
        )
        with pytest.raises(MissingConfigException, match=pattern):
            conf["db"]

    @use_config_dir
    def test_no_files_found(self, tmp_path):
        """Check the error if no config files satisfy a given pattern"""
        pattern = (
            r"No files of YAML or JSON format found in "
            r".*base or "
            r".*local "
            r"matching the glob pattern\(s\): "
            r"\[\'credentials\*\', \'credentials\*/\**\', \'\**/credentials\*\'\]"
        )
        with pytest.raises(MissingConfigException, match=pattern):
            OmegaConfigLoader(
                str(tmp_path), base_env=_BASE_ENV, default_run_env=_DEFAULT_RUN_ENV
            )["credentials"]

    def test_empty_catalog_file(self, tmp_path):
        """Check that empty catalog file is read and returns an empty dict"""
        _write_yaml(tmp_path / _BASE_ENV / "catalog_empty.yml", {})
        catalog_patterns = {"catalog": ["catalog*", "catalog*/**", "**/catalog*"]}
        catalog = OmegaConfigLoader(
            conf_source=tmp_path, env="base", config_patterns=catalog_patterns
        )["catalog"]
        assert catalog == {}

    def test_overlapping_patterns(self, tmp_path):
        """Check that configuration is loaded correctly from overlapping patterns."""
        _write_yaml(
            tmp_path / _BASE_ENV / "catalog0.yml",
            {"env": _BASE_ENV, "common": "common"},
        )
        _write_yaml(
            tmp_path / "dev" / "catalog1.yml", {"env": "dev", "dev_specific": "wiz"}
        )
        _write_yaml(tmp_path / "dev" / "user1" / "catalog2.yml", {"user1_c2": True})

        catalog_patterns = {
            "catalog": [
                "catalog*",
                "catalog*/**",
                "../**/user1/catalog2*",
                "../**/catalog2*",
            ]
        }

        catalog = OmegaConfigLoader(
            conf_source=str(tmp_path),
            base_env=_BASE_ENV,
            env="dev",
            config_patterns=catalog_patterns,
        )["catalog"]
        expected_catalog = {
            "env": "dev",
            "common": "common",
            "dev_specific": "wiz",
            "user1_c2": True,
        }
        assert catalog == expected_catalog

    def test_overlapping_patterns_in_same_env(self, tmp_path, mocker):
        """Check that configuration files that match several patterns are only loaded once in each env."""
        _write_yaml(tmp_path / _BASE_ENV / "user1" / "catalog.yml", {"user1_c2": True})

        catalog_patterns = {
            "catalog": [
                "catalog*",
                "user1/catalog*",
                "*/catalog2*",
            ]
        }

        load_spy = mocker.spy(OmegaConf, "load")
        catalog = OmegaConfigLoader(
            conf_source=str(tmp_path),
            base_env=_BASE_ENV,
            config_patterns=catalog_patterns,
        )["catalog"]
        expected_catalog = {
            "user1_c2": True,
        }
        assert catalog == expected_catalog

        # Assert load is only called once
        load_spy.assert_called_once()

    def test_yaml_parser_error(self, tmp_path):
        conf_path = tmp_path / _BASE_ENV
        conf_path.mkdir(parents=True, exist_ok=True)

        example_catalog = """
        example_iris_data:
              type: pandas.CSVDataset
          filepath: data/01_raw/iris.csv
        """

        (conf_path / "catalog.yml").write_text(example_catalog)

        msg = (
            f"Invalid YAML or JSON file {Path(conf_path, 'catalog.yml').as_posix()}, unable to read"
            f" line 3, position 10."
        )
        with pytest.raises(ParserError, match=re.escape(msg)):
            OmegaConfigLoader(
                str(tmp_path), base_env=_BASE_ENV, default_run_env=_DEFAULT_RUN_ENV
            )["catalog"]

    def test_customised_config_patterns(self, tmp_path):
        config_loader = OmegaConfigLoader(
            conf_source=str(tmp_path),
            config_patterns={
                "spark": ["spark*/"],
                "parameters": ["params*", "params*/**", "**/params*"],
            },
        )
        assert config_loader.config_patterns["catalog"] == [
            "catalog*",
            "catalog*/**",
            "**/catalog*",
        ]
        assert config_loader.config_patterns["spark"] == ["spark*/"]
        assert config_loader.config_patterns["parameters"] == [
            "params*",
            "params*/**",
            "**/params*",
        ]

    def test_default_destructive_merging_strategy(self, tmp_path, mlflow_config):
        mlflow_patterns = {"mlflow": ["mlflow*", "mlflow*/**", "**/mlflow*"]}
        conf = OmegaConfigLoader(
            str(tmp_path),
            config_patterns=mlflow_patterns,
            base_env=_BASE_ENV,
            default_run_env=_DEFAULT_RUN_ENV,
        )["mlflow"]

        assert conf == {
            "tracking": {
                "experiment": {
                    "name": "name-of-prod-experiment",
                },
            }
        }

    def test_destructive_merging_strategy(self, tmp_path, mlflow_config):
        mlflow_patterns = {"mlflow": ["mlflow*", "mlflow*/**", "**/mlflow*"]}
        conf = OmegaConfigLoader(
            str(tmp_path),
            config_patterns=mlflow_patterns,
            merge_strategy={"mlflow": "destructive"},
            base_env=_BASE_ENV,
            default_run_env=_DEFAULT_RUN_ENV,
        )["mlflow"]

        assert conf == {
            "tracking": {
                "experiment": {
                    "name": "name-of-prod-experiment",
                },
            }
        }

    def test_soft_merging_strategy(self, tmp_path, mlflow_config):
        mlflow_patterns = {"mlflow": ["mlflow*", "mlflow*/**", "**/mlflow*"]}
        conf = OmegaConfigLoader(
            str(tmp_path),
            config_patterns=mlflow_patterns,
            merge_strategy={"mlflow": "soft"},
            base_env=_BASE_ENV,
            default_run_env=_DEFAULT_RUN_ENV,
        )["mlflow"]

        assert conf == {
            "tracking": {
                "disable_tracking": {"pipelines": "[on_exit_notification]"},
                "experiment": {
                    "name": "name-of-prod-experiment",
                },
                "params": {"long_params_strategy": "tag"},
            }
        }

    def test_unsupported_merge_strategy(self, tmp_path, mlflow_config):
        mlflow_patterns = {"mlflow": ["mlflow*", "mlflow*/**", "**/mlflow*"]}
        with pytest.raises(ValueError):
            OmegaConfigLoader(
                str(tmp_path),
                config_patterns=mlflow_patterns,
                merge_strategy={"mlflow": "hard"},
                base_env=_BASE_ENV,
                default_run_env=_DEFAULT_RUN_ENV,
            )["mlflow"]

    @use_config_dir
    def test_adding_extra_keys_to_confloader(self, tmp_path):
        """Make sure extra keys can be added directly to the config loader instance."""
        conf = OmegaConfigLoader(
            str(tmp_path), base_env=_BASE_ENV, default_run_env=_DEFAULT_RUN_ENV
        )
        catalog = conf["catalog"]
        conf["spark"] = {"spark_config": "emr.blabla"}

        assert catalog["trains"]["type"] == "MemoryDataset"
        assert conf["spark"] == {"spark_config": "emr.blabla"}

    @use_config_dir
    def test_bypass_catalog_config_loading(self, tmp_path):
        """Make sure core config loading can be bypassed by setting the key and values
        directly on the config loader instance."""
        conf = OmegaConfigLoader(
            str(tmp_path), base_env=_BASE_ENV, default_run_env=_DEFAULT_RUN_ENV
        )
        conf["catalog"] = {"catalog_config": "something_new"}

        assert conf["catalog"] == {"catalog_config": "something_new"}

    @use_config_dir
    @use_credentials_env_variable_yml
    def test_load_credentials_from_env_variables(self, tmp_path):
        """Load credentials from environment variables"""
        conf = OmegaConfigLoader(
            str(tmp_path), base_env=_BASE_ENV, default_run_env=_DEFAULT_RUN_ENV
        )
        os.environ["TEST_USERNAME"] = "test_user"
        os.environ["TEST_KEY"] = "test_key"
        assert conf["credentials"]["user"]["name"] == "test_user"
        assert conf["credentials"]["user"]["key"] == "test_key"

    @use_config_dir
    @use_catalog_env_variable_yml
    def test_env_resolver_not_used_for_catalog(self, tmp_path):
        """Check that the oc.env resolver is not used for catalog loading"""
        conf = OmegaConfigLoader(
            str(tmp_path), base_env=_BASE_ENV, default_run_env=_DEFAULT_RUN_ENV
        )
        os.environ["TEST_DATASET"] = "test_dataset"
        with pytest.raises(errors.UnsupportedInterpolationType):
            conf["catalog"]["test"]["file_path"]

    @use_config_dir
    @use_credentials_env_variable_yml
    def test_env_resolver_is_cleared_after_loading(self, tmp_path):
        """Check that the ``oc.env`` resolver is cleared after loading credentials
        in the case that it was not registered beforehand."""
        conf = OmegaConfigLoader(
            str(tmp_path), base_env=_BASE_ENV, default_run_env=_DEFAULT_RUN_ENV
        )
        os.environ["TEST_USERNAME"] = "test_user"
        os.environ["TEST_KEY"] = "test_key"
        assert conf["credentials"]["user"]["name"] == "test_user"
        assert not OmegaConf.has_resolver("oc.env")

    @use_config_dir
    @use_credentials_env_variable_yml
    def test_env_resolver_is_registered_after_loading(self, tmp_path):
        """Check that the ``oc.env`` resolver is registered after loading credentials
        in the case that it was registered beforehand"""
        conf = OmegaConfigLoader(
            str(tmp_path), base_env=_BASE_ENV, default_run_env=_DEFAULT_RUN_ENV
        )
        OmegaConf.register_new_resolver("oc.env", oc.env)
        os.environ["TEST_USERNAME"] = "test_user"
        os.environ["TEST_KEY"] = "test_key"
        assert conf["credentials"]["user"]["name"] == "test_user"
        assert OmegaConf.has_resolver("oc.env")
        OmegaConf.clear_resolver("oc.env")

    @use_config_dir
    def test_load_config_from_tar_file(self, tmp_path):
        subprocess.run(  # noqa: PLW1510,S603
            [  # noqa: S607
                "tar",
                "--exclude=local/*.yml",
                "-czf",
                f"{tmp_path}/tar_conf.tar.gz",
                f"--directory={tmp_path.parent!s}",
                f"{tmp_path.name}",
            ]
        )

        conf = OmegaConfigLoader(
            conf_source=f"{tmp_path}/tar_conf.tar.gz",
            base_env=_BASE_ENV,
            default_run_env=_DEFAULT_RUN_ENV,
        )
        catalog = conf["catalog"]
        assert catalog["trains"]["type"] == "MemoryDataset"

    @use_config_dir
    def test_load_config_from_zip_file(self, tmp_path):
        def zipdir(path, ziph):
            # This is a helper method to zip up a directory without keeping the complete directory
            # structure with all parent paths.
            # ziph is zipfile handle
            for root, _, files in os.walk(path):
                for file in files:
                    ziph.write(
                        os.path.join(root, file),
                        os.path.relpath(
                            os.path.join(root, file), os.path.join(path, "..")
                        ),
                    )

        with zipfile.ZipFile(
            f"{tmp_path}/Python.zip", "w", zipfile.ZIP_DEFLATED
        ) as zipf:
            zipdir(tmp_path, zipf)

        conf = OmegaConfigLoader(
            conf_source=f"{tmp_path}/Python.zip",
            base_env=_BASE_ENV,
            default_run_env=_DEFAULT_RUN_ENV,
        )
        catalog = conf["catalog"]
        assert catalog["trains"]["type"] == "MemoryDataset"

    @use_config_dir
    def test_variable_interpolation_with_correct_env(self, tmp_path):
        """Make sure the parameters is interpolated with the correct environment"""
        conf = OmegaConfigLoader(
            str(tmp_path), base_env=_BASE_ENV, default_run_env=_DEFAULT_RUN_ENV
        )
        params = conf["parameters"]
        # Making sure it is not override by local/parameters_global.yml
        assert params["interpolated_param"] == "base"

    @use_config_dir
    def test_runtime_params_override_interpolated_value(self, tmp_path):
        """Make sure interpolated value is updated correctly with runtime_params"""
        conf = OmegaConfigLoader(
            str(tmp_path),
            base_env=_BASE_ENV,
            default_run_env=_DEFAULT_RUN_ENV,
            runtime_params={"test_env": "dummy"},
        )
        params = conf["parameters"]
        assert params["interpolated_param"] == "dummy"

    @use_config_dir
    @use_credentials_env_variable_yml
    def test_runtime_params_not_propogate_non_parameters_config(self, tmp_path):
        """Make sure `catalog`, `credentials`, `logging` or any config other than
        `parameters` are not updated by `runtime_params`."""
        # https://github.com/kedro-org/kedro/pull/2467
        key = "test_env"
        runtime_params = {key: "dummy"}
        conf = OmegaConfigLoader(
            str(tmp_path),
            config_patterns={"spark": ["spark*", "spark*/**", "**/spark*"]},
            runtime_params=runtime_params,
            base_env=_BASE_ENV,
            default_run_env=_DEFAULT_RUN_ENV,
        )
        parameters = conf["parameters"]
        catalog = conf["catalog"]
        credentials = conf["credentials"]
        spark = conf["spark"]

        assert key in parameters
        assert key not in catalog
        assert key not in credentials
        assert key not in spark

    def test_ignore_hidden_keys(self, tmp_path):
        """Check that the config key starting with `_` are ignored and also
        don't cause a config merge error"""
        _write_yaml(tmp_path / _BASE_ENV / "catalog1.yml", {"k1": "v1", "_k2": "v2"})
        _write_yaml(tmp_path / _BASE_ENV / "catalog2.yml", {"k3": "v3", "_k2": "v4"})

        conf = OmegaConfigLoader(str(tmp_path), base_env=_BASE_ENV)
        catalog = conf["catalog"]
        assert catalog.keys() == {"k1", "k3"}

        _write_yaml(tmp_path / _BASE_ENV / "catalog3.yml", {"k1": "dup", "_k2": "v5"})
        pattern = (
            r"Duplicate keys found in "
            r"(.*catalog1\.yml and .*catalog3\.yml|.*catalog3\.yml and .*catalog1\.yml)"
            r"\: k1"
        )
        with pytest.raises(ValueError, match=pattern):
            conf["catalog"]

    def test_variable_interpolation_in_catalog_with_templates(self, tmp_path):
        base_catalog = tmp_path / _BASE_ENV / "catalog.yml"
        catalog_config = {
            "companies": {
                "type": "${_pandas.type}",
                "filepath": "data/01_raw/companies.csv",
            },
            "_pandas": {"type": "pandas.CSVDataset"},
        }
        _write_yaml(base_catalog, catalog_config)

        conf = OmegaConfigLoader(str(tmp_path), base_env=_BASE_ENV)
        assert conf["catalog"]["companies"]["type"] == "pandas.CSVDataset"

    def test_variable_interpolation_in_catalog_with_separate_templates_file(
        self, tmp_path
    ):
        base_catalog = tmp_path / _BASE_ENV / "catalog.yml"
        catalog_config = {
            "companies": {
                "type": "${_pandas.type}",
                "filepath": "data/01_raw/companies.csv",
            }
        }
        tmp_catalog = tmp_path / _BASE_ENV / "catalog_temp.yml"
        template = {"_pandas": {"type": "pandas.CSVDataset"}}
        _write_yaml(base_catalog, catalog_config)
        _write_yaml(tmp_catalog, template)

        conf = OmegaConfigLoader(str(tmp_path), base_env=_BASE_ENV)
        assert conf["catalog"]["companies"]["type"] == "pandas.CSVDataset"

    def test_custom_resolvers(self, tmp_path):
        base_params = tmp_path / _BASE_ENV / "parameters.yml"
        param_config = {
            "model_options": {
                "param1": "${add: 3, 4}",
                "param2": "${plus_2: 1}",
                "param3": "${oc.env: VAR}",
            }
        }
        _write_yaml(base_params, param_config)
        custom_resolvers = {
            "add": lambda *x: sum(x),
            "plus_2": lambda x: x + 2,
            "oc.env": oc.env,
        }
        os.environ["VAR"] = "my_env_variable"
        conf = OmegaConfigLoader(
            tmp_path,
            custom_resolvers=custom_resolvers,
            base_env=_BASE_ENV,
        )
        assert conf["parameters"]["model_options"]["param1"] == 7
        assert conf["parameters"]["model_options"]["param2"] == 3
        assert conf["parameters"]["model_options"]["param3"] == "my_env_variable"

    def test_globals(self, tmp_path):
        globals_params = tmp_path / _BASE_ENV / "globals.yml"
        globals_config = {
            "x": 0,
        }
        _write_yaml(globals_params, globals_config)
        conf = OmegaConfigLoader(tmp_path, base_env=_BASE_ENV)
        # OmegaConfigLoader has globals resolver
        assert OmegaConf.has_resolver("globals")
        # Globals is readable in a dict way
        assert conf["globals"] == globals_config

    def test_globals_resolution(self, tmp_path):
        base_params = tmp_path / _BASE_ENV / "parameters.yml"
        base_catalog = tmp_path / _BASE_ENV / "catalog.yml"
        globals_params = tmp_path / _BASE_ENV / "globals.yml"
        param_config = {
            "my_param": "${globals:x}",
            "my_param_default": "${globals:y,34}",  # y does not exist in globals
        }
        catalog_config = {
            "companies": {
                "type": "${globals:dataset_type}",
                "filepath": "data/01_raw/companies.csv",
            },
        }
        globals_config = {"x": 34, "dataset_type": "pandas.CSVDataset"}
        _write_yaml(base_params, param_config)
        _write_yaml(globals_params, globals_config)
        _write_yaml(base_catalog, catalog_config)
        conf = OmegaConfigLoader(tmp_path, base_env=_BASE_ENV)
        # Globals are resolved correctly in parameter
        assert conf["parameters"]["my_param"] == globals_config["x"]
        # The default value is used if the key does not exist
        assert conf["parameters"]["my_param_default"] == 34
        # Globals are resolved correctly in catalog
        assert conf["catalog"]["companies"]["type"] == globals_config["dataset_type"]

    def test_globals_nested(self, tmp_path):
        base_params = tmp_path / _BASE_ENV / "parameters.yml"
        globals_params = tmp_path / _BASE_ENV / "globals.yml"
        param_config = {
            "my_param": "${globals:x}",
            "my_nested_param": "${globals:nested.y}",
        }
        globals_config = {
            "x": 34,
            "nested": {
                "y": 42,
            },
        }
        _write_yaml(base_params, param_config)
        _write_yaml(globals_params, globals_config)
        conf = OmegaConfigLoader(tmp_path, base_env=_BASE_ENV)
        assert conf["parameters"]["my_param"] == globals_config["x"]
        # Nested globals are accessible with dot notation
        assert conf["parameters"]["my_nested_param"] == globals_config["nested"]["y"]

    def test_globals_across_env(self, tmp_path):
        base_params = tmp_path / _BASE_ENV / "parameters.yml"
        local_params = tmp_path / _DEFAULT_RUN_ENV / "parameters.yml"
        base_globals = tmp_path / _BASE_ENV / "globals.yml"
        local_globals = tmp_path / _DEFAULT_RUN_ENV / "globals.yml"
        base_param_config = {
            "param1": "${globals:y}",
        }
        local_param_config = {
            "param2": "${globals:x}",
        }
        base_globals_config = {
            "x": 34,
            "y": 25,
        }
        local_globals_config = {
            "y": 99,
        }
        _write_yaml(base_params, base_param_config)
        _write_yaml(local_params, local_param_config)
        _write_yaml(base_globals, base_globals_config)
        _write_yaml(local_globals, local_globals_config)
        conf = OmegaConfigLoader(
            tmp_path, base_env=_BASE_ENV, default_run_env=_DEFAULT_RUN_ENV
        )
        # Local global overwrites the base global value
        assert conf["parameters"]["param1"] == local_globals_config["y"]
        # Base global value is accessible to local params
        assert conf["parameters"]["param2"] == base_globals_config["x"]

    def test_globals_default(self, tmp_path):
        base_params = tmp_path / _BASE_ENV / "parameters.yml"
        base_globals = tmp_path / _BASE_ENV / "globals.yml"
        base_param_config = {
            "int": "${globals:x.NOT_EXIST, 1}",
            "str": "${globals: x.NOT_EXIST, '2'}",
            "dummy": "${globals: x.DUMMY.DUMMY, '2'}",
        }
        base_globals_config = {"x": {"DUMMY": 3}}
        _write_yaml(base_params, base_param_config)
        _write_yaml(base_globals, base_globals_config)
        conf = OmegaConfigLoader(tmp_path, base_env=_BASE_ENV)
        # Default value is being used as int
        assert conf["parameters"]["int"] == 1
        # Default value is being used as str
        assert conf["parameters"]["str"] == "2"
        # Test when x.DUMMY is not a dictionary it should still work
        assert conf["parameters"]["dummy"] == "2"

    def test_globals_default_none(self, tmp_path):
        base_params = tmp_path / _BASE_ENV / "parameters.yml"
        base_globals = tmp_path / _BASE_ENV / "globals.yml"
        base_param_config = {
            "zero": "${globals: x.NOT_EXIST, 0}",
            "null": "${globals: x.NOT_EXIST, null}",
            "null2": "${globals: x.y}",
        }
        base_globals_config = {
            "x": {
                "z": 23,
                "y": None,
            },
        }
        _write_yaml(base_params, base_param_config)
        _write_yaml(base_globals, base_globals_config)
        conf = OmegaConfigLoader(tmp_path, base_env=_BASE_ENV)
        # Default value can be 0 or null
        assert conf["parameters"]["zero"] == 0
        assert conf["parameters"]["null"] is None
        # Global value is null
        assert conf["parameters"]["null2"] is None

    def test_globals_missing_default(self, tmp_path):
        base_params = tmp_path / _BASE_ENV / "parameters.yml"
        globals_params = tmp_path / _BASE_ENV / "globals.yml"
        param_config = {
            "NOT_OK": "${globals:nested.NOT_EXIST}",
        }
        globals_config = {
            "nested": {
                "y": 42,
            },
        }
        _write_yaml(base_params, param_config)
        _write_yaml(globals_params, globals_config)
        conf = OmegaConfigLoader(tmp_path, base_env=_BASE_ENV)

        with pytest.raises(
            InterpolationResolutionError,
            match="Globals key 'nested.NOT_EXIST' not found and no default value provided.",
        ):
            conf["parameters"]["NOT_OK"]

    def test_bad_globals_underscore(self, tmp_path):
        base_params = tmp_path / _BASE_ENV / "parameters.yml"
        base_globals = tmp_path / _BASE_ENV / "globals.yml"
        base_param_config = {
            "param2": "${globals:_ignore}",
        }
        base_globals_config = {
            "_ignore": 45,
        }
        _write_yaml(base_params, base_param_config)
        _write_yaml(base_globals, base_globals_config)
        conf = OmegaConfigLoader(tmp_path, base_env=_BASE_ENV)
        with pytest.raises(
            InterpolationResolutionError,
            match=r"Keys starting with '_' are not supported for globals.",
        ):
            conf["parameters"]["param2"]

    @pytest.mark.parametrize(
        "hidden_path", ["/User/.hidden/dummy.yml", "/User/dummy/.hidden.yml"]
    )
    def test_is_hidden_config(self, tmp_path, hidden_path):
        conf = OmegaConfigLoader(
            str(tmp_path), base_env=_BASE_ENV, default_run_env=_DEFAULT_RUN_ENV
        )
        assert conf._is_hidden(hidden_path)

    @pytest.mark.parametrize(
        "hidden_path, conf_source",
        [
            ("/User/project/conf/base/catalog.yml", "/User/project/conf"),
            ("/User/project/conf/local/catalog/data_science.yml", "/User/project/conf"),
            ("/User/project/notebooks/../conf/base/catalog", "/User/project/conf"),
            (
                "/User/.hidden/project/conf/base/catalog.yml",
                "/User/.hidden/project/conf",
            ),
        ],
    )
    def test_not_hidden_config(self, conf_source, hidden_path):
        conf = OmegaConfigLoader(str(conf_source))
        assert not conf._is_hidden(hidden_path)

    def test_ignore_ipynb_checkpoints(self, tmp_path, mocker):
        conf = OmegaConfigLoader(str(tmp_path), default_run_env=_BASE_ENV)
        base_path = tmp_path / _BASE_ENV / "parameters.yml"
        checkpoints_path = (
            tmp_path / _BASE_ENV / ".ipynb_checkpoints" / "parameters.yml"
        )

        base_config = {"param1": "dummy"}
        checkpoints_config = {"param1": "dummy"}

        _write_yaml(base_path, base_config)
        _write_yaml(checkpoints_path, checkpoints_config)

        # read successfully
        conf["parameters"]

        mocker.patch.object(conf, "_is_hidden", return_value=False)
        with pytest.raises(ValueError, match="Duplicate keys found in"):
            # fail because of reading the hidden files and get duplicate keys
            conf["parameters"]

    def test_runtime_params_resolution(self, tmp_path):
        base_params = tmp_path / _BASE_ENV / "parameters.yml"
        base_catalog = tmp_path / _BASE_ENV / "catalog.yml"
        runtime_params = {
            "x": 45,
            "dataset": {
                "type": "pandas.CSVDataset",
            },
        }
        param_config = {
            "my_runtime_param": "${runtime_params:x}",
            "my_param_default": "${runtime_params:y,34}",  # y does not exist in globals
        }
        catalog_config = {
            "companies": {
                "type": "${runtime_params:dataset.type}",
                "filepath": "data/01_raw/companies.csv",
            },
        }
        _write_yaml(base_params, param_config)
        _write_yaml(base_catalog, catalog_config)
        conf = OmegaConfigLoader(
            tmp_path,
            base_env=_BASE_ENV,
            default_run_env="",
            runtime_params=runtime_params,
        )
        # runtime are resolved correctly in parameter
        assert conf["parameters"]["my_runtime_param"] == runtime_params["x"]
        # The default value is used if the key does not exist
        assert conf["parameters"]["my_param_default"] == 34
        # runtime params are resolved correctly in catalog
        assert conf["catalog"]["companies"]["type"] == runtime_params["dataset"]["type"]

<<<<<<< HEAD
    def test_runtime_params_resolution_with_env(self, tmp_path):
=======
    def test_runtime_params_resolution_with_soft_merge_base_env(self, tmp_path):
        """Test that runtime_params get softly merged with the base environment when soft merge is set
        for parameter merge"""
>>>>>>> ba981350
        base_params = tmp_path / _BASE_ENV / "parameters.yml"
        prod_params = tmp_path / "prod" / "parameters.yml"
        runtime_params = {
            "aaa": {
                "bbb": {
                    "abb": "2011-11-11",
                }
            }
        }
        param_config = {
            "aaa": {
                "bbb": {
                    "aba": "2023-11-01",
                    "abb": "2023-11-01",
                    "abc": 14,
                }
            },
            "xyz": {"asdf": 123123},
        }
        prod_param_config = {"def": {"gg": 123}}
        _write_yaml(base_params, param_config)
        _write_yaml(prod_params, prod_param_config)
        conf = OmegaConfigLoader(
            tmp_path,
            base_env=_BASE_ENV,
            default_run_env="prod",
            runtime_params=runtime_params,
<<<<<<< HEAD
=======
            merge_strategy={"parameters": "soft"},
>>>>>>> ba981350
        )

        expected_parameters = {
            "aaa": {"bbb": {"aba": "2023-11-01", "abb": "2011-11-11", "abc": 14}},
            "xyz": {"asdf": 123123},
            "def": {"gg": 123},
        }

        # runtime parameters are resolved correctly across parameter files from different environments
        assert conf["parameters"] == expected_parameters

<<<<<<< HEAD
=======
    def test_runtime_params_resolution_default_run_env(self, tmp_path):
        """Test that runtime_params overwrite merge with the default run environment"""
        base_params = tmp_path / _BASE_ENV / "parameters.yml"
        prod_params = tmp_path / "prod" / "parameters.yml"
        runtime_params = {"data_shift": 3}
        param_config = {
            "model_options": {
                "test_size": 0.2,
                "random_state": 3,
                "features": ["engines"],
            }
        }
        prod_param_config = {
            "model_options": {
                "test_size": 0.2,
                "random_state": 3,
                "features": ["engines"],
            },
            "data_shift": 1,
        }
        _write_yaml(base_params, param_config)
        _write_yaml(prod_params, prod_param_config)
        conf = OmegaConfigLoader(
            tmp_path,
            base_env=_BASE_ENV,
            default_run_env="prod",
            runtime_params=runtime_params,
        )

        expected_parameters = {
            "model_options": {
                "test_size": 0.2,
                "random_state": 3,
                "features": ["engines"],
            },
            "data_shift": 3,
        }

        # runtime parameters are resolved correctly across parameter files from different environments
        assert conf["parameters"] == expected_parameters

>>>>>>> ba981350
    def test_runtime_params_missing_default(self, tmp_path):
        base_params = tmp_path / _BASE_ENV / "parameters.yml"
        runtime_params = {
            "x": 45,
        }
        param_config = {
            "my_runtime_param": "${runtime_params:NOT_EXIST}",
        }
        _write_yaml(base_params, param_config)
        conf = OmegaConfigLoader(
            tmp_path,
            base_env=_BASE_ENV,
            default_run_env="",
            runtime_params=runtime_params,
        )
        with pytest.raises(
            InterpolationResolutionError,
            match="Runtime parameter 'NOT_EXIST' not found and no default value provided.",
        ):
            conf["parameters"]["my_runtime_param"]

    def test_runtime_params_in_globals_not_allowed(self, tmp_path):
        base_globals = tmp_path / _BASE_ENV / "globals.yml"
        local_globals = tmp_path / _DEFAULT_RUN_ENV / "globals.yml"

        runtime_params = {
            "x": 45,
        }

        base_globals_config = {
            "my_global_var": "${runtime_params:x}",
        }
        local_globals_config = {
            "my_local_var": "${runtime_params:x}",  # x does exist but shouldn't be allowed in globals
        }

        _write_yaml(base_globals, base_globals_config)
        _write_yaml(local_globals, local_globals_config)

        with pytest.raises(
            UnsupportedInterpolationType,
            match=r"The `runtime_params:` resolver is not supported for globals.",
        ):
            OmegaConfigLoader(
                tmp_path,
                default_run_env=_DEFAULT_RUN_ENV,
                runtime_params=runtime_params,
            )
        with pytest.raises(
            UnsupportedInterpolationType,
            match=r"The `runtime_params:` resolver is not supported for globals.",
        ):
            OmegaConfigLoader(
                tmp_path,
                base_env=_BASE_ENV,
                default_run_env=_DEFAULT_RUN_ENV,
                runtime_params=runtime_params,
            )

    def test_runtime_params_default_global(self, tmp_path):
        base_globals = tmp_path / _BASE_ENV / "globals.yml"
        base_catalog = tmp_path / _BASE_ENV / "catalog.yml"
        runtime_params = {
            "x": 45,
        }
        globals_config = {
            "dataset": {
                "type": "pandas.CSVDataset",
            }
        }
        catalog_config = {
            "companies": {
                "type": "${runtime_params:type, ${globals:dataset.type, 'MemoryDataset'}}",
                "filepath": "data/01_raw/companies.csv",
            },
        }
        _write_yaml(base_catalog, catalog_config)
        _write_yaml(base_globals, globals_config)
        conf = OmegaConfigLoader(
            tmp_path, base_env=_BASE_ENV, runtime_params=runtime_params
        )
        # runtime params are resolved correctly in catalog using global default
        assert conf["catalog"]["companies"]["type"] == globals_config["dataset"]["type"]

    def test_runtime_params_default_none(self, tmp_path):
        base_params = tmp_path / _BASE_ENV / "parameters.yml"
        base_param_config = {
            "zero": "${runtime_params: x.NOT_EXIST, 0}",
            "null": "${runtime_params: x.NOT_EXIST, null}",
            "null2": "${runtime_params: x.y}",
        }
        runtime_params = {
            "x": {
                "z": 23,
                "y": None,
            },
        }
        _write_yaml(base_params, base_param_config)
        conf = OmegaConfigLoader(
            tmp_path, default_run_env="", runtime_params=runtime_params
        )
        # Default value can be 0 or null
        assert conf["parameters"]["zero"] == 0
        assert conf["parameters"]["null"] is None
        # runtime param value is null
        assert conf["parameters"]["null2"] is None

    def test_unsupported_interpolation_globals(self, tmp_path):
        base_globals = tmp_path / _BASE_ENV / "globals.yml"
        local_globals = tmp_path / _DEFAULT_RUN_ENV / "globals.yml"
        runtime_params = {
            "x": 45,
        }
        base_globals_config = {
            "my_global_var": "${non_existent_resolver:33}",
        }
        local_globals_config = {
            "my_local_var": "${non_existent_resolver:x}",
        }
        _write_yaml(local_globals, local_globals_config)
        _write_yaml(base_globals, base_globals_config)
        # Test that the `runtime_params` error message is not shown for cases other than
        # when `runtime_params` resolver is used in `globals`
        with pytest.raises(
            UnsupportedInterpolationType,
            match=r"Unsupported interpolation type non_existent_resolver",
        ):
            OmegaConfigLoader(
                tmp_path,
                base_env=_BASE_ENV,
                default_run_env=_DEFAULT_RUN_ENV,
                runtime_params=runtime_params,
            )
        with pytest.raises(
            UnsupportedInterpolationType,
            match=r"Unsupported interpolation type non_existent_resolver",
        ):
            OmegaConfigLoader(
                tmp_path,
                base_env="",
                default_run_env="local",
                runtime_params=runtime_params,
            )

    def test_override_globals(self, tmp_path):
        """When globals are bypassed, make sure that the correct overwritten values are used"""
        base_params = tmp_path / _BASE_ENV / "parameters.yml"
        base_globals = tmp_path / _BASE_ENV / "globals.yml"
        param_config = {
            "my_global": "${globals:x}",
            "my_second_global": "${globals:new_key}",
        }
        globals_config = {
            "x": 45,
        }
        _write_yaml(base_params, param_config)
        _write_yaml(base_globals, globals_config)
        conf = OmegaConfigLoader(tmp_path, default_run_env="")
        conf["globals"] = {
            "x": 89,
            "new_key": 24,
        }
        assert conf["parameters"]["my_global"] == 89
        assert conf["parameters"]["my_second_global"] == 24


class TestOmegaConfigLoaderStandalone:
    """
    Test OmegaConfigLoader in standalone mode (defaults settings without environments)
    """

    def test_load_config_without_environment(self, tmp_path):
        base_catalog = tmp_path / "catalog.yml"
        catalog_config = {
            "companies": {
                "type": "MemoryDataset",
                "filepath": "data/01_raw/companies.csv",
            },
        }
        _write_yaml(base_catalog, catalog_config)

        conf = OmegaConfigLoader(tmp_path)
        assert (
            conf["catalog"]["companies"]["type"] == catalog_config["companies"]["type"]
        )

    def test_load_config_only_base_environment(self, tmp_path):
        dummy_env = "dummy_base_env"
        base_parameters = tmp_path / dummy_env / "parameters.yml"
        base_parameters_config = {"dummy": "base"}

        _write_yaml(base_parameters, base_parameters_config)

        conf = OmegaConfigLoader(tmp_path, base_env=dummy_env)
        assert conf["parameters"]["dummy"] == "base"

    def test_load_config_only_default_run_environment(self, tmp_path):
        dummy_env = "dummy_base_env"
        default_env_parameters = tmp_path / dummy_env / "parameters.yml"
        default_env_parameters_config = {"dummy": "default"}

        _write_yaml(default_env_parameters, default_env_parameters_config)

        conf = OmegaConfigLoader(tmp_path, default_run_env=dummy_env)
        assert conf["parameters"]["dummy"] == "default"

    def test_variable_interpolation_in_catalog_with_templates(self, tmp_path):
        base_catalog = tmp_path / "catalog.yml"
        catalog_config = {
            "companies": {
                "type": "${_pandas.type}",
                "filepath": "data/01_raw/companies.csv",
            },
            "_pandas": {"type": "pandas.CSVDataset"},
        }
        _write_yaml(base_catalog, catalog_config)

        conf = OmegaConfigLoader(
            str(tmp_path),
        )
        assert conf["catalog"]["companies"]["type"] == "pandas.CSVDataset"

    def test_variable_interpolation_in_catalog_with_separate_templates_file(
        self, tmp_path
    ):
        base_catalog = tmp_path / "catalog.yml"
        catalog_config = {
            "companies": {
                "type": "${_pandas.type}",
                "filepath": "data/01_raw/companies.csv",
            }
        }
        tmp_catalog = tmp_path / "catalog_temp.yml"
        template = {"_pandas": {"type": "pandas.CSVDataset"}}
        _write_yaml(base_catalog, catalog_config)
        _write_yaml(tmp_catalog, template)

        conf = OmegaConfigLoader(str(tmp_path))
        assert conf["catalog"]["companies"]["type"] == "pandas.CSVDataset"

    def test_globals(self, tmp_path):
        globals_params = tmp_path / "globals.yml"
        globals_config = {
            "x": 0,
        }
        _write_yaml(globals_params, globals_config)
        conf = OmegaConfigLoader(tmp_path)
        # OmegaConfigLoader has globals resolver
        assert OmegaConf.has_resolver("globals")
        # Globals is readable in a dict way
        assert conf["globals"] == globals_config

    def test_globals_resolution(self, tmp_path):
        base_params = tmp_path / "parameters.yml"
        base_catalog = tmp_path / "catalog.yml"
        globals_params = tmp_path / "globals.yml"
        param_config = {
            "my_param": "${globals:x}",
            "my_param_default": "${globals:y,34}",  # y does not exist in globals
        }
        catalog_config = {
            "companies": {
                "type": "${globals:dataset_type}",
                "filepath": "data/01_raw/companies.csv",
            },
        }
        globals_config = {"x": 34, "dataset_type": "pandas.CSVDataset"}
        _write_yaml(base_params, param_config)
        _write_yaml(globals_params, globals_config)
        _write_yaml(base_catalog, catalog_config)
        conf = OmegaConfigLoader(tmp_path)
        # Globals are resolved correctly in parameter
        assert conf["parameters"]["my_param"] == globals_config["x"]
        # The default value is used if the key does not exist
        assert conf["parameters"]["my_param_default"] == 34
        # Globals are resolved correctly in catalog
        assert conf["catalog"]["companies"]["type"] == globals_config["dataset_type"]

    def test_globals_nested(self, tmp_path):
        base_params = tmp_path / "parameters.yml"
        globals_params = tmp_path / "globals.yml"
        param_config = {
            "my_param": "${globals:x}",
            "my_nested_param": "${globals:nested.y}",
        }
        globals_config = {
            "x": 34,
            "nested": {
                "y": 42,
            },
        }
        _write_yaml(base_params, param_config)
        _write_yaml(globals_params, globals_config)
        conf = OmegaConfigLoader(tmp_path)
        assert conf["parameters"]["my_param"] == globals_config["x"]
        # Nested globals are accessible with dot notation
        assert conf["parameters"]["my_nested_param"] == globals_config["nested"]["y"]

    def test_globals_default(self, tmp_path):
        base_params = tmp_path / "parameters.yml"
        base_globals = tmp_path / "globals.yml"
        base_param_config = {
            "int": "${globals:x.NOT_EXIST, 1}",
            "str": "${globals: x.NOT_EXIST, '2'}",
            "dummy": "${globals: x.DUMMY.DUMMY, '2'}",
        }
        base_globals_config = {"x": {"DUMMY": 3}}
        _write_yaml(base_params, base_param_config)
        _write_yaml(base_globals, base_globals_config)
        conf = OmegaConfigLoader(tmp_path)
        # Default value is being used as int
        assert conf["parameters"]["int"] == 1
        # Default value is being used as str
        assert conf["parameters"]["str"] == "2"
        # Test when x.DUMMY is not a dictionary it should still work
        assert conf["parameters"]["dummy"] == "2"

    def test_globals_default_none(self, tmp_path):
        base_params = tmp_path / "parameters.yml"
        base_globals = tmp_path / "globals.yml"
        base_param_config = {
            "zero": "${globals: x.NOT_EXIST, 0}",
            "null": "${globals: x.NOT_EXIST, null}",
            "null2": "${globals: x.y}",
        }
        base_globals_config = {
            "x": {
                "z": 23,
                "y": None,
            },
        }
        _write_yaml(base_params, base_param_config)
        _write_yaml(base_globals, base_globals_config)
        conf = OmegaConfigLoader(tmp_path)
        # Default value can be 0 or null
        assert conf["parameters"]["zero"] == 0
        assert conf["parameters"]["null"] is None
        # Global value is null
        assert conf["parameters"]["null2"] is None

    def test_runtime_params_resolution(self, tmp_path):
        base_params = tmp_path / "parameters.yml"
        base_catalog = tmp_path / "catalog.yml"
        runtime_params = {
            "x": 45,
            "dataset": {
                "type": "pandas.CSVDataset",
            },
        }
        param_config = {
            "my_runtime_param": "${runtime_params:x}",
            "my_param_default": "${runtime_params:y,34}",  # y does not exist in globals
        }
        catalog_config = {
            "companies": {
                "type": "${runtime_params:dataset.type}",
                "filepath": "data/01_raw/companies.csv",
            },
        }
        _write_yaml(base_params, param_config)
        _write_yaml(base_catalog, catalog_config)
        conf = OmegaConfigLoader(
            tmp_path,
            runtime_params=runtime_params,
        )
        # runtime are resolved correctly in parameter
        assert conf["parameters"]["my_runtime_param"] == runtime_params["x"]
        # The default value is used if the key does not exist
        assert conf["parameters"]["my_param_default"] == 34
        # runtime params are resolved correctly in catalog
        assert conf["catalog"]["companies"]["type"] == runtime_params["dataset"]["type"]

    def test_runtime_params_in_globals_not_allowed(self, tmp_path):
        base_globals = tmp_path / "globals.yml"
        runtime_params = {
            "x": 45,
        }
        base_globals_config = {
            "my_global_var": "${runtime_params:x}",
        }

        _write_yaml(base_globals, base_globals_config)

        with pytest.raises(
            UnsupportedInterpolationType,
            match=r"The `runtime_params:` resolver is not supported for globals.",
        ):
            OmegaConfigLoader(
                tmp_path,
                runtime_params=runtime_params,
            )

    def test_runtime_params_default_global(self, tmp_path):
        base_globals = tmp_path / "globals.yml"
        base_catalog = tmp_path / "catalog.yml"
        runtime_params = {
            "x": 45,
        }
        globals_config = {
            "dataset": {
                "type": "pandas.CSVDataset",
            }
        }
        catalog_config = {
            "companies": {
                "type": "${runtime_params:type, ${globals:dataset.type, 'MemoryDataset'}}",
                "filepath": "data/01_raw/companies.csv",
            },
        }
        _write_yaml(base_catalog, catalog_config)
        _write_yaml(base_globals, globals_config)
        conf = OmegaConfigLoader(tmp_path, runtime_params=runtime_params)
        # runtime params are resolved correctly in catalog using global default
        assert conf["catalog"]["companies"]["type"] == globals_config["dataset"]["type"]

    def test_keys_exist(self):
        conf = OmegaConfigLoader(conf_source="")
        assert list(conf.keys()) == ["catalog", "parameters", "credentials", "globals"]<|MERGE_RESOLUTION|>--- conflicted
+++ resolved
@@ -1068,13 +1068,9 @@
         # runtime params are resolved correctly in catalog
         assert conf["catalog"]["companies"]["type"] == runtime_params["dataset"]["type"]
 
-<<<<<<< HEAD
-    def test_runtime_params_resolution_with_env(self, tmp_path):
-=======
     def test_runtime_params_resolution_with_soft_merge_base_env(self, tmp_path):
         """Test that runtime_params get softly merged with the base environment when soft merge is set
         for parameter merge"""
->>>>>>> ba981350
         base_params = tmp_path / _BASE_ENV / "parameters.yml"
         prod_params = tmp_path / "prod" / "parameters.yml"
         runtime_params = {
@@ -1102,10 +1098,7 @@
             base_env=_BASE_ENV,
             default_run_env="prod",
             runtime_params=runtime_params,
-<<<<<<< HEAD
-=======
             merge_strategy={"parameters": "soft"},
->>>>>>> ba981350
         )
 
         expected_parameters = {
@@ -1117,8 +1110,6 @@
         # runtime parameters are resolved correctly across parameter files from different environments
         assert conf["parameters"] == expected_parameters
 
-<<<<<<< HEAD
-=======
     def test_runtime_params_resolution_default_run_env(self, tmp_path):
         """Test that runtime_params overwrite merge with the default run environment"""
         base_params = tmp_path / _BASE_ENV / "parameters.yml"
@@ -1160,7 +1151,6 @@
         # runtime parameters are resolved correctly across parameter files from different environments
         assert conf["parameters"] == expected_parameters
 
->>>>>>> ba981350
     def test_runtime_params_missing_default(self, tmp_path):
         base_params = tmp_path / _BASE_ENV / "parameters.yml"
         runtime_params = {
