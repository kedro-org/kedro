"""
This file contains the fixtures that are reusable by any tests within
this directory. You don't need to import the fixtures as pytest will
discover them automatically. More info here:
https://docs.pytest.org/en/latest/fixture.html
"""

import os
import sys

import pytest
import pandas as pd

from kedro.io.core import AbstractDataset


@pytest.fixture(autouse=True)
def preserve_system_context():
    """
    Revert some changes to the application context tests do to isolate them.
    """
    old_path = sys.path.copy()
    old_cwd = os.getcwd()
    yield
    sys.path = old_path

    if os.getcwd() != old_cwd:
        os.chdir(old_cwd)  # pragma: no cover


<<<<<<< HEAD
@pytest.fixture
def dummy_dataframe():
    """Return a dummy pandas DataFrame for testing."""
    return pd.DataFrame({"col1": [1, 2], "col2": [4, 5], "col3": [5, 6]})


@pytest.fixture
def dummy_dataframe_simple():
    """Return a simple dummy pandas DataFrame for testing."""
    return pd.DataFrame({"test": [1, 2]})
=======
class PersistentTestDataset(AbstractDataset):
    def __init__(self, load=None, save=None, exists=None):
        self._load_fn = load or (lambda: None)
        self._save_fn = save or (lambda data: None)
        self._exists_fn = exists
        if exists is not None:
            # Dynamically add _exists only if exists is provided
            self._exists = lambda: self._exists_fn()

    def _load(self):
        return self._load_fn()

    def _save(self, data):
        self._save_fn(data)

    def _describe(self) -> dict:
        return {}


@pytest.fixture
def persistent_test_dataset():
    return PersistentTestDataset
>>>>>>> 5416ff04
<|MERGE_RESOLUTION|>--- conflicted
+++ resolved
@@ -8,8 +8,8 @@
 import os
 import sys
 
+import pandas as pd
 import pytest
-import pandas as pd
 
 from kedro.io.core import AbstractDataset
 
@@ -28,7 +28,6 @@
         os.chdir(old_cwd)  # pragma: no cover
 
 
-<<<<<<< HEAD
 @pytest.fixture
 def dummy_dataframe():
     """Return a dummy pandas DataFrame for testing."""
@@ -39,7 +38,8 @@
 def dummy_dataframe_simple():
     """Return a simple dummy pandas DataFrame for testing."""
     return pd.DataFrame({"test": [1, 2]})
-=======
+
+
 class PersistentTestDataset(AbstractDataset):
     def __init__(self, load=None, save=None, exists=None):
         self._load_fn = load or (lambda: None)
@@ -61,5 +61,4 @@
 
 @pytest.fixture
 def persistent_test_dataset():
-    return PersistentTestDataset
->>>>>>> 5416ff04
+    return PersistentTestDataset