--- conflicted
+++ resolved
@@ -1,7 +1,4 @@
-<<<<<<< HEAD
-=======
 import sys
->>>>>>> dd44757e
 from pathlib import Path, PurePosixPath
 
 import holoviews as hv
