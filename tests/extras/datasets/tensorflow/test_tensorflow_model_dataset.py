# pylint: disable=import-outside-toplevel
from pathlib import PurePosixPath

import numpy as np
import pytest
from fsspec.implementations.http import HTTPFileSystem
from fsspec.implementations.local import LocalFileSystem
from gcsfs import GCSFileSystem
from s3fs import S3FileSystem

from kedro.io import DatasetError
from kedro.io.core import PROTOCOL_DELIMITER, Version


# In this test module, we wrap tensorflow and TensorFlowModelDataset imports into a module-scoped
# fixtures to avoid them being evaluated immediately when a new test process is spawned.
# Specifically:
#   - ParallelRunner spawns a new subprocess.
#   - pytest coverage is initialised on every new subprocess to update the global coverage
#     statistics.
#   - Coverage has to import the tests including tensorflow tests, which then import tensorflow.
#   - tensorflow in eager mode triggers the remove_function method in
#     tensorflow/python/eager/context.py, which acquires a threading.Lock.
#   - Using a mutex/condition variable after fork (from the child process) is unsafe:
#   it can lead to deadlocks" and can lead to segfault.
#
# So tl;dr is pytest-coverage importing of tensorflow creates a potential deadlock within
# a subprocess spawned by the parallel runner, so we wrap the import inside fixtures.
@pytest.fixture(scope="module")
def tf():
    import tensorflow as tf

    return tf


@pytest.fixture(scope="module")
def tensorflow_model_dataset():
    from kedro.extras.datasets.tensorflow import TensorFlowModelDataset

    return TensorFlowModelDataset


@pytest.fixture
def filepath(tmp_path):
    return (tmp_path / "test_tf").as_posix()


@pytest.fixture
def dummy_x_train():
    return np.array([[[1.0], [1.0]], [[0.0], [0.0]]])


@pytest.fixture
def dummy_y_train():
    return np.array([[[1], [1]], [[1], [1]]])


@pytest.fixture
def dummy_x_test():
    return np.array([[[0.0], [0.0]], [[1.0], [1.0]]])


@pytest.fixture
def tf_model_dataset(filepath, load_args, save_args, fs_args, tensorflow_model_dataset):
    return tensorflow_model_dataset(
        filepath=filepath, load_args=load_args, save_args=save_args, fs_args=fs_args
    )


@pytest.fixture
def versioned_tf_model_dataset(
    filepath, load_version, save_version, tensorflow_model_dataset
):
    return tensorflow_model_dataset(
        filepath=filepath, version=Version(load_version, save_version)
    )


@pytest.fixture
def dummy_tf_base_model(dummy_x_train, dummy_y_train, tf):
    # dummy 1 layer model as used in TF tests, see
    # https://github.com/tensorflow/tensorflow/blob/8de272b3f3b73bea8d947c5f15143a9f1cfcfc6f/tensorflow/python/keras/models_test.py#L342
    inputs = tf.keras.Input(shape=(2, 1))
    x = tf.keras.layers.Dense(1)(inputs)
    outputs = tf.keras.layers.Dense(1)(x)

    model = tf.keras.Model(inputs=inputs, outputs=outputs, name="1_layer_dummy")
    model.compile("rmsprop", "mse")
    model.fit(dummy_x_train, dummy_y_train, batch_size=64, epochs=1)
    # from https://www.tensorflow.org/guide/keras/save_and_serialize
    # Reset metrics before saving so that loaded model has same state,
    # since metric states are not preserved by Model.save_weights
    model.reset_metrics()
    return model


@pytest.fixture
def dummy_tf_base_model_new(dummy_x_train, dummy_y_train, tf):
    # dummy 2 layer model
    inputs = tf.keras.Input(shape=(2, 1))
    x = tf.keras.layers.Dense(1)(inputs)
    x = tf.keras.layers.Dense(1)(x)
    outputs = tf.keras.layers.Dense(1)(x)

    model = tf.keras.Model(inputs=inputs, outputs=outputs, name="2_layer_dummy")
    model.compile("rmsprop", "mse")
    model.fit(dummy_x_train, dummy_y_train, batch_size=64, epochs=1)
    # from https://www.tensorflow.org/guide/keras/save_and_serialize
    # Reset metrics before saving so that loaded model has same state,
    # since metric states are not preserved by Model.save_weights
    model.reset_metrics()
    return model


@pytest.fixture
def dummy_tf_subclassed_model(dummy_x_train, dummy_y_train, tf):
    """Demonstrate that own class models cannot be saved
    using HDF5 format but can using TF format
    """

    class MyModel(tf.keras.Model):
        def __init__(self):
            super().__init__()
            self.dense1 = tf.keras.layers.Dense(4, activation=tf.nn.relu)
            self.dense2 = tf.keras.layers.Dense(5, activation=tf.nn.softmax)

        # pylint: disable=unused-argument
        def call(self, inputs, training=None, mask=None):  # pragma: no cover
            x = self.dense1(inputs)
            return self.dense2(x)

    model = MyModel()
    model.compile("rmsprop", "mse")
    model.fit(dummy_x_train, dummy_y_train, batch_size=64, epochs=1)
    return model


class TestTensorFlowModelDataset:
    """No versioning passed to creator"""

    def test_save_and_load(self, tf_model_dataset, dummy_tf_base_model, dummy_x_test):
        """Test saving and reloading the data set."""
        predictions = dummy_tf_base_model.predict(dummy_x_test)
        tf_model_dataset.save(dummy_tf_base_model)

        reloaded = tf_model_dataset.load()
        new_predictions = reloaded.predict(dummy_x_test)
        np.testing.assert_allclose(predictions, new_predictions, rtol=1e-6, atol=1e-6)

        assert tf_model_dataset._load_args == {}
        assert tf_model_dataset._save_args == {"save_format": "tf"}

    def test_load_missing_model(self, tf_model_dataset):
        """Test error message when trying to load missing model."""
        pattern = (
            r"Failed while loading data from data set TensorFlowModelDataset\(.*\)"
        )
        with pytest.raises(DatasetError, match=pattern):
            tf_model_dataset.load()

    def test_exists(self, tf_model_dataset, dummy_tf_base_model):
        """Test `exists` method invocation for both existing and nonexistent data set."""
        assert not tf_model_dataset.exists()
        tf_model_dataset.save(dummy_tf_base_model)
        assert tf_model_dataset.exists()

    def test_hdf5_save_format(
        self, dummy_tf_base_model, dummy_x_test, filepath, tensorflow_model_dataset
    ):
        """Test TensorflowModelDataset can save TF graph models in HDF5 format"""
        hdf5_dataset = tensorflow_model_dataset(
            filepath=filepath, save_args={"save_format": "h5"}
        )

        predictions = dummy_tf_base_model.predict(dummy_x_test)
        hdf5_dataset.save(dummy_tf_base_model)

        reloaded = hdf5_dataset.load()
        new_predictions = reloaded.predict(dummy_x_test)
        np.testing.assert_allclose(predictions, new_predictions, rtol=1e-6, atol=1e-6)

    def test_unused_subclass_model_hdf5_save_format(
        self,
        dummy_tf_subclassed_model,
        dummy_x_train,
        dummy_y_train,
        dummy_x_test,
        filepath,
        tensorflow_model_dataset,
    ):
        """Test TensorflowModelDataset cannot save subclassed user models in HDF5 format

        Subclassed model

        From TF docs
        First of all, a subclassed model that has never been used cannot be saved.
        That's because a subclassed model needs to be called on some data in order to
        create its weights.
        """
        hdf5_data_set = tensorflow_model_dataset(
            filepath=filepath, save_args={"save_format": "h5"}
        )
        # demonstrating is a working model
        dummy_tf_subclassed_model.fit(
            dummy_x_train, dummy_y_train, batch_size=64, epochs=1
        )
        dummy_tf_subclassed_model.predict(dummy_x_test)
        pattern = (
            r"Saving the model to HDF5 format requires the model to be a Functional model or a "
            r"Sequential model. It does not work for subclassed models, because such models are "
            r"defined via the body of a Python method, which isn\'t safely serializable. Consider "
            r"saving to the Tensorflow SavedModel format \(by setting save_format=\"tf\"\) "
            r"or using `save_weights`."
        )
        with pytest.raises(DatasetError, match=pattern):
            hdf5_data_set.save(dummy_tf_subclassed_model)

    @pytest.mark.parametrize(
        "filepath,instance_type",
        [
            ("s3://bucket/test_tf", S3FileSystem),
            ("file:///tmp/test_tf", LocalFileSystem),
            ("/tmp/test_tf", LocalFileSystem),
            ("gcs://bucket/test_tf", GCSFileSystem),
            ("https://example.com/test_tf", HTTPFileSystem),
        ],
    )
    def test_protocol_usage(self, filepath, instance_type, tensorflow_model_dataset):
        """Test that can be instantiated with mocked arbitrary file systems."""
        data_set = tensorflow_model_dataset(filepath=filepath)
        assert isinstance(data_set._fs, instance_type)

        path = filepath.split(PROTOCOL_DELIMITER, 1)[-1]

        assert str(data_set._filepath) == path
        assert isinstance(data_set._filepath, PurePosixPath)

    @pytest.mark.parametrize(
        "load_args", [{"k1": "v1", "compile": False}], indirect=True
    )
    def test_load_extra_params(self, tf_model_dataset, load_args):
        """Test overriding the default load arguments."""
        for key, value in load_args.items():
            assert tf_model_dataset._load_args[key] == value

    def test_catalog_release(self, mocker, tensorflow_model_dataset):
        fs_mock = mocker.patch("fsspec.filesystem").return_value
        filepath = "test.tf"
        data_set = tensorflow_model_dataset(filepath=filepath)
        assert data_set._version_cache.currsize == 0  # no cache if unversioned
        data_set.release()
        fs_mock.invalidate_cache.assert_called_once_with(filepath)
        assert data_set._version_cache.currsize == 0

    @pytest.mark.parametrize("fs_args", [{"storage_option": "value"}])
    def test_fs_args(self, fs_args, mocker, tensorflow_model_dataset):
        fs_mock = mocker.patch("fsspec.filesystem")
        tensorflow_model_dataset("test.tf", fs_args=fs_args)

        fs_mock.assert_called_once_with("file", auto_mkdir=True, storage_option="value")

    def test_exists_with_exception(self, tf_model_dataset, mocker):
        """Test `exists` method invocation when `get_filepath_str` raises an exception."""
<<<<<<< HEAD
        mocker.patch("kedro.io.core.get_filepath_str", side_effct=DatasetError)
=======
        mocker.patch("kedro.io.core.get_filepath_str", side_effect=DataSetError)
>>>>>>> 64b7960e
        assert not tf_model_dataset.exists()

    def test_save_and_overwrite_existing_model(
        self, tf_model_dataset, dummy_tf_base_model, dummy_tf_base_model_new
    ):
        """Test models are correcty overwritten."""
        tf_model_dataset.save(dummy_tf_base_model)

        tf_model_dataset.save(dummy_tf_base_model_new)

        reloaded = tf_model_dataset.load()

        assert len(dummy_tf_base_model.layers) != len(reloaded.layers)
        assert len(dummy_tf_base_model_new.layers) == len(reloaded.layers)


class TestTensorFlowModelDatasetVersioned:
    """Test suite with versioning argument passed into TensorFlowModelDataset creator"""

    @pytest.mark.parametrize(
        "load_version,save_version",
        [
            (
                "2019-01-01T23.59.59.999Z",
                "2019-01-01T23.59.59.999Z",
            ),  # long version names can fail on Win machines due to 260 max filepath
            (
                None,
                None,
            ),  # passing None default behaviour of generating timestamp for current time
        ],
        indirect=True,
    )
    def test_save_and_load(
        self,
        dummy_tf_base_model,
        versioned_tf_model_dataset,
        dummy_x_test,
        load_version,
        save_version,
    ):  # pylint: disable=unused-argument
        """Test saving and reloading the versioned data set."""

        predictions = dummy_tf_base_model.predict(dummy_x_test)
        versioned_tf_model_dataset.save(dummy_tf_base_model)

        reloaded = versioned_tf_model_dataset.load()
        new_predictions = reloaded.predict(dummy_x_test)
        np.testing.assert_allclose(predictions, new_predictions, rtol=1e-6, atol=1e-6)

    def test_hdf5_save_format(
        self,
        dummy_tf_base_model,
        dummy_x_test,
        filepath,
        tensorflow_model_dataset,
        load_version,
        save_version,
    ):
        """Test versioned TensorflowModelDataset can save TF graph models in
        HDF5 format"""
        hdf5_dataset = tensorflow_model_dataset(
            filepath=filepath,
            save_args={"save_format": "h5"},
            version=Version(load_version, save_version),
        )

        predictions = dummy_tf_base_model.predict(dummy_x_test)
        hdf5_dataset.save(dummy_tf_base_model)

        reloaded = hdf5_dataset.load()
        new_predictions = reloaded.predict(dummy_x_test)
        np.testing.assert_allclose(predictions, new_predictions, rtol=1e-6, atol=1e-6)

    def test_prevent_overwrite(self, dummy_tf_base_model, versioned_tf_model_dataset):
        """Check the error when attempting to override the data set if the
        corresponding file for a given save version already exists."""
        versioned_tf_model_dataset.save(dummy_tf_base_model)
        pattern = (
            r"Save path \'.+\' for TensorFlowModelDataset\(.+\) must "
            r"not exist if versioning is enabled\."
        )
        with pytest.raises(DatasetError, match=pattern):
            versioned_tf_model_dataset.save(dummy_tf_base_model)

    @pytest.mark.parametrize(
        "load_version,save_version",
        [("2019-01-01T23.59.59.999Z", "2019-01-02T00.00.00.000Z")],
        indirect=True,
    )
    def test_save_version_warning(
        self,
        versioned_tf_model_dataset,
        load_version,
        save_version,
        dummy_tf_base_model,
    ):
        """Check the warning when saving to the path that differs from
        the subsequent load path."""
        pattern = (
            rf"Save version '{save_version}' did not match load version '{load_version}' "
            rf"for TensorFlowModelDataset\(.+\)"
        )
        with pytest.warns(UserWarning, match=pattern):
            versioned_tf_model_dataset.save(dummy_tf_base_model)

    def test_http_filesystem_no_versioning(self, tensorflow_model_dataset):
        pattern = "Versioning is not supported for HTTP protocols."

        with pytest.raises(DatasetError, match=pattern):
            tensorflow_model_dataset(
                filepath="https://example.com/file.tf", version=Version(None, None)
            )

    def test_exists(self, versioned_tf_model_dataset, dummy_tf_base_model):
        """Test `exists` method invocation for versioned data set."""
        assert not versioned_tf_model_dataset.exists()
        versioned_tf_model_dataset.save(dummy_tf_base_model)
        assert versioned_tf_model_dataset.exists()

    def test_no_versions(self, versioned_tf_model_dataset):
        """Check the error if no versions are available for load."""
        pattern = r"Did not find any versions for TensorFlowModelDataset\(.+\)"
        with pytest.raises(DatasetError, match=pattern):
            versioned_tf_model_dataset.load()

    def test_version_str_repr(self, tf_model_dataset, versioned_tf_model_dataset):
        """Test that version is in string representation of the class instance
        when applicable."""

        assert str(tf_model_dataset._filepath) in str(tf_model_dataset)
        assert "version=" not in str(tf_model_dataset)
        assert "protocol" in str(tf_model_dataset)
        assert "save_args" in str(tf_model_dataset)

        assert str(versioned_tf_model_dataset._filepath) in str(
            versioned_tf_model_dataset
        )
        ver_str = f"version={versioned_tf_model_dataset._version}"
        assert ver_str in str(versioned_tf_model_dataset)
        assert "protocol" in str(versioned_tf_model_dataset)
        assert "save_args" in str(versioned_tf_model_dataset)

    def test_versioning_existing_dataset(
        self, tf_model_dataset, versioned_tf_model_dataset, dummy_tf_base_model
    ):
        """Check behavior when attempting to save a versioned dataset on top of an
        already existing (non-versioned) dataset. Note: because TensorFlowModelDataset
        saves to a directory even if non-versioned, an error is not expected."""
        tf_model_dataset.save(dummy_tf_base_model)
        assert tf_model_dataset.exists()
        assert tf_model_dataset._filepath == versioned_tf_model_dataset._filepath
        versioned_tf_model_dataset.save(dummy_tf_base_model)
        assert versioned_tf_model_dataset.exists()

    def test_save_and_load_with_device(
        self,
        dummy_tf_base_model,
        dummy_x_test,
        filepath,
        tensorflow_model_dataset,
        load_version,
        save_version,
    ):
        """Test versioned TensorflowModelDataset can load models using an explicit tf_device"""
        hdf5_dataset = tensorflow_model_dataset(
            filepath=filepath,
            load_args={"tf_device": "/CPU:0"},
            version=Version(load_version, save_version),
        )

        predictions = dummy_tf_base_model.predict(dummy_x_test)
        hdf5_dataset.save(dummy_tf_base_model)

        reloaded = hdf5_dataset.load()
        new_predictions = reloaded.predict(dummy_x_test)
        np.testing.assert_allclose(predictions, new_predictions, rtol=1e-6, atol=1e-6)<|MERGE_RESOLUTION|>--- conflicted
+++ resolved
@@ -261,11 +261,7 @@
 
     def test_exists_with_exception(self, tf_model_dataset, mocker):
         """Test `exists` method invocation when `get_filepath_str` raises an exception."""
-<<<<<<< HEAD
-        mocker.patch("kedro.io.core.get_filepath_str", side_effct=DatasetError)
-=======
         mocker.patch("kedro.io.core.get_filepath_str", side_effect=DataSetError)
->>>>>>> 64b7960e
         assert not tf_model_dataset.exists()
 
     def test_save_and_overwrite_existing_model(
