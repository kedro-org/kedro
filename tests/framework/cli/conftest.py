--- conflicted
+++ resolved
@@ -162,65 +162,6 @@
             del sys.modules[module]
 
 
-<<<<<<< HEAD
-# We use `None` as the first parameter since the default `DATA_CATALOG_CLASS`
-# set in `settings.py` is `KedroDataCatalog`. We do not set `KedroDataCatalog` explicitly
-# in fixture params to test loading the default class.
-@fixture(scope="module", params=[None, KedroDataCatalog])
-def fake_project_cli_parametrized(
-    fake_repo_path: Path,
-    dummy_config: Path,
-    fake_kedro_cli: click.CommandCollection,
-    request,
-):
-    # TODO: remove parametrization after removing old catalog as KedroDataCatalog will be default
-    default_catalog = request.param
-    old_settings = settings.as_dict()
-    starter_path = Path(__file__).resolve().parents[3]
-    starter_path = starter_path / "features" / "steps" / "test_starter"
-    CliRunner().invoke(
-        fake_kedro_cli, ["new", "-c", str(dummy_config), "--starter", str(starter_path)]
-    )
-    # Delete the project logging.yml, which leaves behind info.log and error.log files.
-    # This leaves logging config as the framework default.
-    try:
-        (fake_repo_path / "conf" / "logging.yml").unlink()
-    except FileNotFoundError:
-        pass
-
-    # NOTE: Here we load a couple of modules, as they would be imported in
-    # the code and tests.
-    # It's safe to remove the new entries from path due to the python
-    # module caching mechanism. Any `reload` on it will not work though.
-    old_path = sys.path.copy()
-    sys.path = [str(fake_repo_path / "src"), *sys.path]
-
-    import_module(PACKAGE_NAME)
-    configure_project(PACKAGE_NAME)
-    if default_catalog is not None:
-        settings.set("DATA_CATALOG_CLASS", default_catalog)
-    yield fake_kedro_cli
-
-    # reset side-effects of configure_project
-    pipelines.configure()
-
-    for key, value in old_settings.items():
-        settings.set(key, value)
-    sys.path = old_path
-
-    # configure_project does imports that add PACKAGE_NAME.pipelines,
-    # PACKAGE_NAME.settings to sys.modules. These need to be removed.
-    # Ideally we would reset sys.modules to exactly what it was before
-    # running anything, but removal of distutils.build.commands from
-    # sys.modules mysteriously makes some tests for `kedro micropkg package`
-    # fail on Windows, Python 3.7 and 3.8.
-    for module in list(sys.modules.keys()):
-        if module.startswith(PACKAGE_NAME):
-            del sys.modules[module]
-
-
-=======
->>>>>>> 6ffda00a
 @fixture
 def chdir_to_dummy_project(fake_repo_path, monkeypatch):
     monkeypatch.chdir(str(fake_repo_path))