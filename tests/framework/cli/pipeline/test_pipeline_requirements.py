import pytest
from click.testing import CliRunner

<<<<<<< HEAD
from kedro.framework.cli.pipeline import _get_wheel_name, _safe_parse_requirements
=======
from kedro.framework.cli.pipeline import _get_sdist_name
>>>>>>> 1b10e585

PIPELINE_NAME = "my_pipeline"

# Inspired by test cases given in https://www.python.org/dev/peps/pep-0508/.
# These are all valid requirement specifications that can be used in both
# requirements.txt and in METADATA Requires-Dist.
SIMPLE_REQUIREMENTS = """A
A.B-C_D
aa
name
name<=1
name>=3
name>=3,<2
name==1.2.3
name!=1.2.3 # inline comment
# whole line comment
name@http://foo.com
name [fred,bar] @ http://foo.com ; python_version=='2.7'
name[quux, strange];python_version<'2.7' and platform_version=='2'
name; os_name=='a' or os_name=='b'
requests [security,tests] >= 2.8.1, == 2.8.* ; python_version < "2.7"
pip @ https://github.com/pypa/pip/archive/1.3.1.zip#sha1=da9234ees
"""

# These requirements can be used in requirements.txt but not in METADATA Requires-Dist.
# They cannot be parsed by pkg_resources.
COMPLEX_REQUIREMENTS = """--extra-index-url https://this.wont.work
-r other_requirements.txt
./path/to/package.whl
http://some.website.com/package.whl
"""


@pytest.mark.usefixtures("chdir_to_dummy_project", "cleanup_dist")
class TestPipelineRequirements:
    """Many of these tests follow the pattern:
    - create a pipeline with some sort of requirements.txt
    - package the pipeline
    - delete the pipeline and pull in the packaged one
    - assert the project's modified requirements.in is as expected
    """

    def call_pipeline_create(self, cli, metadata):
        result = CliRunner().invoke(
            cli, ["pipeline", "create", PIPELINE_NAME], obj=metadata
        )
        assert result.exit_code == 0

    def call_pipeline_package(self, cli, metadata):
        result = CliRunner().invoke(
            cli,
            ["pipeline", "package", f"pipelines.{PIPELINE_NAME}"],
            obj=metadata,
        )
        assert result.exit_code == 0

    def call_pipeline_delete(self, cli, metadata):
        result = CliRunner().invoke(
            cli, ["pipeline", "delete", "-y", PIPELINE_NAME], obj=metadata
        )
        assert result.exit_code == 0

    def call_pipeline_pull(self, cli, metadata, repo_path):
        sdist_file = (
            repo_path / "dist" / _get_sdist_name(name=PIPELINE_NAME, version="0.1")
        )
        assert sdist_file.is_file()

        result = CliRunner().invoke(
            cli,
            ["pipeline", "pull", str(sdist_file)],
            obj=metadata,
        )
        assert result.exit_code == 0

<<<<<<< HEAD
    def test_existing_complex_project_requirements_txt(
        self, fake_project_cli, fake_metadata, fake_package_path, fake_repo_path
    ):
        """Pipeline requirements.txt and project requirements.txt, but no project
        requirements.in."""
        project_requirements_txt = fake_repo_path / "src" / "requirements.txt"
        with open(project_requirements_txt, "a", encoding="utf-8") as file:
            file.write(COMPLEX_REQUIREMENTS)
        existing_requirements = _safe_parse_requirements(
            project_requirements_txt.read_text()
        )

        self.call_pipeline_create(fake_project_cli, fake_metadata)
        pipeline_requirements_txt = (
            fake_package_path / "pipelines" / PIPELINE_NAME / "requirements.txt"
        )
        pipeline_requirements_txt.write_text(SIMPLE_REQUIREMENTS)

        self.call_pipeline_package(fake_project_cli, fake_metadata)
        self.call_pipeline_delete(fake_project_cli, fake_metadata)
        self.call_pipeline_pull(fake_project_cli, fake_metadata, fake_repo_path)

        packaged_requirements = _safe_parse_requirements(SIMPLE_REQUIREMENTS)
        project_requirements_in = fake_repo_path / "src" / "requirements.in"
        pulled_requirements = _safe_parse_requirements(
            project_requirements_in.read_text()
        )
        # requirements.in afterwards should be the requirements that already existed in
        # project requirements.txt + those pulled in from pipeline requirements.txt.
        # Unparseable COMPLEX_REQUIREMENTS should still be there.
        assert pulled_requirements == existing_requirements | packaged_requirements
        assert COMPLEX_REQUIREMENTS in project_requirements_in.read_text()
=======
    def _remove_spaces_from_reqs(self, requirements_file):
        return [str(r).replace(" ", "") for r in requirements_file]
>>>>>>> 1b10e585

    def test_existing_project_requirements_txt(
        self, fake_project_cli, fake_metadata, fake_package_path, fake_repo_path
    ):
        """Pipeline requirements.txt and project requirements.txt, but no project
        requirements.in."""
        project_requirements_txt = fake_repo_path / "src" / "requirements.txt"
        existing_requirements = _safe_parse_requirements(
            project_requirements_txt.read_text()
        )

        self.call_pipeline_create(fake_project_cli, fake_metadata)
        pipeline_requirements_txt = (
            fake_package_path / "pipelines" / PIPELINE_NAME / "requirements.txt"
        )
        pipeline_requirements_txt.write_text(SIMPLE_REQUIREMENTS)

        self.call_pipeline_package(fake_project_cli, fake_metadata)
        self.call_pipeline_delete(fake_project_cli, fake_metadata)
        self.call_pipeline_pull(fake_project_cli, fake_metadata, fake_repo_path)

        packaged_requirements = _safe_parse_requirements(SIMPLE_REQUIREMENTS)
        project_requirements_in = fake_repo_path / "src" / "requirements.in"
        pulled_requirements = _safe_parse_requirements(
            project_requirements_in.read_text()
        )
<<<<<<< HEAD
        # requirements.in afterwards should be the requirements that already existed in
        # project requirements.txt + those pulled in from pipeline requirements.txt.
        assert pulled_requirements == existing_requirements | packaged_requirements

    def test_existing_complex_project_requirements_in(
        self, fake_project_cli, fake_metadata, fake_package_path, fake_repo_path
    ):
        """Pipeline requirements.txt and a pre-existing project requirements.in."""
        project_requirements_in = fake_repo_path / "src" / "requirements.in"
        project_requirements_in.write_text(COMPLEX_REQUIREMENTS)
        self.call_pipeline_create(fake_project_cli, fake_metadata)
        pipeline_requirements_txt = (
            fake_package_path / "pipelines" / PIPELINE_NAME / "requirements.txt"
        )
        pipeline_requirements_txt.write_text(SIMPLE_REQUIREMENTS)

        self.call_pipeline_package(fake_project_cli, fake_metadata)
        self.call_pipeline_delete(fake_project_cli, fake_metadata)
        self.call_pipeline_pull(fake_project_cli, fake_metadata, fake_repo_path)

        packaged_requirements = _safe_parse_requirements(SIMPLE_REQUIREMENTS)
        existing_requirements = _safe_parse_requirements(COMPLEX_REQUIREMENTS)
        pulled_requirements = _safe_parse_requirements(
            project_requirements_in.read_text()
        )
        # requirements.in afterwards should be the requirements that already existed in
        # project requirements.txt + those pulled in from pipeline requirements.txt.
        # Unparseable COMPLEX_REQUIREMENTS should still be there.
        assert pulled_requirements == existing_requirements | packaged_requirements
        assert COMPLEX_REQUIREMENTS in project_requirements_in.read_text()
=======
        # Packaged requirements expected to be a subset of pulled requirements due to
        # default project level requirements.txt (e.g. black, flake8), which should be
        # preserved. Spaces are removed for the check, to make sure they don't interfere with
        # the equality checks.
        pulled_reqs_cleaned = self._remove_spaces_from_reqs(pulled_requirements)
        packaged_reqs_cleaned = self._remove_spaces_from_reqs(packaged_requirements)
        assert set(packaged_reqs_cleaned) <= set(pulled_reqs_cleaned)
>>>>>>> 1b10e585

    def test_existing_project_requirements_in(
        self, fake_project_cli, fake_metadata, fake_package_path, fake_repo_path
    ):
        """Pipeline requirements.txt and a pre-existing project requirements.in."""
        project_requirements_in = fake_repo_path / "src" / "requirements.in"
        initial_dependency = "some_package==0.1.0"
        project_requirements_in.write_text(initial_dependency)
        self.call_pipeline_create(fake_project_cli, fake_metadata)
        pipeline_requirements_txt = (
            fake_package_path / "pipelines" / PIPELINE_NAME / "requirements.txt"
        )
        pipeline_requirements_txt.write_text(SIMPLE_REQUIREMENTS)

        self.call_pipeline_package(fake_project_cli, fake_metadata)
        self.call_pipeline_delete(fake_project_cli, fake_metadata)
        self.call_pipeline_pull(fake_project_cli, fake_metadata, fake_repo_path)

        packaged_requirements = _safe_parse_requirements(SIMPLE_REQUIREMENTS)
        existing_requirements = _safe_parse_requirements(initial_dependency)
        pulled_requirements = _safe_parse_requirements(
            project_requirements_in.read_text()
        )
<<<<<<< HEAD
        # requirements.in afterwards should be the requirements that already existed in
        # project requirements.txt + those pulled in from pipeline requirements.txt.
        assert pulled_requirements == existing_requirements | packaged_requirements
=======
        # Requirements after pulling a pipeline expected to be the union of
        # requirements packaged and requirements already existing at project level
        # Spaces are removed for the check, to make sure they don't interfere with
        # the equality checks.
        pulled_reqs_cleaned = self._remove_spaces_from_reqs(pulled_requirements)
        packaged_reqs_cleaned = self._remove_spaces_from_reqs(packaged_requirements)
        existing_reqs_cleaned = self._remove_spaces_from_reqs(existing_requirements)
        assert set(pulled_reqs_cleaned) == set(packaged_reqs_cleaned) | set(
            existing_reqs_cleaned
        )
>>>>>>> 1b10e585

    def test_missing_project_requirements_in_and_txt(
        self,
        fake_project_cli,
        fake_metadata,
        fake_package_path,
        fake_repo_path,
    ):
        """Pipeline requirements.txt without requirements.in or requirements.txt at
        project level."""
        # Remove project requirements.txt
        project_requirements_txt = fake_repo_path / "src" / "requirements.txt"
        project_requirements_txt.unlink()

        self.call_pipeline_create(fake_project_cli, fake_metadata)
        pipeline_requirements_txt = (
            fake_package_path / "pipelines" / PIPELINE_NAME / "requirements.txt"
        )

        pipeline_requirements_txt.write_text(SIMPLE_REQUIREMENTS)
        packaged_requirements = _safe_parse_requirements(SIMPLE_REQUIREMENTS)

        self.call_pipeline_package(fake_project_cli, fake_metadata)
        self.call_pipeline_delete(fake_project_cli, fake_metadata)
        self.call_pipeline_pull(fake_project_cli, fake_metadata, fake_repo_path)

        project_requirements_in = fake_repo_path / "src" / "requirements.in"

        assert not project_requirements_txt.exists()
        assert project_requirements_in.exists()
        pulled_requirements = _safe_parse_requirements(
            project_requirements_in.read_text()
        )
<<<<<<< HEAD
        assert packaged_requirements == pulled_requirements
=======
        # Spaces are removed for the check, to make sure they don't interfere with
        # the equality checks.
        pulled_reqs_cleaned = self._remove_spaces_from_reqs(pulled_requirements)
        packaged_reqs_cleaned = self._remove_spaces_from_reqs(packaged_requirements)
        assert set(packaged_reqs_cleaned) == set(pulled_reqs_cleaned)
>>>>>>> 1b10e585

    def test_no_requirements(
        self,
        fake_project_cli,
        fake_metadata,
        fake_repo_path,
    ):
        """No pipeline requirements.txt, and also no requirements.in or requirements.txt
        at project level."""
        # Remove project requirements.txt
        project_requirements_txt = fake_repo_path / "src" / "requirements.txt"
        project_requirements_txt.unlink()

        self.call_pipeline_create(fake_project_cli, fake_metadata)
        self.call_pipeline_package(fake_project_cli, fake_metadata)
        self.call_pipeline_delete(fake_project_cli, fake_metadata)
        self.call_pipeline_pull(fake_project_cli, fake_metadata, fake_repo_path)

        project_requirements_in = fake_repo_path / "src" / "requirements.in"
        project_requirements_txt = fake_repo_path / "src" / "requirements.txt"
        assert not project_requirements_txt.exists()
        assert not project_requirements_in.exists()

    def test_all_requirements_already_covered(
        self, fake_project_cli, fake_metadata, fake_repo_path, fake_package_path
    ):
        """All requirements from pipeline requirements.txt already exist at project
        level requirements.txt."""
        self.call_pipeline_create(fake_project_cli, fake_metadata)
        pipeline_requirements_txt = (
            fake_package_path / "pipelines" / PIPELINE_NAME / "requirements.txt"
        )
        project_requirements_txt = fake_repo_path / "src" / "requirements.txt"
        pipeline_requirements_txt.write_text(SIMPLE_REQUIREMENTS)
        project_requirements_txt.write_text(SIMPLE_REQUIREMENTS)

        self.call_pipeline_package(fake_project_cli, fake_metadata)
        self.call_pipeline_delete(fake_project_cli, fake_metadata)
        self.call_pipeline_pull(fake_project_cli, fake_metadata, fake_repo_path)

        # requirements.txt expected to be copied into requirements.in without any
        # addition
        project_requirements_in = fake_repo_path / "src" / "requirements.in"
        assert project_requirements_in.exists()
        assert project_requirements_in.read_text() == SIMPLE_REQUIREMENTS

    def test_no_pipeline_requirements_txt(
        self, fake_project_cli, fake_metadata, fake_repo_path
    ):
        """No pipeline requirements.txt and no project requirements.in does not
        create project requirements.in."""
        self.call_pipeline_create(fake_project_cli, fake_metadata)
        self.call_pipeline_package(fake_project_cli, fake_metadata)
        self.call_pipeline_delete(fake_project_cli, fake_metadata)
        self.call_pipeline_pull(fake_project_cli, fake_metadata, fake_repo_path)

        project_requirements_in = fake_repo_path / "src" / "requirements.in"
        assert not project_requirements_in.exists()

    def test_empty_pipeline_requirements_txt(
        self, fake_project_cli, fake_metadata, fake_package_path, fake_repo_path
    ):
        """Empty pipeline requirements.txt and no project requirements.in does not
        create project requirements.in."""
        self.call_pipeline_create(fake_project_cli, fake_metadata)
        pipeline_requirements_txt = (
            fake_package_path / "pipelines" / PIPELINE_NAME / "requirements.txt"
        )
        pipeline_requirements_txt.touch()
        self.call_pipeline_package(fake_project_cli, fake_metadata)
        self.call_pipeline_delete(fake_project_cli, fake_metadata)
        self.call_pipeline_pull(fake_project_cli, fake_metadata, fake_repo_path)

        project_requirements_in = fake_repo_path / "src" / "requirements.in"
        assert not project_requirements_in.exists()

    @pytest.mark.parametrize("requirement", COMPLEX_REQUIREMENTS.splitlines())
    def test_complex_requirements(
        self, requirement, fake_project_cli, fake_metadata, fake_package_path
    ):
        """Options that are valid in requirements.txt but cannot be packaged using
        setup.py."""
        self.call_pipeline_create(fake_project_cli, fake_metadata)
        pipeline_requirements_txt = (
            fake_package_path / "pipelines" / PIPELINE_NAME / "requirements.txt"
        )
        pipeline_requirements_txt.write_text(requirement)

        result = CliRunner().invoke(
            fake_project_cli,
            ["pipeline", "package", f"pipelines.{PIPELINE_NAME}"],
            obj=fake_metadata,
        )
        assert result.exit_code == 1
        assert "InvalidRequirement: Parse error" in result.output<|MERGE_RESOLUTION|>--- conflicted
+++ resolved
@@ -1,11 +1,9 @@
+import pkg_resources
 import pytest
 from click.testing import CliRunner
 
-<<<<<<< HEAD
 from kedro.framework.cli.pipeline import _get_wheel_name, _safe_parse_requirements
-=======
 from kedro.framework.cli.pipeline import _get_sdist_name
->>>>>>> 1b10e585
 
 PIPELINE_NAME = "my_pipeline"
 
@@ -81,7 +79,9 @@
         )
         assert result.exit_code == 0
 
-<<<<<<< HEAD
+    def _remove_spaces_from_reqs(self, requirements_file):
+        return [str(r).replace(" ", "") for r in requirements_file]
+
     def test_existing_complex_project_requirements_txt(
         self, fake_project_cli, fake_metadata, fake_package_path, fake_repo_path
     ):
@@ -114,10 +114,6 @@
         # Unparseable COMPLEX_REQUIREMENTS should still be there.
         assert pulled_requirements == existing_requirements | packaged_requirements
         assert COMPLEX_REQUIREMENTS in project_requirements_in.read_text()
-=======
-    def _remove_spaces_from_reqs(self, requirements_file):
-        return [str(r).replace(" ", "") for r in requirements_file]
->>>>>>> 1b10e585
 
     def test_existing_project_requirements_txt(
         self, fake_project_cli, fake_metadata, fake_package_path, fake_repo_path
@@ -144,7 +140,6 @@
         pulled_requirements = _safe_parse_requirements(
             project_requirements_in.read_text()
         )
-<<<<<<< HEAD
         # requirements.in afterwards should be the requirements that already existed in
         # project requirements.txt + those pulled in from pipeline requirements.txt.
         assert pulled_requirements == existing_requirements | packaged_requirements
@@ -175,15 +170,6 @@
         # Unparseable COMPLEX_REQUIREMENTS should still be there.
         assert pulled_requirements == existing_requirements | packaged_requirements
         assert COMPLEX_REQUIREMENTS in project_requirements_in.read_text()
-=======
-        # Packaged requirements expected to be a subset of pulled requirements due to
-        # default project level requirements.txt (e.g. black, flake8), which should be
-        # preserved. Spaces are removed for the check, to make sure they don't interfere with
-        # the equality checks.
-        pulled_reqs_cleaned = self._remove_spaces_from_reqs(pulled_requirements)
-        packaged_reqs_cleaned = self._remove_spaces_from_reqs(packaged_requirements)
-        assert set(packaged_reqs_cleaned) <= set(pulled_reqs_cleaned)
->>>>>>> 1b10e585
 
     def test_existing_project_requirements_in(
         self, fake_project_cli, fake_metadata, fake_package_path, fake_repo_path
@@ -207,22 +193,9 @@
         pulled_requirements = _safe_parse_requirements(
             project_requirements_in.read_text()
         )
-<<<<<<< HEAD
         # requirements.in afterwards should be the requirements that already existed in
         # project requirements.txt + those pulled in from pipeline requirements.txt.
         assert pulled_requirements == existing_requirements | packaged_requirements
-=======
-        # Requirements after pulling a pipeline expected to be the union of
-        # requirements packaged and requirements already existing at project level
-        # Spaces are removed for the check, to make sure they don't interfere with
-        # the equality checks.
-        pulled_reqs_cleaned = self._remove_spaces_from_reqs(pulled_requirements)
-        packaged_reqs_cleaned = self._remove_spaces_from_reqs(packaged_requirements)
-        existing_reqs_cleaned = self._remove_spaces_from_reqs(existing_requirements)
-        assert set(pulled_reqs_cleaned) == set(packaged_reqs_cleaned) | set(
-            existing_reqs_cleaned
-        )
->>>>>>> 1b10e585
 
     def test_missing_project_requirements_in_and_txt(
         self,
@@ -256,15 +229,7 @@
         pulled_requirements = _safe_parse_requirements(
             project_requirements_in.read_text()
         )
-<<<<<<< HEAD
         assert packaged_requirements == pulled_requirements
-=======
-        # Spaces are removed for the check, to make sure they don't interfere with
-        # the equality checks.
-        pulled_reqs_cleaned = self._remove_spaces_from_reqs(pulled_requirements)
-        packaged_reqs_cleaned = self._remove_spaces_from_reqs(packaged_requirements)
-        assert set(packaged_reqs_cleaned) == set(pulled_reqs_cleaned)
->>>>>>> 1b10e585
 
     def test_no_requirements(
         self,
