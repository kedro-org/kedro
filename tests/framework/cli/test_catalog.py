import pytest
import yaml
from click.testing import CliRunner
from kedro_datasets.pandas import CSVDataset

<<<<<<< HEAD
from kedro.io import KedroDataCatalog, MemoryDataset
from kedro.pipeline import node
from kedro.pipeline.modular_pipeline import pipeline as modular_pipeline
=======
from kedro.io import DataCatalog, KedroDataCatalog, MemoryDataset
from kedro.pipeline import node, pipeline
>>>>>>> 4b3b059f


@pytest.fixture
def fake_load_context(mocker):
    context = mocker.MagicMock()
    return mocker.patch(
        "kedro.framework.session.KedroSession.load_context", return_value=context
    )


PIPELINE_NAME = "pipeline"


@pytest.fixture
def mock_pipelines(mocker):
    dummy_pipelines = {
        PIPELINE_NAME: pipeline([]),
        "second": pipeline([]),
    }
    return mocker.patch("kedro.framework.cli.catalog.pipelines", dummy_pipelines)


@pytest.fixture()
def fake_credentials_config(tmp_path):
    return {"db_connection": {"con": "foo"}}


@pytest.fixture
def fake_catalog_config():
    config = {
        "parquet_{factory_pattern}": {
            "type": "pandas.ParquetDataset",
            "filepath": "data/01_raw/{factory_pattern}.parquet",
            "credentials": "db_connection",
        },
        "csv_{factory_pattern}": {
            "type": "pandas.CSVDataset",
            "filepath": "data/01_raw/{factory_pattern}.csv",
        },
        "csv_test": {"type": "pandas.CSVDataset", "filepath": "test.csv"},
    }
    return config


@pytest.fixture
def fake_catalog_config_resolved():
    config = {
        "parquet_example": {
            "type": "pandas.ParquetDataset",
            "filepath": "data/01_raw/example.parquet",
            "credentials": {"con": "foo"},
        },
        "csv_example": {
            "type": "pandas.CSVDataset",
            "filepath": "data/01_raw/example.csv",
        },
        "csv_test": {"type": "pandas.CSVDataset", "filepath": "test.csv"},
    }
    return config


@pytest.fixture
def fake_catalog_with_overlapping_factories():
    config = {
        "an_example_dataset": {
            "type": "pandas.CSVDataset",
            "filepath": "dummy_filepath",
        },
        "an_example_{placeholder}": {
            "type": "dummy_type",
            "filepath": "dummy_filepath",
        },
        "an_example_{place}_{holder}": {
            "type": "dummy_type",
            "filepath": "dummy_filepath",
        },
        "on_{example_placeholder}": {
            "type": "dummy_type",
            "filepath": "dummy_filepath",
        },
        "an_{example_placeholder}": {
            "type": "dummy_type",
            "filepath": "dummy_filepath",
        },
    }
    return config


@pytest.fixture
def fake_catalog_config_with_factories(fake_metadata):
    config = {
        "parquet_{factory_pattern}": {
            "type": "pandas.ParquetDataset",
            "filepath": "data/01_raw/{factory_pattern}.parquet",
        },
        "csv_{factory_pattern}": {
            "type": "pandas.CSVDataset",
            "filepath": "data/01_raw/{factory_pattern}.csv",
        },
        "explicit_ds": {"type": "pandas.CSVDataset", "filepath": "test.csv"},
        "{factory_pattern}_ds": {
            "type": "pandas.ParquetDataset",
            "filepath": "data/01_raw/{factory_pattern}_ds.parquet",
        },
        "partitioned_{factory_pattern}": {
            "type": "partitions.PartitionedDataset",
            "path": "data/01_raw",
            "dataset": "pandas.CSVDataset",
            "metadata": {
                "my-plugin": {
                    "path": "data/01_raw",
                }
            },
        },
    }
    return config


@pytest.fixture
def fake_catalog_config_with_factories_resolved():
    config = {
        "parquet_example": {
            "type": "pandas.ParquetDataset",
            "filepath": "data/01_raw/example.parquet",
        },
        "csv_example": {
            "type": "pandas.CSVDataset",
            "filepath": "data/01_raw/example.csv",
        },
        "explicit_ds": {"type": "pandas.CSVDataset", "filepath": "test.csv"},
        "partitioned_example": {
            "type": "partitions.PartitionedDataset",
            "path": "data/01_raw",
            "dataset": "pandas.CSVDataset",
            "metadata": {
                "my-plugin": {
                    "path": "data/01_raw",
                }
            },
        },
    }
    return config


@pytest.mark.usefixtures(
    "chdir_to_dummy_project", "fake_load_context", "mock_pipelines"
)
class TestCatalogListCommand:
    def test_list_all_pipelines(self, fake_project_cli, fake_metadata, mocker):
        yaml_dump_mock = mocker.patch("yaml.dump", return_value="Result YAML")

        result = CliRunner().invoke(
            fake_project_cli, ["catalog", "list"], obj=fake_metadata
        )

        assert not result.exit_code
        expected_dict = {
            "Datasets in 'pipeline' pipeline": {},
            "Datasets in 'second' pipeline": {},
        }
        yaml_dump_mock.assert_called_once_with(expected_dict)

    def test_list_specific_pipelines(self, fake_project_cli, fake_metadata, mocker):
        yaml_dump_mock = mocker.patch("yaml.dump", return_value="Result YAML")

        result = CliRunner().invoke(
            fake_project_cli,
            ["catalog", "list", "--pipeline", PIPELINE_NAME],
            obj=fake_metadata,
        )

        assert not result.exit_code
        expected_dict = {f"Datasets in '{PIPELINE_NAME}' pipeline": {}}
        yaml_dump_mock.assert_called_once_with(expected_dict)

    def test_not_found_pipeline(self, fake_project_cli, fake_metadata):
        result = CliRunner().invoke(
            fake_project_cli,
            ["catalog", "list", "--pipeline", "fake"],
            obj=fake_metadata,
        )

        assert result.exit_code
        expected_output = (
            "Error: 'fake' pipeline not found! Existing pipelines: pipeline, second"
        )
        assert expected_output in result.output

    def test_no_param_datasets_in_respose(
        self,
        fake_project_cli,
        fake_metadata,
        fake_load_context,
        mocker,
        mock_pipelines,
    ):
        yaml_dump_mock = mocker.patch("yaml.dump", return_value="Result YAML")
        mocked_context = fake_load_context.return_value
        catalog_datasets = {
            "iris_data": CSVDataset(filepath="test.csv"),
            "intermediate": MemoryDataset(),
            "parameters": MemoryDataset(),
            "params:data_ratio": MemoryDataset(),
            "not_used": CSVDataset(filepath="test2.csv"),
        }

        mocked_context.catalog = KedroDataCatalog(datasets=catalog_datasets)
        mocker.patch.object(
            mock_pipelines[PIPELINE_NAME],
            "datasets",
            return_value=catalog_datasets.keys() - {"not_used"},
        )

        result = CliRunner().invoke(
            fake_project_cli,
            ["catalog", "list"],
            obj=fake_metadata,
        )

        assert not result.exit_code
        # 'parameters' and 'params:data_ratio' should not appear in the response
        expected_dict = {
            f"Datasets in '{PIPELINE_NAME}' pipeline": {
                "Datasets mentioned in pipeline": {
                    "CSVDataset": ["iris_data"],
                    "MemoryDataset": ["intermediate"],
                },
                "Datasets not mentioned in pipeline": {"CSVDataset": ["not_used"]},
            }
        }
        key = f"Datasets in '{PIPELINE_NAME}' pipeline"
        assert yaml_dump_mock.call_count == 1
        assert yaml_dump_mock.call_args[0][0][key] == expected_dict[key]

    def test_default_dataset(
        self,
        fake_project_cli,
        fake_metadata,
        fake_load_context,
        mocker,
        mock_pipelines,
    ):
        """Test that datasets that are found in `Pipeline.datasets()`,
        but not in the catalog, are outputted under the key "DefaultDataset".
        """
        yaml_dump_mock = mocker.patch("yaml.dump", return_value="Result YAML")
        mocked_context = fake_load_context.return_value
        catalog_datasets = {"some_dataset": CSVDataset(filepath="test.csv")}
        mocked_context.catalog = KedroDataCatalog(datasets=catalog_datasets)
        mocker.patch.object(
            mock_pipelines[PIPELINE_NAME],
            "datasets",
            return_value=catalog_datasets.keys() | {"intermediate"},
        )

        result = CliRunner().invoke(
            fake_project_cli,
            ["catalog", "list"],
            obj=fake_metadata,
        )

        assert not result.exit_code
        expected_dict = {
            f"Datasets in '{PIPELINE_NAME}' pipeline": {
                "Datasets mentioned in pipeline": {
                    "CSVDataset": ["some_dataset"],
                    "DefaultDataset": ["intermediate"],
                }
            }
        }
        key = f"Datasets in '{PIPELINE_NAME}' pipeline"
        assert yaml_dump_mock.call_count == 1
        assert yaml_dump_mock.call_args[0][0][key] == expected_dict[key]

    # [TODO: Uncomment below test once following -
    # https://github.com/kedro-org/kedro/pull/4646/files/67546ef89aac769b69998def7a64b0cad3d0ca1a#r2036128769]
    # def test_list_factory_generated_datasets(
    #     self,
    #     fake_project_cli,
    #     fake_metadata,
    #     fake_load_context,
    #     mocker,
    #     mock_pipelines,
    #     fake_catalog_config,
    #     fake_credentials_config,
    # ):
    #     """Test that datasets generated from factory patterns in the catalog
    #     are resolved correctly under the correct dataset classes.
    #     """
    #     yaml_dump_mock = mocker.patch("yaml.dump", return_value="Result YAML")
    #     mocked_context = fake_load_context.return_value

    #     mocked_context.catalog = KedroDataCatalog.from_config(
    #         catalog=fake_catalog_config, credentials=fake_credentials_config
    #     )
    #     mocker.patch.object(
    #         mock_pipelines[PIPELINE_NAME],
    #         "datasets",
    #         return_value=set(mocked_context.catalog) # This gives csv_test
    #         | {"csv_example", "parquet_example"},
    #     )

    #     result = CliRunner().invoke(
    #         fake_project_cli,
    #         ["catalog", "list"],
    #         obj=fake_metadata,
    #     )
    #     assert not result.exit_code
    #     expected_dict = {
    #         f"Datasets in '{PIPELINE_NAME}' pipeline": {
    #             "Datasets generated from factories": {
    #                 "pandas.CSVDataset": ["csv_example"],
    #                 "pandas.ParquetDataset": ["parquet_example"],
    #             },
    #             "Datasets mentioned in pipeline": {
    #                 "CSVDataset": ["csv_test"],
    #             },
    #         }
    #     }
    #     key = f"Datasets in '{PIPELINE_NAME}' pipeline"
    #     assert yaml_dump_mock.call_count == 1
    #     assert yaml_dump_mock.call_args[0][0][key] == expected_dict[key]


def identity(data):
    return data  # pragma: no cover


@pytest.mark.usefixtures("chdir_to_dummy_project")
class TestCatalogCreateCommand:
    PIPELINE_NAME = "data_engineering"

    @staticmethod
    @pytest.fixture(params=["base"])
    def catalog_path(request, fake_repo_path):
        catalog_path = fake_repo_path / "conf" / request.param

        yield catalog_path

        for file in catalog_path.glob("catalog_*"):
            file.unlink()

    def test_pipeline_argument_is_required(self, fake_project_cli):
        result = CliRunner().invoke(fake_project_cli, ["catalog", "create"])
        assert result.exit_code
        expected_output = "Error: Missing option '--pipeline' / '-p'."
        assert expected_output in result.output

    @pytest.mark.usefixtures("fake_load_context")
    def test_not_found_pipeline(self, fake_project_cli, fake_metadata, mock_pipelines):
        result = CliRunner().invoke(
            fake_project_cli,
            ["catalog", "create", "--pipeline", "fake"],
            obj=fake_metadata,
        )

        assert result.exit_code

        existing_pipelines = ", ".join(sorted(mock_pipelines.keys()))
        expected_output = (
            f"Error: 'fake' pipeline not found! Existing "
            f"pipelines: {existing_pipelines}\n"
        )
        assert expected_output in result.output

    def test_catalog_is_created_in_base_by_default(
        self, fake_project_cli, fake_metadata, fake_repo_path, catalog_path
    ):
        main_catalog_path = fake_repo_path / "conf" / "base" / "catalog.yml"
        main_catalog_config = yaml.safe_load(main_catalog_path.read_text())
        assert "example_iris_data" in main_catalog_config

        data_catalog_file = catalog_path / f"catalog_{self.PIPELINE_NAME}.yml"

        result = CliRunner().invoke(
            fake_project_cli,
            ["catalog", "create", "--pipeline", self.PIPELINE_NAME],
            obj=fake_metadata,
        )

        assert not result.exit_code
        assert data_catalog_file.is_file()

        expected_catalog_config = {
            "example_test_x": {"type": "MemoryDataset"},
            "example_test_y": {"type": "MemoryDataset"},
            "example_train_x": {"type": "MemoryDataset"},
            "example_train_y": {"type": "MemoryDataset"},
        }
        catalog_config = yaml.safe_load(data_catalog_file.read_text())
        assert catalog_config == expected_catalog_config

    @pytest.mark.parametrize("catalog_path", ["local"], indirect=True)
    def test_catalog_is_created_in_correct_env(
        self, fake_project_cli, fake_metadata, catalog_path
    ):
        data_catalog_file = catalog_path / f"catalog_{self.PIPELINE_NAME}.yml"

        env = catalog_path.name
        result = CliRunner().invoke(
            fake_project_cli,
            ["catalog", "create", "--pipeline", self.PIPELINE_NAME, "--env", env],
            obj=fake_metadata,
        )

        assert not result.exit_code
        assert data_catalog_file.is_file()

    def test_no_missing_datasets(
        self,
        fake_project_cli,
        fake_metadata,
        fake_load_context,
        fake_repo_path,
        mock_pipelines,
    ):
        mocked_context = fake_load_context.return_value

        catalog_datasets = {
            "input_data": CSVDataset(filepath="test.csv"),
            "output_data": CSVDataset(filepath="test2.csv"),
        }
        mocked_context.catalog = KedroDataCatalog(datasets=catalog_datasets)
        mocked_context.project_path = fake_repo_path
        mock_pipelines[self.PIPELINE_NAME] = pipeline(
            [node(identity, "input_data", "output_data")]
        )

        data_catalog_file = (
            fake_repo_path / "conf" / "base" / f"catalog_{self.PIPELINE_NAME}.yml"
        )

        result = CliRunner().invoke(
            fake_project_cli,
            ["catalog", "create", "--pipeline", self.PIPELINE_NAME],
            obj=fake_metadata,
        )

        assert not result.exit_code
        assert not data_catalog_file.exists()

    @pytest.mark.usefixtures("fake_repo_path")
    def test_missing_datasets_appended(
        self, fake_project_cli, fake_metadata, catalog_path
    ):
        data_catalog_file = catalog_path / f"catalog_{self.PIPELINE_NAME}.yml"

        catalog_config = {
            "example_test_x": {"type": "pandas.CSVDataset", "filepath": "test.csv"}
        }
        with data_catalog_file.open(mode="w") as catalog_file:
            yaml.safe_dump(catalog_config, catalog_file, default_flow_style=False)

        result = CliRunner().invoke(
            fake_project_cli,
            ["catalog", "create", "--pipeline", self.PIPELINE_NAME],
            obj=fake_metadata,
        )

        assert not result.exit_code

        expected_catalog_config = {
            "example_test_x": catalog_config["example_test_x"],
            "example_test_y": {"type": "MemoryDataset"},
            "example_train_x": {"type": "MemoryDataset"},
            "example_train_y": {"type": "MemoryDataset"},
        }
        catalog_config = yaml.safe_load(data_catalog_file.read_text())
        assert catalog_config == expected_catalog_config

    def test_bad_env(self, fake_project_cli, fake_metadata):
        """Test error when provided conf environment does not exist"""
        env = "no_such_env"
        cmd = ["catalog", "list", "-e", env, "--pipeline", PIPELINE_NAME]

        result = CliRunner().invoke(fake_project_cli, cmd, obj=fake_metadata)

        assert result.exit_code
        assert "Unable to instantiate Kedro Catalog" in result.output


@pytest.mark.usefixtures("chdir_to_dummy_project", "fake_load_context")
class TestCatalogFactoryCommands:
    @pytest.mark.usefixtures("mock_pipelines")
    def test_rank_catalog_factories(
        self,
        fake_project_cli,
        fake_metadata,
        mocker,
        fake_load_context,
        fake_catalog_with_overlapping_factories,
    ):
        yaml_dump_mock = mocker.patch("yaml.dump", return_value="Result YAML")
        mocked_context = fake_load_context.return_value
        mocked_context.catalog = KedroDataCatalog.from_config(
            fake_catalog_with_overlapping_factories
        )
        result = CliRunner().invoke(
            fake_project_cli, ["catalog", "rank"], obj=fake_metadata
        )
        assert not result.exit_code

        expected_patterns_sorted = [
            "an_example_{place}_{holder}",
            "an_example_{placeholder}",
            "an_{example_placeholder}",
            "on_{example_placeholder}",
        ]

        assert yaml_dump_mock.call_count == 1
        assert yaml_dump_mock.call_args[0][0] == expected_patterns_sorted

    def test_rank_catalog_factories_with_no_factories(
        self,
        fake_project_cli,
        fake_metadata,
        fake_load_context,
    ):
        mocked_context = fake_load_context.return_value

        catalog_datasets = {
            "iris_data": CSVDataset(filepath="test.csv"),
            "intermediate": MemoryDataset(),
            "not_used": CSVDataset(filepath="test2.csv"),
        }
        mocked_context.catalog = KedroDataCatalog(datasets=catalog_datasets)

        result = CliRunner().invoke(
            fake_project_cli, ["catalog", "rank"], obj=fake_metadata
        )

        assert not result.exit_code
        expected_output = "There are no dataset factories in the catalog."
        assert expected_output in result.output

    @pytest.mark.usefixtures("mock_pipelines")
    def test_catalog_resolve(
        self,
        fake_project_cli,
        fake_metadata,
        fake_load_context,
        mocker,
        mock_pipelines,
        fake_catalog_config,
        fake_catalog_config_resolved,
        fake_credentials_config,
    ):
        """Test that datasets factories are correctly resolved to the explicit datasets in the pipeline."""
        mocked_context = fake_load_context.return_value
        mocked_context.config_loader = {
            "catalog": fake_catalog_config,
            "credentials": fake_credentials_config,
        }
        mocked_context._get_config_credentials.return_value = fake_credentials_config
        mocked_context.catalog = KedroDataCatalog.from_config(
            catalog=fake_catalog_config, credentials=fake_credentials_config
        )
        placeholder_ds = mocked_context.catalog.config_resolver.list_patterns()
        pipeline_datasets = {"csv_example", "parquet_example", "explicit_dataset"}

        mocker.patch.object(
            mock_pipelines[PIPELINE_NAME],
            "datasets",
            return_value=pipeline_datasets,
        )

        result = CliRunner().invoke(
            fake_project_cli, ["catalog", "resolve"], obj=fake_metadata
        )

        assert not result.exit_code
        resolved_config = yaml.safe_load(result.output)
        assert resolved_config == fake_catalog_config_resolved

        for ds in placeholder_ds:
            assert ds not in result.output

    @pytest.mark.usefixtures("mock_pipelines")
    def test_catalog_resolve_nested_config(
        self,
        fake_project_cli,
        fake_metadata,
        fake_load_context,
        mocker,
        mock_pipelines,
        fake_catalog_config_with_factories,
        fake_catalog_config_with_factories_resolved,
    ):
        """Test that explicit catalog entries are not overwritten by factory config."""
        mocked_context = fake_load_context.return_value
        mocked_context.project_path = fake_metadata.project_path

        mocked_context.config_loader = {"catalog": fake_catalog_config_with_factories}
        mocked_context.catalog = KedroDataCatalog.from_config(
            fake_catalog_config_with_factories
        )

        mocker.patch.object(
            mock_pipelines[PIPELINE_NAME],
            "datasets",
            return_value=mocked_context.catalog._datasets.keys()
            | {"csv_example", "parquet_example", "partitioned_example"},
        )

        result = CliRunner().invoke(
            fake_project_cli, ["catalog", "resolve"], obj=fake_metadata
        )

        assert not result.exit_code
        resolved_config = yaml.safe_load(result.output)

        assert resolved_config == fake_catalog_config_with_factories_resolved

    @pytest.mark.usefixtures("mock_pipelines")
    def test_no_param_datasets_in_resolve(
        self,
        fake_project_cli,
        fake_metadata,
        fake_load_context,
        mocker,
        mock_pipelines,
    ):
        yaml_dump_mock = mocker.patch("yaml.dump", return_value="Result YAML")
        mocked_context = fake_load_context.return_value

        catalog_config = {
            "iris_data": {
                "type": "pandas.CSVDataset",
                "filepath": "test.csv",
            },
            "intermediate": {"type": "MemoryDataset"},
        }

        catalog_datasets = {
            "iris_data": CSVDataset(filepath="test.csv"),
            "intermediate": MemoryDataset(),
            "parameters": MemoryDataset(),
            "params:data_ratio": MemoryDataset(),
        }

        mocked_context.config_loader = {"catalog": catalog_config}
        mocked_context.catalog = KedroDataCatalog(datasets=catalog_datasets)

        mocker.patch.object(
            mock_pipelines[PIPELINE_NAME],
            "datasets",
            return_value=catalog_datasets.keys(),
        )

        result = CliRunner().invoke(
            fake_project_cli,
            ["catalog", "resolve"],
            obj=fake_metadata,
        )

        assert not result.exit_code
        assert yaml_dump_mock.call_count == 1

        # 'parameters' and 'params:data_ratio' should not appear in the output
        output = yaml_dump_mock.call_args[0][0]

        assert "parameters" not in output.keys()
        assert "params:data_ratio" not in output.keys()
        assert "iris_data" in output.keys()
        assert "intermediate" in output.keys()<|MERGE_RESOLUTION|>--- conflicted
+++ resolved
@@ -3,14 +3,8 @@
 from click.testing import CliRunner
 from kedro_datasets.pandas import CSVDataset
 
-<<<<<<< HEAD
 from kedro.io import KedroDataCatalog, MemoryDataset
-from kedro.pipeline import node
-from kedro.pipeline.modular_pipeline import pipeline as modular_pipeline
-=======
-from kedro.io import DataCatalog, KedroDataCatalog, MemoryDataset
 from kedro.pipeline import node, pipeline
->>>>>>> 4b3b059f
 
 
 @pytest.fixture
