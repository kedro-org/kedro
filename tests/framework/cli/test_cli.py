from collections import namedtuple
from itertools import cycle
from os.path import join
from pathlib import Path
from unittest.mock import patch

import anyconfig
import click
from click.testing import CliRunner
from pytest import fixture, mark, raises

from kedro import __version__ as version
from kedro.framework.cli import load_entry_points
from kedro.framework.cli.catalog import catalog_cli
from kedro.framework.cli.cli import KedroCLI, _init_plugins, cli
from kedro.framework.cli.jupyter import jupyter_cli
from kedro.framework.cli.micropkg import micropkg_cli
from kedro.framework.cli.pipeline import pipeline_cli
from kedro.framework.cli.project import project_group
from kedro.framework.cli.registry import registry_cli
from kedro.framework.cli.starters import create_cli
from kedro.framework.cli.utils import (
    CommandCollection,
    KedroCliError,
    _clean_pycache,
    _update_value_nested_dict,
    forward_command,
    get_pkg_version,
)
from kedro.framework.session import KedroSession
from kedro.runner import ParallelRunner, SequentialRunner


@click.group(name="stub_cli")
def stub_cli():
    """Stub CLI group description."""
    print("group callback")


@stub_cli.command(name="stub_command")
def stub_command():
    print("command callback")


@forward_command(stub_cli, name="forwarded_command")
def forwarded_command(args, **kwargs):  # pylint: disable=unused-argument
    print("fred", args)


@forward_command(stub_cli, name="forwarded_help", forward_help=True)
def forwarded_help(args, **kwargs):  # pylint: disable=unused-argument
    print("fred", args)


@forward_command(stub_cli)
def unnamed(args, **kwargs):  # pylint: disable=unused-argument
    print("fred", args)


@fixture
def requirements_file(tmp_path):
    body = "\n".join(["SQLAlchemy>=1.2.0, <2.0", "pandas==0.23.0", "toposort"]) + "\n"
    reqs_file = tmp_path / "requirements.txt"
    reqs_file.write_text(body)
    yield reqs_file


@fixture
def fake_session(mocker):
    mock_session_create = mocker.patch.object(KedroSession, "create")
    mocked_session = mock_session_create.return_value.__enter__.return_value
    return mocked_session


class TestCliCommands:
    def test_cli(self):
        """Run `kedro` without arguments."""
        result = CliRunner().invoke(cli, [])

        assert result.exit_code == 0
        assert "kedro" in result.output

    def test_print_version(self):
        """Check that `kedro --version` and `kedro -V` outputs contain
        the current package version."""
        result = CliRunner().invoke(cli, ["--version"])

        assert result.exit_code == 0
        assert version in result.output

        result_abr = CliRunner().invoke(cli, ["-V"])
        assert result_abr.exit_code == 0
        assert version in result_abr.output

    def test_info_contains_plugin_versions(self, entry_point, mocker):
        get_distribution = mocker.patch("pkg_resources.get_distribution")
        get_distribution().version = "1.0.2"
        entry_point.module_name = "bob.fred"

        result = CliRunner().invoke(cli, ["info"])
        assert result.exit_code == 0
        assert (
            "bob: 1.0.2 (entry points:cli_hooks,global,hooks,init,line_magic,project)"
            in result.output
        )

        entry_point.load.assert_not_called()

    @mark.usefixtures("entry_points")
    def test_info_no_plugins(self):
        result = CliRunner().invoke(cli, ["info"])
        assert result.exit_code == 0
        assert "No plugins installed" in result.output

    def test_help(self):
        """Check that `kedro --help` returns a valid help message."""
        result = CliRunner().invoke(cli, ["--help"])

        assert result.exit_code == 0
        assert "kedro" in result.output

        result = CliRunner().invoke(cli, ["-h"])
        assert result.exit_code == 0
        assert "-h, --help     Show this message and exit." in result.output

    @patch("webbrowser.open")
    def test_docs(self, patched_browser):
        """Check that `kedro docs` opens a correct file in the browser."""
        result = CliRunner().invoke(cli, ["docs"])

        assert result.exit_code == 0
        for each in ("Opening file", join("html", "index.html")):
            assert each in result.output

        assert patched_browser.call_count == 1
        args, _ = patched_browser.call_args
        for each in ("file://", join("kedro", "framework", "html", "index.html")):
            assert each in args[0]


class TestCommandCollection:
    def test_found(self):
        """Test calling existing command."""
        cmd_collection = CommandCollection(("Commands", [cli, stub_cli]))
        result = CliRunner().invoke(cmd_collection, ["stub_command"])
        assert result.exit_code == 0
        assert "group callback" not in result.output
        assert "command callback" in result.output

    def test_found_reverse(self):
        """Test calling existing command."""
        cmd_collection = CommandCollection(("Commands", [stub_cli, cli]))
        result = CliRunner().invoke(cmd_collection, ["stub_command"])
        assert result.exit_code == 0
        assert "group callback" in result.output
        assert "command callback" in result.output

    def test_not_found(self):
        """Test calling nonexistent command."""
        cmd_collection = CommandCollection(("Commands", [cli, stub_cli]))
        result = CliRunner().invoke(cmd_collection, ["not_found"])
        assert result.exit_code == 2
        assert "No such command" in result.output
        assert "Did you mean one of these" not in result.output

    def test_not_found_closest_match(self, mocker):
        """Check that calling a nonexistent command with a close match returns the close match"""
        patched_difflib = mocker.patch(
            "kedro.framework.cli.utils.difflib.get_close_matches",
            return_value=["suggestion_1", "suggestion_2"],
        )

        cmd_collection = CommandCollection(("Commands", [cli, stub_cli]))
        result = CliRunner().invoke(cmd_collection, ["not_found"])

        patched_difflib.assert_called_once_with(
            "not_found", mocker.ANY, mocker.ANY, mocker.ANY
        )

        assert result.exit_code == 2
        assert "No such command" in result.output
        assert "Did you mean one of these?" in result.output
        assert "suggestion_1" in result.output
        assert "suggestion_2" in result.output

    def test_not_found_closet_match_singular(self, mocker):
        """Check that calling a nonexistent command with a close match has the proper wording"""
        patched_difflib = mocker.patch(
            "kedro.framework.cli.utils.difflib.get_close_matches",
            return_value=["suggestion_1"],
        )

        cmd_collection = CommandCollection(("Commands", [cli, stub_cli]))
        result = CliRunner().invoke(cmd_collection, ["not_found"])

        patched_difflib.assert_called_once_with(
            "not_found", mocker.ANY, mocker.ANY, mocker.ANY
        )

        assert result.exit_code == 2
        assert "No such command" in result.output
        assert "Did you mean this?" in result.output
        assert "suggestion_1" in result.output

    def test_help(self):
        """Check that help output includes stub_cli group description."""
        cmd_collection = CommandCollection(("Commands", [cli, stub_cli]))
        result = CliRunner().invoke(cmd_collection, [])
        assert result.exit_code == 0
        assert "Stub CLI group description" in result.output
        assert "Kedro is a CLI" in result.output


class TestForwardCommand:
    def test_regular(self):
        """Test forwarded command invocation."""
        result = CliRunner().invoke(stub_cli, ["forwarded_command", "bob"])
        assert result.exit_code == 0, result.output
        assert "bob" in result.output
        assert "fred" in result.output
        assert "--help" not in result.output
        assert "forwarded_command" not in result.output

    def test_unnamed(self):
        """Test forwarded command invocation."""
        result = CliRunner().invoke(stub_cli, ["unnamed", "bob"])
        assert result.exit_code == 0, result.output
        assert "bob" in result.output
        assert "fred" in result.output
        assert "--help" not in result.output
        assert "forwarded_command" not in result.output

    def test_help(self):
        """Test help output for the command with help flags not forwarded."""
        result = CliRunner().invoke(stub_cli, ["forwarded_command", "bob", "--help"])
        assert result.exit_code == 0, result.output
        assert "bob" not in result.output
        assert "fred" not in result.output
        assert "--help" in result.output
        assert "forwarded_command" in result.output

    def test_forwarded_help(self):
        """Test help output for the command with forwarded help flags."""
        result = CliRunner().invoke(stub_cli, ["forwarded_help", "bob", "--help"])
        assert result.exit_code == 0, result.output
        assert "bob" in result.output
        assert "fred" in result.output
        assert "--help" in result.output
        assert "forwarded_help" not in result.output


class TestCliUtils:
    def test_get_pkg_version(self, requirements_file):
        """Test get_pkg_version(), which extracts package version
        from the provided requirements file."""
        sa_version = "SQLAlchemy>=1.2.0, <2.0"
        assert get_pkg_version(requirements_file, "SQLAlchemy") == sa_version
        assert get_pkg_version(requirements_file, "pandas") == "pandas==0.23.0"
        assert get_pkg_version(requirements_file, "toposort") == "toposort"
        with raises(KedroCliError):
            get_pkg_version(requirements_file, "nonexistent")
        with raises(KedroCliError):
            non_existent_file = str(requirements_file) + "-nonexistent"
            get_pkg_version(non_existent_file, "pandas")

    def test_clean_pycache(self, tmp_path, mocker):
        """Test `clean_pycache` utility function"""
        source = Path(tmp_path)
        pycache2 = Path(source / "nested1" / "nested2" / "__pycache__").resolve()
        pycache2.mkdir(parents=True)
        pycache1 = Path(source / "nested1" / "__pycache__").resolve()
        pycache1.mkdir()
        pycache = Path(source / "__pycache__").resolve()
        pycache.mkdir()

        mocked_rmtree = mocker.patch("shutil.rmtree")
        _clean_pycache(source)

        expected_calls = [
            mocker.call(pycache, ignore_errors=True),
            mocker.call(pycache1, ignore_errors=True),
            mocker.call(pycache2, ignore_errors=True),
        ]
        assert mocked_rmtree.mock_calls == expected_calls

    def test_update_value_nested_dict(self):
        """Test `_update_value_nested_dict` utility function."""
<<<<<<< HEAD

        nested_dict = {"foo": {"hello": "world", "bar": 1}}
        value_for_nested_dict = 2
        walking_path_for_nested_dict = ["foo", "bar"]

        expected = {"foo": {"hello": "world", "bar": 2}}
        actual = _update_value_nested_dict(
            nested_dict, value_for_nested_dict, walking_path_for_nested_dict
        )
        assert actual == expected

=======
>>>>>>> dd44757e

        nested_dict = {"foo": {"hello": "world", "bar": 1}}
        value_for_nested_dict = 2
        walking_path_for_nested_dict = ["foo", "bar"]

        expected = {"foo": {"hello": "world", "bar": 2}}
        actual = _update_value_nested_dict(
            nested_dict, value_for_nested_dict, walking_path_for_nested_dict
        )
        assert actual == expected


class TestEntryPoints:
    def test_project_groups(self, entry_points, entry_point):
        entry_point.load.return_value = "groups"
        groups = load_entry_points("project")
        assert groups == ["groups"]
        entry_points.assert_called_once_with(group="kedro.project_commands")

    def test_project_error_is_caught(self, entry_points, entry_point):
        entry_point.load.side_effect = Exception()
        with raises(KedroCliError, match="Loading project commands"):
            load_entry_points("project")

        entry_points.assert_called_once_with(group="kedro.project_commands")

    def test_global_groups(self, entry_points, entry_point):
        entry_point.load.return_value = "groups"
        groups = load_entry_points("global")
        assert groups == ["groups"]
        entry_points.assert_called_once_with(group="kedro.global_commands")

    def test_global_error_is_caught(self, entry_points, entry_point):
        entry_point.load.side_effect = Exception()
        with raises(KedroCliError, match="Loading global commands from"):
            load_entry_points("global")
        entry_points.assert_called_once_with(group="kedro.global_commands")

    def test_init(self, entry_points, entry_point):
        _init_plugins()
        entry_points.assert_called_once_with(group="kedro.init")
        entry_point.load().assert_called_once_with()

    def test_init_error_is_caught(self, entry_points, entry_point):
        entry_point.load.side_effect = Exception()
        with raises(KedroCliError, match="Initializing"):
            _init_plugins()
        entry_points.assert_called_once_with(group="kedro.init")


class TestKedroCLI:
    def test_project_commands_no_clipy(self, mocker, fake_metadata):
        mocker.patch(
            "kedro.framework.cli.cli.importlib.import_module",
            side_effect=cycle([ModuleNotFoundError()]),
        )
        mocker.patch("kedro.framework.cli.cli._is_project", return_value=True)
        mocker.patch(
            "kedro.framework.cli.cli.bootstrap_project", return_value=fake_metadata
        )
        kedro_cli = KedroCLI(fake_metadata.project_path)
        assert len(kedro_cli.project_groups) == 6
        assert kedro_cli.project_groups == [
            catalog_cli,
            jupyter_cli,
            pipeline_cli,
            micropkg_cli,
            project_group,
            registry_cli,
        ]

    def test_project_commands_no_project(self, mocker, tmp_path):
        mocker.patch("kedro.framework.cli.cli._is_project", return_value=False)
        kedro_cli = KedroCLI(tmp_path)
        assert len(kedro_cli.project_groups) == 0
        assert kedro_cli._metadata is None

    def test_project_commands_invalid_clipy(self, mocker, fake_metadata):
        mocker.patch(
            "kedro.framework.cli.cli.importlib.import_module", return_value=None
        )
        mocker.patch("kedro.framework.cli.cli._is_project", return_value=True)
        mocker.patch(
            "kedro.framework.cli.cli.bootstrap_project", return_value=fake_metadata
        )
        with raises(KedroCliError, match="Cannot load commands from"):
            _ = KedroCLI(fake_metadata.project_path)

    def test_project_commands_valid_clipy(self, mocker, fake_metadata):
        Module = namedtuple("Module", ["cli"])
        mocker.patch(
            "kedro.framework.cli.cli.importlib.import_module",
            return_value=Module(cli=cli),
        )
        mocker.patch("kedro.framework.cli.cli._is_project", return_value=True)
        mocker.patch(
            "kedro.framework.cli.cli.bootstrap_project", return_value=fake_metadata
        )
        kedro_cli = KedroCLI(fake_metadata.project_path)
        assert len(kedro_cli.project_groups) == 7
        assert kedro_cli.project_groups == [
            catalog_cli,
            jupyter_cli,
            pipeline_cli,
            micropkg_cli,
            project_group,
            registry_cli,
            cli,
        ]

    def test_kedro_cli_no_project(self, mocker, tmp_path):
        mocker.patch("kedro.framework.cli.cli._is_project", return_value=False)
        kedro_cli = KedroCLI(tmp_path)
        assert len(kedro_cli.global_groups) == 2
        assert kedro_cli.global_groups == [cli, create_cli]

        result = CliRunner().invoke(kedro_cli, [])

        assert result.exit_code == 0
        assert "Global commands from Kedro" in result.output
        assert "Project specific commands from Kedro" not in result.output

    def test_kedro_cli_with_project(self, mocker, fake_metadata):
        Module = namedtuple("Module", ["cli"])
        mocker.patch(
            "kedro.framework.cli.cli.importlib.import_module",
            return_value=Module(cli=cli),
        )
        mocker.patch("kedro.framework.cli.cli._is_project", return_value=True)
        mocker.patch(
            "kedro.framework.cli.cli.bootstrap_project", return_value=fake_metadata
        )
        kedro_cli = KedroCLI(fake_metadata.project_path)

        assert len(kedro_cli.global_groups) == 2
        assert kedro_cli.global_groups == [cli, create_cli]
        assert len(kedro_cli.project_groups) == 7
        assert kedro_cli.project_groups == [
            catalog_cli,
            jupyter_cli,
            pipeline_cli,
            micropkg_cli,
            project_group,
            registry_cli,
            cli,
        ]

        result = CliRunner().invoke(kedro_cli, [])
        assert result.exit_code == 0
        assert "Global commands from Kedro" in result.output
        assert "Project specific commands from Kedro" in result.output


@mark.usefixtures("chdir_to_dummy_project", "patch_log")
class TestRunCommand:
    @staticmethod
    @fixture(params=["run_config.yml", "run_config.json"])
    def fake_run_config(request, fake_root_dir):
        config_path = str(fake_root_dir / request.param)
        anyconfig.dump(
            {
                "run": {
                    "pipeline": "pipeline1",
                    "tag": ["tag1", "tag2"],
                    "node_names": ["node1", "node2"],
                }
            },
            config_path,
        )
        return config_path

    @staticmethod
    @fixture
    def fake_run_config_with_params(fake_run_config, request):
        config = anyconfig.load(fake_run_config)
        config["run"].update(request.param)
        anyconfig.dump(config, fake_run_config)
        return fake_run_config

    def test_run_successfully(
        self, fake_project_cli, fake_metadata, fake_session, mocker
    ):
        result = CliRunner().invoke(fake_project_cli, ["run"], obj=fake_metadata)
        assert not result.exit_code

        fake_session.run.assert_called_once_with(
            tags=(),
            runner=mocker.ANY,
            node_names=(),
            from_nodes=[],
            to_nodes=[],
            from_inputs=[],
            to_outputs=[],
            load_versions={},
            pipeline_name=None,
        )

        runner = fake_session.run.call_args_list[0][1]["runner"]
        assert isinstance(runner, SequentialRunner)
        assert not runner._is_async

    def test_run_with_pipeline_filters(
        self, fake_project_cli, fake_metadata, fake_session, mocker
    ):
        from_nodes = ["--from-nodes", "splitting_data"]
        to_nodes = ["--to-nodes", "training_model"]
        tags = ["--tag", "de"]
        result = CliRunner().invoke(
            fake_project_cli, ["run", *from_nodes, *to_nodes, *tags], obj=fake_metadata
        )
        assert not result.exit_code

        fake_session.run.assert_called_once_with(
            tags=("de",),
            runner=mocker.ANY,
            node_names=(),
            from_nodes=from_nodes[1:],
            to_nodes=to_nodes[1:],
            from_inputs=[],
            to_outputs=[],
            load_versions={},
            pipeline_name=None,
        )

        runner = fake_session.run.call_args_list[0][1]["runner"]
        assert isinstance(runner, SequentialRunner)
        assert not runner._is_async

    def test_run_successfully_parallel(
        self, fake_project_cli, fake_metadata, fake_session, mocker
    ):
        result = CliRunner().invoke(
            fake_project_cli, ["run", "--runner=ParallelRunner"], obj=fake_metadata
        )
        assert not result.exit_code
        fake_session.run.assert_called_once_with(
            tags=(),
            runner=mocker.ANY,
            node_names=(),
            from_nodes=[],
            to_nodes=[],
            from_inputs=[],
            to_outputs=[],
            load_versions={},
            pipeline_name=None,
        )

        runner = fake_session.run.call_args_list[0][1]["runner"]
        assert isinstance(runner, ParallelRunner)
        assert not runner._is_async

    def test_run_async(self, fake_project_cli, fake_metadata, fake_session):
        result = CliRunner().invoke(
            fake_project_cli, ["run", "--async"], obj=fake_metadata
        )
        assert not result.exit_code
        runner = fake_session.run.call_args_list[0][1]["runner"]
        assert isinstance(runner, SequentialRunner)
        assert runner._is_async

    @mark.parametrize("config_flag", ["--config", "-c"])
    def test_run_with_config(
        self,
        config_flag,
        fake_project_cli,
        fake_metadata,
        fake_session,
        fake_run_config,
        mocker,
    ):
        result = CliRunner().invoke(
            fake_project_cli, ["run", config_flag, fake_run_config], obj=fake_metadata
        )
        assert not result.exit_code
        fake_session.run.assert_called_once_with(
            tags=("tag1", "tag2"),
            runner=mocker.ANY,
            node_names=("node1", "node2"),
            from_nodes=[],
            to_nodes=[],
            from_inputs=[],
            to_outputs=[],
            load_versions={},
            pipeline_name="pipeline1",
        )

    @mark.parametrize(
        "fake_run_config_with_params,expected",
        [
            ({}, {}),
            ({"params": {"foo": "baz"}}, {"foo": "baz"}),
            ({"params": "foo:baz"}, {"foo": "baz"}),
            (
                {"params": {"foo": "123.45", "baz": "678", "bar": 9}},
                {"foo": "123.45", "baz": "678", "bar": 9},
            ),
        ],
        indirect=["fake_run_config_with_params"],
    )
    def test_run_with_params_in_config(
        self,
        expected,
        fake_project_cli,
        fake_metadata,
        fake_run_config_with_params,
        mocker,
    ):
        mock_session_create = mocker.patch.object(KedroSession, "create")
        mocked_session = mock_session_create.return_value.__enter__.return_value

        result = CliRunner().invoke(
            fake_project_cli,
            ["run", "-c", fake_run_config_with_params],
            obj=fake_metadata,
        )

        assert not result.exit_code
        mocked_session.run.assert_called_once_with(
            tags=("tag1", "tag2"),
            runner=mocker.ANY,
            node_names=("node1", "node2"),
            from_nodes=[],
            to_nodes=[],
            from_inputs=[],
            to_outputs=[],
            load_versions={},
            pipeline_name="pipeline1",
        )
        mock_session_create.assert_called_once_with(
            env=mocker.ANY, extra_params=expected
        )

    @mark.parametrize(
        "cli_arg,expected_extra_params",
        [
            ("foo:bar", {"foo": "bar"}),
            (
                "foo:123.45, bar:1a,baz:678. ,qux:1e-2,quux:0,quuz:",
                {
                    "foo": 123.45,
                    "bar": "1a",
                    "baz": 678,
                    "qux": 0.01,
                    "quux": 0,
                    "quuz": "",
                },
            ),
            ("foo:bar,baz:fizz:buzz", {"foo": "bar", "baz": "fizz:buzz"}),
            (
                "foo:bar, baz: https://example.com",
                {"foo": "bar", "baz": "https://example.com"},
            ),
            ("foo:bar,baz:fizz buzz", {"foo": "bar", "baz": "fizz buzz"}),
            ("foo:bar, foo : fizz buzz  ", {"foo": "fizz buzz"}),
            ("foo.nested:bar", {"foo": {"nested": "bar"}}),
            ("foo.nested:123.45", {"foo": {"nested": 123.45}}),
            (
                "foo.nested_1.double_nest:123.45,foo.nested_2:1a",
                {"foo": {"nested_1": {"double_nest": 123.45}, "nested_2": "1a"}},
            ),
        ],
    )
    def test_run_extra_params(
        self,
        mocker,
        fake_project_cli,
        fake_metadata,
        cli_arg,
        expected_extra_params,
    ):
        mock_session_create = mocker.patch.object(KedroSession, "create")

        result = CliRunner().invoke(
            fake_project_cli, ["run", "--params", cli_arg], obj=fake_metadata
        )

        assert not result.exit_code
        mock_session_create.assert_called_once_with(
            env=mocker.ANY, extra_params=expected_extra_params
        )

    @mark.parametrize("bad_arg", ["bad", "foo:bar,bad"])
    def test_bad_extra_params(self, fake_project_cli, fake_metadata, bad_arg):
        result = CliRunner().invoke(
            fake_project_cli, ["run", "--params", bad_arg], obj=fake_metadata
        )
        assert result.exit_code
        assert (
            "Item `bad` must contain a key and a value separated by `:`"
            in result.stdout
        )

    @mark.parametrize("bad_arg", [":", ":value", " :value"])
    def test_bad_params_key(self, fake_project_cli, fake_metadata, bad_arg):
        result = CliRunner().invoke(
            fake_project_cli, ["run", "--params", bad_arg], obj=fake_metadata
        )
        assert result.exit_code
        assert "Parameter key cannot be an empty string" in result.stdout

    @mark.parametrize(
        "option,value",
        [("--load-version", "dataset1:time1"), ("-lv", "dataset2:time2")],
    )
    def test_reformat_load_versions(
        self, fake_project_cli, fake_metadata, fake_session, option, value, mocker
    ):
        result = CliRunner().invoke(
            fake_project_cli, ["run", option, value], obj=fake_metadata
        )
        assert not result.exit_code, result.output

        ds, t = value.split(":", 1)
        fake_session.run.assert_called_once_with(
            tags=(),
            runner=mocker.ANY,
            node_names=(),
            from_nodes=[],
            to_nodes=[],
            from_inputs=[],
            to_outputs=[],
            load_versions={ds: t},
            pipeline_name=None,
        )

    def test_fail_reformat_load_versions(self, fake_project_cli, fake_metadata):
        load_version = "2020-05-12T12.00.00"
        result = CliRunner().invoke(
            fake_project_cli, ["run", "-lv", load_version], obj=fake_metadata
        )
        assert result.exit_code, result.output

        expected_output = (
            f"Error: Expected the form of `load_version` to be "
            f"`dataset_name:YYYY-MM-DDThh.mm.ss.sssZ`,"
            f"found {load_version} instead\n"
        )
        assert expected_output in result.output<|MERGE_RESOLUTION|>--- conflicted
+++ resolved
@@ -285,20 +285,6 @@
 
     def test_update_value_nested_dict(self):
         """Test `_update_value_nested_dict` utility function."""
-<<<<<<< HEAD
-
-        nested_dict = {"foo": {"hello": "world", "bar": 1}}
-        value_for_nested_dict = 2
-        walking_path_for_nested_dict = ["foo", "bar"]
-
-        expected = {"foo": {"hello": "world", "bar": 2}}
-        actual = _update_value_nested_dict(
-            nested_dict, value_for_nested_dict, walking_path_for_nested_dict
-        )
-        assert actual == expected
-
-=======
->>>>>>> dd44757e
 
         nested_dict = {"foo": {"hello": "world", "bar": 1}}
         value_for_nested_dict = 2
