"""This module contains unit test for the cli command 'kedro new'
"""
from __future__ import annotations

import shutil
from pathlib import Path

import pytest
import yaml
from click.testing import CliRunner
from cookiecutter.exceptions import RepositoryCloneFailed

from kedro import __version__ as version
from kedro.framework.cli.starters import (
    _OFFICIAL_STARTER_SPECS,
    TEMPLATE_PATH,
    KedroStarterSpec,
    _parse_add_ons_input,
)

FILES_IN_TEMPLATE_WITH_NO_ADD_ONS = 14


@pytest.fixture
def chdir_to_tmp(monkeypatch, tmp_path):
    monkeypatch.chdir(tmp_path)


@pytest.fixture
def mock_determine_repo_dir(mocker):
    return mocker.patch(
        "cookiecutter.repository.determine_repo_dir",
        return_value=(str(TEMPLATE_PATH), None),
    )


@pytest.fixture
def mock_cookiecutter(mocker):
    return mocker.patch("cookiecutter.main.cookiecutter")


def _clean_up_project(project_dir):
    if project_dir.is_dir():
        shutil.rmtree(str(project_dir), ignore_errors=True)


def _write_yaml(filepath: Path, config: dict):
    filepath.parent.mkdir(parents=True, exist_ok=True)
    yaml_str = yaml.dump(config)
    filepath.write_text(yaml_str)


def _make_cli_prompt_input(
    add_ons="none", project_name="", repo_name="", python_package=""
):
    return "\n".join([add_ons, project_name, repo_name, python_package])


def _make_cli_prompt_input_without_addons(
    project_name="", repo_name="", python_package=""
):
    return "\n".join([project_name, repo_name, python_package])


def _convert_addon_names_to_numbers(selected_addons: str):
    string_to_number = {"lint": "1", "test": "2", "log": "3", "docs": "4", "data": "5"}

    addons = selected_addons.split(",")
    for i in range(len(addons)):
        addon = addons[i].strip()
        if addon in string_to_number:
            addons[i] = string_to_number[addon]

    return ",".join(addons)


def _get_expected_files(add_ons: str):
    add_ons_template_files = {
        "1": 0,
        "2": 3,
        "3": 1,
        "4": 2,
        "5": 8,
        "6": 2,
    }  # files added to template by each add-on
    add_ons_list = _parse_add_ons_input(add_ons)

    expected_files = FILES_IN_TEMPLATE_WITH_NO_ADD_ONS

    for add_on in add_ons_list:
        expected_files = expected_files + add_ons_template_files[add_on]

    return expected_files


def _assert_requirements_ok(
    result,
    add_ons="none",
    repo_name="new-kedro-project",
    output_dir=".",
):

    assert result.exit_code == 0, result.output
    assert "Change directory to the project generated in" in result.output

    root_path = (Path(output_dir) / repo_name).resolve()
    requirements_file_path = root_path / "requirements.txt"
    pyproject_file_path = root_path / "pyproject.toml"

    add_ons_list = _parse_add_ons_input(add_ons)

    if "1" in add_ons_list:
        with open(requirements_file_path) as requirements_file:
            requirements = requirements_file.read()

        assert "black" in requirements
        assert "ruff" in requirements

        with open(pyproject_file_path) as pyproject_file:
            requirements = pyproject_file.read()

        assert (
            (
                """
[tool.ruff]
select = [
    "F",  # Pyflakes
    "E",  # Pycodestyle
    "W",  # Pycodestyle
    "UP",  # pyupgrade
    "I",  # isort
    "PL", # Pylint
]
ignore = ["E501"]  # Black takes care of line-too-long
"""
            )
            in requirements
        )

    if "2" in add_ons_list:
        with open(requirements_file_path) as requirements_file:
            requirements = requirements_file.read()

        assert "pytest-cov~=3.0" in requirements
        assert "pytest-mock>=1.7.1, <2.0" in requirements
        assert "pytest~=7.2" in requirements

        with open(pyproject_file_path) as pyproject_file:
            requirements = pyproject_file.read()

        assert (
            (
                """
[tool.pytest.ini_options]
addopts = \"\"\"
--cov-report term-missing \\
--cov src/{{ cookiecutter.python_package }} -ra
\"\"\"

[tool.coverage.report]
fail_under = 0
show_missing = true
exclude_lines = ["pragma: no cover", "raise NotImplementedError"]
"""
            )
            in requirements
        )

    if "4" in add_ons_list:
        with open(pyproject_file_path) as pyproject_file:
            requirements = pyproject_file.read()

        assert (
            (
                """
docs = [
    "docutils<0.18.0",
    "sphinx~=3.4.3",
    "sphinx_rtd_theme==0.5.1",
    "nbsphinx==0.8.1",
    "sphinx-autodoc-typehints==1.11.1",
    "sphinx_copybutton==0.3.1",
    "ipykernel>=5.3, <7.0",
    "Jinja2<3.1.0",
    "myst-parser~=0.17.2",
]
"""
            )
            in requirements
        )


# noqa: too-many-arguments
def _assert_template_ok(
    result,
    add_ons="none",
    project_name="New Kedro Project",
    repo_name="new-kedro-project",
    python_package="new_kedro_project",
    kedro_version=version,
    output_dir=".",
):

    assert result.exit_code == 0, result.output
    assert "Change directory to the project generated in" in result.output

    full_path = (Path(output_dir) / repo_name).resolve()
    generated_files = [
        p for p in full_path.rglob("*") if p.is_file() and p.name != ".DS_Store"
    ]

    assert len(generated_files) == _get_expected_files(add_ons)
    assert full_path.exists()
    assert (full_path / ".gitignore").is_file()
    assert project_name in (full_path / "README.md").read_text(encoding="utf-8")
    assert "KEDRO" in (full_path / ".gitignore").read_text(encoding="utf-8")
    assert kedro_version in (full_path / "requirements.txt").read_text(encoding="utf-8")
    assert (full_path / "src" / python_package / "__init__.py").is_file()


def test_starter_list(fake_kedro_cli):
    """Check that `kedro starter list` prints out all starter aliases."""
    result = CliRunner().invoke(fake_kedro_cli, ["starter", "list"])

    assert result.exit_code == 0, result.output
    for alias in _OFFICIAL_STARTER_SPECS:
        assert alias in result.output


def test_starter_list_with_starter_plugin(fake_kedro_cli, entry_point):
    """Check that `kedro starter list` prints out the plugin starters."""
    entry_point.load.return_value = [KedroStarterSpec("valid_starter", "valid_path")]
    entry_point.module = "valid_starter_module"
    result = CliRunner().invoke(fake_kedro_cli, ["starter", "list"])
    assert result.exit_code == 0, result.output
    assert "valid_starter_module" in result.output


@pytest.mark.parametrize(
    "specs,expected",
    [
        (
            [{"alias": "valid_starter", "template_path": "valid_path"}],
            "should be a 'KedroStarterSpec'",
        ),
        (
            [
                KedroStarterSpec("duplicate", "duplicate"),
                KedroStarterSpec("duplicate", "duplicate"),
            ],
            "has been ignored as it is already defined by",
        ),
    ],
)
def test_starter_list_with_invalid_starter_plugin(
    fake_kedro_cli, entry_point, specs, expected
):
    """Check that `kedro starter list` prints out the plugin starters."""
    entry_point.load.return_value = specs
    entry_point.module = "invalid_starter"
    result = CliRunner().invoke(fake_kedro_cli, ["starter", "list"])
    assert result.exit_code == 0, result.output
    assert expected in result.output


@pytest.mark.parametrize(
    "input,expected",
    [
        ("1", ["1"]),
        ("1,2,3", ["1", "2", "3"]),
        ("2-4", ["2", "3", "4"]),
        ("3-3", ["3"]),
        ("all", ["1", "2", "3", "4", "5", "6"]),
        ("none", []),
    ],
)
def test_parse_add_ons_valid(input, expected):
    result = _parse_add_ons_input(input)
    assert result == expected


@pytest.mark.parametrize(
    "input",
    ["5-2", "3-1"],
)
def test_parse_add_ons_invalid_range(input, capsys):
    with pytest.raises(SystemExit):
        _parse_add_ons_input(input)
    message = f"'{input}' is an invalid range for project add-ons.\nPlease ensure range values go from smaller to larger."
    assert message in capsys.readouterr().err


@pytest.mark.parametrize(
    "input,first_invalid",
    [("0,3,5", "0"), ("1,3,7", "7"), ("0-4", "0"), ("3-7", "7")],
)
def test_parse_add_ons_invalid_selection(input, first_invalid, capsys):
    with pytest.raises(SystemExit):
<<<<<<< HEAD
        parse_add_ons_input(input)
    message = f"'{first_invalid}' is not a valid selection.\nPlease select from the available add-ons: 1, 2, 3, 4, 5, 6."
=======
        _parse_add_ons_input(input)
    message = f"'{first_invalid}' is not a valid selection.\nPlease select from the available add-ons: 1, 2, 3, 4, 5."
>>>>>>> 5752f68e
    assert message in capsys.readouterr().err


@pytest.mark.usefixtures("chdir_to_tmp")
class TestNewFromUserPromptsValid:
    """Tests for running `kedro new` interactively."""

    def test_default(self, fake_kedro_cli):
        """Test new project creation using default New Kedro Project options."""
        result = CliRunner().invoke(
            fake_kedro_cli, ["new"], input=_make_cli_prompt_input()
        )
        _assert_template_ok(result)
        _clean_up_project(Path("./new-kedro-project"))

    def test_custom_project_name(self, fake_kedro_cli):
        result = CliRunner().invoke(
            fake_kedro_cli,
            ["new"],
            input=_make_cli_prompt_input(project_name="My Project"),
        )
        _assert_template_ok(
            result,
            project_name="My Project",
            repo_name="my-project",
            python_package="my_project",
        )
        _clean_up_project(Path("./my-project"))

    def test_custom_project_name_with_hyphen_and_underscore_and_number(
        self, fake_kedro_cli
    ):
        result = CliRunner().invoke(
            fake_kedro_cli,
            ["new"],
            input=_make_cli_prompt_input(project_name="My-Project_ 1"),
        )
        _assert_template_ok(
            result,
            project_name="My-Project_ 1",
            repo_name="my-project--1",
            python_package="my_project__1",
        )
        _clean_up_project(Path("./my-project--1"))

    def test_no_prompts(self, fake_kedro_cli):
        shutil.copytree(TEMPLATE_PATH, "template")
        (Path("template") / "prompts.yml").unlink()
        result = CliRunner().invoke(fake_kedro_cli, ["new", "--starter", "template"])
        _assert_template_ok(result)
        _clean_up_project(Path("./new-kedro-project"))

    def test_empty_prompts(self, fake_kedro_cli):
        shutil.copytree(TEMPLATE_PATH, "template")
        _write_yaml(Path("template") / "prompts.yml", {})
        result = CliRunner().invoke(fake_kedro_cli, ["new", "--starter", "template"])
        _assert_template_ok(result)
        _clean_up_project(Path("./new-kedro-project"))

    def test_custom_prompt_valid_input(self, fake_kedro_cli):
        shutil.copytree(TEMPLATE_PATH, "template")
        _write_yaml(
            Path("template") / "prompts.yml",
            {
                "project_name": {"title": "Project Name"},
                "custom_value": {
                    "title": "Custom Value",
                    "regex_validator": "^\\w+(-*\\w+)*$",
                },
            },
        )
        custom_input = "\n".join(["my-project", "My Project"])
        result = CliRunner().invoke(
            fake_kedro_cli,
            ["new", "--starter", "template"],
            input=custom_input,
        )
        _assert_template_ok(
            result,
            project_name="My Project",
            repo_name="my-project",
            python_package="my_project",
        )
        _clean_up_project(Path("./my-project"))

    def test_custom_prompt_for_essential_variable(self, fake_kedro_cli):
        shutil.copytree(TEMPLATE_PATH, "template")
        _write_yaml(
            Path("template") / "prompts.yml",
            {
                "project_name": {"title": "Project Name"},
                "repo_name": {
                    "title": "Custom Repo Name",
                    "regex_validator": "^[a-zA-Z_]\\w{1,}$",
                },
            },
        )
        custom_input = "\n".join(["My Project", "my_custom_repo"])
        result = CliRunner().invoke(
            fake_kedro_cli,
            ["new", "--starter", "template"],
            input=custom_input,
        )
        _assert_template_ok(
            result,
            project_name="My Project",
            repo_name="my_custom_repo",
            python_package="my_project",
        )
        _clean_up_project(Path("./my_custom_repo"))


@pytest.mark.usefixtures("chdir_to_tmp")
class TestNewFromUserPromptsInvalid:
    def test_fail_if_dir_exists(self, fake_kedro_cli):
        """Check the error if the output directory already exists."""
        Path("new-kedro-project").mkdir()
        (Path("new-kedro-project") / "empty_file").touch()
        old_contents = list(Path("new-kedro-project").iterdir())
        result = CliRunner().invoke(
            fake_kedro_cli, ["new", "-v"], input=_make_cli_prompt_input()
        )
        assert list(Path("new-kedro-project").iterdir()) == old_contents
        assert result.exit_code != 0
        assert "directory already exists" in result.output

    def test_prompt_no_title(self, fake_kedro_cli):
        shutil.copytree(TEMPLATE_PATH, "template")
        _write_yaml(Path("template") / "prompts.yml", {"repo_name": {}})
        result = CliRunner().invoke(fake_kedro_cli, ["new", "--starter", "template"])
        assert result.exit_code != 0
        assert "Each prompt must have a title field to be valid" in result.output

    def test_prompt_bad_yaml(self, fake_kedro_cli):
        shutil.copytree(TEMPLATE_PATH, "template")
        (Path("template") / "prompts.yml").write_text("invalid\tyaml", encoding="utf-8")
        result = CliRunner().invoke(fake_kedro_cli, ["new", "--starter", "template"])
        assert result.exit_code != 0
        assert "Failed to generate project: could not load prompts.yml" in result.output

    def test_invalid_project_name_special_characters(self, fake_kedro_cli):
        result = CliRunner().invoke(
            fake_kedro_cli,
            ["new"],
            input=_make_cli_prompt_input(project_name="My $Project!"),
        )
        assert result.exit_code != 0
        assert (
            "is an invalid value for project name.\nIt must contain only alphanumeric symbols"
            in result.output
        )

    def test_invalid_project_name_too_short(self, fake_kedro_cli):
        result = CliRunner().invoke(
            fake_kedro_cli,
            ["new"],
            input=_make_cli_prompt_input(project_name="P"),
        )
        assert result.exit_code != 0
        assert (
            "is an invalid value for project name.\nIt must contain only alphanumeric symbols"
            in result.output
        )

    def test_custom_prompt_invalid_input(self, fake_kedro_cli):
        shutil.copytree(TEMPLATE_PATH, "template")
        _write_yaml(
            Path("template") / "prompts.yml",
            {
                "project_name": {"title": "Project Name"},
                "custom_value": {
                    "title": "Custom Value",
                    "regex_validator": "^\\w+(-*\\w+)*$",
                },
            },
        )
        custom_input = "\n".join(["My Project", "My Project"])
        result = CliRunner().invoke(
            fake_kedro_cli,
            ["new", "--starter", "template"],
            input=custom_input,
        )
        assert result.exit_code != 0
        assert "'My Project' is an invalid value" in result.output


@pytest.mark.usefixtures("chdir_to_tmp")
class TestNewFromConfigFileValid:
    """Test `kedro new` with config file provided."""

    def test_required_keys_only(self, fake_kedro_cli):
        """Test project created from config."""
        config = {
            "add_ons": "none",
            "project_name": "My Project",
            "repo_name": "my-project",
            "python_package": "my_project",
        }
        _write_yaml(Path("config.yml"), config)
        result = CliRunner().invoke(
            fake_kedro_cli, ["new", "-v", "--config", "config.yml"]
        )
        _assert_template_ok(result, **config)
        _clean_up_project(Path("./my-project"))

    def test_custom_required_keys(self, fake_kedro_cli):
        """Test project created from config."""
        config = {
            "add_ons": "none",
            "project_name": "Project X",
            "repo_name": "projectx",
            "python_package": "proj_x",
        }
        _write_yaml(Path("config.yml"), config)
        result = CliRunner().invoke(
            fake_kedro_cli, ["new", "-v", "--config", "config.yml"]
        )
        _assert_template_ok(result, **config)
        _clean_up_project(Path("./projectx"))

    def test_custom_kedro_version(self, fake_kedro_cli):
        """Test project created from config."""
        config = {
            "add_ons": "none",
            "project_name": "My Project",
            "repo_name": "my-project",
            "python_package": "my_project",
            "kedro_version": "my_version",
        }
        _write_yaml(Path("config.yml"), config)
        result = CliRunner().invoke(
            fake_kedro_cli, ["new", "-v", "--config", "config.yml"]
        )
        _assert_template_ok(result, **config)
        _clean_up_project(Path("./my-project"))

    def test_custom_output_dir(self, fake_kedro_cli):
        """Test project created from config."""
        config = {
            "add_ons": "none",
            "project_name": "My Project",
            "repo_name": "my-project",
            "python_package": "my_project",
            "output_dir": "my_output_dir",
        }
        _write_yaml(Path("config.yml"), config)
        Path("my_output_dir").mkdir()
        result = CliRunner().invoke(
            fake_kedro_cli, ["new", "-v", "--config", "config.yml"]
        )
        _assert_template_ok(result, **config)
        _clean_up_project(Path("./my-project"))

    def test_extra_keys_allowed(self, fake_kedro_cli):
        """Test project created from config."""
        config = {
            "add_ons": "none",
            "project_name": "My Project",
            "repo_name": "my-project",
            "python_package": "my_project",
        }
        _write_yaml(Path("config.yml"), {**config, "extra_key": "my_extra_key"})
        result = CliRunner().invoke(
            fake_kedro_cli, ["new", "-v", "--config", "config.yml"]
        )
        _assert_template_ok(result, **config)
        _clean_up_project(Path("./my-project"))

    def test_no_prompts(self, fake_kedro_cli):
        config = {
            "project_name": "My Project",
            "repo_name": "my-project",
            "python_package": "my_project",
        }
        _write_yaml(Path("config.yml"), config)
        shutil.copytree(TEMPLATE_PATH, "template")
        (Path("template") / "prompts.yml").unlink()
        result = CliRunner().invoke(
            fake_kedro_cli, ["new", "--starter", "template", "--config", "config.yml"]
        )
        _assert_template_ok(result, **config)
        _clean_up_project(Path("./my-project"))

    def test_empty_prompts(self, fake_kedro_cli):
        config = {
            "project_name": "My Project",
            "repo_name": "my-project",
            "python_package": "my_project",
        }
        _write_yaml(Path("config.yml"), config)
        shutil.copytree(TEMPLATE_PATH, "template")
        _write_yaml(Path("template") / "prompts.yml", {})
        result = CliRunner().invoke(
            fake_kedro_cli, ["new", "--starter", "template", "--config", "config.yml"]
        )
        _assert_template_ok(result, **config)
        _clean_up_project(Path("./my-project"))


@pytest.mark.usefixtures("chdir_to_tmp")
class TestNewFromConfigFileInvalid:
    def test_output_dir_does_not_exist(self, fake_kedro_cli):
        """Check the error if the output directory is invalid."""
        config = {
            "add_ons": "none",
            "project_name": "My Project",
            "repo_name": "my-project",
            "python_package": "my_project",
            "output_dir": "does_not_exist",
        }
        _write_yaml(Path("config.yml"), config)
        result = CliRunner().invoke(fake_kedro_cli, ["new", "-v", "-c", "config.yml"])
        assert result.exit_code != 0
        assert "is not a valid output directory." in result.output

    def test_config_missing_key(self, fake_kedro_cli):
        """Check the error if keys are missing from config file."""
        config = {
            "add_ons": "none",
            "python_package": "my_project",
            "repo_name": "my-project",
        }
        _write_yaml(Path("config.yml"), config)
        result = CliRunner().invoke(fake_kedro_cli, ["new", "-v", "-c", "config.yml"])
        assert result.exit_code != 0
        assert "project_name not found in config file" in result.output

    def test_config_does_not_exist(self, fake_kedro_cli):
        """Check the error if the config file does not exist."""
        result = CliRunner().invoke(fake_kedro_cli, ["new", "-c", "missing.yml"])
        assert result.exit_code != 0
        assert "Path 'missing.yml' does not exist" in result.output

    def test_config_empty(self, fake_kedro_cli):
        """Check the error if the config file is empty."""
        Path("config.yml").touch()
        result = CliRunner().invoke(fake_kedro_cli, ["new", "-c", "config.yml"])
        assert result.exit_code != 0
        assert "Config file is empty" in result.output

    def test_config_bad_yaml(self, fake_kedro_cli):
        """Check the error if config YAML is invalid."""
        Path("config.yml").write_text("invalid\tyaml", encoding="utf-8")
        result = CliRunner().invoke(fake_kedro_cli, ["new", "-v", "-c", "config.yml"])
        assert result.exit_code != 0
        assert "Failed to generate project: could not load config" in result.output

    def test_invalid_project_name_special_characters(self, fake_kedro_cli):
        config = {
            "add_ons": "none",
            "project_name": "My $Project!",
            "repo_name": "my-project",
            "python_package": "my_project",
        }
        _write_yaml(Path("config.yml"), config)
        result = CliRunner().invoke(
            fake_kedro_cli, ["new", "-v", "--config", "config.yml"]
        )

        assert result.exit_code != 0
        assert (
            "is an invalid value for project name. It must contain only alphanumeric symbols, spaces, underscores and hyphens and be at least 2 characters long"
            in result.output
        )

    def test_invalid_project_name_too_short(self, fake_kedro_cli):
        config = {
            "add_ons": "none",
            "project_name": "P",
            "repo_name": "my-project",
            "python_package": "my_project",
        }
        _write_yaml(Path("config.yml"), config)
        result = CliRunner().invoke(
            fake_kedro_cli, ["new", "-v", "--config", "config.yml"]
        )
        assert result.exit_code != 0
        assert (
            "is an invalid value for project name. It must contain only alphanumeric symbols, spaces, underscores and hyphens and be at least 2 characters long"
            in result.output
        )


@pytest.mark.usefixtures("chdir_to_tmp")
class TestNewWithStarterValid:
    def test_absolute_path(self, fake_kedro_cli):
        shutil.copytree(TEMPLATE_PATH, "template")
        result = CliRunner().invoke(
            fake_kedro_cli,
            ["new", "-v", "--starter", str(Path("./template").resolve())],
            input=_make_cli_prompt_input(),
        )
        _assert_template_ok(result)
        _clean_up_project(Path("./new-kedro-project"))

    def test_relative_path(self, fake_kedro_cli):
        shutil.copytree(TEMPLATE_PATH, "template")
        result = CliRunner().invoke(
            fake_kedro_cli,
            ["new", "-v", "--starter", "template"],
            input=_make_cli_prompt_input(),
        )
        _assert_template_ok(result)
        _clean_up_project(Path("./new-kedro-project"))

    def test_relative_path_directory(self, fake_kedro_cli):
        shutil.copytree(TEMPLATE_PATH, "template")
        result = CliRunner().invoke(
            fake_kedro_cli,
            ["new", "-v", "--starter", ".", "--directory", "template"],
            input=_make_cli_prompt_input(),
        )
        _assert_template_ok(result)
        _clean_up_project(Path("./new-kedro-project"))

    def test_alias(self, fake_kedro_cli, mock_determine_repo_dir, mock_cookiecutter):
        CliRunner().invoke(
            fake_kedro_cli,
            ["new", "--starter", "spaceflights-pandas"],
            input=_make_cli_prompt_input(),
        )
        kwargs = {
            "template": "git+https://github.com/kedro-org/kedro-starters.git",
            "checkout": version,
            "directory": "spaceflights-pandas",
        }
        assert kwargs.items() <= mock_determine_repo_dir.call_args[1].items()
        assert kwargs.items() <= mock_cookiecutter.call_args[1].items()

    def test_alias_custom_checkout(
        self, fake_kedro_cli, mock_determine_repo_dir, mock_cookiecutter
    ):
        CliRunner().invoke(
            fake_kedro_cli,
            ["new", "--starter", "spaceflights-pandas", "--checkout", "my_checkout"],
            input=_make_cli_prompt_input(),
        )
        kwargs = {
            "template": "git+https://github.com/kedro-org/kedro-starters.git",
            "checkout": "my_checkout",
            "directory": "spaceflights-pandas",
        }
        assert kwargs.items() <= mock_determine_repo_dir.call_args[1].items()
        assert kwargs.items() <= mock_cookiecutter.call_args[1].items()

    def test_git_repo(self, fake_kedro_cli, mock_determine_repo_dir, mock_cookiecutter):
        CliRunner().invoke(
            fake_kedro_cli,
            ["new", "--starter", "git+https://github.com/fake/fake.git"],
            input=_make_cli_prompt_input(),
        )
        kwargs = {
            "template": "git+https://github.com/fake/fake.git",
            "checkout": version,
            "directory": None,
        }
        assert kwargs.items() <= mock_determine_repo_dir.call_args[1].items()
        del kwargs["directory"]
        assert kwargs.items() <= mock_cookiecutter.call_args[1].items()

    def test_git_repo_custom_checkout(
        self, fake_kedro_cli, mock_determine_repo_dir, mock_cookiecutter
    ):
        CliRunner().invoke(
            fake_kedro_cli,
            [
                "new",
                "--starter",
                "git+https://github.com/fake/fake.git",
                "--checkout",
                "my_checkout",
            ],
            input=_make_cli_prompt_input(),
        )
        kwargs = {
            "template": "git+https://github.com/fake/fake.git",
            "checkout": "my_checkout",
            "directory": None,
        }
        assert kwargs.items() <= mock_determine_repo_dir.call_args[1].items()
        del kwargs["directory"]
        assert kwargs.items() <= mock_cookiecutter.call_args[1].items()

    def test_git_repo_custom_directory(
        self, fake_kedro_cli, mock_determine_repo_dir, mock_cookiecutter
    ):
        CliRunner().invoke(
            fake_kedro_cli,
            [
                "new",
                "--starter",
                "git+https://github.com/fake/fake.git",
                "--directory",
                "my_directory",
            ],
            input=_make_cli_prompt_input(),
        )
        kwargs = {
            "template": "git+https://github.com/fake/fake.git",
            "checkout": version,
            "directory": "my_directory",
        }
        assert kwargs.items() <= mock_determine_repo_dir.call_args[1].items()
        assert kwargs.items() <= mock_cookiecutter.call_args[1].items()


class TestNewWithStarterInvalid:
    def test_invalid_starter(self, fake_kedro_cli):
        result = CliRunner().invoke(
            fake_kedro_cli,
            ["new", "-v", "--starter", "invalid"],
            input=_make_cli_prompt_input(),
        )
        assert result.exit_code != 0
        assert "Kedro project template not found at invalid" in result.output

    @pytest.mark.parametrize(
        "starter, repo",
        [
            ("spaceflights-pandas", "https://github.com/kedro-org/kedro-starters.git"),
            (
                "git+https://github.com/fake/fake.git",
                "https://github.com/fake/fake.git",
            ),
        ],
    )
    def test_invalid_checkout(self, starter, repo, fake_kedro_cli, mocker):
        mocker.patch(
            "cookiecutter.repository.determine_repo_dir",
            side_effect=RepositoryCloneFailed,
        )
        mock_ls_remote = mocker.patch("git.cmd.Git").return_value.ls_remote
        mock_ls_remote.return_value = "tag1\ntag2"
        result = CliRunner().invoke(
            fake_kedro_cli,
            ["new", "-v", "--starter", starter, "--checkout", "invalid"],
            input=_make_cli_prompt_input(),
        )
        assert result.exit_code != 0
        assert (
            "Specified tag invalid. The following tags are available: tag1, tag2"
            in result.output
        )
        mock_ls_remote.assert_called_with("--tags", repo)


class TestFlagsNotAllowed:
    def test_checkout_flag_without_starter(self, fake_kedro_cli):
        result = CliRunner().invoke(
            fake_kedro_cli,
            ["new", "--checkout", "some-checkout"],
            input=_make_cli_prompt_input(),
        )
        assert result.exit_code != 0
        assert (
            "Cannot use the --checkout flag without a --starter value." in result.output
        )

    def test_directory_flag_without_starter(self, fake_kedro_cli):
        result = CliRunner().invoke(
            fake_kedro_cli,
            ["new", "--directory", "some-directory"],
            input=_make_cli_prompt_input(),
        )
        assert result.exit_code != 0
        assert (
            "Cannot use the --directory flag without a --starter value."
            in result.output
        )

    def test_directory_flag_with_starter_alias(self, fake_kedro_cli):
        result = CliRunner().invoke(
            fake_kedro_cli,
            ["new", "--starter", "pyspark-iris", "--directory", "some-dir"],
            input=_make_cli_prompt_input(),
        )
        assert result.exit_code != 0
        assert "Cannot use the --directory flag with a --starter alias" in result.output


@pytest.mark.usefixtures("chdir_to_tmp")
class TestAddOnsFromUserPrompts:
    @pytest.mark.parametrize(
        "add_ons",
        ["1", "2", "3", "4", "5", "6", "none", "2,3,4", "3-5", "all"],
    )
    def test_valid_add_ons(self, fake_kedro_cli, add_ons):
        result = CliRunner().invoke(
            fake_kedro_cli,
            ["new"],
            input=_make_cli_prompt_input(add_ons=add_ons),
        )

        _assert_template_ok(result, add_ons=add_ons)
        _assert_requirements_ok(result, add_ons=add_ons)
        _clean_up_project(Path("./new-kedro-project"))

    def test_invalid_add_ons(self, fake_kedro_cli):
        result = CliRunner().invoke(
            fake_kedro_cli,
            ["new"],
            input=_make_cli_prompt_input(add_ons="bad input"),
        )

        assert result.exit_code != 0
        assert "is an invalid value for project add-ons." in result.output
        assert (
            "Invalid input. Please select valid options for add-ons using comma-separated values, ranges, or 'all/none'.\n"
            in result.output
        )


@pytest.mark.usefixtures("chdir_to_tmp")
class TestAddOnsFromConfigFile:
    @pytest.mark.parametrize(
        "add_ons",
        ["1", "2", "3", "4", "5", "6", "none", "2,3,4", "3-5", "all"],
    )
    def test_valid_add_ons(self, fake_kedro_cli, add_ons):
        """Test project created from config."""
        config = {
            "add_ons": add_ons,
            "project_name": "My Project",
            "repo_name": "my-project",
            "python_package": "my_project",
        }
        _write_yaml(Path("config.yml"), config)
        result = CliRunner().invoke(
            fake_kedro_cli, ["new", "-v", "--config", "config.yml"]
        )

        _assert_template_ok(result, **config)
        _assert_requirements_ok(result, add_ons=add_ons, repo_name="my-project")
        _clean_up_project(Path("./my-project"))

    def test_invalid_add_ons(self, fake_kedro_cli):
        """Test project created from config."""
        config = {
            "add_ons": "bad input",
            "project_name": "My Project",
            "repo_name": "my-project",
            "python_package": "my_project",
        }
        _write_yaml(Path("config.yml"), config)
        result = CliRunner().invoke(
            fake_kedro_cli, ["new", "-v", "--config", "config.yml"]
        )

        assert result.exit_code != 0
        assert "is an invalid value for project add-ons." in result.output
        assert (
            "Please select valid options for add-ons using comma-separated values, ranges, or 'all/none'.\n"
            in result.output
        )


@pytest.mark.usefixtures("chdir_to_tmp")
class TestAddOnsFromCLI:
    @pytest.mark.parametrize(
        "add_ons",
        [
            "lint",
            "test",
            "log",
            "docs",
            "data",
            "none",
            "test,log,docs",
            "test,data,lint",
            "log,docs,data,test,lint",
            "log, docs, data, test, lint",
            "log,       docs,     data,   test,     lint",
            "all",
        ],
    )
    def test_valid_add_ons(self, fake_kedro_cli, add_ons):
        result = CliRunner().invoke(
            fake_kedro_cli,
            ["new", "--addons", add_ons],
            input=_make_cli_prompt_input_without_addons(),
        )
        add_ons = _convert_addon_names_to_numbers(selected_addons=add_ons)
        _assert_template_ok(result, add_ons=add_ons)
        _assert_requirements_ok(result, add_ons=add_ons, repo_name="new-kedro-project")
        _clean_up_project(Path("./new-kedro-project"))

    def test_invalid_add_ons(self, fake_kedro_cli):
        result = CliRunner().invoke(
            fake_kedro_cli,
            ["new", "--addons", "bad_input"],
            input=_make_cli_prompt_input_without_addons(),
        )

        assert result.exit_code != 0
        assert (
            "Please select from the available add-ons: lint, test, log, docs, data, all, none"
            in result.output
        )

    @pytest.mark.parametrize(
        "add_ons",
        ["lint,all", "test,none", "all,none"],
    )
    def test_invalid_add_on_combination(self, fake_kedro_cli, add_ons):
        result = CliRunner().invoke(
            fake_kedro_cli,
            ["new", "--addons", add_ons],
            input=_make_cli_prompt_input_without_addons(),
        )

        assert result.exit_code != 0
        assert (
            "Add-on options 'all' and 'none' cannot be used with other options"
            in result.output
        )<|MERGE_RESOLUTION|>--- conflicted
+++ resolved
@@ -296,13 +296,8 @@
 )
 def test_parse_add_ons_invalid_selection(input, first_invalid, capsys):
     with pytest.raises(SystemExit):
-<<<<<<< HEAD
-        parse_add_ons_input(input)
+        _parse_add_ons_input(input)
     message = f"'{first_invalid}' is not a valid selection.\nPlease select from the available add-ons: 1, 2, 3, 4, 5, 6."
-=======
-        _parse_add_ons_input(input)
-    message = f"'{first_invalid}' is not a valid selection.\nPlease select from the available add-ons: 1, 2, 3, 4, 5."
->>>>>>> 5752f68e
     assert message in capsys.readouterr().err
 
 
