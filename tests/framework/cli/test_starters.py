--- conflicted
+++ resolved
@@ -70,28 +70,6 @@
     return "\n".join([add_ons, repo_name, python_package])
 
 
-<<<<<<< HEAD
-def _convert_addon_names_to_numbers(selected_addons: str):
-    string_to_number = {
-        "lint": "1",
-        "test": "2",
-        "log": "3",
-        "docs": "4",
-        "data": "5",
-        "pyspark": "6",
-    }
-
-    addons = selected_addons.lower().split(",")
-    for i in range(len(addons)):
-        addon = addons[i].strip()
-        if addon in string_to_number:
-            addons[i] = string_to_number[addon]
-
-    return ",".join(addons)
-
-
-=======
->>>>>>> 1fb906cc
 def _get_expected_files(add_ons: str):
     add_ons_template_files = {
         "1": 0,  # Linting does not add any files
@@ -306,8 +284,7 @@
     assert message in capsys.readouterr().err
 
 
-<<<<<<< HEAD
-=======
+
 @pytest.mark.parametrize(
     "input,first_invalid",
     [("0,3,5", "0"), ("1,3,8", "8"), ("0-4", "0"), ("3-8", "8")],
@@ -319,7 +296,6 @@
     assert message in capsys.readouterr().err
 
 
->>>>>>> 1fb906cc
 @pytest.mark.usefixtures("chdir_to_tmp")
 class TestNewFromUserPromptsValid:
     """Tests for running `kedro new` interactively."""
@@ -901,7 +877,6 @@
 class TestAddOnsFromUserPrompts:
     @pytest.mark.parametrize(
         "add_ons",
-<<<<<<< HEAD
         [
             "1",
             "2",
@@ -909,23 +884,15 @@
             "4",
             "5",
             "6",
+            "7",
             "none",
             "2,3,4",
             "3-5",
             "all",
             "1, 2, 3",
-            "1,    2,   3",
             "  1,  2, 3  ",
-            " 1-3 ",
-            "  1 - 3  ",
             "ALL",
-            "All",
-            "NONE",
-            "None",
-        ],
-=======
-        ["1", "2", "3", "4", "5", "6", "7", "none", "2,3,4", "3-5", "all"],
->>>>>>> 1fb906cc
+        ]
     )
     def test_valid_add_ons(self, fake_kedro_cli, add_ons):
         result = CliRunner().invoke(
@@ -991,7 +958,6 @@
 class TestAddOnsFromConfigFile:
     @pytest.mark.parametrize(
         "add_ons",
-<<<<<<< HEAD
         [
             "1",
             "2",
@@ -999,23 +965,15 @@
             "4",
             "5",
             "6",
+            "7",
             "none",
             "2,3,4",
             "3-5",
             "all",
-            "1, 2, 3 ",
-            "1,    2,   3",
+            "1, 2, 3",
             "  1,  2, 3  ",
-            " 1-3 ",
-            "  1 - 3  ",
             "ALL",
-            "All",
-            "NONE",
-            "None",
-        ],
-=======
-        ["1", "2", "3", "4", "5", "6", "7", "none", "2,3,4", "3-5", "all"],
->>>>>>> 1fb906cc
+        ]
     )
     def test_valid_add_ons(self, fake_kedro_cli, add_ons):
         """Test project created from config."""
