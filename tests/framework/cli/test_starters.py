"""This module contains unit test for the cli command 'kedro new'"""

from __future__ import annotations

import logging
import os
import shutil
from pathlib import Path

import pytest
import requests
import toml
import yaml
from click.testing import CliRunner
from cookiecutter.exceptions import RepositoryCloneFailed

from kedro import __version__ as version
from kedro.framework.cli.starters import (
    _OFFICIAL_STARTER_SPECS_DICT,
    TEMPLATE_PATH,
    KedroStarterSpec,
    _convert_tool_short_names_to_numbers,
    _fetch_validate_parse_config_from_user_prompts,
    _get_latest_starters_version,
    _kedro_version_equal_or_lower_to_starters,
    _make_cookiecutter_args_and_fetch_template,
    _parse_tools_input,
    _parse_yes_no_to_bool,
    _select_checkout_branch_for_cookiecutter,
    _validate_tool_selection,
)

FILES_IN_TEMPLATE_WITH_NO_TOOLS = 15


@pytest.fixture
def chdir_to_tmp(monkeypatch, tmp_path):
    monkeypatch.chdir(tmp_path)


@pytest.fixture
def mock_determine_repo_dir(mocker):
    return mocker.patch(
        "cookiecutter.repository.determine_repo_dir",
        return_value=(str(TEMPLATE_PATH), None),
    )


@pytest.fixture
def mock_cookiecutter(mocker):
    return mocker.patch("cookiecutter.main.cookiecutter")


@pytest.fixture
def patch_cookiecutter_args(mocker):
    mocker.patch(
        "kedro.framework.cli.starters._make_cookiecutter_args_and_fetch_template",
        side_effect=mock_make_cookiecutter_args_and_fetch_template,
    )


def mock_make_cookiecutter_args_and_fetch_template(*args, **kwargs):
    cookiecutter_args, starter_path = _make_cookiecutter_args_and_fetch_template(
        *args, **kwargs
    )
    cookiecutter_args["checkout"] = "main"  # Force the checkout to be "main"
    return cookiecutter_args, starter_path


def _clean_up_project(project_dir):
    if project_dir.is_dir():
        shutil.rmtree(str(project_dir), ignore_errors=True)


def _write_yaml(filepath: Path, config: dict):
    filepath.parent.mkdir(parents=True, exist_ok=True)
    yaml_str = yaml.dump(config)
    filepath.write_text(yaml_str)


def _make_cli_prompt_input(
    tools="none",
    project_name="",
    example_pipeline="no",
    repo_name="",
    python_package="",
):
    return "\n".join([project_name, tools, example_pipeline, repo_name, python_package])


def _make_cli_prompt_input_without_tools(
    project_name="", repo_name="", python_package=""
):
    return "\n".join([project_name, repo_name, python_package])


def _make_cli_prompt_input_without_name(tools="none", repo_name="", python_package=""):
    return "\n".join([tools, repo_name, python_package])


def _get_expected_files(tools: str, example_pipeline: str):
    tools_template_files = {
        "1": 0,  # Linting does not add any files
        "2": 3,  # If Testing is selected, we add 2 init.py files and 1 test_run.py
        "3": 1,  # If Logging is selected, we add logging.py
        "4": 2,  # If Documentation is selected, we add conf.py and index.rst
        "5": 8,  # If Data Structure is selected, we add 8 .gitkeep files
        "6": 2,  # If PySpark is selected, we add spark.yml and hooks.py
    }  # files added to template by each tool
    tools_list = _parse_tools_input(tools)
    example_pipeline_bool = _parse_yes_no_to_bool(example_pipeline)
    expected_files = FILES_IN_TEMPLATE_WITH_NO_TOOLS

    for tool in tools_list:
        expected_files = expected_files + tools_template_files[tool]
    # If example pipeline was chosen we don't need to delete /data folder
    if example_pipeline_bool and "5" not in tools_list:
        expected_files += tools_template_files["5"]
    example_files_count = [
        3,  # Raw data files
        3,  # Parameters_ .yml files, including 1 extra for viz
        9,  # .py files in pipelines folder, including 3 .py from reporting for Viz
    ]
    if example_pipeline_bool:  # If example option is chosen
        expected_files += sum(example_files_count)
        expected_files += (
            1 if "2" in tools_list else 0
        )  # add 1 test file if tests is chosen in tools

    return expected_files


def _assert_requirements_ok(
    result,
    tools="none",
    repo_name="new-kedro-project",
    output_dir=".",
):
    assert result.exit_code == 0, result.output

    root_path = (Path(output_dir) / repo_name).resolve()

    assert "Congratulations!" in result.output
    assert f"has been created in the directory \n{root_path}" in result.output

    pyproject_file_path = root_path / "pyproject.toml"

    tools_list = _parse_tools_input(tools)

    if "1" in tools_list:
        pyproject_config = toml.load(pyproject_file_path)
        expected = {
            "tool": {
                "ruff": {
                    "line-length": 88,
                    "show-fixes": True,
                    "select": ["F", "W", "E", "I", "UP", "PL", "T201"],
                    "ignore": ["E501"],
                    "format": {"docstring-code-format": True},
                }
            }
        }
        assert expected["tool"]["ruff"] == pyproject_config["tool"]["ruff"]
        assert (
            "ruff~=0.1.8" in pyproject_config["project"]["optional-dependencies"]["dev"]
        )

    if "2" in tools_list:
        pyproject_config = toml.load(pyproject_file_path)
        expected = {
            "pytest": {
                "ini_options": {
                    "addopts": "--cov-report term-missing --cov src/new_kedro_project -ra"
                }
            },
            "coverage": {
                "report": {
                    "fail_under": 0,
                    "show_missing": True,
                    "exclude_lines": ["pragma: no cover", "raise NotImplementedError"],
                }
            },
        }
        assert expected["pytest"] == pyproject_config["tool"]["pytest"]
        assert expected["coverage"] == pyproject_config["tool"]["coverage"]

        assert (
            "pytest-cov~=3.0"
            in pyproject_config["project"]["optional-dependencies"]["dev"]
        )
        assert (
            "pytest-mock>=1.7.1, <2.0"
            in pyproject_config["project"]["optional-dependencies"]["dev"]
        )
        assert (
            "pytest~=7.2" in pyproject_config["project"]["optional-dependencies"]["dev"]
        )

    if "4" in tools_list:
        pyproject_config = toml.load(pyproject_file_path)
        expected = {
            "optional-dependencies": {
                "docs": [
                    "docutils<0.21",
                    "sphinx>=5.3,<7.3",
                    "sphinx_rtd_theme==2.0.0",
                    "nbsphinx==0.8.1",
                    "sphinx-autodoc-typehints==1.20.2",
                    "sphinx_copybutton==0.5.2",
                    "ipykernel>=5.3, <7.0",
                    "Jinja2<3.2.0",
                    "myst-parser>=1.0,<2.1",
                ]
            }
        }
        assert (
            expected["optional-dependencies"]["docs"]
            == pyproject_config["project"]["optional-dependencies"]["docs"]
        )


def _assert_template_ok(
    result,
    tools="none",
    project_name="New Kedro Project",
    example_pipeline="no",
    repo_name="new-kedro-project",
    python_package="new_kedro_project",
    kedro_version=version,
    output_dir=".",
):
    assert result.exit_code == 0, result.output

    full_path = (Path(output_dir) / repo_name).resolve()

    assert "Congratulations!" in result.output
    assert (
        f"Your project '{project_name}' has been created in the directory \n{full_path}"
        in result.output
    )

    if "y" in example_pipeline.lower():
        assert "It has been created with an example pipeline." in result.output
    else:
        assert "It has been created with an example pipeline." not in result.output

    generated_files = [
        p for p in full_path.rglob("*") if p.is_file() and p.name != ".DS_Store"
    ]

    assert len(generated_files) == _get_expected_files(tools, example_pipeline)
    assert full_path.exists()
    assert (full_path / ".gitignore").is_file()
    assert project_name in (full_path / "README.md").read_text(encoding="utf-8")
    assert "KEDRO" in (full_path / ".gitignore").read_text(encoding="utf-8")
    assert kedro_version in (full_path / "requirements.txt").read_text(encoding="utf-8")
    assert (full_path / "src" / python_package / "__init__.py").is_file()


def _assert_name_ok(
    result,
    project_name="New Kedro Project",
):
    assert result.exit_code == 0, result.output
    assert "Congratulations!" in result.output
    assert (
        f"Your project '{project_name}' has been created in the directory"
        in result.output
    )


def test_starter_list(fake_kedro_cli):
    """Check that `kedro starter list` prints out all starter aliases."""
    result = CliRunner().invoke(fake_kedro_cli, ["starter", "list"])

    assert result.exit_code == 0, result.output
    for alias in _OFFICIAL_STARTER_SPECS_DICT:
        assert alias in result.output


def test_starter_list_with_starter_plugin(fake_kedro_cli, entry_point):
    """Check that `kedro starter list` prints out the plugin starters."""
    entry_point.load.return_value = [KedroStarterSpec("valid_starter", "valid_path")]
    entry_point.module = "valid_starter_module"
    result = CliRunner().invoke(fake_kedro_cli, ["starter", "list"])
    assert result.exit_code == 0, result.output
    assert "valid_starter_module" in result.output


@pytest.mark.parametrize(
    "specs,expected",
    [
        (
            [{"alias": "valid_starter", "template_path": "valid_path"}],
            "should be a 'KedroStarterSpec'",
        ),
        (
            [
                KedroStarterSpec("duplicate", "duplicate"),
                KedroStarterSpec("duplicate", "duplicate"),
            ],
            "has been ignored as it is already defined by",
        ),
    ],
)
def test_starter_list_with_invalid_starter_plugin(
    fake_kedro_cli, entry_point, specs, expected
):
    """Check that `kedro starter list` prints out the plugin starters."""
    entry_point.load.return_value = specs
    entry_point.module = "invalid_starter"
    result = CliRunner().invoke(fake_kedro_cli, ["starter", "list"])
    assert result.exit_code == 0, result.output
    assert expected in result.output


class TestParseToolsInput:
    @pytest.mark.parametrize(
        "input,expected",
        [
            ("1", ["1"]),
            ("1,2,3", ["1", "2", "3"]),
            ("2-4", ["2", "3", "4"]),
            ("3-3", ["3"]),
            ("all", ["1", "2", "3", "4", "5", "6"]),
            ("none", []),
        ],
    )
    def test_parse_tools_valid(self, input, expected):
        result = _parse_tools_input(input)
        assert result == expected

    @pytest.mark.parametrize(
        "input",
        ["1-7"],
    )
    def test_validate_range_includes_7(self, input, capsys):
        with pytest.raises(SystemExit):
            _parse_tools_input(input)
<<<<<<< HEAD
        message = "Kedro Viz is automatically included in the project. Please remove 7 from your tool selection."
=======
        message = "'7' is not a valid selection.\nPlease select from the available tools: 1, 2, 3, 4, 5, 6.\nKedro Viz is automatically included in the project. Please remove 7 from your tool selection."
>>>>>>> 20bedfdb
        assert message in capsys.readouterr().err

    @pytest.mark.parametrize(
        "input",
        ["5-2", "3-1"],
    )
    def test_parse_tools_invalid_range(self, input, capsys):
        with pytest.raises(SystemExit):
            _parse_tools_input(input)
        message = f"'{input}' is an invalid range for project tools.\nPlease ensure range values go from smaller to larger."
        assert message in capsys.readouterr().err

    @pytest.mark.parametrize(
        "input,right_border",
        [("3-9", "9"), ("3-10000", "10000")],
    )
    def test_parse_tools_range_too_high(self, input, right_border, capsys):
        with pytest.raises(SystemExit):
            _parse_tools_input(input)
        message = f"'{right_border}' is not a valid selection.\nPlease select from the available tools: 1, 2, 3, 4, 5, 6."
        assert message in capsys.readouterr().err

    @pytest.mark.parametrize(
        "input,last_invalid",
        [("0,3,5", "0"), ("1,3,8", "8"), ("0-4", "0")],
    )
    def test_parse_tools_invalid_selection(self, input, last_invalid, capsys):
        with pytest.raises(SystemExit):
            selected = _parse_tools_input(input)
            _validate_tool_selection(selected)
        message = f"'{last_invalid}' is not a valid selection.\nPlease select from the available tools: 1, 2, 3, 4, 5, 6."
        assert message in capsys.readouterr().err


@pytest.mark.usefixtures("chdir_to_tmp")
class TestNewFromUserPromptsValid:
    """Tests for running `kedro new` interactively."""

    def test_default(self, fake_kedro_cli):
        """Test new project creation using default New Kedro Project options."""
        result = CliRunner().invoke(
            fake_kedro_cli, ["new"], input=_make_cli_prompt_input()
        )
        _assert_template_ok(result)
        _clean_up_project(Path("./new-kedro-project"))

    def test_custom_project_name(self, fake_kedro_cli):
        result = CliRunner().invoke(
            fake_kedro_cli,
            ["new"],
            input=_make_cli_prompt_input(project_name="My Project"),
        )
        _assert_template_ok(
            result,
            project_name="My Project",
            repo_name="my-project",
            python_package="my_project",
        )
        _clean_up_project(Path("./my-project"))

    def test_custom_project_name_with_hyphen_and_underscore_and_number(
        self, fake_kedro_cli
    ):
        result = CliRunner().invoke(
            fake_kedro_cli,
            ["new"],
            input=_make_cli_prompt_input(project_name="My-Project_ 1"),
        )
        _assert_template_ok(
            result,
            project_name="My-Project_ 1",
            repo_name="my-project--1",
            python_package="my_project__1",
        )
        _clean_up_project(Path("./my-project--1"))

    def test_no_prompts(self, fake_kedro_cli):
        shutil.copytree(TEMPLATE_PATH, "template")
        (Path("template") / "prompts.yml").unlink()
        result = CliRunner().invoke(fake_kedro_cli, ["new", "--starter", "template"])
        _assert_template_ok(result)
        _clean_up_project(Path("./new-kedro-project"))

    def test_empty_prompts(self, fake_kedro_cli):
        shutil.copytree(TEMPLATE_PATH, "template")
        _write_yaml(Path("template") / "prompts.yml", {})
        result = CliRunner().invoke(fake_kedro_cli, ["new", "--starter", "template"])
        _assert_template_ok(result)
        _clean_up_project(Path("./new-kedro-project"))

    @pytest.mark.parametrize(
        "regex, valid_value",
        [
            ("^\\w+(-*\\w+)*$", "my-value"),
            ("^[A-Z_]+", "MY-VALUE"),
            ("^\\d+$", "123"),
        ],
    )
    def test_custom_prompt_valid_input(self, fake_kedro_cli, regex, valid_value):
        shutil.copytree(TEMPLATE_PATH, "template")
        _write_yaml(
            Path("template") / "prompts.yml",
            {
                "project_name": {"title": "Project Name"},
                "custom_value": {
                    "title": "Custom Value",
                    "regex_validator": regex,
                },
            },
        )
        custom_input = "\n".join([valid_value, "My Project"])
        result = CliRunner().invoke(
            fake_kedro_cli,
            ["new", "--starter", "template"],
            input=custom_input,
        )
        _assert_template_ok(
            result,
            project_name="My Project",
            repo_name="my-project",
            python_package="my_project",
        )

        _clean_up_project(Path("./my-project"))

    def test_custom_prompt_for_essential_variable(self, fake_kedro_cli):
        shutil.copytree(TEMPLATE_PATH, "template")
        _write_yaml(
            Path("template") / "prompts.yml",
            {
                "project_name": {"title": "Project Name"},
                "repo_name": {
                    "title": "Custom Repo Name",
                    "regex_validator": "^[a-zA-Z_]\\w{1,}$",
                },
            },
        )
        custom_input = "\n".join(["My Project", "my_custom_repo"])
        result = CliRunner().invoke(
            fake_kedro_cli,
            ["new", "--starter", "template"],
            input=custom_input,
        )
        _assert_template_ok(
            result,
            project_name="My Project",
            repo_name="my_custom_repo",
            python_package="my_project",
        )
        _clean_up_project(Path("./my_custom_repo"))

    def test_fetch_validate_parse_config_from_user_prompts_without_context(self):
        required_prompts = {}
        message = "No cookiecutter context available."
        with pytest.raises(Exception, match=message):
            _fetch_validate_parse_config_from_user_prompts(
                prompts=required_prompts, cookiecutter_context=None
            )


@pytest.mark.usefixtures("chdir_to_tmp")
class TestNewFromUserPromptsInvalid:
    def test_fail_if_dir_exists(self, fake_kedro_cli):
        """Check the error if the output directory already exists."""
        Path("new-kedro-project").mkdir()
        (Path("new-kedro-project") / "empty_file").touch()
        old_contents = list(Path("new-kedro-project").iterdir())
        result = CliRunner().invoke(
            fake_kedro_cli, ["new", "-v"], input=_make_cli_prompt_input()
        )
        assert list(Path("new-kedro-project").iterdir()) == old_contents
        assert result.exit_code != 0
        assert "directory already exists" in result.output

    def test_cookiecutter_exception_if_no_verbose(self, fake_kedro_cli):
        """Check if the original cookiecutter exception is present in the output
        if no verbose flag is provided."""
        Path("new-kedro-project").mkdir()
        result = CliRunner().invoke(
            fake_kedro_cli, ["new"], input=_make_cli_prompt_input()
        )
        assert "cookiecutter.exceptions" in result.output

    def test_prompt_no_title(self, fake_kedro_cli):
        shutil.copytree(TEMPLATE_PATH, "template")
        _write_yaml(Path("template") / "prompts.yml", {"repo_name": {}})
        result = CliRunner().invoke(fake_kedro_cli, ["new", "--starter", "template"])
        assert result.exit_code != 0
        assert "Each prompt must have a title field to be valid" in result.output

    def test_prompt_bad_yaml(self, fake_kedro_cli):
        shutil.copytree(TEMPLATE_PATH, "template")
        (Path("template") / "prompts.yml").write_text("invalid\tyaml", encoding="utf-8")
        result = CliRunner().invoke(fake_kedro_cli, ["new", "--starter", "template"])
        assert result.exit_code != 0
        assert "Failed to generate project: could not load prompts.yml" in result.output

    def test_invalid_project_name_special_characters(self, fake_kedro_cli):
        result = CliRunner().invoke(
            fake_kedro_cli,
            ["new"],
            input=_make_cli_prompt_input(project_name="My $Project!"),
        )
        assert result.exit_code != 0
        assert (
            "is an invalid value for project name.\nIt must contain only alphanumeric symbols"
            in result.output
        )

    def test_invalid_project_name_too_short(self, fake_kedro_cli):
        result = CliRunner().invoke(
            fake_kedro_cli,
            ["new"],
            input=_make_cli_prompt_input(project_name="P"),
        )
        assert result.exit_code != 0
        assert (
            "is an invalid value for project name.\nIt must contain only alphanumeric symbols"
            in result.output
        )

    def test_custom_prompt_invalid_input(self, fake_kedro_cli):
        shutil.copytree(TEMPLATE_PATH, "template")
        _write_yaml(
            Path("template") / "prompts.yml",
            {
                "project_name": {"title": "Project Name"},
                "custom_value": {
                    "title": "Custom Value",
                    "regex_validator": "^\\w+(-*\\w+)*$",
                },
            },
        )
        custom_input = "\n".join(["My Project", "My Project"])
        result = CliRunner().invoke(
            fake_kedro_cli,
            ["new", "--starter", "template"],
            input=custom_input,
        )
        assert result.exit_code != 0
        assert "'My Project' is an invalid value" in result.output


@pytest.mark.usefixtures("chdir_to_tmp")
class TestNewFromConfigFileValid:
    """Test `kedro new` with config file provided."""

    def test_required_keys_only(self, fake_kedro_cli):
        """Test project created from config."""
        config = {
            "tools": "none",
            "project_name": "My Project",
            "example_pipeline": "no",
            "repo_name": "my-project",
            "python_package": "my_project",
        }
        _write_yaml(Path("config.yml"), config)
        result = CliRunner().invoke(
            fake_kedro_cli, ["new", "-v", "--config", "config.yml"]
        )
        _assert_template_ok(result, **config)
        _clean_up_project(Path("./my-project"))

    def test_custom_required_keys(self, fake_kedro_cli):
        """Test project created from config."""
        config = {
            "tools": "none",
            "project_name": "Project X",
            "example_pipeline": "no",
            "repo_name": "projectx",
            "python_package": "proj_x",
        }
        _write_yaml(Path("config.yml"), config)
        result = CliRunner().invoke(
            fake_kedro_cli, ["new", "-v", "--config", "config.yml"]
        )
        _assert_template_ok(result, **config)
        _clean_up_project(Path("./projectx"))

    def test_custom_kedro_version(self, fake_kedro_cli):
        """Test project created from config."""
        config = {
            "tools": "none",
            "project_name": "My Project",
            "example_pipeline": "no",
            "repo_name": "my-project",
            "python_package": "my_project",
            "kedro_version": "my_version",
        }
        _write_yaml(Path("config.yml"), config)
        result = CliRunner().invoke(
            fake_kedro_cli, ["new", "-v", "--config", "config.yml"]
        )
        _assert_template_ok(result, **config)
        _clean_up_project(Path("./my-project"))

    def test_custom_output_dir(self, fake_kedro_cli):
        """Test project created from config."""
        config = {
            "tools": "none",
            "project_name": "My Project",
            "example_pipeline": "no",
            "repo_name": "my-project",
            "python_package": "my_project",
            "output_dir": "my_output_dir",
        }
        _write_yaml(Path("config.yml"), config)
        Path("my_output_dir").mkdir()
        result = CliRunner().invoke(
            fake_kedro_cli, ["new", "-v", "--config", "config.yml"]
        )
        _assert_template_ok(result, **config)
        _clean_up_project(Path("./my-project"))

    def test_extra_keys_allowed(self, fake_kedro_cli):
        """Test project created from config."""
        config = {
            "tools": "none",
            "project_name": "My Project",
            "example_pipeline": "no",
            "repo_name": "my-project",
            "python_package": "my_project",
        }
        _write_yaml(Path("config.yml"), {**config, "extra_key": "my_extra_key"})
        result = CliRunner().invoke(
            fake_kedro_cli, ["new", "-v", "--config", "config.yml"]
        )
        _assert_template_ok(result, **config)
        _clean_up_project(Path("./my-project"))

    def test_no_prompts(self, fake_kedro_cli):
        config = {
            "project_name": "My Project",
            "repo_name": "my-project",
            "python_package": "my_project",
        }
        _write_yaml(Path("config.yml"), config)
        shutil.copytree(TEMPLATE_PATH, "template")
        (Path("template") / "prompts.yml").unlink()
        result = CliRunner().invoke(
            fake_kedro_cli, ["new", "--starter", "template", "--config", "config.yml"]
        )
        _assert_template_ok(result, **config)
        _clean_up_project(Path("./my-project"))

    def test_empty_prompts(self, fake_kedro_cli):
        config = {
            "project_name": "My Project",
            "repo_name": "my-project",
            "python_package": "my_project",
        }
        _write_yaml(Path("config.yml"), config)
        shutil.copytree(TEMPLATE_PATH, "template")
        _write_yaml(Path("template") / "prompts.yml", {})
        result = CliRunner().invoke(
            fake_kedro_cli, ["new", "--starter", "template", "--config", "config.yml"]
        )
        _assert_template_ok(result, **config)
        _clean_up_project(Path("./my-project"))

    def test_config_with_no_tools_example(self, fake_kedro_cli):
        """Test project created from config."""
        config = {
            "project_name": "My Project",
            "repo_name": "my-project",
            "python_package": "my_project",
        }
        _write_yaml(Path("config.yml"), config)
        result = CliRunner().invoke(
            fake_kedro_cli, ["new", "-v", "--config", "config.yml"]
        )
        _assert_template_ok(result, **config)
        _clean_up_project(Path("./my-project"))


@pytest.mark.usefixtures("chdir_to_tmp")
class TestNewFromConfigFileInvalid:
    def test_output_dir_does_not_exist(self, fake_kedro_cli):
        """Check the error if the output directory is invalid."""
        config = {
            "tools": "none",
            "project_name": "My Project",
            "example_pipeline": "no",
            "repo_name": "my-project",
            "python_package": "my_project",
            "output_dir": "does_not_exist",
        }
        _write_yaml(Path("config.yml"), config)
        result = CliRunner().invoke(fake_kedro_cli, ["new", "-v", "-c", "config.yml"])
        assert result.exit_code != 0
        assert "is not a valid output directory." in result.output

    def test_config_missing_key(self, fake_kedro_cli):
        """Check the error if keys are missing from config file."""
        config = {
            "tools": "none",
            "example_pipeline": "no",
            "python_package": "my_project",
            "repo_name": "my-project",
        }
        _write_yaml(Path("config.yml"), config)
        result = CliRunner().invoke(fake_kedro_cli, ["new", "-v", "-c", "config.yml"])
        assert result.exit_code != 0
        assert "project_name not found in config file" in result.output

    def test_config_does_not_exist(self, fake_kedro_cli):
        """Check the error if the config file does not exist."""
        result = CliRunner().invoke(fake_kedro_cli, ["new", "-c", "missing.yml"])
        assert result.exit_code != 0
        assert "Path 'missing.yml' does not exist" in result.output

    def test_config_empty(self, fake_kedro_cli):
        """Check the error if the config file is empty."""
        Path("config.yml").touch()
        result = CliRunner().invoke(fake_kedro_cli, ["new", "-c", "config.yml"])
        assert result.exit_code != 0
        assert "Config file is empty" in result.output

    def test_config_bad_yaml(self, fake_kedro_cli):
        """Check the error if config YAML is invalid."""
        Path("config.yml").write_text("invalid\tyaml", encoding="utf-8")
        result = CliRunner().invoke(fake_kedro_cli, ["new", "-v", "-c", "config.yml"])
        assert result.exit_code != 0
        assert "Failed to generate project: could not load config" in result.output

    def test_invalid_project_name_special_characters(self, fake_kedro_cli):
        config = {
            "tools": "none",
            "project_name": "My $Project!",
            "example_pipeline": "no",
            "repo_name": "my-project",
            "python_package": "my_project",
        }
        _write_yaml(Path("config.yml"), config)
        result = CliRunner().invoke(
            fake_kedro_cli, ["new", "-v", "--config", "config.yml"]
        )

        assert result.exit_code != 0
        assert (
            "is an invalid value for project name. It must contain only alphanumeric symbols, spaces, underscores and hyphens and be at least 2 characters long"
            in result.output
        )

    def test_invalid_project_name_too_short(self, fake_kedro_cli):
        config = {
            "tools": "none",
            "project_name": "P",
            "example_pipeline": "no",
            "repo_name": "my-project",
            "python_package": "my_project",
        }
        _write_yaml(Path("config.yml"), config)
        result = CliRunner().invoke(
            fake_kedro_cli, ["new", "-v", "--config", "config.yml"]
        )
        assert result.exit_code != 0
        assert (
            "is an invalid value for project name. It must contain only alphanumeric symbols, spaces, underscores and hyphens and be at least 2 characters long"
            in result.output
        )


@pytest.mark.usefixtures("chdir_to_tmp")
class TestNewWithStarterValid:
    def test_absolute_path(self, fake_kedro_cli):
        shutil.copytree(TEMPLATE_PATH, "template")
        result = CliRunner().invoke(
            fake_kedro_cli,
            ["new", "-v", "--starter", str(Path("./template").resolve())],
            input=_make_cli_prompt_input(),
        )
        _assert_template_ok(result)
        _clean_up_project(Path("./new-kedro-project"))

    def test_relative_path(self, fake_kedro_cli):
        shutil.copytree(TEMPLATE_PATH, "template")
        result = CliRunner().invoke(
            fake_kedro_cli,
            ["new", "-v", "--starter", "template"],
            input=_make_cli_prompt_input(),
        )
        _assert_template_ok(result)
        _clean_up_project(Path("./new-kedro-project"))

    def test_relative_path_directory(self, fake_kedro_cli):
        shutil.copytree(TEMPLATE_PATH, "template")
        result = CliRunner().invoke(
            fake_kedro_cli,
            ["new", "-v", "--starter", ".", "--directory", "template"],
            input=_make_cli_prompt_input(),
        )
        _assert_template_ok(result)
        _clean_up_project(Path("./new-kedro-project"))

    def test_alias(self, fake_kedro_cli, mock_determine_repo_dir, mock_cookiecutter):
        CliRunner().invoke(
            fake_kedro_cli,
            ["new", "--starter", "spaceflights-pandas"],
            input=_make_cli_prompt_input(),
        )
        kwargs = {
            "template": "git+https://github.com/kedro-org/kedro-starters.git",
            "directory": "spaceflights-pandas",
        }
        starters_version = mock_determine_repo_dir.call_args[1].pop("checkout", None)

        assert starters_version in [version, "main"]
        assert kwargs.items() <= mock_determine_repo_dir.call_args[1].items()
        assert kwargs.items() <= mock_cookiecutter.call_args[1].items()

    def test_alias_custom_checkout(
        self, fake_kedro_cli, mock_determine_repo_dir, mock_cookiecutter
    ):
        CliRunner().invoke(
            fake_kedro_cli,
            ["new", "--starter", "spaceflights-pandas", "--checkout", "my_checkout"],
            input=_make_cli_prompt_input(),
        )
        kwargs = {
            "template": "git+https://github.com/kedro-org/kedro-starters.git",
            "checkout": "my_checkout",
            "directory": "spaceflights-pandas",
        }
        assert kwargs.items() <= mock_determine_repo_dir.call_args[1].items()
        assert kwargs.items() <= mock_cookiecutter.call_args[1].items()

    def test_git_repo(self, fake_kedro_cli, mock_determine_repo_dir, mock_cookiecutter):
        CliRunner().invoke(
            fake_kedro_cli,
            ["new", "--starter", "git+https://github.com/fake/fake.git"],
            input=_make_cli_prompt_input(),
        )

        kwargs = {
            "template": "git+https://github.com/fake/fake.git",
            "directory": None,
        }
        assert kwargs.items() <= mock_determine_repo_dir.call_args[1].items()
        del kwargs["directory"]
        assert kwargs.items() <= mock_cookiecutter.call_args[1].items()

    def test_git_repo_custom_checkout(
        self, fake_kedro_cli, mock_determine_repo_dir, mock_cookiecutter
    ):
        CliRunner().invoke(
            fake_kedro_cli,
            [
                "new",
                "--starter",
                "git+https://github.com/fake/fake.git",
                "--checkout",
                "my_checkout",
            ],
            input=_make_cli_prompt_input(),
        )
        kwargs = {
            "template": "git+https://github.com/fake/fake.git",
            "checkout": "my_checkout",
            "directory": None,
        }
        assert kwargs.items() <= mock_determine_repo_dir.call_args[1].items()
        del kwargs["directory"]
        assert kwargs.items() <= mock_cookiecutter.call_args[1].items()

    def test_git_repo_custom_directory(
        self, fake_kedro_cli, mock_determine_repo_dir, mock_cookiecutter
    ):
        CliRunner().invoke(
            fake_kedro_cli,
            [
                "new",
                "--starter",
                "git+https://github.com/fake/fake.git",
                "--directory",
                "my_directory",
            ],
            input=_make_cli_prompt_input(),
        )

        kwargs = {
            "template": "git+https://github.com/fake/fake.git",
            "directory": "my_directory",
        }
        assert kwargs.items() <= mock_determine_repo_dir.call_args[1].items()
        assert kwargs.items() <= mock_cookiecutter.call_args[1].items()

    def test_no_hint(self, fake_kedro_cli):
        shutil.copytree(TEMPLATE_PATH, "template")
        result = CliRunner().invoke(
            fake_kedro_cli,
            ["new", "-v", "--starter", str(Path("./template").resolve())],
            input=_make_cli_prompt_input(),
        )
        assert (
            "To skip the interactive flow you can run `kedro new` with\nkedro new --name=<your-project-name> --tools=<your-project-tools> --example=<yes/no>"
            not in result.output
        )
        assert "You have selected" not in result.output
        _assert_template_ok(result)
        _clean_up_project(Path("./new-kedro-project"))


class TestNewWithStarterInvalid:
    def test_invalid_starter(self, fake_kedro_cli):
        result = CliRunner().invoke(
            fake_kedro_cli,
            ["new", "-v", "--starter", "invalid"],
            input=_make_cli_prompt_input(),
        )
        assert result.exit_code != 0
        assert "Kedro project template not found at invalid" in result.output

    @pytest.mark.parametrize(
        "starter, repo",
        [
            ("spaceflights-pandas", "https://github.com/kedro-org/kedro-starters.git"),
            (
                "git+https://github.com/fake/fake.git",
                "https://github.com/fake/fake.git",
            ),
        ],
    )
    def test_invalid_checkout(self, starter, repo, fake_kedro_cli, mocker):
        mocker.patch(
            "cookiecutter.repository.determine_repo_dir",
            side_effect=RepositoryCloneFailed,
        )
        mock_ls_remote = mocker.patch("git.cmd.Git").return_value.ls_remote
        mock_ls_remote.return_value = "tag1\ntag2"
        result = CliRunner().invoke(
            fake_kedro_cli,
            ["new", "-v", "--starter", starter, "--checkout", "invalid"],
            input=_make_cli_prompt_input(),
        )
        assert result.exit_code != 0
        assert (
            "Specified tag invalid. The following tags are available: tag1, tag2"
            in result.output
        )
        mock_ls_remote.assert_called_with("--tags", repo)


class TestFlagsNotAllowed:
    def test_checkout_flag_without_starter(self, fake_kedro_cli):
        result = CliRunner().invoke(
            fake_kedro_cli,
            ["new", "--checkout", "some-checkout"],
            input=_make_cli_prompt_input(),
        )
        assert result.exit_code != 0
        assert (
            "Cannot use the --checkout flag without a --starter value." in result.output
        )

    def test_directory_flag_without_starter(self, fake_kedro_cli):
        result = CliRunner().invoke(
            fake_kedro_cli,
            ["new", "--directory", "some-directory"],
            input=_make_cli_prompt_input(),
        )
        assert result.exit_code != 0
        assert (
            "Cannot use the --directory flag without a --starter value."
            in result.output
        )

    def test_directory_flag_with_starter_alias(self, fake_kedro_cli):
        result = CliRunner().invoke(
            fake_kedro_cli,
            ["new", "--starter", "spaceflights-pandas", "--directory", "some-dir"],
            input=_make_cli_prompt_input(),
        )
        assert result.exit_code != 0
        assert "Cannot use the --directory flag with a --starter alias" in result.output

    def test_starter_flag_with_tools_flag(self, fake_kedro_cli):
        result = CliRunner().invoke(
            fake_kedro_cli,
            ["new", "--tools", "all", "--starter", "spaceflights-pandas"],
            input=_make_cli_prompt_input(),
        )
        assert result.exit_code != 0
        assert (
            "Cannot use the --starter flag with the --example and/or --tools flag."
            in result.output
        )

    def test_starter_flag_with_example_flag(self, fake_kedro_cli):
        result = CliRunner().invoke(
            fake_kedro_cli,
            ["new", "--starter", "spaceflights-pandas", "--example", "no"],
            input=_make_cli_prompt_input(),
        )
        assert result.exit_code != 0
        assert (
            "Cannot use the --starter flag with the --example and/or --tools flag."
            in result.output
        )


@pytest.mark.usefixtures("chdir_to_tmp", "patch_cookiecutter_args")
class TestToolsAndExampleFromUserPrompts:
    @pytest.mark.parametrize(
        "tools",
        [
            "1",
            "2",
            "3",
            "4",
            "5",
            "6",
            "2,3,4",
            "3-5",
            "1,2,4-6",
            "4-6",
            "1, 2 ,4 - 6",
            "1-3, 5-6",
            "all",
            "1, 2, 3",
            "  1,  2, 3  ",
            "ALL",
            "none",
            "",
        ],
    )
    @pytest.mark.parametrize("example_pipeline", ["Yes", "No"])
    def test_valid_tools_and_example(self, fake_kedro_cli, tools, example_pipeline):
        result = CliRunner().invoke(
            fake_kedro_cli,
            ["new"],
            input=_make_cli_prompt_input(
                tools=tools, example_pipeline=example_pipeline
            ),
        )

        _assert_template_ok(result, tools=tools, example_pipeline=example_pipeline)
        _assert_requirements_ok(result, tools=tools)
        if tools not in ("none", ""):
            assert "You have selected the following project tools:" in result.output
        else:
            assert "You have selected no project tools" in result.output
        assert (
            "To skip the interactive flow you can run `kedro new` with\nkedro new --name=<your-project-name> --tools=<your-project-tools> --example=<yes/no>"
            in result.output
        )
        _clean_up_project(Path("./new-kedro-project"))

    @pytest.mark.parametrize(
        "bad_input",
        ["bad input", "-1", "3-", "1 1"],
    )
    def test_invalid_tools(self, fake_kedro_cli, bad_input):
        result = CliRunner().invoke(
            fake_kedro_cli,
            ["new"],
            input=_make_cli_prompt_input(tools=bad_input),
        )

        assert result.exit_code != 0
        assert "is an invalid value for project tools." in result.output
        assert (
            "Invalid input. Please select valid options for project tools using comma-separated values, ranges, or 'all/none'.\n"
            in result.output
        )

    @pytest.mark.parametrize(
        "input,last_invalid",
        [
            ("0,3,5", "0"),
            ("1,3,9", "9"),
            ("0-4", "0"),
            ("99", "99"),
            ("3-9", "9"),
            ("3-10000", "10000"),
        ],
    )
    def test_invalid_tools_selection(self, fake_kedro_cli, input, last_invalid):
        result = CliRunner().invoke(
            fake_kedro_cli,
            ["new"],
            input=_make_cli_prompt_input(tools=input),
        )

        assert result.exit_code != 0
        message = f"'{last_invalid}' is not a valid selection.\nPlease select from the available tools: 1, 2, 3, 4, 5, 6."
        assert message in result.output

    @pytest.mark.parametrize(
        "input",
        ["5-2", "3-1"],
    )
    def test_invalid_tools_range(self, fake_kedro_cli, input):
        result = CliRunner().invoke(
            fake_kedro_cli,
            ["new"],
            input=_make_cli_prompt_input(tools=input),
        )

        assert result.exit_code != 0
        message = f"'{input}' is an invalid range for project tools.\nPlease ensure range values go from smaller to larger."
        assert message in result.output

    @pytest.mark.parametrize("example_pipeline", ["y", "n", "N", "YEs", "   yEs   "])
    def test_valid_example(self, fake_kedro_cli, example_pipeline):
        result = CliRunner().invoke(
            fake_kedro_cli,
            ["new"],
            input=_make_cli_prompt_input(example_pipeline=example_pipeline),
        )

        _assert_template_ok(result, example_pipeline=example_pipeline)
        _clean_up_project(Path("./new-kedro-project"))

    @pytest.mark.parametrize(
        "bad_input",
        ["bad input", "Not", "ye", "True", "t"],
    )
    def test_invalid_example(self, fake_kedro_cli, bad_input):
        result = CliRunner().invoke(
            fake_kedro_cli,
            ["new"],
            input=_make_cli_prompt_input(example_pipeline=bad_input),
        )

        assert result.exit_code != 0
        assert (
            f"'{bad_input}' is an invalid value for example pipeline." in result.output
        )
        assert (
            "It must contain only y, n, YES, or NO (case insensitive).\n"
            in result.output
        )


@pytest.mark.usefixtures("chdir_to_tmp", "patch_cookiecutter_args")
class TestToolsAndExampleFromConfigFile:
    @pytest.mark.parametrize(
        "tools",
        [
            "lint",
            "test",
            "tests",
            "log",
            "logs",
            "docs",
            "doc",
            "data",
            "pyspark",
            "tests,logs,doc",
            "test,data,lint",
            "log,docs,data,test,lint",
            "log, docs, data, test, lint",
            "log,       docs,     data,   test,     lint",
            "all",
            "LINT",
            "ALL",
            "TEST, LOG, DOCS",
            "test, DATA, liNt",
            "none",
            "NONE",
        ],
    )
    @pytest.mark.parametrize("example_pipeline", ["Yes", "No"])
    def test_valid_tools_and_example(self, fake_kedro_cli, tools, example_pipeline):
        """Test project created from config."""
        config = {
            "tools": tools,
            "project_name": "New Kedro Project",
            "example_pipeline": example_pipeline,
            "repo_name": "new-kedro-project",
            "python_package": "new_kedro_project",
        }
        _write_yaml(Path("config.yml"), config)
        result = CliRunner().invoke(
            fake_kedro_cli, ["new", "-v", "--config", "config.yml"]
        )

        tools = _convert_tool_short_names_to_numbers(selected_tools=tools)
        tools = ",".join(tools) if tools != [] else "none"

        _assert_template_ok(result, tools=tools, example_pipeline=example_pipeline)
        _assert_requirements_ok(result, tools=tools, repo_name="new-kedro-project")
        if tools not in ("none", "NONE", ""):
            assert "You have selected the following project tools:" in result.output
        else:
            assert "You have selected no project tools" in result.output
        assert (
            "To skip the interactive flow you can run `kedro new` with\nkedro new --name=<your-project-name> --tools=<your-project-tools> --example=<yes/no>"
            not in result.output
        )
        _clean_up_project(Path("./new-kedro-project"))

    @pytest.mark.parametrize(
        "bad_input",
        ["viz"],
    )
    def test_viz_tool(self, fake_kedro_cli, bad_input):
        """Test project created from config with 'viz' tool."""
        config = {
            "tools": bad_input,
            "project_name": "My Project",
            "example_pipeline": "no",
            "repo_name": "my-project",
            "python_package": "my_project",
        }
        _write_yaml(Path("config.yml"), config)
        result = CliRunner().invoke(
            fake_kedro_cli, ["new", "-v", "--config", "config.yml"]
        )

        assert result.exit_code != 0
        assert (
<<<<<<< HEAD
            "Kedro Viz is automatically included in the project. Please remove 'viz' from your tool selection."
=======
            "Please select from the available tools: lint, test, log, docs, data, pyspark, all, none. Kedro Viz is automatically included in the project. Please remove 'viz' from your tool selection."
>>>>>>> 20bedfdb
            in result.output
        )

    @pytest.mark.parametrize(
        "bad_input",
        ["bad input", "0,3,5", "1,3,9", "llint", "tes", "test, lin"],
    )
    def test_invalid_tools(self, fake_kedro_cli, bad_input):
        """Test project created from config."""
        config = {
            "tools": bad_input,
            "project_name": "My Project",
            "example_pipeline": "no",
            "repo_name": "my-project",
            "python_package": "my_project",
        }
        _write_yaml(Path("config.yml"), config)
        result = CliRunner().invoke(
            fake_kedro_cli, ["new", "-v", "--config", "config.yml"]
        )

        assert result.exit_code != 0
        assert (
            "Please select from the available tools: lint, test, log, docs, data, pyspark, all, none"
            in result.output
        )

    def test_invalid_tools_with_starter(self, fake_kedro_cli):
        """Test project created from config with tools and example used with --starter"""
        config = {
            "tools": "all",
            "project_name": "My Project",
            "example_pipeline": "no",
            "repo_name": "my-project",
            "python_package": "my_project",
        }
        _write_yaml(Path("config.yml"), config)
        shutil.copytree(TEMPLATE_PATH, "template")
        result = CliRunner().invoke(
            fake_kedro_cli,
            [
                "new",
                "-v",
                "--config",
                "config.yml",
                "--starter=template",
            ],
        )

        assert result.exit_code != 0
        assert (
            "The --starter flag can not be used with `example_pipeline` and/or `tools` keys in the config file.\n"
            in result.output
        )

    @pytest.mark.parametrize(
        "input",
        ["lint,all", "test,none", "all,none"],
    )
    def test_invalid_tools_flag_combination(self, fake_kedro_cli, input):
        config = {
            "tools": input,
            "project_name": "My Project",
            "example_pipeline": "no",
            "repo_name": "my-project",
            "python_package": "my_project",
        }
        _write_yaml(Path("config.yml"), config)
        result = CliRunner().invoke(
            fake_kedro_cli, ["new", "-v", "--config", "config.yml"]
        )

        assert result.exit_code != 0
        assert (
            "Tools options 'all' and 'none' cannot be used with other options"
            in result.output
        )

    @pytest.mark.parametrize("example_pipeline", ["y", "n", "N", "YEs", "   yEs   "])
    def test_valid_example(self, fake_kedro_cli, example_pipeline):
        """Test project created from config."""
        config = {
            "tools": "none",
            "project_name": "New Kedro Project",
            "example_pipeline": example_pipeline,
            "repo_name": "new-kedro-project",
            "python_package": "new_kedro_project",
        }
        _write_yaml(Path("config.yml"), config)
        result = CliRunner().invoke(
            fake_kedro_cli, ["new", "-v", "--config", "config.yml"]
        )

        _assert_template_ok(result, **config)
        _clean_up_project(Path("./new-kedro-project"))

    @pytest.mark.parametrize(
        "bad_input",
        ["bad input", "Not", "ye", "True", "t"],
    )
    def test_invalid_example(self, fake_kedro_cli, bad_input):
        """Test project created from config."""
        config = {
            "tools": "none",
            "project_name": "My Project",
            "example_pipeline": bad_input,
            "repo_name": "my-project",
            "python_package": "my_project",
        }
        _write_yaml(Path("config.yml"), config)
        result = CliRunner().invoke(
            fake_kedro_cli, ["new", "-v", "--config", "config.yml"]
        )

        assert result.exit_code != 0
        assert (
            f"'{bad_input}' is an invalid value for example pipeline." in result.output
        )
        assert (
            "It must contain only y, n, YES, or NO (case insensitive).\n"
            in result.output
        )


@pytest.mark.usefixtures("chdir_to_tmp", "patch_cookiecutter_args")
class TestToolsAndExampleFromCLI:
    @pytest.mark.parametrize(
        "tools",
        [
            "lint",
            "test",
            "tests",
            "log",
            "logs",
            "docs",
            "doc",
            "data",
            "pyspark",
            "tests,logs,doc",
            "test,data,lint",
            "log,docs,data,test,lint",
            "log, docs, data, test, lint",
            "log,       docs,     data,   test,     lint",
            "all",
            "LINT",
            "ALL",
            "TEST, LOG, DOCS",
            "test, DATA, liNt",
            "none",
            "NONE",
        ],
    )
    @pytest.mark.parametrize("example_pipeline", ["Yes", "No"])
    def test_valid_tools_flag(self, fake_kedro_cli, tools, example_pipeline):
        result = CliRunner().invoke(
            fake_kedro_cli,
            ["new", "--tools", tools, "--example", example_pipeline],
            input=_make_cli_prompt_input_without_tools(),
        )

        tools = _convert_tool_short_names_to_numbers(selected_tools=tools)
        tools = ",".join(tools) if tools != [] else "none"

        _assert_template_ok(result, tools=tools, example_pipeline=example_pipeline)
        _assert_requirements_ok(result, tools=tools, repo_name="new-kedro-project")
        if tools not in ("none", "NONE"):
            assert "You have selected the following project tools:" in result.output
        else:
            assert "You have selected no project tools" in result.output
        assert (
            "To skip the interactive flow you can run `kedro new` with\nkedro new --name=<your-project-name> --tools=<your-project-tools> --example=<yes/no>"
            in result.output
        )
        _clean_up_project(Path("./new-kedro-project"))

    def test_invalid_tools_flag(self, fake_kedro_cli):
        result = CliRunner().invoke(
            fake_kedro_cli,
            ["new", "--tools", "bad_input"],
            input=_make_cli_prompt_input_without_tools(),
        )

        assert result.exit_code != 0
        assert (
            "Please select from the available tools: lint, test, log, docs, data, pyspark, all, none"
            in result.output
        )

    @pytest.mark.parametrize(
        "tools",
        ["lint,all", "test,none", "all,none"],
    )
    def test_invalid_tools_flag_combination(self, fake_kedro_cli, tools):
        result = CliRunner().invoke(
            fake_kedro_cli,
            ["new", "--tools", tools],
            input=_make_cli_prompt_input_without_tools(),
        )

        assert result.exit_code != 0
        assert (
            "Tools options 'all' and 'none' cannot be used with other options"
            in result.output
        )

    def test_flags_skip_interactive_flow(self, fake_kedro_cli):
        result = CliRunner().invoke(
            fake_kedro_cli,
            [
                "new",
                "--name",
                "New Kedro Project",
                "--tools",
                "none",
                "--example",
                "no",
            ],
        )

        assert result.exit_code == 0
        assert (
            "To skip the interactive flow you can run `kedro new` with\nkedro new --name=<your-project-name> --tools=<your-project-tools> --example=<yes/no>"
            not in result.output
        )
        _clean_up_project(Path("./new-kedro-project"))


@pytest.mark.usefixtures("chdir_to_tmp")
class TestNameFromCLI:
    @pytest.mark.parametrize(
        "name",
        [
            "readable_name",
            "Readable Name",
            "Readable-name",
            "readable_name_12233",
            "123ReadableName",
        ],
    )
    def test_valid_names(self, fake_kedro_cli, name):
        result = CliRunner().invoke(
            fake_kedro_cli,
            ["new", "--name", name],
            input=_make_cli_prompt_input_without_name(),
        )

        repo_name = name.lower().replace(" ", "_").replace("-", "_")
        assert result.exit_code == 0
        _assert_name_ok(result, project_name=name)
        _clean_up_project(Path("./" + repo_name))

    @pytest.mark.parametrize(
        "name",
        ["bad_name$%!", "Bad.Name", ""],
    )
    def test_invalid_names(self, fake_kedro_cli, name):
        result = CliRunner().invoke(
            fake_kedro_cli,
            ["new", "--name", name],
            input=_make_cli_prompt_input_without_name(),
        )

        assert result.exit_code != 0
        assert (
            "is an invalid value for project name. It must contain only alphanumeric symbols, spaces, underscores and hyphens and be at least 2 characters long"
            in result.output
        )


class TestParseYesNoToBools:
    @pytest.mark.parametrize(
        "input",
        ["yes", "YES", "y", "Y", "yEs"],
    )
    def parse_yes_no_to_bool_responds_true(self, input):
        assert _parse_yes_no_to_bool(input) is True

    @pytest.mark.parametrize(
        "input",
        ["no", "NO", "n", "N", "No", ""],
    )
    def parse_yes_no_to_bool_responds_false(self, input):
        assert _parse_yes_no_to_bool(input) is False

    def parse_yes_no_to_bool_responds_none(self):
        assert _parse_yes_no_to_bool(None) is None


class TestValidateSelection:
    def test_validate_tool_selection_valid(self):
        tools = ["1", "2", "3", "4"]
        assert _validate_tool_selection(tools) is None

    def test_validate_tool_selection_7_tool(self, capsys):
        tools = ["7"]
        with pytest.raises(SystemExit):
            _validate_tool_selection(tools)
<<<<<<< HEAD
        message = "Kedro Viz is automatically included in the project. Please remove 7 from your tool selection."
=======
        message = "'7' is not a valid selection.\nPlease select from the available tools: 1, 2, 3, 4, 5, 6.\nKedro Viz is automatically included in the project. Please remove 7 from your tool selection."
>>>>>>> 20bedfdb
        assert message in capsys.readouterr().err

    def test_validate_tool_selection_invalid_single_tool(self, capsys):
        tools = ["8"]
        with pytest.raises(SystemExit):
            _validate_tool_selection(tools)
        message = "is not a valid selection.\nPlease select from the available tools: 1, 2, 3, 4, 5, 6."
        assert message in capsys.readouterr().err

    def test_validate_tool_selection_invalid_multiple_tools(self, capsys):
        tools = ["8", "10", "15"]
        with pytest.raises(SystemExit):
            _validate_tool_selection(tools)
        message = "is not a valid selection.\nPlease select from the available tools: 1, 2, 3, 4, 5, 6."
        assert message in capsys.readouterr().err

    def test_validate_tool_selection_mix_valid_invalid_tools(self, capsys):
        tools = ["1", "8", "3", "15"]
        with pytest.raises(SystemExit):
            _validate_tool_selection(tools)
        message = "is not a valid selection.\nPlease select from the available tools: 1, 2, 3, 4, 5, 6."
        assert message in capsys.readouterr().err

    def test_validate_tool_selection_empty_list(self):
        tools = []
        assert _validate_tool_selection(tools) is None


class TestConvertToolNamesToNumbers:
    def test_convert_tool_short_names_to_numbers_with_valid_tools(self):
        selected_tools = "lint,test,docs"
        result = _convert_tool_short_names_to_numbers(selected_tools)
        assert result == ["1", "2", "4"]

    def test_convert_tool_short_names_to_numbers_with_empty_string(self):
        selected_tools = ""
        result = _convert_tool_short_names_to_numbers(selected_tools)
        assert result == []

    def test_convert_tool_short_names_to_numbers_with_none_string(self):
        selected_tools = "none"
        result = _convert_tool_short_names_to_numbers(selected_tools)
        assert result == []

    def test_convert_tool_short_names_to_numbers_with_all_string(self):
        result = _convert_tool_short_names_to_numbers("all")
        assert result == ["1", "2", "3", "4", "5", "6"]

    def test_convert_tool_short_names_to_numbers_with_mixed_valid_invalid_tools(self):
        selected_tools = "lint,invalid_tool,docs"
        result = _convert_tool_short_names_to_numbers(selected_tools)
        assert result == ["1", "4"]

    def test_convert_tool_short_names_to_numbers_with_whitespace(self):
        selected_tools = " lint , test , docs "
        result = _convert_tool_short_names_to_numbers(selected_tools)
        assert result == ["1", "2", "4"]

    def test_convert_tool_short_names_to_numbers_with_case_insensitive_tools(self):
        selected_tools = "Lint,TEST,Docs"
        result = _convert_tool_short_names_to_numbers(selected_tools)
        assert result == ["1", "2", "4"]

    def test_convert_tool_short_names_to_numbers_with_invalid_tools(self):
        selected_tools = "invalid_tool1,invalid_tool2"
        result = _convert_tool_short_names_to_numbers(selected_tools)
        assert result == []

    def test_convert_tool_short_names_to_numbers_with_duplicates(self):
        selected_tools = "lint,test,tests"
        result = _convert_tool_short_names_to_numbers(selected_tools)
        assert result == ["1", "2"]


@pytest.mark.usefixtures("chdir_to_tmp")
class TestTelemetryCLIFlag:
    @pytest.mark.parametrize(
        "input",
        ["yes", "YES", "y", "Y", "yEs"],
    )
    def test_flag_value_is_yes(self, fake_kedro_cli, input):
        result = CliRunner().invoke(
            fake_kedro_cli,
            [
                "new",
                "--name",
                "New Kedro Project",
                "--tools",
                "none",
                "--example",
                "no",
                "--telemetry",
                input,
            ],
        )

        repo_name = "new-kedro-project"
        assert result.exit_code == 0

        telemetry_file_path = Path(repo_name + "/.telemetry")
        assert telemetry_file_path.exists()

        with open(telemetry_file_path) as file:
            file_content = file.read()
            target_string = "consent: true"

        assert target_string in file_content
        _clean_up_project(Path("./" + repo_name))

    @pytest.mark.parametrize(
        "input",
        ["no", "NO", "n", "N", "No"],
    )
    def test_flag_value_is_no(self, fake_kedro_cli, input):
        result = CliRunner().invoke(
            fake_kedro_cli,
            [
                "new",
                "--name",
                "New Kedro Project",
                "--tools",
                "none",
                "--example",
                "no",
                "--telemetry",
                input,
            ],
        )

        repo_name = "new-kedro-project"
        assert result.exit_code == 0

        telemetry_file_path = Path(repo_name + "/.telemetry")
        assert telemetry_file_path.exists()

        with open(telemetry_file_path) as file:
            file_content = file.read()
            target_string = "consent: false"

        assert target_string in file_content
        _clean_up_project(Path("./" + repo_name))

    def test_flag_value_is_invalid(self, fake_kedro_cli):
        result = CliRunner().invoke(
            fake_kedro_cli,
            [
                "new",
                "--name",
                "New Kedro Project",
                "--tools",
                "none",
                "--example",
                "no",
                "--telemetry",
                "wrong",
            ],
        )

        repo_name = "new-kedro-project"
        assert result.exit_code == 2

        assert "'wrong' is not one of 'yes', 'no', 'y', 'n'" in result.output

        telemetry_file_path = Path(repo_name + "/.telemetry")
        assert not telemetry_file_path.exists()

    def test_flag_is_absent(self, fake_kedro_cli):
        result = CliRunner().invoke(
            fake_kedro_cli,
            [
                "new",
                "--name",
                "New Kedro Project",
                "--tools",
                "none",
                "--example",
                "no",
            ],
        )

        repo_name = "new-kedro-project"
        assert result.exit_code == 0

        telemetry_file_path = Path(repo_name + "/.telemetry")
        assert not telemetry_file_path.exists()


@pytest.fixture
def mock_env_vars(mocker):
    """Fixture to mock environment variables"""
    mocker.patch.dict(os.environ, {"GITHUB_TOKEN": "fake_token"}, clear=True)


class TestGetLatestStartersVersion:
    def test_get_latest_starters_version(self, mock_env_vars, requests_mock):
        """Test _get_latest_starters_version when KEDRO_STARTERS_VERSION is not set"""
        latest_version = "1.2.3"

        # Mock the GitHub API response
        requests_mock.get(
            "https://api.github.com/repos/kedro-org/kedro-starters/releases/latest",
            json={"tag_name": latest_version},
            status_code=200,
        )

        result = _get_latest_starters_version()

        assert result == latest_version
        assert os.getenv("KEDRO_STARTERS_VERSION") == latest_version

    def test_get_latest_starters_version_with_env_set(self, mocker):
        """Test _get_latest_starters_version when KEDRO_STARTERS_VERSION is already set"""
        expected_version = "1.2.3"
        mocker.patch.dict(os.environ, {"KEDRO_STARTERS_VERSION": expected_version})

        result = _get_latest_starters_version()

        assert result == expected_version

    def test_get_latest_starters_version_error(
        self, mock_env_vars, requests_mock, caplog
    ):
        """Test _get_latest_starters_version when the request raises an exception"""
        with caplog.at_level(logging.ERROR):
            # Mock the request to raise a RequestException
            requests_mock.get(
                "https://api.github.com/repos/kedro-org/kedro-starters/releases/latest",
                exc=requests.exceptions.RequestException("Request failed"),
            )

            result = _get_latest_starters_version()

            assert result == ""
            assert (
                "Error fetching kedro-starters latest release version: Request failed"
                in caplog.text
            )


class TestStartersVersionComparison:
    def test_kedro_version_equal_or_lower_to_starters_equal(self, mocker):
        """Test when version is equal to starters_version"""
        mocker.patch(
            "kedro.framework.cli.starters._get_latest_starters_version",
            return_value="1.2.3",
        )
        version = "1.2.3"

        result = _kedro_version_equal_or_lower_to_starters(version)
        assert result is True

    def test_kedro_version_equal_or_lower_to_starters_lower(self, mocker):
        """Test when version is lower than starters_version"""
        mocker.patch(
            "kedro.framework.cli.starters._get_latest_starters_version",
            return_value="1.3.0",
        )
        version = "1.2.3"

        result = _kedro_version_equal_or_lower_to_starters(version)
        assert result is True

    def test_kedro_version_equal_or_lower_to_starters_higher(self, mocker):
        """Test when version is higher than starters_version"""
        mocker.patch(
            "kedro.framework.cli.starters._get_latest_starters_version",
            return_value="1.2.3",
        )
        version = "1.2.4"

        result = _kedro_version_equal_or_lower_to_starters(version)
        assert result is False


class TestFetchCookiecutterArgsWhenKedroVersionDifferentFromStarters:
    @pytest.fixture
    def config(self):
        return {
            "tools": [],
            "example_pipeline": "False",
            "output_dir": "/my/output/dir",
        }

    def test_kedro_version_match_starters_true(self, config, mocker):
        mocker.patch(
            "kedro.framework.cli.starters._kedro_version_equal_or_lower_to_starters",
            return_value=True,
        )

        config["tools"] = ["PySpark"]
        checkout = version
        directory = "my-directory"
        template_path = "my/template/path"

        expected_args = {
            "output_dir": "/my/output/dir",
            "no_input": True,
            "extra_context": config,
            "checkout": version,
            "directory": "spaceflights-pyspark",
        }
        expected_path = "git+https://github.com/kedro-org/kedro-starters.git"

        result_args, result_path = _make_cookiecutter_args_and_fetch_template(
            config, checkout, directory, template_path
        )

        assert result_args == expected_args
        assert result_path == expected_path

    def test_kedro_version_match_starters_false(self, config, mocker):
        mocker.patch(
            "kedro.framework.cli.starters._kedro_version_equal_or_lower_to_starters",
            return_value=False,
        )

        config["tools"] = ["PySpark"]
        checkout = "my-checkout"
        directory = "my-directory"
        template_path = "my/template/path"

        expected_args = {
            "output_dir": "/my/output/dir",
            "no_input": True,
            "extra_context": config,
            "checkout": "my-checkout",
            "directory": "spaceflights-pyspark",
        }
        expected_path = "git+https://github.com/kedro-org/kedro-starters.git"

        result_args, result_path = _make_cookiecutter_args_and_fetch_template(
            config, checkout, directory, template_path
        )

        assert result_args == expected_args
        assert result_path == expected_path

    def test_no_tools_and_example_pipeline(self, config, mocker):
        mocker.patch(
            "kedro.framework.cli.starters._kedro_version_equal_or_lower_to_starters",
            return_value=False,
        )

        config["tools"] = []
        config["example_pipeline"] = "True"
        checkout = "main"
        directory = ""
        template_path = "my/template/path"

        expected_args = {
            "output_dir": "/my/output/dir",
            "no_input": True,
            "extra_context": config,
            "checkout": "main",
            "directory": "spaceflights-pandas",
        }
        expected_path = "git+https://github.com/kedro-org/kedro-starters.git"

        result_args, result_path = _make_cookiecutter_args_and_fetch_template(
            config, checkout, directory, template_path
        )

        assert result_args == expected_args
        assert result_path == expected_path

    def test_no_tools_no_example_pipeline(self, config, mocker):
        mocker.patch(
            "kedro.framework.cli.starters._kedro_version_equal_or_lower_to_starters",
            return_value=False,
        )

        config["tools"] = []
        config["example_pipeline"] = "False"
        checkout = "main"
        directory = ""
        template_path = "my/template/path"

        expected_args = {
            "output_dir": "/my/output/dir",
            "no_input": True,
            "extra_context": config,
            "checkout": "main",
        }
        expected_path = "my/template/path"

        result_args, result_path = _make_cookiecutter_args_and_fetch_template(
            config, checkout, directory, template_path
        )

        assert result_args == expected_args
        assert result_path == expected_path


class TestSelectCheckoutBranch:
    def test_select_checkout_branch_with_checkout(self):
        checkout = "user_selected_branch"
        result = _select_checkout_branch_for_cookiecutter(checkout)

        assert result == checkout

    def test_select_checkout_branch_kedro_version_equal_or_lower(self, mocker):
        mocker.patch(
            "kedro.framework.cli.starters._kedro_version_equal_or_lower_to_starters",
            return_value=True,
        )
        checkout = None
        result = _select_checkout_branch_for_cookiecutter(checkout)

        assert result == version

    def test_select_checkout_branch_main(self, mocker):
        mocker.patch(
            "kedro.framework.cli.starters._kedro_version_equal_or_lower_to_starters",
            return_value=False,
        )
        checkout = None
        result = _select_checkout_branch_for_cookiecutter(checkout)

        assert result == "main"<|MERGE_RESOLUTION|>--- conflicted
+++ resolved
@@ -337,11 +337,7 @@
     def test_validate_range_includes_7(self, input, capsys):
         with pytest.raises(SystemExit):
             _parse_tools_input(input)
-<<<<<<< HEAD
-        message = "Kedro Viz is automatically included in the project. Please remove 7 from your tool selection."
-=======
         message = "'7' is not a valid selection.\nPlease select from the available tools: 1, 2, 3, 4, 5, 6.\nKedro Viz is automatically included in the project. Please remove 7 from your tool selection."
->>>>>>> 20bedfdb
         assert message in capsys.readouterr().err
 
     @pytest.mark.parametrize(
@@ -1255,11 +1251,7 @@
 
         assert result.exit_code != 0
         assert (
-<<<<<<< HEAD
-            "Kedro Viz is automatically included in the project. Please remove 'viz' from your tool selection."
-=======
             "Please select from the available tools: lint, test, log, docs, data, pyspark, all, none. Kedro Viz is automatically included in the project. Please remove 'viz' from your tool selection."
->>>>>>> 20bedfdb
             in result.output
         )
 
@@ -1557,11 +1549,7 @@
         tools = ["7"]
         with pytest.raises(SystemExit):
             _validate_tool_selection(tools)
-<<<<<<< HEAD
-        message = "Kedro Viz is automatically included in the project. Please remove 7 from your tool selection."
-=======
         message = "'7' is not a valid selection.\nPlease select from the available tools: 1, 2, 3, 4, 5, 6.\nKedro Viz is automatically included in the project. Please remove 7 from your tool selection."
->>>>>>> 20bedfdb
         assert message in capsys.readouterr().err
 
     def test_validate_tool_selection_invalid_single_tool(self, capsys):
