--- conflicted
+++ resolved
@@ -1345,7 +1345,6 @@
         ],
     )
     @pytest.mark.parametrize("example_pipeline", ["Yes", "No"])
-<<<<<<< HEAD
     def test_valid_tools_flag(self, fake_kedro_cli, tools, example_pipeline):
         result = CliRunner().invoke(
             fake_kedro_cli,
@@ -1365,13 +1364,6 @@
             in result.output
         )
         _clean_up_project(Path("./new-kedro-project"))
-=======
-    def test_valid_tools_flag(self, fake_kedro_cli, tools, example_pipeline, mocker):
-        mocker.patch(
-            "kedro.framework.cli.starters._make_cookiecutter_args_and_fetch_template",
-            side_effect=mock_make_cookiecutter_args_and_fetch_template,
-        )
->>>>>>> d6a78f41
 
         result = CliRunner().invoke(
             fake_kedro_cli,
