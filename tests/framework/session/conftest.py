--- conflicted
+++ resolved
@@ -21,11 +21,7 @@
 from kedro.io import DataCatalog
 from kedro.pipeline import Pipeline
 from kedro.pipeline.node import Node, node
-<<<<<<< HEAD
 from kedro.runner.runner import AbstractRunner
-from kedro.versioning import Journal
-=======
->>>>>>> 537eac1e
 
 logger = logging.getLogger(__name__)
 
