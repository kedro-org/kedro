--- conflicted
+++ resolved
@@ -82,11 +82,7 @@
     def test_from_yaml(self, mocker):
         config = yaml.safe_load(StringIO(YML_CONFIG))
         catalog = KedroDataCatalog.from_config(config)
-<<<<<<< HEAD
-        assert catalog.list() == ["test_ds"]
-=======
         assert catalog.keys() == ["test_ds"]
->>>>>>> 6ffda00a
         mock = mocker.Mock()
         assert isinstance(catalog["test_ds"]._dataset, CSVDataset)
         catalog["test_ds"]._dataset = mock
@@ -108,11 +104,7 @@
     def test_config_good_version(self):
         config = yaml.safe_load(StringIO(YML_CONFIG_VERSIONED))
         catalog = KedroDataCatalog.from_config(config, load_versions={"test_ds": "42"})
-<<<<<<< HEAD
-        assert catalog._datasets["test_ds"]._dataset._version.load == "42"
-=======
         assert catalog["test_ds"]._dataset._version.load == "42"
->>>>>>> 6ffda00a
 
     def test_for_versioned_key(self):
         config = {"versioned": True}
@@ -122,11 +114,7 @@
             r"versioned in the 'CachedDataset', not in the "
             r"wrapped dataset",
         ):
-<<<<<<< HEAD
-            _ = KedroDataCatalog.from_config(config, load_versions={"test_ds": "42"})
-=======
             _ = CachedDataset._from_config(config, version="42")
->>>>>>> 6ffda00a
 
     def test_exists(self, cached_ds):
         assert not cached_ds.exists()
