--- conflicted
+++ resolved
@@ -349,8 +349,6 @@
         with pytest.raises(DatasetError, match=pattern):
             parse_dataset_definition({"type": dataset_name})
 
-<<<<<<< HEAD
-=======
     def test_parse_dataset_definition_invalid_uppercase_s_in_dataset(self):
         """Test that an invalid dataset type with uppercase 'S' in 'Dataset' raises a warning"""
         config = {"type": "LambdaDataSet"}  # Invalid type with uppercase 'S'
@@ -375,7 +373,6 @@
         config = {"type": MyDataset}
         parse_dataset_definition(config)
 
->>>>>>> 631441b2
     def test_load_and_save_are_wrapped_once(self):
         assert not getattr(
             MyOtherVersionedDataset.load.__wrapped__, "__loadwrapped__", False
