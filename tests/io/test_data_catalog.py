--- conflicted
+++ resolved
@@ -743,8 +743,7 @@
             f"Did not find any versions for {versioned_dataset}. "
             f"This could be due to insufficient permission."
         )
-<<<<<<< HEAD
-        with pytest.raises(DataSetError, match=pattern):
+        with pytest.raises(DatasetError, match=pattern):
             versioned_dataset.load()
 
 
@@ -853,8 +852,4 @@
         catalog = DataCatalog.from_config(**config_with_dataset_factories_bad_pattern)
         pattern = "Unable to resolve 'filepath' for the pattern '{type}@planes'"
         with pytest.raises(DataSetError, match=re.escape(pattern)):
-            catalog._get_dataset("jet@planes")
-=======
-        with pytest.raises(DatasetError, match=pattern):
-            versioned_dataset.load()
->>>>>>> 08d3a020
+            catalog._get_dataset("jet@planes")