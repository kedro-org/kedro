--- conflicted
+++ resolved
@@ -460,11 +460,7 @@
             ["out"],
         )
         assert str(n) == "biconcat([in2]) -> [out]"
-<<<<<<< HEAD
         assert n.name == "biconcat"
-        assert n.short_name == "Biconcat"
-=======
-        assert n.name == "biconcat([in2]) -> [out]"
         assert n.short_name == "Biconcat"
 
 
@@ -551,5 +547,4 @@
                 inputs="namespace.subnamespace.input_dataset",
                 outputs="namespace.subnamespace.output_dataset",
                 namespace="namespace.othernamespace",
-            )
->>>>>>> 0e1e15a3
+            )