import re
from itertools import chain

import pytest

import kedro
from kedro import KedroDeprecationWarning
from kedro.pipeline import node, pipeline
from kedro.pipeline.pipeline import (
    CircularDependencyError,
    ConfirmNotUniqueError,
    OutputNotUniqueError,
    _match_namespaces,
)
from kedro.pipeline.transcoding import _strip_transcoding, _transcode_split


def test_deprecation():
    with pytest.warns(
        KedroDeprecationWarning, match="'TRANSCODING_SEPARATOR' has been moved"
    ):
        from kedro.pipeline.pipeline import TRANSCODING_SEPARATOR  # noqa: F401


class TestTranscodeHelpers:
    def test_split_no_transcode_part(self):
        assert _transcode_split("abc") == ("abc", "")

    def test_split_with_transcode(self):
        assert _transcode_split("abc@def") == ("abc", "def")

    def test_split_too_many_parts(self):
        with pytest.raises(ValueError):
            _transcode_split("abc@def@ghi")

    def test_get_transcode_compatible_name(self):
        assert _strip_transcoding("abc@def") == "abc"


# Different dummy func based on the number of arguments
def constant_output():
    return "output"  # pragma: no cover


def identity(input1: str):
    return input1  # pragma: no cover


def biconcat(input1: str, input2: str):
    return input1 + input2  # pragma: no cover


def triconcat(input1: str, input2: str, input3: str):
    return input1 + input2 + input3  # pragma: no cover


@pytest.fixture
def branchless_pipeline():
    """
    Fixture for a branchless pipeline configuration.

    This fixture defines a branchless pipeline with nodes and their connections.
    The pipeline starts with a constant output node A and is followed by a series
    of identity nodes in a linear chain from A to E.

    Returns:
        dict: A dictionary containing the branchless pipeline configuration.
    """
    pipeline = {
        "nodes": [
            node(identity, "E", None),
            node(identity, "D", "E"),
            node(identity, "C", "D"),
            node(identity, "A", "B"),
            node(identity, "B", "C"),
            node(constant_output, None, "A"),
        ],
        "expected": [
            {node(constant_output, None, "A")},
            {node(identity, "A", "B")},
            {node(identity, "B", "C")},
            {node(identity, "C", "D")},
            {node(identity, "D", "E")},
            {node(identity, "E", None)},
        ],
        "free_inputs": [],
        "outputs": [],
    }
    return pipeline


@pytest.fixture
def pipeline_list_with_lists():
    """
    Fixture for a pipeline configuration with nodes and their connections.

    There is added complexity as some nodes map to/from a list of nodes.

    Returns:
        dict: A dictionary containing the pipeline configuration.
    """
    pipeline = {
        "nodes": [
            node(triconcat, ["H", "I", "M"], "N", name="node1"),
            node(identity, "H", "I", name="node2"),
            node(identity, "F", ["G", "M"], name="node3"),
            node(identity, "E", ["F", "H"], name="node4"),
            node(identity, "D", None, name="node5"),
            node(identity, "C", "D", name="node6", tags=["foo"]),
            node(identity, "B", ["C", "E"], name="node7", tags=["foo"]),
            node(identity, "A", ["B", "L"], name="node8"),
            node(constant_output, None, "A", name="node9"),
        ],
        "expected": [
            {node(constant_output, None, "A", name="node9")},
            {node(identity, "A", ["B", "L"], name="node8")},
            {node(identity, "B", ["C", "E"], name="node7", tags=["foo"])},
            {
                node(identity, "C", "D", name="node6", tags=["foo"]),
                node(identity, "E", ["F", "H"], name="node4"),
            },
            {
                node(identity, "D", None, name="node5"),
                node(identity, "H", "I", name="node2"),
                node(identity, "F", ["G", "M"], name="node3"),
            },
            {node(triconcat, ["H", "I", "M"], "N", name="node1")},
        ],
        "free_inputs": [],
        "outputs": ["L", "G", "N"],
    }
    return pipeline


@pytest.fixture
def pipeline_with_dicts():
    """
    Fixture for a pipeline configuration with nodes and their connections.

    There is added complexity as some nodes map to/from a dictionary of nodes.

    Returns:
        dict: A dictionary containing the pipeline configuration.
    """
    pipeline = {
        "nodes": [
            node(triconcat, ["H", "I", "M"], "N", name="node1"),
            node(identity, "H", "I", name="node2"),
            node(identity, "F", {"M": "M", "N": "G"}, name="node3"),
            node(identity, "E", {"O": "F", "P": "H"}, name="node4"),
            node(identity, {"input1": "D"}, None, name="node5"),
            node(identity, "C", "D", name="node6", tags=["foo"]),
            node(identity, "B", {"P": "C", "Q": "E"}, name="node7", tags=["foo"]),
            node(identity, "A", {"R": "B", "S": "L"}, name="node8"),
            node(constant_output, None, "A", name="node9"),
        ],
        "expected": [
            {node(constant_output, None, "A", name="node9")},
            {node(identity, "A", {"R": "B", "S": "L"}, name="node8")},
            {node(identity, "B", {"P": "C", "Q": "E"}, name="node7", tags=["foo"])},
            {
                node(identity, "C", "D", name="node6", tags=["foo"]),
                node(identity, "E", {"O": "F", "P": "H"}, name="node4"),
            },
            {
                node(identity, {"input1": "D"}, None, name="node5"),
                node(identity, "H", "I", name="node2"),
                node(identity, "F", {"M": "M", "N": "G"}, name="node3"),
            },
            {node(triconcat, ["H", "I", "M"], "N", name="node1")},
        ],
        "free_inputs": [],
        "outputs": ["L", "G", "N"],
    }
    return pipeline


@pytest.fixture
def free_input_needed_pipeline():
    """
    Fixture for a pipeline configuration with nodes requiring a free input.

    The first node ('node1') requires a free input 'A'. The other nodes are
    connected in succession.

    Returns:
        dict: A dictionary containing the pipeline configuration.
    """
    pipeline = {
        "nodes": [
            node(identity, "A", "B", name="node1"),  # 'A' needs to be free
            node(identity, "B", "C", name="node2"),
            node(identity, "C", "D", name="node3"),
        ],
        "expected": [
            {node(identity, "A", "B", name="node1")},
            {node(identity, "B", "C", name="node2")},
            {node(identity, "C", "D", name="node3")},
        ],
        "free_inputs": ["A"],
        "outputs": ["D"],
    }
    return pipeline


@pytest.fixture
def disjoint_pipeline():
    """
    Fixture for a pipeline configuration made up of two disjoint pipelines.

    Returns:
        dict: A dictionary containing the pipeline configuration.
    """
    pipeline = {
        "nodes": [
            node(identity, "A", "B", name="node1"),
            node(identity, "B", "C", name="node2"),
            node(identity, "E", "F", name="node3"),  # disjoint part D->E->F
            node(identity, "D", "E", name="node4"),
        ],
        "expected": [
            {
                node(identity, "A", "B", name="node1"),
                node(identity, "D", "E", name="node4"),
            },
            {
                node(identity, "B", "C", name="node2"),
                node(identity, "E", "F", name="node3"),
            },
        ],
        "free_inputs": ["A", "D"],
        "outputs": ["C", "F"],
    }
    return pipeline


@pytest.fixture
def pipeline_input_duplicated():
    """
    This fixture defines a pipeline configuration with nodes where the first node ('node1')
    has a duplicated input 'A'. The other nodes are connected in succession.

    Returns:
        dict: A dictionary containing the pipeline configuration.
    """
    pipeline = {
        "nodes": [
            node(biconcat, ["A", "A"], "B", name="node1"),  # input duplicate
            node(identity, "B", "C", name="node2"),
            node(identity, "C", "D", name="node3"),
        ],
        "expected": [
            {node(biconcat, ["A", "A"], "B", name="node1")},
            {node(identity, "B", "C", name="node2")},
            {node(identity, "C", "D", name="node3")},
        ],
        "free_inputs": ["A"],
        "outputs": ["D"],
    }
    return pipeline


@pytest.fixture
def str_node_inputs_list():
    """
    Fixture for a pipeline configuration with nodes that specify input and output lists.

    This fixture defines a pipeline configuration with nodes that specify input and output lists.
    The nodes are connected sequentially, and specific inputs and outputs are defined for each node.

    Returns:
        dict: A dictionary containing the pipeline configuration.
    """
    pipeline = {
        "nodes": [
            node(biconcat, ["input1", "input2"], ["input3"], name="node1"),
            node(identity, "input3", "input4", name="node2"),
        ],
        "expected": [
            {node(biconcat, ["input1", "input2"], ["input3"], name="node1")},
            {node(identity, "input3", "input4", name="node2")},
        ],
        "free_inputs": ["input1", "input2"],
        "outputs": ["input4"],
    }
    return pipeline


@pytest.fixture
def complex_pipeline(pipeline_list_with_lists):
    nodes = pipeline_list_with_lists["nodes"]
    return pipeline(nodes)


@pytest.fixture(
    params=[
        "branchless_pipeline",
        "pipeline_list_with_lists",
        "pipeline_with_dicts",
        "free_input_needed_pipeline",
        "disjoint_pipeline",
        "pipeline_input_duplicated",
        "str_node_inputs_list",
    ]
)
def all_pipeline_input_data(request):
    return request.getfixturevalue(request.param)


class TestValidPipeline:
    def test_nodes(self, str_node_inputs_list):
        nodes = str_node_inputs_list["nodes"]
        test_pipeline = pipeline(nodes)

        assert set(test_pipeline.nodes) == set(nodes)

    def test_grouped_nodes(self, all_pipeline_input_data):
        """Check if grouped_nodes func groups the nodes correctly"""
        nodes_input = all_pipeline_input_data["nodes"]
        expected = all_pipeline_input_data["expected"]
        test_pipeline = pipeline(nodes_input)

        grouped = test_pipeline.grouped_nodes
        # Flatten a list of grouped nodes
        assert test_pipeline.nodes == list(chain.from_iterable(grouped))
        # Check each grouped node matches with the expected group, the order is
        # non-deterministic, so we are only checking they have the same set of nodes.
        assert all(set(g) == e for g, e in zip(grouped, expected))

    def test_free_input(self, all_pipeline_input_data):
        nodes = all_pipeline_input_data["nodes"]
        inputs = all_pipeline_input_data["free_inputs"]

        test_pipeline = pipeline(nodes)

        assert test_pipeline.inputs() == set(inputs)

    def test_outputs(self, all_pipeline_input_data):
        nodes = all_pipeline_input_data["nodes"]
        outputs = all_pipeline_input_data["outputs"]

        test_pipeline = pipeline(nodes)

        assert test_pipeline.outputs() == set(outputs)

    def test_empty_case(self):
        """Empty pipeline is possible"""
        pipeline([])

    def test_initialized_with_tags(self):
        test_pipeline = pipeline(
            [node(identity, "A", "B", tags=["node1", "p1"]), node(identity, "B", "C")],
            tags=["p1", "p2"],
        )

        node1 = test_pipeline.grouped_nodes[0].pop()
        node2 = test_pipeline.grouped_nodes[1].pop()
        assert node1.tags == {"node1", "p1", "p2"}
        assert node2.tags == {"p1", "p2"}

    def test_node_dependencies(self, complex_pipeline):
        expected = {
            "node1": {"node2", "node3", "node4"},
            "node2": {"node4"},
            "node3": {"node4"},
            "node4": {"node7"},
            "node5": {"node6"},
            "node6": {"node7"},
            "node7": {"node8"},
            "node8": {"node9"},
            "node9": set(),
        }
        actual = {
            child.name: {parent.name for parent in parents}
            for child, parents in complex_pipeline.node_dependencies.items()
        }
        assert actual == expected

    @pytest.mark.parametrize(
        "pipeline_name, expected",
        [
            ("pipeline_with_namespace_simple", ["namespace_1", "namespace_2"]),
            (
                "pipeline_with_namespace_partial",
                ["namespace_1", "node_3", "namespace_2", "node_6"],
            ),
        ],
    )
    def test_node_grouping_by_namespace_name_type(
        self, request, pipeline_name, expected
    ):
        """Test for pipeline.grouped_nodes_by_namespace which returns a dictionary with the following structure:
        {
            'node_name/namespace_name' : {
                                            'name': 'node_name/namespace_name',
                                            'type': 'namespace' or 'node',
                                            'nodes': [list of nodes],
                                            'dependencies': [list of dependencies]}
        }
        This test checks for the 'name' and 'type' keys in the dictionary.
        """
        p = request.getfixturevalue(pipeline_name)
        grouped = p.grouped_nodes_by_namespace
        assert set(grouped.keys()) == set(expected)
        for key in expected:
            assert grouped[key]["name"] == key
            assert key.startswith(grouped[key]["type"])

    @pytest.mark.parametrize(
        "pipeline_name, expected",
        [
            (
                "pipeline_with_namespace_simple",
                {
                    "namespace_1": [
                        "namespace_1.node_1",
                        "namespace_1.node_2",
                        "namespace_1.node_3",
                    ],
                    "namespace_2": [
                        "namespace_2.node_4",
                        "namespace_2.node_5",
                        "namespace_2.node_6",
                    ],
                },
            ),
            (
                "pipeline_with_namespace_partial",
                {
                    "namespace_1": ["namespace_1.node_1", "namespace_1.node_2"],
                    "node_3": ["node_3"],
                    "namespace_2": ["namespace_2.node_4", "namespace_2.node_5"],
                    "node_6": ["node_6"],
                },
            ),
        ],
    )
    def test_node_grouping_by_namespace_nodes(self, request, pipeline_name, expected):
        """Test for pipeline.grouped_nodes_by_namespace which returns a dictionary with the following structure:
        {
            'node_name/namespace_name' : {
                                            'name': 'node_name/namespace_name',
                                            'type': 'namespace' or 'node',
                                            'nodes': [list of nodes],
                                            'dependencies': [list of dependencies]}
        }
        This test checks for the 'nodes' key in the dictionary which should be a list of nodes.
        """
        p = request.getfixturevalue(pipeline_name)
        grouped = p.grouped_nodes_by_namespace
        for key, value in grouped.items():
            names = [node.name for node in value["nodes"]]
            assert set(names) == set(expected[key])

    def test_node_grouping_by_namespace_nested(self, request):
        """Test for pipeline.grouped_nodes_by_namespace which returns a dictionary with the following structure:
        {
            'node_name/namespace_name' : {
                                            'name': 'node_name/namespace_name',
                                            'type': 'namespace' or 'node',
                                            'nodes': [list of nodes],
                                            'dependencies': [list of dependencies]}
        }
        This test checks if the grouping only occurs on first level of namespaces
        """
        p = request.getfixturevalue("pipeline_with_namespace_nested")
        grouped = p.grouped_nodes_by_namespace
        assert set(grouped.keys()) == {"level1_1", "level1_2"}

    @pytest.mark.parametrize(
        "pipeline_name, expected",
        [
            (
                "pipeline_with_namespace_simple",
                {"namespace_1": set(), "namespace_2": {"namespace_1"}},
            ),
            (
                "pipeline_with_namespace_partial",
                {
                    "namespace_1": set(),
                    "node_3": {"namespace_1"},
                    "namespace_2": {"node_3"},
                    "node_6": {"namespace_2"},
                },
            ),
            (
                "pipeline_with_multiple_dependencies_on_one_node",
                {
                    "f1": [],
                    "f2": ["f1"],
                    "f3": ["f2"],
                    "f4": ["f2"],
                    "f5": ["f2"],
                    "f6": ["f4"],
                    "f7": ["f2", "f4"],
                },
            ),
        ],
    )
    def test_node_grouping_by_namespace_dependencies(
        self, request, pipeline_name, expected
    ):
        """Test for pipeline.grouped_nodes_by_namespace which returns a dictionary with the following structure:
        {
            'node_name/namespace_name' : {
                                            'name': 'node_name/namespace_name',
                                            'type': 'namespace' or 'node',
                                            'nodes': [list of nodes],
                                            'dependencies': [list of dependencies]}
        }
        This test checks for the 'dependencies' in the dictionary which is a list of nodes/namespaces the group depends on.
        """
        p = request.getfixturevalue(pipeline_name)
        grouped = p.grouped_nodes_by_namespace
        for key, value in grouped.items():
            assert set(value["dependencies"]) == set(expected[key])


@pytest.fixture
def pipeline_with_circle():
    return [
        node(identity, "A", "B", name="node1"),
        node(identity, "B", "C", name="node2"),
        node(identity, "C", "A", name="node3"),  # circular dependency
    ]


@pytest.fixture
def non_unique_node_outputs():
    return [
        node(identity, "A", ["B", "C"], name="node1"),
        node(identity, "C", ["D", "E", "F"], name="node2"),
        # D, E non-unique
        node(identity, "B", {"out1": "D", "out2": "E"}, name="node3"),
        node(identity, "D", ["E"], name="node4"),  # E non-unique
    ]


class TestInvalidPipeline:
    def test_circle_case(self, pipeline_with_circle):
        pattern = "Circular dependencies"
        with pytest.raises(CircularDependencyError, match=pattern):
            pipeline(pipeline_with_circle)

    def test_unique_outputs(self, non_unique_node_outputs):
        with pytest.raises(OutputNotUniqueError, match=r"\['D', 'E'\]"):
            pipeline(non_unique_node_outputs)

    def test_none_case(self):
        with pytest.raises(ValueError, match="is None"):
            pipeline(None)

    def test_duplicate_free_nodes(self):
        pattern = (
            "Pipeline nodes must have unique names. The following node "
            "names appear more than once:\n\nFree nodes:\n  - same_name"
        )
        with pytest.raises(ValueError, match=re.escape(pattern)):
            pipeline(
                [
                    node(identity, "in1", "out1", name="same_name"),
                    node(identity, "in2", "out2", name="same_name"),
                ]
            )

        test_pipeline = pipeline([node(identity, "in1", "out1", name="same_name")])
        another_node = node(identity, "in2", "out2", name="same_name")
        with pytest.raises(ValueError, match=re.escape(pattern)):
            # 'pipeline' passes the check, 'another_node' doesn't
            pipeline([test_pipeline, another_node])

    def test_duplicate_nodes_in_pipelines(self):
        test_pipeline = pipeline(
            [node(biconcat, ["input", "input1"], ["output", "output1"], name="node")]
        )
        pattern = (
            r"Pipeline nodes must have unique names\. The following node "
            r"names appear more than once\:\n\nPipeline\(\[.+\]\)\:\n  \- node"
        )
        with pytest.raises(ValueError, match=pattern):
            # the first 'pipeline' passes the check, the second doesn't
            pipeline([test_pipeline, test_pipeline])

        another_node = node(identity, "in1", "out1", name="node")
        with pytest.raises(ValueError, match=pattern):
            # 'another_node' passes the check, 'pipeline' doesn't
            pipeline([another_node, test_pipeline])

    def test_bad_combine_node(self):
        """Node cannot be combined to pipeline."""
        fred = node(identity, "input", "output")
        test_pipeline = pipeline([fred])
        with pytest.raises(TypeError):
            test_pipeline + fred

    def test_bad_combine_int(self):
        """int cannot be combined to pipeline, tests __radd__"""
        fred = node(identity, "input", "output")
        test_pipeline = pipeline([fred])
        with pytest.raises(TypeError):
            _ = 1 + test_pipeline

    def test_conflicting_names(self):
        """Node names must be unique."""
        pipeline1 = pipeline(
            [node(biconcat, ["input", "input1"], ["output1"], name="a")]
        )
        new_pipeline = pipeline(
            [node(biconcat, ["input", "input1"], ["output2"], name="a")]
        )
        pattern = (
            "Pipeline nodes must have unique names. The following node names "
            "appear more than once:\n\nFree nodes:\n  - a"
        )
        with pytest.raises(ValueError, match=re.escape(pattern)):
            pipeline1 + new_pipeline

    def test_conflicting_outputs(self):
        """Node outputs must be unique."""
        pipeline1 = pipeline(
            [node(biconcat, ["input", "input1"], ["output", "output1"], name="a")]
        )
        new_pipeline = pipeline(
            [node(biconcat, ["input", "input2"], ["output", "output2"], name="b")]
        )
        with pytest.raises(OutputNotUniqueError, match=r"\['output'\]"):
            pipeline1 + new_pipeline

    def test_duplicate_node_confirms(self):
        """Test that non-unique dataset confirms break pipeline concatenation"""
        pipeline1 = pipeline([node(identity, "input1", "output1", confirms="other")])
        pipeline2 = pipeline(
            [node(identity, "input2", "output2", confirms=["other", "output2"])]
        )
        with pytest.raises(ConfirmNotUniqueError, match=r"\['other'\]"):
            pipeline1 + pipeline2


class TestPipelineOperators:
    def test_combine_add(self):
        pipeline1 = pipeline([node(biconcat, ["input", "input1"], "output1", name="a")])
        pipeline2 = pipeline([node(biconcat, ["input", "input2"], "output2", name="b")])
        new_pipeline = pipeline1 + pipeline2
        assert new_pipeline.inputs() == {"input", "input1", "input2"}
        assert new_pipeline.outputs() == {"output1", "output2"}
        assert {n.name for n in new_pipeline.nodes} == {"a", "b"}

    def test_combine_sum(self):
        pipeline1 = pipeline([node(biconcat, ["input", "input1"], "output1", name="a")])
        pipeline2 = pipeline([node(biconcat, ["input", "input2"], "output2", name="b")])
        new_pipeline = sum([pipeline1, pipeline2])
        assert new_pipeline.inputs() == {"input", "input1", "input2"}
        assert new_pipeline.outputs() == {"output1", "output2"}
        assert {n.name for n in new_pipeline.nodes} == {"a", "b"}

    def test_remove(self):
        """Create a pipeline of 3 nodes and remove one of them"""
        pipeline1 = pipeline(
            [
                node(biconcat, ["input", "input1"], "output1", name="a"),
                node(biconcat, ["input", "input2"], "output2", name="b"),
                node(biconcat, ["input", "input3"], "output3", name="c"),
            ]
        )
        pipeline2 = pipeline([node(biconcat, ["input", "input2"], "output2", name="b")])
        new_pipeline = pipeline1 - pipeline2
        assert new_pipeline.inputs() == {"input", "input1", "input3"}
        assert new_pipeline.outputs() == {"output1", "output3"}
        assert {n.name for n in new_pipeline.nodes} == {"a", "c"}

    def test_remove_with_partial_intersection(self):
        """Create a pipeline of 3 nodes and remove one of them using a pipeline
        that contains a partial match.
        """
        pipeline1 = pipeline(
            [
                node(biconcat, ["input", "input1"], "output1", name="a"),
                node(biconcat, ["input", "input2"], "output2", name="b"),
                node(biconcat, ["input", "input3"], "output3", name="c"),
            ]
        )
        pipeline2 = pipeline(
            [
                node(biconcat, ["input", "input2"], "output2", name="b"),
                node(biconcat, ["input", "input4"], "output4", name="d"),
            ]
        )
        new_pipeline = pipeline1 - pipeline2
        assert new_pipeline.inputs() == {"input", "input1", "input3"}
        assert new_pipeline.outputs() == {"output1", "output3"}
        assert {n.name for n in new_pipeline.nodes} == {"a", "c"}

    def test_remove_empty_from_pipeline(self):
        """Remove an empty pipeline"""
        pipeline1 = pipeline([node(biconcat, ["input", "input1"], "output1", name="a")])
        pipeline2 = pipeline([])
        new_pipeline = pipeline1 - pipeline2
        assert new_pipeline.inputs() == pipeline1.inputs()
        assert new_pipeline.outputs() == pipeline1.outputs()
        assert {n.name for n in new_pipeline.nodes} == {"a"}

    def test_remove_from_empty_pipeline(self):
        """Remove node from an empty pipeline"""
        pipeline1 = pipeline([node(biconcat, ["input", "input1"], "output1", name="a")])
        pipeline2 = pipeline([])
        new_pipeline = pipeline2 - pipeline1
        assert new_pipeline.inputs() == pipeline2.inputs()
        assert new_pipeline.outputs() == pipeline2.outputs()
        assert not new_pipeline.nodes

    def test_remove_all_nodes(self):
        """Remove an entire pipeline"""
        pipeline1 = pipeline([node(biconcat, ["input", "input1"], "output1", name="a")])
        pipeline2 = pipeline([node(biconcat, ["input", "input1"], "output1", name="a")])
        new_pipeline = pipeline1 - pipeline2
        assert new_pipeline.inputs() == set()
        assert new_pipeline.outputs() == set()
        assert not new_pipeline.nodes

    def test_invalid_remove(self):
        p = pipeline([])
        pattern = r"unsupported operand type\(s\) for -: 'Pipeline' and 'str'"
        with pytest.raises(TypeError, match=pattern):
            p - "hello"

    def test_combine_same_node(self):
        """Multiple (identical) pipelines are possible"""
        pipeline1 = pipeline(
            [node(biconcat, ["input", "input1"], ["output"], name="a")]
        )
        pipeline2 = pipeline(
            [node(biconcat, ["input", "input1"], ["output"], name="a")]
        )
        new_pipeline = pipeline1 + pipeline2
        assert new_pipeline.inputs() == {"input", "input1"}
        assert new_pipeline.outputs() == {"output"}
        assert {n.name for n in new_pipeline.nodes} == {"a"}

    def test_intersection(self):
        pipeline1 = pipeline(
            [
                node(biconcat, ["input", "input1"], "output1", name="a"),
                node(biconcat, ["input", "input2"], "output2", name="b"),
            ]
        )
        pipeline2 = pipeline([node(biconcat, ["input", "input2"], "output2", name="b")])
        new_pipeline = pipeline1 & pipeline2
        assert new_pipeline.inputs() == {"input", "input2"}
        assert new_pipeline.outputs() == {"output2"}
        assert {n.name for n in new_pipeline.nodes} == {"b"}

    def test_invalid_intersection(self):
        p = pipeline([])
        pattern = r"unsupported operand type\(s\) for &: 'Pipeline' and 'str'"
        with pytest.raises(TypeError, match=pattern):
            p & "hello"

    def test_union(self):
        pipeline1 = pipeline(
            [
                node(biconcat, ["input", "input1"], "output1", name="a"),
                node(biconcat, ["input", "input2"], "output2", name="b"),
            ]
        )
        pipeline2 = pipeline([node(biconcat, ["input", "input2"], "output2", name="b")])
        new_pipeline = pipeline1 | pipeline2
        assert new_pipeline.inputs() == {"input", "input1", "input2"}
        assert new_pipeline.outputs() == {"output1", "output2"}
        assert {n.name for n in new_pipeline.nodes} == {"a", "b"}

    def test_invalid_union(self):
        p = pipeline([])
        pattern = r"unsupported operand type\(s\) for |: 'Pipeline' and 'str'"
        with pytest.raises(TypeError, match=pattern):
            p | "hello"

    def test_node_unique_confirms(self):
        """Test that unique dataset confirms don't break pipeline concatenation"""
        pipeline1 = pipeline([node(identity, "input1", "output1", confirms="output1")])
        pipeline2 = pipeline([node(identity, "input2", "output2", confirms="other")])
        pipeline3 = pipeline([node(identity, "input3", "output3")])
        combined = pipeline1 + pipeline2 + pipeline3
        assert len(combined.nodes) == 3

    def test_connected_pipeline(self, disjoint_pipeline):
        """Connect two separate pipelines."""
        nodes = disjoint_pipeline["nodes"]
        subpipeline = pipeline(nodes, tags=["subpipeline"])

        assert len(subpipeline.inputs()) == 2
        assert len(subpipeline.outputs()) == 2

        test_pipeline = pipeline(
            [node(identity, "C", "D", name="connecting_node"), subpipeline], tags="main"
        )

        assert len(test_pipeline.nodes) == 1 + len(nodes)
        assert len(test_pipeline.inputs()) == 1
        assert len(test_pipeline.outputs()) == 1


class TestPipelineDescribe:
    def test_names_only(self, str_node_inputs_list):
        test_pipeline = pipeline(str_node_inputs_list["nodes"])
        description = test_pipeline.describe()

        desc = description.split("\n")
        test_desc = [
            "#### Pipeline execution order ####",
            "Inputs: input1, input2",
            "",
            "node1",
            "node2",
            "",
            "Outputs: input4",
            "##################################",
        ]

        assert len(desc) == len(test_desc)
        for res, example in zip(desc, test_desc):
            assert res == example

    def test_full(self, str_node_inputs_list):
        test_pipeline = pipeline(str_node_inputs_list["nodes"])
        description = test_pipeline.describe(names_only=False)

        desc = description.split("\n")
        test_desc = [
            "#### Pipeline execution order ####",
            "Inputs: input1, input2",
            "",
            "node1: biconcat([input1;input2]) -> [input3]",
            "node2: identity([input3]) -> [input4]",
            "",
            "Outputs: input4",
            "##################################",
        ]

        assert len(desc) == len(test_desc)
        for res, example in zip(desc, test_desc):
            assert res == example


class TestPipelineTags:
    def test_tag_existing_pipeline(self, branchless_pipeline):
        test_pipeline = pipeline(branchless_pipeline["nodes"])
        test_pipeline = test_pipeline.tag(["new_tag"])
        assert all("new_tag" in n.tags for n in test_pipeline.nodes)

    def test_pipeline_single_tag(self, branchless_pipeline):
        p1 = pipeline(branchless_pipeline["nodes"], tags="single_tag")
        p2 = pipeline(branchless_pipeline["nodes"]).tag("single_tag")

        for pipelines in (p1, p2):
            assert all("single_tag" in n.tags for n in pipelines.nodes)


@pytest.fixture
def pipeline_with_namespaces():
    return pipeline(
        [
            node(identity, "A", "B", name="node1", namespace="katie"),
            node(identity, "B", "C", name="node2", namespace="lisa"),
            node(identity, "C", "D", name="node3", namespace="john"),
            node(identity, "D", "E", name="node4", namespace="katie.lisa"),
            node(identity, "E", "F", name="node5", namespace="lisa.john"),
            node(identity, "F", "G", name="node6", namespace="katie.lisa.john"),
        ]
    )


@pytest.fixture
def pipeline_with_namespace_simple():
    return pipeline(
        [
            node(identity, "A", "B", name="node_1", namespace="namespace_1"),
            node(identity, "B", "C", name="node_2", namespace="namespace_1"),
            node(identity, "C", "D", name="node_3", namespace="namespace_1"),
            node(identity, "D", "E", name="node_4", namespace="namespace_2"),
            node(identity, "E", "F", name="node_5", namespace="namespace_2"),
            node(identity, "F", "G", name="node_6", namespace="namespace_2"),
        ]
    )


@pytest.fixture
def pipeline_with_namespace_partial():
    return pipeline(
        [
            node(identity, "A", "B", name="node_1", namespace="namespace_1"),
            node(identity, "B", "C", name="node_2", namespace="namespace_1"),
            node(identity, "C", "D", name="node_3"),
            node(identity, "D", "E", name="node_4", namespace="namespace_2"),
            node(identity, "E", "F", name="node_5", namespace="namespace_2"),
            node(identity, "F", "G", name="node_6"),
        ]
    )


@pytest.fixture
def pipeline_with_namespace_nested():
    return pipeline(
        [
            node(identity, "A", "B", name="node_1", namespace="level1_1.level2"),
            node(identity, "B", "C", name="node_2", namespace="level1_1.level2_a"),
            node(identity, "C", "D", name="node_3", namespace="level1_1"),
            node(identity, "D", "E", name="node_4", namespace="level1_2"),
            node(identity, "E", "F", name="node_5", namespace="level1_2.level2"),
            node(identity, "F", "G", name="node_6", namespace="level1_2.level2"),
        ]
    )


@pytest.fixture
def pipeline_with_multiple_dependencies_on_one_node():
    return pipeline(
        [
            node(identity, "ds1", "ds2", name="f1"),
            node(lambda x: (x, x), "ds2", ["ds3", "ds4"], name="f2"),
            node(identity, "ds3", "ds5", name="f3"),
            node(identity, "ds3", "ds6", name="f4"),
            node(identity, "ds4", "ds8", name="f5"),
            node(identity, "ds6", "ds7", name="f6"),
            node(lambda x, y: x, ["ds3", "ds6"], "ds9", name="f7"),
        ],
    )


class TestPipelineFilter:
    def test_no_filters(self, complex_pipeline):
        filtered_pipeline = complex_pipeline.filter()
        assert filtered_pipeline is not complex_pipeline
        assert set(filtered_pipeline.nodes) == set(complex_pipeline.nodes)

    @pytest.mark.parametrize(
        "filter_method,expected_nodes",
        [
            ({"tags": ["foo"]}, {"node6", "node7"}),
            ({"from_nodes": ["node4"]}, {"node1", "node2", "node3", "node4"}),
            ({"to_nodes": ["node4"]}, {"node9", "node8", "node7", "node4"}),
            ({"node_names": ["node4", "node5"]}, {"node4", "node5"}),
            ({"from_inputs": ["F"]}, {"node1", "node3"}),
            ({"to_outputs": ["F"]}, {"node4", "node7", "node8", "node9"}),
        ],
    )
    def test_one_filter(self, filter_method, expected_nodes, complex_pipeline):
        filtered_pipeline = complex_pipeline.filter(**filter_method)
        nodes = {node.name for node in filtered_pipeline.nodes}
        assert nodes == expected_nodes

    def test_namespace_filter(self, pipeline_with_namespaces):
        filtered_pipeline = pipeline_with_namespaces.filter(node_namespaces=["katie"])
        nodes = {node.name for node in filtered_pipeline.nodes}
        assert nodes == {"katie.node1", "katie.lisa.node4", "katie.lisa.john.node6"}

    def test_two_filters(self, complex_pipeline):
        filtered_pipeline = complex_pipeline.filter(
            from_nodes=["node4"], to_outputs=["M"]
        )
        nodes = {node.name for node in filtered_pipeline.nodes}
        assert nodes == {"node3", "node4"}

    def test_three_filters(self, complex_pipeline):
        filtered_pipeline = complex_pipeline.filter(
            from_nodes=["node4"], to_outputs=["M"], node_names=["node3"]
        )
        nodes = {node.name for node in filtered_pipeline.nodes}
        assert nodes == {"node3"}

    def test_filter_no_nodes(self, complex_pipeline):
        with pytest.raises(ValueError, match="Pipeline contains no nodes"):
            complex_pipeline.filter(
                from_nodes=["node4"],
                to_outputs=["M"],
                node_names=["node3"],
                to_nodes=["node4"],
            )


@pytest.fixture
def nodes_with_tags():
    return [
        node(identity, "E", None, name="node1"),
        node(identity, "D", "E", name="node2", tags=["tag1", "tag2"]),
        node(identity, "C", "D", name="node3"),
        node(identity, "A", "B", name="node4", tags=["tag2"]),
        node(identity, "B", "C", name="node5"),
        node(constant_output, None, "A", name="node6", tags=["tag1"]),
    ]


class TestPipelineFilterHelpers:
    """Node selection functions called by Pipeline.filter."""

    @pytest.mark.parametrize(
        "tags,expected_nodes",
        [
            (["tag1"], ["node2", "node6"]),
            (["tag2"], ["node2", "node4"]),
            (["tag2", "tag1"], ["node2", "node4", "node6"]),
            (["tag1", "tag2", "tag-missing"], ["node2", "node4", "node6"]),
            (["tag-missing"], []),
            ([], []),
        ],
    )
    def test_only_nodes_with_tags(self, tags, expected_nodes, nodes_with_tags):
        """Test that the 'only_nodes_with_tags' method correctly filters nodes based on provided tags."""
        # Create a pipeline from nodes with tags.
        test_pipeline = pipeline(nodes_with_tags)

        # Filter the pipeline based on the specified tags.
        filtered_pipeline = test_pipeline.only_nodes_with_tags(*tags)

        assert sorted(node.name for node in filtered_pipeline.nodes) == expected_nodes

    def test_from_nodes(self, complex_pipeline):
        """Test if the new pipeline includes nodes required by 'node2' and 'node3'."""
        new_pipeline = complex_pipeline.from_nodes("node3", "node2")
        nodes = {node.name for node in new_pipeline.nodes}

        assert len(new_pipeline.nodes) == 3
        assert nodes == {"node1", "node2", "node3"}

    def test_from_nodes_unknown_raises_value_error(self, complex_pipeline):
        """Test that passing an unknown node to from_nodes results in a ValueError."""
        pattern = r"Pipeline does not contain nodes named \['missing_node'\]"
        with pytest.raises(ValueError, match=pattern):
            complex_pipeline.from_nodes("missing_node")

    def test_to_nodes(self, complex_pipeline):
        """Test if the new pipeline includes nodes that require 'node4' and 'node6'."""
        new_pipeline = complex_pipeline.to_nodes("node4", "node6")
        nodes = {node.name for node in new_pipeline.nodes}

        assert len(new_pipeline.nodes) == 5
        assert nodes == {"node4", "node6", "node7", "node8", "node9"}

    def test_to_nodes_unknown_raises_value_error(self, complex_pipeline):
        """Test that passing an unknown node to to_nodes results in a ValueError."""
        pattern = r"Pipeline does not contain nodes named \['missing_node'\]"
        with pytest.raises(ValueError, match=pattern):
            complex_pipeline.to_nodes("missing_node")

    @pytest.mark.parametrize(
        "target_node_names", [["node2", "node3", "node4", "node8"], ["node1"]]
    )
    def test_only_nodes_filtering(self, pipeline_list_with_lists, target_node_names):
        # Create a pipeline from the input nodes.
        full_pipeline = pipeline(pipeline_list_with_lists["nodes"])

        # Apply the 'only_nodes' method to filter the pipeline.
        filtered_pipeline = full_pipeline.only_nodes(*target_node_names)

        # Assert that the filtered node names match the sorted target node names.
        assert sorted(node.name for node in filtered_pipeline.nodes) == sorted(
            target_node_names
        )

    @pytest.mark.parametrize(
        "target_node_names", [["node2", "node3", "node4", "NaN"], ["invalid"]]
    )
    def test_only_nodes_unknown(self, pipeline_list_with_lists, target_node_names):
        """
        Test the only_nodes fails for nodes which are not present in the pipeline.
        """
        pattern = r"Pipeline does not contain nodes"

        full = pipeline(pipeline_list_with_lists["nodes"])

        with pytest.raises(ValueError, match=pattern):
            full.only_nodes(*target_node_names)

    @pytest.mark.parametrize(
        "non_namespaced_node_name",
        ["node1", "node2", "node3", "node4", "node5", "node6"],
    )
    def test_only_nodes_with_namespacing(
        self, pipeline_with_namespaces, non_namespaced_node_name
    ):
        """
        Tests that error message will supply correct namespaces.
        Example of expected error:
        Pipeline does not contain nodes named ['node1']. Did you mean: ['katie.node1']?
        """
        pattern = (
            rf"Pipeline does not contain nodes named \['{non_namespaced_node_name}'\]\. "
            rf"Did you mean: \['.*\.{non_namespaced_node_name}'\]\?"
        )
        with pytest.raises(ValueError, match=pattern):
            pipeline_with_namespaces.only_nodes(non_namespaced_node_name)

    @pytest.mark.parametrize(
        "non_namespaced_node_names",
        [("node1", "node2"), ("node3", "node4"), ("node5", "node6")],
    )
    def test_only_nodes_with_namespacing_multiple_args(
        self, pipeline_with_namespaces, non_namespaced_node_names
    ):
        """
        Ensures error message includes suggestions for all provided arguments.
        Expected error message example:
        "Pipeline does not contain nodes named ['node1', 'node2']. Did you mean: ['katie.node1', 'lisa.node2']?"
        """

        pattern = (
            rf"(('.*\.{non_namespaced_node_names[0]}')+.*"
            rf"('.*\.{non_namespaced_node_names[1]}')+)"
            rf"|"  # use OR operator because ordering is unspecified
            rf"(('.*\.{non_namespaced_node_names[1]}')+.*"
            rf"('.*\.{non_namespaced_node_names[0]}')+)"
        )
        with pytest.raises(ValueError, match=pattern):
            pipeline_with_namespaces.only_nodes(*non_namespaced_node_names)

    @pytest.mark.parametrize(
        "non_namespaced_node_names",
        [("node1", "invalid_node"), ("invalid_node", "node2")],
    )
    def test_only_nodes_with_namespacing_and_invalid_args(
        self, pipeline_with_namespaces, non_namespaced_node_names
    ):
        """
        Verifies that namespace suggestions are provided in the error message for both correct and incorrect arguments.
        The regex pattern isn't specific to node names due to unordered arguments.
        Expected error message example:
        "Pipeline does not contain nodes named ['node1', 'invalid_node']. Did you mean: ['katie.node1']?"
        """

        pattern = (
            r"Pipeline does not contain nodes named \[.*\]\. Did you mean: \[.*\]\?"
        )
        with pytest.raises(ValueError, match=pattern):
            pipeline_with_namespaces.only_nodes(*non_namespaced_node_names)

    def test_from_inputs(self, complex_pipeline):
        """F and H are inputs of node1, node2 and node3."""
        new_pipeline = complex_pipeline.from_inputs("F", "H")
        nodes = {node.name for node in new_pipeline.nodes}

        assert len(new_pipeline.nodes) == 3
        assert nodes == {"node1", "node2", "node3"}

    def test_from_inputs_unknown_raises_value_error(self, complex_pipeline):
        """Test for ValueError if W and Z do not exist as inputs."""
        with pytest.raises(ValueError, match=r"\['W', 'Z'\]"):
            complex_pipeline.from_inputs("Z", "W", "E", "C")

    def test_to_outputs(self, complex_pipeline):
        """New pipeline contain all nodes to produce F and H outputs."""
        new_pipeline = complex_pipeline.to_outputs("F", "H")

        assert len(new_pipeline.nodes) == 4
        assert {node.name for node in new_pipeline.nodes} == {
            "node4",
            "node7",
            "node8",
            "node9",
        }

    def test_to_outputs_unknown_raises_value_error(self, complex_pipeline):
        """ "Test for ValueError if W and Z do not exist as outputs."""
        with pytest.raises(ValueError, match=r"\['W', 'Z'\]"):
            complex_pipeline.to_outputs("Z", "W", "E", "C")

    @pytest.mark.parametrize(
        "target_namespaces,expected_namespaces",
        [
            ("katie", ["katie.lisa.john", "katie.lisa", "katie"]),
            ("lisa", ["lisa.john", "lisa"]),
            ("john", ["john"]),
            ("katie.lisa", ["katie.lisa.john", "katie.lisa"]),
            ("katie.lisa.john", ["katie.lisa.john"]),
        ],
    )
    def test_only_nodes_with_namespaces(
        self, target_namespaces, expected_namespaces, pipeline_with_namespaces
    ):
        """Test that only nodes with the matching namespaces are returned from the pipeline."""
        if not expected_namespaces:
            with pytest.raises(
                ValueError, match="Pipeline does not contain nodes with namespaces"
            ):
                pipeline_with_namespaces.only_nodes_with_namespaces([target_namespaces])
        else:
            resulting_pipeline = pipeline_with_namespaces.only_nodes_with_namespaces(
                [target_namespaces]
            )
            actual_namespaces = sorted(
                node.namespace for node in resulting_pipeline.nodes
            )
            assert actual_namespaces == sorted(expected_namespaces)

    @pytest.mark.parametrize("namespace", ["katie", None])
    def test_only_nodes_with_unknown_namespace_raises_value_error(self, namespace):
        """
        Test that the `only_nodes_with_namespaces` method raises a ValueError with the expected error message
        when a non-existent namespace is provided.
        """
<<<<<<< HEAD
        test_pipeline = pipeline([node(identity, "A", "B", namespace=namespace)])
        expected_error_message = (
            "Pipeline does not contain nodes with namespace 'non_existent'"
        )
        with pytest.raises(ValueError, match=expected_error_message):
            test_pipeline.only_nodes_with_namespace("non_existent")
=======
        pipeline = modular_pipeline([node(identity, "A", "B", namespace=namespace)])
        expected_error_message = "Pipeline does not contain nodes with the following namespaces: \\['non_existent'\\]"
        with pytest.raises(ValueError, match=expected_error_message):
            pipeline.only_nodes_with_namespaces(["non_existent"])
>>>>>>> bc69a533


class TestPipelineRunnerHelpers:
    """Node selection functions used in AbstractRunner."""

    def test_only_nodes_with_inputs(self, complex_pipeline):
        """Test that only_nodes_with_inputs filters nodes requiring 'H' input."""

        # Filter the complex pipeline to retain nodes that require 'H' as an input.
        filtered_pipeline = complex_pipeline.only_nodes_with_inputs("H")

        # Get the names of nodes in the filtered pipeline.
        expected_node_names = {node.name for node in filtered_pipeline.nodes}

        # Perform assertions
        assert len(filtered_pipeline.nodes) == 2
        assert expected_node_names == {"node1", "node2"}

    def test_only_nodes_with_inputs_unknown(self, complex_pipeline):
        """The complex pipeline does not contain nodes W and Z so the only_nodes_with_inputs should raise an error."""
        with pytest.raises(ValueError, match="['W', 'Z']"):
            complex_pipeline.only_nodes_with_inputs("Z", "W", "E", "C")

    def test_only_nodes_with_outputs_on_specific_node_output(self, complex_pipeline):
        """In the complex pipeline, the node with outputs F and H was tagged node4"""
        new_pipeline = complex_pipeline.only_nodes_with_outputs("F", "H")
        nodes = {node.name for node in new_pipeline.nodes}

        assert len(new_pipeline.nodes) == 1
        assert nodes == {"node4"}

    def test_only_nodes_with_outputs_unknown(self, complex_pipeline):
        """The complex pipeline does not contain nodes W and Z so the only_nodes_with_inputs should raise an error."""
        with pytest.raises(ValueError, match="['W', 'Z']"):
            complex_pipeline.only_nodes_with_outputs("Z", "W", "E", "C")


def test_pipeline_to_json(all_pipeline_input_data):
    nodes = all_pipeline_input_data["nodes"]
    json_rep = pipeline(nodes).to_json()
    for pipeline_node in nodes:
        assert pipeline_node.name in json_rep
        assert all(node_input in json_rep for node_input in pipeline_node.inputs)
        assert all(node_output in json_rep for node_output in pipeline_node.outputs)

    assert kedro.__version__ in json_rep


@pytest.mark.parametrize(
    "node_namespace,filter_namespace, expected",
    [
        ("x.a", "x.a", True),
        ("x.b", "x.a", False),
        ("x", "x.a", False),
        ("x.a", "x", True),
        ("xx", "x", False),
    ],
)
def test_match_namespaces_helper(filter_namespace, node_namespace, expected):
    assert _match_namespaces(node_namespace, filter_namespace) == expected<|MERGE_RESOLUTION|>--- conflicted
+++ resolved
@@ -1196,19 +1196,10 @@
         Test that the `only_nodes_with_namespaces` method raises a ValueError with the expected error message
         when a non-existent namespace is provided.
         """
-<<<<<<< HEAD
         test_pipeline = pipeline([node(identity, "A", "B", namespace=namespace)])
-        expected_error_message = (
-            "Pipeline does not contain nodes with namespace 'non_existent'"
-        )
+        expected_error_message = "Pipeline does not contain nodes with the following namespaces: \\['non_existent'\\]"
         with pytest.raises(ValueError, match=expected_error_message):
             test_pipeline.only_nodes_with_namespace("non_existent")
-=======
-        pipeline = modular_pipeline([node(identity, "A", "B", namespace=namespace)])
-        expected_error_message = "Pipeline does not contain nodes with the following namespaces: \\['non_existent'\\]"
-        with pytest.raises(ValueError, match=expected_error_message):
-            pipeline.only_nodes_with_namespaces(["non_existent"])
->>>>>>> bc69a533
 
 
 class TestPipelineRunnerHelpers:
