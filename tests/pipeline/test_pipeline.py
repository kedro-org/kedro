import re
from itertools import chain

import pytest

import kedro
from kedro.pipeline import Pipeline, node
from kedro.pipeline.pipeline import (
    CircularDependencyError,
    ConfirmNotUniqueError,
    OutputNotUniqueError,
    _strip_transcoding,
    _transcode_split,
)


class TestTranscodeHelpers:
    def test_split_no_transcode_part(self):
        assert _transcode_split("abc") == ("abc", "")

    def test_split_with_transcode(self):
        assert _transcode_split("abc@def") == ("abc", "def")

    def test_split_too_many_parts(self):
        with pytest.raises(ValueError):
            _transcode_split("abc@def@ghi")

    def test_get_transcode_compatible_name(self):
        assert _strip_transcoding("abc@def") == "abc"


# Different dummy func based on the number of arguments
def constant_output():
    return "output"  # pragma: no cover


def identity(input1: str):
    return input1  # pragma: no cover


def biconcat(input1: str, input2: str):
    return input1 + input2  # pragma: no cover


def triconcat(input1: str, input2: str, input3: str):
    return input1 + input2 + input3  # pragma: no cover


@pytest.fixture
def branchless_pipeline():
    return {
        "nodes": [
            node(identity, "E", None),
            node(identity, "D", "E"),
            node(identity, "C", "D"),
            node(identity, "A", "B"),
            node(identity, "B", "C"),
            node(constant_output, None, "A"),
        ],
        "expected": [
            {node(constant_output, None, "A")},
            {node(identity, "A", "B")},
            {node(identity, "B", "C")},
            {node(identity, "C", "D")},
            {node(identity, "D", "E")},
            {node(identity, "E", None)},
        ],
        "free_inputs": [],
        "outputs": [],
    }


@pytest.fixture
def pipeline_list_with_lists():
    return {
        "nodes": [
            node(triconcat, ["H", "I", "M"], "N", name="node1"),
            node(identity, "H", "I", name="node2"),
            node(identity, "F", ["G", "M"], name="node3"),
            node(identity, "E", ["F", "H"], name="node4"),
            node(identity, "D", None, name="node5"),
            node(identity, "C", "D", name="node6", tags=["foo"]),
            node(identity, "B", ["C", "E"], name="node7", tags=["foo"]),
            node(identity, "A", ["B", "L"], name="node8"),
            node(constant_output, None, "A", name="node9"),
        ],
        "expected": [
            {node(constant_output, None, "A", name="node9")},
            {node(identity, "A", ["B", "L"], name="node8")},
            {node(identity, "B", ["C", "E"], name="node7", tags=["foo"])},
            {
                node(identity, "C", "D", name="node6", tags=["foo"]),
                node(identity, "E", ["F", "H"], name="node4"),
            },
            {
                node(identity, "D", None, name="node5"),
                node(identity, "H", "I", name="node2"),
                node(identity, "F", ["G", "M"], name="node3"),
            },
            {node(triconcat, ["H", "I", "M"], "N", name="node1")},
        ],
        "free_inputs": [],
        "outputs": ["L", "G", "N"],
    }


@pytest.fixture
def pipeline_with_dicts():
    return {
        "nodes": [
            node(triconcat, ["H", "I", "M"], "N", name="node1"),
            node(identity, "H", "I", name="node2"),
            node(identity, "F", dict(M="M", N="G"), name="node3"),
            node(identity, "E", dict(O="F", P="H"), name="node4"),  # NOQA
            node(identity, dict(input1="D"), None, name="node5"),
            node(identity, "C", "D", name="node6", tags=["foo"]),
            node(identity, "B", dict(P="C", Q="E"), name="node7", tags=["foo"]),
            node(identity, "A", dict(R="B", S="L"), name="node8"),
            node(constant_output, None, "A", name="node9"),
        ],
        "expected": [
            {node(constant_output, None, "A", name="node9")},
            {node(identity, "A", dict(R="B", S="L"), name="node8")},
            {node(identity, "B", dict(P="C", Q="E"), name="node7", tags=["foo"])},
            {
                node(identity, "C", "D", name="node6", tags=["foo"]),
                node(identity, "E", dict(O="F", P="H"), name="node4"),  # NOQA
            },
            {
                node(identity, dict(input1="D"), None, name="node5"),
                node(identity, "H", "I", name="node2"),
                node(identity, "F", dict(M="M", N="G"), name="node3"),
            },
            {node(triconcat, ["H", "I", "M"], "N", name="node1")},
        ],
        "free_inputs": [],
        "outputs": ["L", "G", "N"],
    }


@pytest.fixture
def free_input_needed_pipeline():
    return {
        "nodes": [
            node(identity, "A", "B", name="node1"),  # 'A' needs to be free
            node(identity, "B", "C", name="node2"),
            node(identity, "C", "D", name="node3"),
        ],
        "expected": [
            {node(identity, "A", "B", name="node1")},
            {node(identity, "B", "C", name="node2")},
            {node(identity, "C", "D", name="node3")},
        ],
        "free_inputs": ["A"],
        "outputs": ["D"],
    }


@pytest.fixture
def disjoint_pipeline():
    # Two separate pipelines: A->B->C and D->E->F
    return {
        "nodes": [
            node(identity, "A", "B", name="node1"),
            node(identity, "B", "C", name="node2"),
            node(identity, "E", "F", name="node3"),  # disjoint part D->E->F
            node(identity, "D", "E", name="node4"),
        ],
        "expected": [
            {
                node(identity, "A", "B", name="node1"),
                node(identity, "D", "E", name="node4"),
            },
            {
                node(identity, "B", "C", name="node2"),
                node(identity, "E", "F", name="node3"),
            },
        ],
        "free_inputs": ["A", "D"],
        "outputs": ["C", "F"],
    }


@pytest.fixture
def pipeline_input_duplicated():
    return {
        "nodes": [
            node(biconcat, ["A", "A"], "B", name="node1"),  # input duplicate
            node(identity, "B", "C", name="node2"),
            node(identity, "C", "D", name="node3"),
        ],
        "expected": [
            {node(biconcat, ["A", "A"], "B", name="node1")},
            {node(identity, "B", "C", name="node2")},
            {node(identity, "C", "D", name="node3")},
        ],
        "free_inputs": ["A"],
        "outputs": ["D"],
    }


@pytest.fixture
def str_node_inputs_list():
    return {
        "nodes": [
            node(biconcat, ["input1", "input2"], ["input3"], name="node1"),
            node(identity, "input3", "input4", name="node2"),
        ],
        "expected": [
            {node(biconcat, ["input1", "input2"], ["input3"], name="node1")},
            {node(identity, "input3", "input4", name="node2")},
        ],
        "free_inputs": ["input1", "input2"],
        "outputs": ["input4"],
    }


@pytest.fixture
def complex_pipeline(pipeline_list_with_lists):
    nodes = pipeline_list_with_lists["nodes"]
    pipeline = Pipeline(nodes)
    return pipeline


@pytest.fixture(
    params=[
        "branchless_pipeline",
        "pipeline_list_with_lists",
        "pipeline_with_dicts",
        "free_input_needed_pipeline",
        "disjoint_pipeline",
        "pipeline_input_duplicated",
        "str_node_inputs_list",
    ]
)
def input_data(request):
    return request.getfixturevalue(request.param)


class TestValidPipeline:
    def test_nodes(self, str_node_inputs_list):
        nodes = str_node_inputs_list["nodes"]
        pipeline = Pipeline(nodes)

        assert set(pipeline.nodes) == set(nodes)

    def test_grouped_nodes(self, input_data):
        """Check if grouped_nodes func groups the nodes correctly"""
        nodes_input = input_data["nodes"]
        expected = input_data["expected"]
        pipeline = Pipeline(nodes_input)

        grouped = pipeline.grouped_nodes
        # Flatten a list of grouped nodes
        assert pipeline.nodes == list(chain.from_iterable(grouped))
        # Check each grouped node matches with expected group
        assert all(g == e for g, e in zip(grouped, expected))

    def test_free_input(self, input_data):
        nodes = input_data["nodes"]
        inputs = input_data["free_inputs"]

        pipeline = Pipeline(nodes)

        assert pipeline.inputs() == set(inputs)

    def test_outputs(self, input_data):
        nodes = input_data["nodes"]
        outputs = input_data["outputs"]

        pipeline = Pipeline(nodes)

        assert pipeline.outputs() == set(outputs)

<<<<<<< HEAD
=======
    def test_empty_case(self):
        """Empty pipeline is possible"""
        Pipeline([])

    def test_initialized_with_tags(self):
        pipeline = Pipeline(
            [node(identity, "A", "B", tags=["node1", "p1"]), node(identity, "B", "C")],
            tags=["p1", "p2"],
        )

        node1 = pipeline.grouped_nodes[0].pop()
        node2 = pipeline.grouped_nodes[1].pop()
        assert node1.tags == {"node1", "p1", "p2"}
        assert node2.tags == {"p1", "p2"}

    def test_node_dependencies(self, complex_pipeline):
        expected = {
            "node1": {"node2", "node3", "node4"},
            "node2": {"node4"},
            "node3": {"node4"},
            "node4": {"node7"},
            "node5": {"node6"},
            "node6": {"node7"},
            "node7": {"node8"},
            "node8": {"node9"},
            "node9": set(),
        }
        actual = {
            child.name: {parent.name for parent in parents}
            for child, parents in complex_pipeline.node_dependencies.items()
        }
        assert actual == expected


@pytest.fixture
def pipeline_with_circle():
    return [
        node(identity, "A", "B", name="node1"),
        node(identity, "B", "C", name="node2"),
        node(identity, "C", "A", name="node3"),  # circular dependency
    ]


@pytest.fixture
def non_unique_node_outputs():
    return [
        node(identity, "A", ["B", "C"], name="node1"),
        node(identity, "C", ["D", "E", "F"], name="node2"),
        # D, E non-unique
        node(identity, "B", dict(out1="D", out2="E"), name="node3"),
        node(identity, "D", ["E"], name="node4"),  # E non-unique
    ]


class TestInvalidPipeline:
    def test_circle_case(self, pipeline_with_circle):
        pattern = "Circular dependencies"
        with pytest.raises(CircularDependencyError, match=pattern):
            Pipeline(pipeline_with_circle)

    def test_unique_outputs(self, non_unique_node_outputs):
        with pytest.raises(OutputNotUniqueError, match=r"\['D', 'E'\]"):
            Pipeline(non_unique_node_outputs)

    def test_none_case(self):
        with pytest.raises(ValueError, match="is None"):
            Pipeline(None)

    def test_duplicate_free_nodes(self):
        pattern = (
            "Pipeline nodes must have unique names. The following node "
            "names appear more than once:\n\nFree nodes:\n  - same_name"
        )
        with pytest.raises(ValueError, match=re.escape(pattern)):
            Pipeline(
                [
                    node(identity, "in1", "out1", name="same_name"),
                    node(identity, "in2", "out2", name="same_name"),
                ]
            )

        pipeline = Pipeline([node(identity, "in1", "out1", name="same_name")])
        another_node = node(identity, "in2", "out2", name="same_name")
        with pytest.raises(ValueError, match=re.escape(pattern)):
            # 'pipeline' passes the check, 'another_node' doesn't
            Pipeline([pipeline, another_node])

    def test_duplicate_nodes_in_pipelines(self):
        pipeline = Pipeline(
            [node(biconcat, ["input", "input1"], ["output", "output1"], name="node")]
        )
        pattern = (
            r"Pipeline nodes must have unique names\. The following node "
            r"names appear more than once\:\n\nPipeline\(\[.+\]\)\:\n  \- node"
        )
        with pytest.raises(ValueError, match=pattern):
            # the first 'pipeline' passes the check, the second doesn't
            Pipeline([pipeline, pipeline])

        another_node = node(identity, "in1", "out1", name="node")
        with pytest.raises(ValueError, match=pattern):
            # 'another_node' passes the check, 'pipeline' doesn't
            Pipeline([another_node, pipeline])

    def test_bad_combine_node(self):
        """Node cannot be combined to pipeline."""
        fred = node(identity, "input", "output")
        pipeline = Pipeline([fred])
        with pytest.raises(TypeError):
            pipeline + fred  # pylint: disable=pointless-statement

    def test_bad_combine_int(self):
        """int cannot be combined to pipeline, tests __radd__"""
        fred = node(identity, "input", "output")
        pipeline = Pipeline([fred])
        with pytest.raises(TypeError):
            _ = 1 + pipeline

    def test_conflicting_names(self):
        """Node names must be unique."""
        pipeline1 = Pipeline(
            [node(biconcat, ["input", "input1"], ["output1"], name="a")]
        )
        new_pipeline = Pipeline(
            [node(biconcat, ["input", "input1"], ["output2"], name="a")]
        )
        pattern = (
            "Pipeline nodes must have unique names. The following node names "
            "appear more than once:\n\nFree nodes:\n  - a"
        )
        with pytest.raises(ValueError, match=re.escape(pattern)):
            pipeline1 + new_pipeline  # pylint: disable=pointless-statement

    def test_conflicting_outputs(self):
        """Node outputs must be unique."""
        pipeline1 = Pipeline(
            [node(biconcat, ["input", "input1"], ["output", "output1"], name="a")]
        )
        new_pipeline = Pipeline(
            [node(biconcat, ["input", "input2"], ["output", "output2"], name="b")]
        )
        with pytest.raises(OutputNotUniqueError, match=r"\['output'\]"):
            pipeline1 + new_pipeline  # pylint: disable=pointless-statement

    def test_duplicate_node_confirms(self):
        """Test that non-unique dataset confirms break pipeline concatenation"""
        pipeline1 = Pipeline([node(identity, "input1", "output1", confirms="other")])
        pipeline2 = Pipeline(
            [node(identity, "input2", "output2", confirms=["other", "output2"])]
        )
        with pytest.raises(ConfirmNotUniqueError, match=r"\['other'\]"):
            pipeline1 + pipeline2  # pylint: disable=pointless-statement


class TestPipelineOperators:
>>>>>>> dd44757e
    def test_combine_add(self):
        pipeline1 = Pipeline([node(biconcat, ["input", "input1"], "output1", name="a")])
        pipeline2 = Pipeline([node(biconcat, ["input", "input2"], "output2", name="b")])
        new_pipeline = pipeline1 + pipeline2
        assert new_pipeline.inputs() == {"input", "input1", "input2"}
        assert new_pipeline.outputs() == {"output1", "output2"}
        assert {n.name for n in new_pipeline.nodes} == {"a", "b"}

    def test_combine_sum(self):
        pipeline1 = Pipeline([node(biconcat, ["input", "input1"], "output1", name="a")])
        pipeline2 = Pipeline([node(biconcat, ["input", "input2"], "output2", name="b")])
        new_pipeline = sum([pipeline1, pipeline2])
        assert new_pipeline.inputs() == {"input", "input1", "input2"}
        assert new_pipeline.outputs() == {"output1", "output2"}
        assert {n.name for n in new_pipeline.nodes} == {"a", "b"}

    def test_remove(self):
        """Create a pipeline of 3 nodes and remove one of them"""
        pipeline1 = Pipeline(
            [
                node(biconcat, ["input", "input1"], "output1", name="a"),
                node(biconcat, ["input", "input2"], "output2", name="b"),
                node(biconcat, ["input", "input3"], "output3", name="c"),
            ]
        )
        pipeline2 = Pipeline([node(biconcat, ["input", "input2"], "output2", name="b")])
        new_pipeline = pipeline1 - pipeline2
        assert new_pipeline.inputs() == {"input", "input1", "input3"}
        assert new_pipeline.outputs() == {"output1", "output3"}
        assert {n.name for n in new_pipeline.nodes} == {"a", "c"}

    def test_remove_with_partial_intersection(self):
        """Create a pipeline of 3 nodes and remove one of them using a pipeline
        that contains a partial match.
        """
        pipeline1 = Pipeline(
            [
                node(biconcat, ["input", "input1"], "output1", name="a"),
                node(biconcat, ["input", "input2"], "output2", name="b"),
                node(biconcat, ["input", "input3"], "output3", name="c"),
            ]
        )
        pipeline2 = Pipeline(
            [
                node(biconcat, ["input", "input2"], "output2", name="b"),
                node(biconcat, ["input", "input4"], "output4", name="d"),
            ]
        )
        new_pipeline = pipeline1 - pipeline2
        assert new_pipeline.inputs() == {"input", "input1", "input3"}
        assert new_pipeline.outputs() == {"output1", "output3"}
        assert {n.name for n in new_pipeline.nodes} == {"a", "c"}

    def test_remove_empty_from_pipeline(self):
        """Remove an empty pipeline"""
        pipeline1 = Pipeline([node(biconcat, ["input", "input1"], "output1", name="a")])
        pipeline2 = Pipeline([])
        new_pipeline = pipeline1 - pipeline2
        assert new_pipeline.inputs() == pipeline1.inputs()
        assert new_pipeline.outputs() == pipeline1.outputs()
        assert {n.name for n in new_pipeline.nodes} == {"a"}

    def test_remove_from_empty_pipeline(self):
        """Remove node from an empty pipeline"""
        pipeline1 = Pipeline([node(biconcat, ["input", "input1"], "output1", name="a")])
        pipeline2 = Pipeline([])
        new_pipeline = pipeline2 - pipeline1
        assert new_pipeline.inputs() == pipeline2.inputs()
        assert new_pipeline.outputs() == pipeline2.outputs()
        assert not new_pipeline.nodes

    def test_remove_all_nodes(self):
        """Remove an entire pipeline"""
        pipeline1 = Pipeline([node(biconcat, ["input", "input1"], "output1", name="a")])
        pipeline2 = Pipeline([node(biconcat, ["input", "input1"], "output1", name="a")])
        new_pipeline = pipeline1 - pipeline2
        assert new_pipeline.inputs() == set()
        assert new_pipeline.outputs() == set()
        assert not new_pipeline.nodes

    def test_invalid_remove(self):
        p = Pipeline([])
        pattern = r"unsupported operand type\(s\) for -: 'Pipeline' and 'str'"
        with pytest.raises(TypeError, match=pattern):
            p - "hello"  # pylint: disable=pointless-statement

    def test_combine_same_node(self):
        """Multiple (identical) pipelines are possible"""
        pipeline1 = Pipeline(
            [node(biconcat, ["input", "input1"], ["output"], name="a")]
        )
        pipeline2 = Pipeline(
            [node(biconcat, ["input", "input1"], ["output"], name="a")]
        )
        new_pipeline = pipeline1 + pipeline2
        assert new_pipeline.inputs() == {"input", "input1"}
        assert new_pipeline.outputs() == {"output"}
        assert {n.name for n in new_pipeline.nodes} == {"a"}

    def test_intersection(self):
        pipeline1 = Pipeline(
            [
                node(biconcat, ["input", "input1"], "output1", name="a"),
                node(biconcat, ["input", "input2"], "output2", name="b"),
            ]
        )
        pipeline2 = Pipeline([node(biconcat, ["input", "input2"], "output2", name="b")])
        new_pipeline = pipeline1 & pipeline2
        assert new_pipeline.inputs() == {"input", "input2"}
        assert new_pipeline.outputs() == {"output2"}
        assert {n.name for n in new_pipeline.nodes} == {"b"}

    def test_invalid_intersection(self):
        p = Pipeline([])
        pattern = r"unsupported operand type\(s\) for &: 'Pipeline' and 'str'"
        with pytest.raises(TypeError, match=pattern):
            p & "hello"  # pylint: disable=pointless-statement

    def test_union(self):
        pipeline1 = Pipeline(
            [
                node(biconcat, ["input", "input1"], "output1", name="a"),
                node(biconcat, ["input", "input2"], "output2", name="b"),
            ]
        )
        pipeline2 = Pipeline([node(biconcat, ["input", "input2"], "output2", name="b")])
        new_pipeline = pipeline1 | pipeline2
        assert new_pipeline.inputs() == {"input", "input1", "input2"}
        assert new_pipeline.outputs() == {"output1", "output2"}
        assert {n.name for n in new_pipeline.nodes} == {"a", "b"}

    def test_invalid_union(self):
        p = Pipeline([])
        pattern = r"unsupported operand type\(s\) for |: 'Pipeline' and 'str'"
        with pytest.raises(TypeError, match=pattern):
            p | "hello"  # pylint: disable=pointless-statement

    def test_node_unique_confirms(self):
        """Test that unique dataset confirms don't break pipeline concatenation"""
        pipeline1 = Pipeline([node(identity, "input1", "output1", confirms="output1")])
        pipeline2 = Pipeline([node(identity, "input2", "output2", confirms="other")])
        pipeline3 = Pipeline([node(identity, "input3", "output3")])
        combined = pipeline1 + pipeline2 + pipeline3
        assert len(combined.nodes) == 3

    def test_connected_pipeline(self, disjoint_pipeline):
        """Connect two separate pipelines."""
        nodes = disjoint_pipeline["nodes"]
        subpipeline = Pipeline(nodes, tags=["subpipeline"])

        assert len(subpipeline.inputs()) == 2
        assert len(subpipeline.outputs()) == 2

        pipeline = Pipeline(
            [node(identity, "C", "D", name="connecting_node"), subpipeline], tags="main"
        )

        assert len(pipeline.nodes) == 1 + len(nodes)
        assert len(pipeline.inputs()) == 1
        assert len(pipeline.outputs()) == 1


class TestPipelineDescribe:
    def test_names_only(self, str_node_inputs_list):
        pipeline = Pipeline(str_node_inputs_list["nodes"])
        description = pipeline.describe()

        desc = description.split("\n")
        test_desc = [
            "#### Pipeline execution order ####",
            "Inputs: input1, input2",
            "",
            "node1",
            "node2",
            "",
            "Outputs: input4",
            "##################################",
        ]

        assert len(desc) == len(test_desc)
        for res, example in zip(desc, test_desc):
            assert res == example

    def test_full(self, str_node_inputs_list):
        pipeline = Pipeline(str_node_inputs_list["nodes"])
        description = pipeline.describe(names_only=False)

        desc = description.split("\n")
        test_desc = [
            "#### Pipeline execution order ####",
            "Inputs: input1, input2",
            "",
            "node1: biconcat([input1,input2]) -> [input3]",
            "node2: identity([input3]) -> [input4]",
            "",
            "Outputs: input4",
            "##################################",
        ]

        assert len(desc) == len(test_desc)
        for res, example in zip(desc, test_desc):
            assert res == example


@pytest.fixture
def nodes_with_tags():
    return [
        node(identity, "E", None, name="node1"),
        node(identity, "D", "E", name="node2", tags=["tag1", "tag2"]),
        node(identity, "C", "D", name="node3"),
        node(identity, "A", "B", name="node4", tags=["tag2"]),
        node(identity, "B", "C", name="node5"),
        node(constant_output, None, "A", name="node6", tags=["tag1"]),
    ]

<<<<<<< HEAD
    def test_bad_combine_node(self):
        """Node cannot be combined to pipeline."""
        fred = node(identity, "input", "output")
        pipeline = Pipeline([fred])
        with pytest.raises(TypeError):
            pipeline + fred  # pylint: disable=pointless-statement

    def test_bad_combine_int(self):
        """int cannot be combined to pipeline, tests __radd__"""
        fred = node(identity, "input", "output")
        pipeline = Pipeline([fred])
        with pytest.raises(TypeError):
            _ = 1 + pipeline

    def test_conflicting_names(self):
        """Node names must be unique."""
        pipeline1 = Pipeline(
            [node(biconcat, ["input", "input1"], ["output1"], name="a")]
        )
        new_pipeline = Pipeline(
            [node(biconcat, ["input", "input1"], ["output2"], name="a")]
        )
        pattern = (
            "Pipeline nodes must have unique names. The following node names "
            "appear more than once:\n\nFree nodes:\n  - a"
        )
        with pytest.raises(ValueError, match=re.escape(pattern)):
            pipeline1 + new_pipeline  # pylint: disable=pointless-statement
=======

class TestPipelineTags:
    def test_tag_existing_pipeline(self, branchless_pipeline):
        pipeline = Pipeline(branchless_pipeline["nodes"])
        pipeline = pipeline.tag(["new_tag"])
        assert all("new_tag" in n.tags for n in pipeline.nodes)
>>>>>>> dd44757e

    def test_pipeline_single_tag(self, branchless_pipeline):
        p1 = Pipeline(branchless_pipeline["nodes"], tags="single_tag")
        p2 = Pipeline(branchless_pipeline["nodes"]).tag("single_tag")

        for pipeline in (p1, p2):
            assert all("single_tag" in n.tags for n in pipeline.nodes)


@pytest.fixture
def pipeline_with_namespaces():
    return Pipeline(
        [
            node(identity, "A", "B", name="node1", namespace="katie"),
            node(identity, "B", "C", name="node2", namespace="lisa"),
            node(identity, "C", "D", name="node3", namespace="john"),
            node(identity, "D", "E", name="node4", namespace="katie.lisa"),
            node(identity, "E", "F", name="node5", namespace="lisa.john"),
            node(identity, "F", "G", name="node6", namespace="katie.lisa.john"),
        ]
    )


class TestPipelineFilter:
    def test_no_filters(self, complex_pipeline):
        filtered_pipeline = complex_pipeline.filter()
        assert filtered_pipeline is not complex_pipeline
        assert set(filtered_pipeline.nodes) == set(complex_pipeline.nodes)

    @pytest.mark.parametrize(
        "filter_method,expected_nodes",
        [
            ({"tags": ["foo"]}, {"node6", "node7"}),
            ({"from_nodes": ["node4"]}, {"node1", "node2", "node3", "node4"}),
            ({"to_nodes": ["node4"]}, {"node9", "node8", "node7", "node4"}),
            ({"node_names": ["node4", "node5"]}, {"node4", "node5"}),
            ({"from_inputs": ["F"]}, {"node1", "node3"}),
            ({"to_outputs": ["F"]}, {"node4", "node7", "node8", "node9"}),
        ],
    )
    def test_one_filter(self, filter_method, expected_nodes, complex_pipeline):
        filtered_pipeline = complex_pipeline.filter(**filter_method)
        nodes = {node.name for node in filtered_pipeline.nodes}
        assert nodes == expected_nodes

    def test_namespace_filter(self, pipeline_with_namespaces):
        filtered_pipeline = pipeline_with_namespaces.filter(node_namespace="katie")
        nodes = {node.name for node in filtered_pipeline.nodes}
        assert nodes == {"katie.node1", "katie.lisa.node4", "katie.lisa.john.node6"}

    def test_two_filters(self, complex_pipeline):
        filtered_pipeline = complex_pipeline.filter(
            from_nodes=["node4"], to_outputs=["M"]
        )
        nodes = {node.name for node in filtered_pipeline.nodes}
        assert nodes == {"node3", "node4"}

    def test_three_filters(self, complex_pipeline):
        filtered_pipeline = complex_pipeline.filter(
            from_nodes=["node4"], to_outputs=["M"], node_names=["node3"]
        )
        nodes = {node.name for node in filtered_pipeline.nodes}
        assert nodes == {"node3"}

    def test_filter_no_nodes(self, complex_pipeline):
        with pytest.raises(ValueError, match="Pipeline contains no nodes"):
            complex_pipeline.filter(
                from_nodes=["node4"],
                to_outputs=["M"],
                node_names=["node3"],
                to_nodes=["node4"],
            )


class TestPipelineFilterHelpers:
    """Node selection functions called by Pipeline.filter."""

    @pytest.mark.parametrize(
        "tags,expected_nodes",
        [
            (["tag1"], ["node2", "node6"]),
            (["tag2"], ["node2", "node4"]),
            (["tag2", "tag1"], ["node2", "node4", "node6"]),
            (["tag1", "tag2", "tag-missing"], ["node2", "node4", "node6"]),
            (["tag-missing"], []),
            ([], []),
        ],
    )
    def test_only_nodes_with_tags(self, tags, expected_nodes, nodes_with_tags):
        pipeline = Pipeline(nodes_with_tags)

        def get_nodes_with_tags(*tags):
            p = pipeline.only_nodes_with_tags(*tags)
            return sorted(n.name for n in p.nodes)

        assert get_nodes_with_tags(*tags) == expected_nodes

    def test_from_nodes(self, complex_pipeline):
        """New pipeline contain all nodes that depend on node2 and node3."""
        new_pipeline = complex_pipeline.from_nodes("node3", "node2")
        nodes = {node.name for node in new_pipeline.nodes}

        assert len(new_pipeline.nodes) == 3
        assert nodes == {"node1", "node2", "node3"}

    def test_from_nodes_unknown(self, complex_pipeline):
        pattern = r"Pipeline does not contain nodes named \['missing_node'\]"
        with pytest.raises(ValueError, match=pattern):
            complex_pipeline.from_nodes("missing_node")

    def test_to_nodes(self, complex_pipeline):
        """New pipeline contain all nodes required by node4 and node6."""
        new_pipeline = complex_pipeline.to_nodes("node4", "node6")
        nodes = {node.name for node in new_pipeline.nodes}

        assert len(new_pipeline.nodes) == 5
        assert nodes == {"node4", "node6", "node7", "node8", "node9"}

    def test_to_nodes_unknown(self, complex_pipeline):
        pattern = r"Pipeline does not contain nodes named \['missing_node'\]"
        with pytest.raises(ValueError, match=pattern):
            complex_pipeline.to_nodes("missing_node")

    @pytest.mark.parametrize(
        "target_node_names", [["node2", "node3", "node4", "node8"], ["node1"]]
    )
    def test_only_nodes(self, target_node_names, pipeline_list_with_lists):
        full = Pipeline(pipeline_list_with_lists["nodes"])
        partial = full.only_nodes(*target_node_names)
        target_list = list(target_node_names)
        names = map(lambda node_: node_.name, partial.nodes)
        assert sorted(names) == sorted(target_list)

    @pytest.mark.parametrize(
        "target_node_names", [["node2", "node3", "node4", "NaN"], ["invalid"]]
    )
    def test_only_nodes_unknown(self, pipeline_list_with_lists, target_node_names):
        pattern = r"Pipeline does not contain nodes"
        full = Pipeline(pipeline_list_with_lists["nodes"])
        with pytest.raises(ValueError, match=pattern):
            full.only_nodes(*target_node_names)

    def test_from_inputs(self, complex_pipeline):
        """F and H are inputs of node1, node2 and node3."""
        new_pipeline = complex_pipeline.from_inputs("F", "H")
        nodes = {node.name for node in new_pipeline.nodes}

        assert len(new_pipeline.nodes) == 3
        assert nodes == {"node1", "node2", "node3"}

    def test_from_inputs_unknown(self, complex_pipeline):
        """W and Z do not exist as inputs."""
        with pytest.raises(ValueError, match=r"\['W', 'Z'\]"):
            complex_pipeline.from_inputs("Z", "W", "E", "C")

    def test_to_outputs(self, complex_pipeline):
        """New pipeline contain all nodes to produce F and H outputs."""
        new_pipeline = complex_pipeline.to_outputs("F", "H")
        nodes = {node.name for node in new_pipeline.nodes}

        assert len(new_pipeline.nodes) == 4
        assert nodes == {"node4", "node7", "node8", "node9"}

    def test_to_outputs_unknown(self, complex_pipeline):
        with pytest.raises(ValueError, match=r"\['W', 'Z'\]"):
            complex_pipeline.to_outputs("Z", "W", "E", "C")

<<<<<<< HEAD
class TestPipelineDecorator:
    def test_apply(self):
        nodes = sorted(
            [
                node(identity, "number", "output1", name="identity1"),
                node(identity, "output1", "output2", name="biconcat"),
                node(identity, "output2", "output", name="identity3"),
            ],
            key=lambda x: x.name,
        )
        pattern = (
            "The pipeline's `decorate` API will be deprecated in Kedro 0.18.0."
            "Please use a node's Hooks to extend the node's behaviour in a pipeline."
            "For more information, please visit"
            "https://kedro.readthedocs.io/en/stable/07_extend_kedro/02_hooks.html"
=======
    @pytest.mark.parametrize(
        "target_namespace,expected_namespaces",
        [
            ("katie", ["katie.lisa.john", "katie.lisa", "katie"]),
            ("lisa", ["lisa.john", "lisa"]),
            ("john", ["john"]),
            ("katie.lisa", ["katie.lisa.john", "katie.lisa"]),
            ("katie.lisa.john", ["katie.lisa.john"]),
        ],
    )
    def test_only_nodes_with_namespace(
        self, target_namespace, expected_namespaces, pipeline_with_namespaces
    ):
        resulting_pipeline = pipeline_with_namespaces.only_nodes_with_namespace(
            target_namespace
>>>>>>> dd44757e
        )
        for actual_node, expected_namespace in zip(
            sorted(resulting_pipeline.nodes), expected_namespaces
        ):
            assert actual_node.namespace == expected_namespace

    @pytest.mark.parametrize("namespace", ["katie", None])
    def test_only_nodes_with_namespace_unknown(self, namespace):
        pipeline = Pipeline([node(identity, "A", "B", namespace=namespace)])
        pattern = r"Pipeline does not contain nodes"
        with pytest.raises(ValueError, match=pattern):
            pipeline.only_nodes_with_namespace("non_existent")


class TestPipelineRunnerHelpers:
    """Node selection functions used in AbstractRunner."""

    def test_only_nodes_with_inputs(self, complex_pipeline):
        """node1 and node2 require H as an input."""
        new_pipeline = complex_pipeline.only_nodes_with_inputs("H")
        nodes = {node.name for node in new_pipeline.nodes}

        assert len(new_pipeline.nodes) == 2
        assert nodes == {"node1", "node2"}

    def test_only_nodes_with_inputs_unknown(self, complex_pipeline):
        with pytest.raises(ValueError, match="['W', 'Z']"):
            complex_pipeline.only_nodes_with_inputs("Z", "W", "E", "C")

    def test_only_nodes_with_outputs(self, complex_pipeline):
        """node4 require F and H as outputs."""
        new_pipeline = complex_pipeline.only_nodes_with_outputs("F", "H")
        nodes = {node.name for node in new_pipeline.nodes}

        assert len(new_pipeline.nodes) == 1
        assert nodes == {"node4"}

    def test_only_nodes_with_outputs_unknown(self, complex_pipeline):
        with pytest.raises(ValueError, match="['W', 'Z']"):
            complex_pipeline.only_nodes_with_outputs("Z", "W", "E", "C")


def test_pipeline_to_json(input_data):
    nodes = input_data["nodes"]
    json_rep = Pipeline(nodes).to_json()
    for pipeline_node in nodes:
        assert pipeline_node.name in json_rep
        assert all(node_input in json_rep for node_input in pipeline_node.inputs)
        assert all(node_output in json_rep for node_output in pipeline_node.outputs)

    assert kedro.__version__ in json_rep<|MERGE_RESOLUTION|>--- conflicted
+++ resolved
@@ -272,8 +272,6 @@
 
         assert pipeline.outputs() == set(outputs)
 
-<<<<<<< HEAD
-=======
     def test_empty_case(self):
         """Empty pipeline is possible"""
         Pipeline([])
@@ -429,7 +427,6 @@
 
 
 class TestPipelineOperators:
->>>>>>> dd44757e
     def test_combine_add(self):
         pipeline1 = Pipeline([node(biconcat, ["input", "input1"], "output1", name="a")])
         pipeline2 = Pipeline([node(biconcat, ["input", "input2"], "output2", name="b")])
@@ -645,43 +642,12 @@
         node(constant_output, None, "A", name="node6", tags=["tag1"]),
     ]
 
-<<<<<<< HEAD
-    def test_bad_combine_node(self):
-        """Node cannot be combined to pipeline."""
-        fred = node(identity, "input", "output")
-        pipeline = Pipeline([fred])
-        with pytest.raises(TypeError):
-            pipeline + fred  # pylint: disable=pointless-statement
-
-    def test_bad_combine_int(self):
-        """int cannot be combined to pipeline, tests __radd__"""
-        fred = node(identity, "input", "output")
-        pipeline = Pipeline([fred])
-        with pytest.raises(TypeError):
-            _ = 1 + pipeline
-
-    def test_conflicting_names(self):
-        """Node names must be unique."""
-        pipeline1 = Pipeline(
-            [node(biconcat, ["input", "input1"], ["output1"], name="a")]
-        )
-        new_pipeline = Pipeline(
-            [node(biconcat, ["input", "input1"], ["output2"], name="a")]
-        )
-        pattern = (
-            "Pipeline nodes must have unique names. The following node names "
-            "appear more than once:\n\nFree nodes:\n  - a"
-        )
-        with pytest.raises(ValueError, match=re.escape(pattern)):
-            pipeline1 + new_pipeline  # pylint: disable=pointless-statement
-=======
 
 class TestPipelineTags:
     def test_tag_existing_pipeline(self, branchless_pipeline):
         pipeline = Pipeline(branchless_pipeline["nodes"])
         pipeline = pipeline.tag(["new_tag"])
         assert all("new_tag" in n.tags for n in pipeline.nodes)
->>>>>>> dd44757e
 
     def test_pipeline_single_tag(self, branchless_pipeline):
         p1 = Pipeline(branchless_pipeline["nodes"], tags="single_tag")
@@ -849,23 +815,6 @@
         with pytest.raises(ValueError, match=r"\['W', 'Z'\]"):
             complex_pipeline.to_outputs("Z", "W", "E", "C")
 
-<<<<<<< HEAD
-class TestPipelineDecorator:
-    def test_apply(self):
-        nodes = sorted(
-            [
-                node(identity, "number", "output1", name="identity1"),
-                node(identity, "output1", "output2", name="biconcat"),
-                node(identity, "output2", "output", name="identity3"),
-            ],
-            key=lambda x: x.name,
-        )
-        pattern = (
-            "The pipeline's `decorate` API will be deprecated in Kedro 0.18.0."
-            "Please use a node's Hooks to extend the node's behaviour in a pipeline."
-            "For more information, please visit"
-            "https://kedro.readthedocs.io/en/stable/07_extend_kedro/02_hooks.html"
-=======
     @pytest.mark.parametrize(
         "target_namespace,expected_namespaces",
         [
@@ -881,7 +830,6 @@
     ):
         resulting_pipeline = pipeline_with_namespaces.only_nodes_with_namespace(
             target_namespace
->>>>>>> dd44757e
         )
         for actual_node, expected_namespace in zip(
             sorted(resulting_pipeline.nodes), expected_namespaces
