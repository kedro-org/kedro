from unittest import mock

import pytest

from kedro.framework.hooks import _create_hook_manager
from kedro.io import KedroDataCatalog, LambdaDataset
<<<<<<< HEAD
from kedro.pipeline import node
from kedro.pipeline.modular_pipeline import pipeline as modular_pipeline
=======
from kedro.pipeline import node, pipeline
>>>>>>> 6ffda00a
from kedro.runner import SequentialRunner


# Different dummy func based on the number of arguments
def constant_output():
    return "output"  # pragma: no cover


def identity(input1: str):
    return input1  # pragma: no cover


def biconcat(input1: str, input2: str):
    return input1 + input2  # pragma: no cover


@pytest.fixture
def hook_manager():
    return _create_hook_manager()


@pytest.fixture
def branched_pipeline():
    # #### Pipeline execution order ####
    # Inputs: A
    #
    # left_in: identity([A]) -> [B]
    # right_in: constant_output(None) -> [C]
    # combine: biconcat([B,C]) -> [D]
    # split: identity([D]) -> [E,F]
    # right_out: identity([F]) -> None
    # Outputs: E
    #
    #  A
    #  |
    # l-in  r-in
    #  |     |
    #  B     C
    #   \   /
    #  combine
    #     |
    #     D
    #     |
    #   split
    #   /   \
    #  E     F
    #        |
    #       r-out
    #
    # ##################################
    return pipeline(
        [
            node(identity, "A", "B", name="left_in"),
            node(constant_output, None, "C", name="right_in"),
            node(biconcat, ["B", "C"], "D", name="combine"),
            node(identity, "D", ["E", "F"], name="split"),
            node(identity, "F", None, name="right_out"),
        ]
    )


def _make_catalog(
    existent=None, non_existent=None, no_exists_method=None, raw_data=None
):
    """Creates a catalog of existent and non-existent Datasets."""
    existent = [] if existent is None else existent
    non_existent = [] if non_existent is None else non_existent
    no_exists_method = [] if no_exists_method is None else no_exists_method

<<<<<<< HEAD
    catalog = KedroDataCatalog(feed_dict=feed_dict)
=======
    catalog = KedroDataCatalog(raw_data=raw_data)
>>>>>>> 6ffda00a
    for source in existent:
        catalog[source] = LambdaDataset(None, None, lambda: True)
    for source in non_existent:
        catalog[source] = LambdaDataset(None, None, lambda: False)
    # Some LambdaDataset do not have exists() method
    for source in no_exists_method:
        catalog[source] = LambdaDataset(None, None)
    return catalog


def _pipelines_equal(pipe1, pipe2):
    return set(pipe1.nodes) == set(pipe2.nodes)


def _pipeline_contains(pipe, nodes):
    return set(nodes) == {n.name for n in pipe.nodes}


def _from_missing(pipeline, catalog, hook_manager):
    """Create a new pipeline based on missing outputs."""
    name = "kedro.runner.runner.AbstractRunner.run"
    with mock.patch(name) as run:
        SequentialRunner().run_only_missing(pipeline, catalog, hook_manager)
        _, args, _ = run.mock_calls[0]
    new_pipeline = args[0]
    return new_pipeline


class TestPipelineMissing:
    def test_all_missing(self, branched_pipeline, hook_manager):
        catalog = _make_catalog(non_existent=["A", "B", "C", "D", "E", "F"])
        new_pipeline = _from_missing(branched_pipeline, catalog, hook_manager)
        assert _pipelines_equal(branched_pipeline, new_pipeline)

    def test_none_missing(self, branched_pipeline, hook_manager):
        catalog = _make_catalog(existent=["A", "B", "C", "D", "E", "F"])
        new_pipeline = _from_missing(branched_pipeline, catalog, hook_manager)
        assert _pipeline_contains(new_pipeline, [])

    def test_none_missing_feeddict_only(self, branched_pipeline, hook_manager):
        raw_data = {"A": 1, "B": 2, "C": 3, "D": 4, "E": 5, "F": 6}
        catalog = _make_catalog(raw_data=raw_data)
        new_pipeline = _from_missing(branched_pipeline, catalog, hook_manager)
        assert _pipeline_contains(new_pipeline, [])

    def test_first_missing(self, branched_pipeline, hook_manager):
        """combine from B and C is missing."""
        catalog = _make_catalog(non_existent=["B", "C"], existent=["A", "D", "E", "F"])
        new_pipeline = _from_missing(branched_pipeline, catalog, hook_manager)
        assert _pipelines_equal(branched_pipeline, new_pipeline)

    def test_only_left_missing(self, branched_pipeline, hook_manager):
        catalog = _make_catalog(non_existent=["B"], existent=["A", "C", "D", "E", "F"])
        new_pipeline = _from_missing(branched_pipeline, catalog, hook_manager)
        assert _pipeline_contains(
            new_pipeline, ["left_in", "combine", "split", "right_out"]
        )

    def test_last_missing(self, branched_pipeline, hook_manager):
        """r-out from F is missing."""
        catalog = _make_catalog(non_existent=["F"], existent=["A", "B", "C", "D", "E"])
        new_pipeline = _from_missing(branched_pipeline, catalog, hook_manager)
        assert _pipeline_contains(new_pipeline, ["split", "right_out"])

    def test_missing_and_no_exists(self, branched_pipeline, caplog, hook_manager):
        """If F doesn't have exists(), F is treated as missing."""
        catalog = _make_catalog(
            existent=["A", "B", "C", "D", "E"], no_exists_method=["F"]
        )
        new_pipeline = _from_missing(branched_pipeline, catalog, hook_manager)
        assert _pipeline_contains(new_pipeline, ["split", "right_out"])

        log_record = caplog.records[0]
        assert log_record.levelname == "WARNING"
        assert (
            "'exists()' not implemented for 'LambdaDataset'" in log_record.getMessage()
        )

    def test_all_no_exists_method(self, branched_pipeline, caplog, hook_manager):
        catalog = _make_catalog(no_exists_method=["A", "B", "C", "D", "E", "F"])
        new_pipeline = _from_missing(branched_pipeline, catalog, hook_manager)
        assert _pipelines_equal(branched_pipeline, new_pipeline)

        log_msgs = [record.getMessage() for record in caplog.records]
        expected_msg = (
            "'exists()' not implemented for 'LambdaDataset'. "
            "Assuming output does not exist."
        )
        assert expected_msg in log_msgs


class TestPipelineUnregistered:
    def test_propagate_up(self, branched_pipeline, hook_manager):
        """If a node needs to be rerun and requires unregistered (node-to-node)
        inputs, all necessary upstream nodes should be added.
        """
        catalog = _make_catalog(existent=["A"], non_existent=["E"])
        new_pipeline = _from_missing(branched_pipeline, catalog, hook_manager)
        assert _pipeline_contains(
            new_pipeline, ["left_in", "right_in", "combine", "split"]
        )

    def test_propagate_down_then_up(self, branched_pipeline, hook_manager):
        """Unregistered (node-to-node) inputs for downstream nodes
        should be included, too.
        """
        catalog = _make_catalog(existent=["A", "D", "E"], non_existent=["C"])
        new_pipeline = _from_missing(branched_pipeline, catalog, hook_manager)
        assert _pipelines_equal(branched_pipeline, new_pipeline)

    def test_ignore_unneccessary_unreg(self, branched_pipeline, hook_manager):
        """Unregistered (node-to-node) data sources should not trigger
        reruns, unless necessary to recreate registered data sources.
        """
        catalog = _make_catalog(existent=["A", "E", "F"])
        new_pipeline = _from_missing(branched_pipeline, catalog, hook_manager)
        assert _pipeline_contains(new_pipeline, [])

    def test_partial_propagation(self, branched_pipeline, hook_manager):
        """Unregistered (node-to-node) data sources should not trigger
        reruns, unless necessary to recreate registered data sources.
        """
        catalog = _make_catalog(existent=["A", "D"], no_exists_method=["F"])
        new_pipeline = _from_missing(branched_pipeline, catalog, hook_manager)
        assert _pipeline_contains(new_pipeline, ["split", "right_out"])

    def test_partial_non_existent_propagation(self, branched_pipeline, hook_manager):
        """A non existent dataset whose node has one unregistered input
        and one existent input should be recalculated correctly.
        """
        catalog = _make_catalog(existent=["A", "C", "E", "F"], non_existent=["D"])
        new_pipeline = _from_missing(branched_pipeline, catalog, hook_manager)
        assert _pipeline_contains(
            new_pipeline, ["left_in", "combine", "split", "right_out"]
        )

    def test_free_output(self, branched_pipeline, hook_manager):
        """Free outputs are the only unregistered data sources that
        should trigger runs.
        """
        catalog = _make_catalog(existent=["A", "B", "C", "F"])
        new_pipeline = _from_missing(branched_pipeline, catalog, hook_manager)
        assert _pipeline_contains(new_pipeline, ["combine", "split"])<|MERGE_RESOLUTION|>--- conflicted
+++ resolved
@@ -4,12 +4,7 @@
 
 from kedro.framework.hooks import _create_hook_manager
 from kedro.io import KedroDataCatalog, LambdaDataset
-<<<<<<< HEAD
-from kedro.pipeline import node
-from kedro.pipeline.modular_pipeline import pipeline as modular_pipeline
-=======
 from kedro.pipeline import node, pipeline
->>>>>>> 6ffda00a
 from kedro.runner import SequentialRunner
 
 
@@ -79,11 +74,7 @@
     non_existent = [] if non_existent is None else non_existent
     no_exists_method = [] if no_exists_method is None else no_exists_method
 
-<<<<<<< HEAD
-    catalog = KedroDataCatalog(feed_dict=feed_dict)
-=======
     catalog = KedroDataCatalog(raw_data=raw_data)
->>>>>>> 6ffda00a
     for source in existent:
         catalog[source] = LambdaDataset(None, None, lambda: True)
     for source in non_existent:
