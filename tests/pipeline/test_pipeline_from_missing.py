--- conflicted
+++ resolved
@@ -3,14 +3,8 @@
 import pytest
 
 from kedro.framework.hooks import _create_hook_manager
-<<<<<<< HEAD
 from kedro.io import KedroDataCatalog, LambdaDataset
-from kedro.pipeline import node
-from kedro.pipeline.modular_pipeline import pipeline as modular_pipeline
-=======
-from kedro.io import DataCatalog, LambdaDataset
 from kedro.pipeline import node, pipeline
->>>>>>> 4b3b059f
 from kedro.runner import SequentialRunner
 
 
