--- conflicted
+++ resolved
@@ -3,11 +3,7 @@
 import pandas as pd
 import pytest
 
-<<<<<<< HEAD
-from kedro.io import DataCatalog, MemoryDataset
-=======
-from kedro.io import DataCatalog, LambdaDataset, MemoryDataset, SharedMemoryDataCatalog
->>>>>>> a63b10d6
+from kedro.io import DataCatalog, MemoryDataset, SharedMemoryDataCatalog
 from kedro.pipeline import node, pipeline
 from tests.conftest import PersistentTestDataset
 
