from __future__ import annotations

import re
from concurrent.futures import ThreadPoolExecutor
from typing import Any

import pytest

from kedro.framework.hooks import _create_hook_manager
from kedro.io import (
    AbstractDataset,
    DatasetError,
    KedroDataCatalog,
    MemoryDataset,
)
from kedro.pipeline import node, pipeline
from kedro.runner import ThreadRunner
from tests.runner.conftest import exception_fn, identity, return_none, sink, source


class TestValidThreadRunner:
    def test_thread_run(self, fan_out_fan_in, catalog):
        catalog["A"] = 42
        result = ThreadRunner().run(fan_out_fan_in, catalog)
        assert "Z" in result
        assert result["Z"] == (42, 42, 42)

    def test_thread_run_with_plugin_manager(self, fan_out_fan_in, catalog):
        catalog["A"] = 42
        result = ThreadRunner().run(
            fan_out_fan_in, catalog, hook_manager=_create_hook_manager()
        )
        assert "Z" in result
        assert result["Z"] == (42, 42, 42)

    def test_memory_dataset_input(self, fan_out_fan_in):
        catalog = KedroDataCatalog({"A": MemoryDataset("42")})
        result = ThreadRunner().run(fan_out_fan_in, catalog)
        assert "Z" in result
        assert result["Z"] == ("42", "42", "42")

    def test_does_not_log_not_using_async(self, fan_out_fan_in, catalog, caplog):
        catalog["A"] = 42
        ThreadRunner().run(fan_out_fan_in, catalog)
        assert "Using synchronous mode for loading and saving data." not in caplog.text

    def test_thread_run_with_patterns(self):
        """Test warm-up is done and patterns are resolved before running pipeline.

        Without the warm-up "Dataset 'dummy_1' has already been registered" error
        would be raised for this test. We check that the dataset was registered at the
        warm-up, and we successfully passed to loading it.
        """
        catalog_conf = {"{catch_all}": {"type": "MemoryDataset"}}

        catalog = KedroDataCatalog.from_config(catalog_conf)

        test_pipeline = pipeline(
            [
                node(identity, inputs="dummy_1", outputs="output_1", name="node_1"),
                node(identity, inputs="dummy_2", outputs="output_2", name="node_2"),
                node(identity, inputs="dummy_1", outputs="output_3", name="node_3"),
            ]
        )

        with pytest.raises(
            Exception, match="Data for MemoryDataset has not been saved yet"
        ):
            ThreadRunner().run(test_pipeline, catalog)


class TestMaxWorkers:
    @pytest.mark.parametrize(
        "user_specified_number, expected_number",
        [
            # The pipeline only needs 3 threads, no need for more
            (6, 3),
            (None, 3),
        ],
    )
    def test_specified_max_workers(
        self,
        mocker,
        fan_out_fan_in,
        catalog,
        user_specified_number,
        expected_number,
    ):
        """
        We initialize the runner with max_workers=4.
        `fan_out_fan_in` pipeline needs 3 threads.
        A pool with 3 workers should be used.
        """
        executor_cls_mock = mocker.patch(
            "kedro.runner.thread_runner.ThreadPoolExecutor",
            wraps=ThreadPoolExecutor,
        )

        catalog["A"] = 42
        result = ThreadRunner(max_workers=user_specified_number).run(
            fan_out_fan_in, catalog
        )
        assert result == {"Z": (42, 42, 42)}

        executor_cls_mock.assert_called_once_with(max_workers=expected_number)

    def test_init_with_negative_process_count(self):
        pattern = "max_workers should be positive"
        with pytest.raises(ValueError, match=pattern):
            ThreadRunner(max_workers=-1)


class TestIsAsync:
    def test_thread_run(self, fan_out_fan_in, catalog):
        catalog["A"] = 42
        pattern = (
            "'ThreadRunner' doesn't support loading and saving the "
            "node inputs and outputs asynchronously with threads. "
            "Setting 'is_async' to False."
        )
        with pytest.warns(UserWarning, match=pattern):
            result = ThreadRunner(is_async=True).run(fan_out_fan_in, catalog)
        assert "Z" in result
        assert result["Z"] == (42, 42, 42)


class TestInvalidThreadRunner:
    def test_task_exception(self, fan_out_fan_in, catalog):
        catalog["A"] = 42
        a_pipeline = pipeline([fan_out_fan_in, node(exception_fn, "Z", "X")])
        with pytest.raises(Exception, match="test exception"):
            ThreadRunner().run(a_pipeline, catalog)

    def test_node_returning_none(self):
<<<<<<< HEAD
        pipeline = modular_pipeline(
            [node(identity, "A", "B"), node(return_none, "B", "C")]
        )
=======
        a_pipeline = pipeline([node(identity, "A", "B"), node(return_none, "B", "C")])
>>>>>>> 6ffda00a
        catalog = KedroDataCatalog({"A": MemoryDataset("42")})
        pattern = "Saving 'None' to a 'Dataset' is not allowed"
        with pytest.raises(DatasetError, match=pattern):
            ThreadRunner().run(a_pipeline, catalog)


class LoggingDataset(AbstractDataset):
    def __init__(self, log, name, value=None):
        self.log = log
        self.name = name
        self.value = value

    def _load(self) -> Any:
        self.log.append(("load", self.name))
        return self.value

    def _save(self, data: Any) -> None:
        self.value = data

    def _release(self) -> None:
        self.log.append(("release", self.name))
        self.value = None

    def _describe(self) -> dict[str, Any]:
        return {}


class TestThreadRunnerRelease:
    def test_dont_release_inputs_and_outputs(self):
        log = []

        a_pipeline = pipeline(
            [node(identity, "in", "middle"), node(identity, "middle", "out")]
        )
        catalog = KedroDataCatalog(
            {
                "in": LoggingDataset(log, "in", "stuff"),
                "middle": LoggingDataset(log, "middle"),
                "out": LoggingDataset(log, "out"),
            }
        )
        ThreadRunner().run(a_pipeline, catalog)

        # we don't want to see release in or out in here
        assert list(log) == [("load", "in"), ("load", "middle"), ("release", "middle")]

    def test_release_at_earliest_opportunity(self):
        runner = ThreadRunner()
        log = []

        a_pipeline = pipeline(
            [
                node(source, None, "first"),
                node(identity, "first", "second"),
                node(sink, "second", None),
            ]
        )
        catalog = KedroDataCatalog(
            {
                "first": LoggingDataset(log, "first"),
                "second": LoggingDataset(log, "second"),
            }
        )
        runner.run(a_pipeline, catalog)

        # we want to see "release first" before "load second"
        assert list(log) == [
            ("load", "first"),
            ("release", "first"),
            ("load", "second"),
            ("release", "second"),
        ]

    def test_count_multiple_loads(self):
        runner = ThreadRunner()
        log = []

        a_pipeline = pipeline(
            [
                node(source, None, "dataset"),
                node(sink, "dataset", None, name="bob"),
                node(sink, "dataset", None, name="fred"),
            ]
        )
        catalog = KedroDataCatalog({"dataset": LoggingDataset(log, "dataset")})
<<<<<<< HEAD
        runner.run(pipeline, catalog)
=======
        runner.run(a_pipeline, catalog)
>>>>>>> 6ffda00a

        # we want to the release after both the loads
        assert list(log) == [
            ("load", "dataset"),
            ("load", "dataset"),
            ("release", "dataset"),
        ]

    def test_release_transcoded(self):
        log = []

        a_pipeline = pipeline(
            [node(source, None, "ds@save"), node(sink, "ds@load", None)]
        )
        catalog = KedroDataCatalog(
            {
                "ds@save": LoggingDataset(log, "save"),
                "ds@load": LoggingDataset(log, "load"),
            }
        )

        ThreadRunner().run(a_pipeline, catalog)

        # we want to see both datasets being released
        assert list(log) == [("release", "save"), ("load", "load"), ("release", "load")]


class TestSuggestResumeScenario:
    @pytest.mark.parametrize(
        "failing_node_names,expected_pattern",
        [
            (["node1_A", "node1_B"], r"No nodes ran."),
            (["node2"], r"(node1_A,node1_B|node1_B,node1_A)"),
            (["node3_A"], r"(node3_A,node3_B|node3_B,node3_A|node3_A)"),
            (["node4_A"], r"(node3_A,node3_B|node3_B,node3_A|node3_A)"),
            (["node3_A", "node4_A"], r"(node3_A,node3_B|node3_B,node3_A|node3_A)"),
            (["node2", "node4_A"], r"(node1_A,node1_B|node1_B,node1_A)"),
        ],
    )
    def test_suggest_resume_scenario(
        self,
        caplog,
        two_branches_crossed_pipeline,
        persistent_dataset_catalog,
        failing_node_names,
        expected_pattern,
    ):
        nodes = {n.name: n for n in two_branches_crossed_pipeline.nodes}
        for name in failing_node_names:
            two_branches_crossed_pipeline -= pipeline([nodes[name]])
            two_branches_crossed_pipeline += pipeline(
                [nodes[name]._copy(func=exception_fn)]
            )
        with pytest.raises(Exception):
            ThreadRunner().run(
                two_branches_crossed_pipeline,
                persistent_dataset_catalog,
                hook_manager=_create_hook_manager(),
            )
        assert re.search(expected_pattern, caplog.text)

    @pytest.mark.parametrize(
        "failing_node_names,expected_pattern",
        [
            (["node1_A", "node1_B"], r"No nodes ran."),
            (["node2"], r'"node1_A,node1_B"'),
            (["node3_A"], r"(node3_A,node3_B|node3_A)"),
            (["node4_A"], r"(node3_A,node3_B|node3_A)"),
            (["node3_A", "node4_A"], r"(node3_A,node3_B|node3_A)"),
            (["node2", "node4_A"], r'"node1_A,node1_B"'),
        ],
    )
    def test_stricter_suggest_resume_scenario(
        self,
        caplog,
        two_branches_crossed_pipeline_variable_inputs,
        persistent_dataset_catalog,
        failing_node_names,
        expected_pattern,
    ):
        """
        Stricter version of previous test.
        Covers pipelines where inputs are shared across nodes.
        """
        test_pipeline = two_branches_crossed_pipeline_variable_inputs

        nodes = {n.name: n for n in test_pipeline.nodes}
        for name in failing_node_names:
            test_pipeline -= pipeline([nodes[name]])
            test_pipeline += pipeline([nodes[name]._copy(func=exception_fn)])

        with pytest.raises(Exception, match="test exception"):
            ThreadRunner(max_workers=1).run(
                test_pipeline,
                persistent_dataset_catalog,
                hook_manager=_create_hook_manager(),
            )
        assert re.search(expected_pattern, caplog.text)<|MERGE_RESOLUTION|>--- conflicted
+++ resolved
@@ -132,13 +132,7 @@
             ThreadRunner().run(a_pipeline, catalog)
 
     def test_node_returning_none(self):
-<<<<<<< HEAD
-        pipeline = modular_pipeline(
-            [node(identity, "A", "B"), node(return_none, "B", "C")]
-        )
-=======
         a_pipeline = pipeline([node(identity, "A", "B"), node(return_none, "B", "C")])
->>>>>>> 6ffda00a
         catalog = KedroDataCatalog({"A": MemoryDataset("42")})
         pattern = "Saving 'None' to a 'Dataset' is not allowed"
         with pytest.raises(DatasetError, match=pattern):
@@ -224,11 +218,7 @@
             ]
         )
         catalog = KedroDataCatalog({"dataset": LoggingDataset(log, "dataset")})
-<<<<<<< HEAD
-        runner.run(pipeline, catalog)
-=======
         runner.run(a_pipeline, catalog)
->>>>>>> 6ffda00a
 
         # we want to the release after both the loads
         assert list(log) == [
