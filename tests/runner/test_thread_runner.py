from __future__ import annotations

import re
from concurrent.futures import ThreadPoolExecutor
from typing import Any

import pytest

from kedro.framework.hooks import _create_hook_manager
from kedro.io import (
    AbstractDataset,
    DatasetError,
    KedroDataCatalog,
    MemoryDataset,
)
from kedro.pipeline import node, pipeline
from kedro.runner import ThreadRunner
from tests.runner.conftest import exception_fn, identity, return_none, sink, source


class TestValidThreadRunner:
    def test_thread_run(self, fan_out_fan_in, catalog):
        catalog["A"] = 42
        result = ThreadRunner().run(fan_out_fan_in, catalog)
        assert "Z" in result
        assert result["Z"] == (42, 42, 42)

    def test_thread_run_with_plugin_manager(self, fan_out_fan_in, catalog):
        catalog["A"] = 42
        result = ThreadRunner().run(
            fan_out_fan_in, catalog, hook_manager=_create_hook_manager()
        )
        assert "Z" in result
        assert result["Z"] == (42, 42, 42)

    def test_memory_dataset_input(self, fan_out_fan_in):
        catalog = KedroDataCatalog({"A": MemoryDataset("42")})
        result = ThreadRunner().run(fan_out_fan_in, catalog)
        assert "Z" in result
        assert result["Z"] == ("42", "42", "42")

    def test_does_not_log_not_using_async(self, fan_out_fan_in, catalog, caplog):
        catalog["A"] = 42
        ThreadRunner().run(fan_out_fan_in, catalog)
        assert "Using synchronous mode for loading and saving data." not in caplog.text

    def test_thread_run_with_patterns(self):
        """Test warm-up is done and patterns are resolved before running pipeline.

        Without the warm-up "Dataset 'dummy_1' has already been registered" error
        would be raised for this test. We check that the dataset was registered at the
        warm-up, and we successfully passed to loading it.
        """
        catalog_conf = {"{catch_all}": {"type": "MemoryDataset"}}

        catalog = KedroDataCatalog.from_config(catalog_conf)

        test_pipeline = pipeline(
            [
                node(identity, inputs="dummy_1", outputs="output_1", name="node_1"),
                node(identity, inputs="dummy_2", outputs="output_2", name="node_2"),
                node(identity, inputs="dummy_1", outputs="output_3", name="node_3"),
            ]
        )

        with pytest.raises(
            Exception, match="Data for MemoryDataset has not been saved yet"
        ):
            ThreadRunner().run(test_pipeline, catalog)


class TestMaxWorkers:
    @pytest.mark.parametrize(
        "user_specified_number, expected_number",
        [
            # The pipeline only needs 3 threads, no need for more
            (6, 3),
            (None, 3),
        ],
    )
    def test_specified_max_workers(
        self,
        mocker,
        fan_out_fan_in,
        catalog,
        user_specified_number,
        expected_number,
    ):
        """
        We initialize the runner with max_workers=4.
        `fan_out_fan_in` pipeline needs 3 threads.
        A pool with 3 workers should be used.
        """
        executor_cls_mock = mocker.patch(
            "kedro.runner.thread_runner.ThreadPoolExecutor",
            wraps=ThreadPoolExecutor,
        )

        catalog["A"] = 42
        result = ThreadRunner(max_workers=user_specified_number).run(
            fan_out_fan_in, catalog
        )
        assert result == {"Z": (42, 42, 42)}

        executor_cls_mock.assert_called_once_with(max_workers=expected_number)

    def test_init_with_negative_process_count(self):
        pattern = "max_workers should be positive"
        with pytest.raises(ValueError, match=pattern):
            ThreadRunner(max_workers=-1)


class TestIsAsync:
    def test_thread_run(self, fan_out_fan_in, catalog):
        catalog["A"] = 42
        pattern = (
            "'ThreadRunner' doesn't support loading and saving the "
            "node inputs and outputs asynchronously with threads. "
            "Setting 'is_async' to False."
        )
        with pytest.warns(UserWarning, match=pattern):
            result = ThreadRunner(is_async=True).run(fan_out_fan_in, catalog)
        assert "Z" in result
        assert result["Z"] == (42, 42, 42)


class TestInvalidThreadRunner:
    def test_task_exception(self, fan_out_fan_in, catalog):
<<<<<<< HEAD
        catalog["A"] = 42
        pipeline = modular_pipeline([fan_out_fan_in, node(exception_fn, "Z", "X")])
=======
        catalog.add_feed_dict(feed_dict={"A": 42})
        a_pipeline = pipeline([fan_out_fan_in, node(exception_fn, "Z", "X")])
>>>>>>> 4b3b059f
        with pytest.raises(Exception, match="test exception"):
            ThreadRunner().run(a_pipeline, catalog)

    def test_node_returning_none(self):
<<<<<<< HEAD
        pipeline = modular_pipeline(
            [node(identity, "A", "B"), node(return_none, "B", "C")]
        )
        catalog = KedroDataCatalog({"A": MemoryDataset("42")})
=======
        a_pipeline = pipeline([node(identity, "A", "B"), node(return_none, "B", "C")])
        catalog = DataCatalog({"A": MemoryDataset("42")})
>>>>>>> 4b3b059f
        pattern = "Saving 'None' to a 'Dataset' is not allowed"
        with pytest.raises(DatasetError, match=pattern):
            ThreadRunner().run(a_pipeline, catalog)


class LoggingDataset(AbstractDataset):
    def __init__(self, log, name, value=None):
        self.log = log
        self.name = name
        self.value = value

    def _load(self) -> Any:
        self.log.append(("load", self.name))
        return self.value

    def _save(self, data: Any) -> None:
        self.value = data

    def _release(self) -> None:
        self.log.append(("release", self.name))
        self.value = None

    def _describe(self) -> dict[str, Any]:
        return {}


class TestThreadRunnerRelease:
    def test_dont_release_inputs_and_outputs(self):
        log = []

        a_pipeline = pipeline(
            [node(identity, "in", "middle"), node(identity, "middle", "out")]
        )
        catalog = KedroDataCatalog(
            {
                "in": LoggingDataset(log, "in", "stuff"),
                "middle": LoggingDataset(log, "middle"),
                "out": LoggingDataset(log, "out"),
            }
        )
        ThreadRunner().run(a_pipeline, catalog)

        # we don't want to see release in or out in here
        assert list(log) == [("load", "in"), ("load", "middle"), ("release", "middle")]

    def test_release_at_earliest_opportunity(self):
        runner = ThreadRunner()
        log = []

        a_pipeline = pipeline(
            [
                node(source, None, "first"),
                node(identity, "first", "second"),
                node(sink, "second", None),
            ]
        )
        catalog = KedroDataCatalog(
            {
                "first": LoggingDataset(log, "first"),
                "second": LoggingDataset(log, "second"),
            }
        )
        runner.run(a_pipeline, catalog)

        # we want to see "release first" before "load second"
        assert list(log) == [
            ("load", "first"),
            ("release", "first"),
            ("load", "second"),
            ("release", "second"),
        ]

    def test_count_multiple_loads(self):
        runner = ThreadRunner()
        log = []

        a_pipeline = pipeline(
            [
                node(source, None, "dataset"),
                node(sink, "dataset", None, name="bob"),
                node(sink, "dataset", None, name="fred"),
            ]
        )
<<<<<<< HEAD
        catalog = KedroDataCatalog({"dataset": LoggingDataset(log, "dataset")})
        runner.run(pipeline, catalog)
=======
        catalog = DataCatalog({"dataset": LoggingDataset(log, "dataset")})
        runner.run(a_pipeline, catalog)
>>>>>>> 4b3b059f

        # we want to the release after both the loads
        assert list(log) == [
            ("load", "dataset"),
            ("load", "dataset"),
            ("release", "dataset"),
        ]

    def test_release_transcoded(self):
        log = []

        a_pipeline = pipeline(
            [node(source, None, "ds@save"), node(sink, "ds@load", None)]
        )
        catalog = KedroDataCatalog(
            {
                "ds@save": LoggingDataset(log, "save"),
                "ds@load": LoggingDataset(log, "load"),
            }
        )

        ThreadRunner().run(a_pipeline, catalog)

        # we want to see both datasets being released
        assert list(log) == [("release", "save"), ("load", "load"), ("release", "load")]


class TestSuggestResumeScenario:
    @pytest.mark.parametrize(
        "failing_node_names,expected_pattern",
        [
            (["node1_A", "node1_B"], r"No nodes ran."),
            (["node2"], r"(node1_A,node1_B|node1_B,node1_A)"),
            (["node3_A"], r"(node3_A,node3_B|node3_B,node3_A|node3_A)"),
            (["node4_A"], r"(node3_A,node3_B|node3_B,node3_A|node3_A)"),
            (["node3_A", "node4_A"], r"(node3_A,node3_B|node3_B,node3_A|node3_A)"),
            (["node2", "node4_A"], r"(node1_A,node1_B|node1_B,node1_A)"),
        ],
    )
    def test_suggest_resume_scenario(
        self,
        caplog,
        two_branches_crossed_pipeline,
        persistent_dataset_catalog,
        failing_node_names,
        expected_pattern,
    ):
        nodes = {n.name: n for n in two_branches_crossed_pipeline.nodes}
        for name in failing_node_names:
            two_branches_crossed_pipeline -= pipeline([nodes[name]])
            two_branches_crossed_pipeline += pipeline(
                [nodes[name]._copy(func=exception_fn)]
            )
        with pytest.raises(Exception):
            ThreadRunner().run(
                two_branches_crossed_pipeline,
                persistent_dataset_catalog,
                hook_manager=_create_hook_manager(),
            )
        assert re.search(expected_pattern, caplog.text)

    @pytest.mark.parametrize(
        "failing_node_names,expected_pattern",
        [
            (["node1_A", "node1_B"], r"No nodes ran."),
            (["node2"], r'"node1_A,node1_B"'),
            (["node3_A"], r"(node3_A,node3_B|node3_A)"),
            (["node4_A"], r"(node3_A,node3_B|node3_A)"),
            (["node3_A", "node4_A"], r"(node3_A,node3_B|node3_A)"),
            (["node2", "node4_A"], r'"node1_A,node1_B"'),
        ],
    )
    def test_stricter_suggest_resume_scenario(
        self,
        caplog,
        two_branches_crossed_pipeline_variable_inputs,
        persistent_dataset_catalog,
        failing_node_names,
        expected_pattern,
    ):
        """
        Stricter version of previous test.
        Covers pipelines where inputs are shared across nodes.
        """
        test_pipeline = two_branches_crossed_pipeline_variable_inputs

        nodes = {n.name: n for n in test_pipeline.nodes}
        for name in failing_node_names:
            test_pipeline -= pipeline([nodes[name]])
            test_pipeline += pipeline([nodes[name]._copy(func=exception_fn)])

        with pytest.raises(Exception, match="test exception"):
            ThreadRunner(max_workers=1).run(
                test_pipeline,
                persistent_dataset_catalog,
                hook_manager=_create_hook_manager(),
            )
        assert re.search(expected_pattern, caplog.text)<|MERGE_RESOLUTION|>--- conflicted
+++ resolved
@@ -126,26 +126,14 @@
 
 class TestInvalidThreadRunner:
     def test_task_exception(self, fan_out_fan_in, catalog):
-<<<<<<< HEAD
-        catalog["A"] = 42
-        pipeline = modular_pipeline([fan_out_fan_in, node(exception_fn, "Z", "X")])
-=======
-        catalog.add_feed_dict(feed_dict={"A": 42})
+        catalog["A"] = 42
         a_pipeline = pipeline([fan_out_fan_in, node(exception_fn, "Z", "X")])
->>>>>>> 4b3b059f
         with pytest.raises(Exception, match="test exception"):
             ThreadRunner().run(a_pipeline, catalog)
 
     def test_node_returning_none(self):
-<<<<<<< HEAD
-        pipeline = modular_pipeline(
-            [node(identity, "A", "B"), node(return_none, "B", "C")]
-        )
+        a_pipeline = pipeline([node(identity, "A", "B"), node(return_none, "B", "C")])
         catalog = KedroDataCatalog({"A": MemoryDataset("42")})
-=======
-        a_pipeline = pipeline([node(identity, "A", "B"), node(return_none, "B", "C")])
-        catalog = DataCatalog({"A": MemoryDataset("42")})
->>>>>>> 4b3b059f
         pattern = "Saving 'None' to a 'Dataset' is not allowed"
         with pytest.raises(DatasetError, match=pattern):
             ThreadRunner().run(a_pipeline, catalog)
@@ -229,13 +217,8 @@
                 node(sink, "dataset", None, name="fred"),
             ]
         )
-<<<<<<< HEAD
         catalog = KedroDataCatalog({"dataset": LoggingDataset(log, "dataset")})
-        runner.run(pipeline, catalog)
-=======
-        catalog = DataCatalog({"dataset": LoggingDataset(log, "dataset")})
         runner.run(a_pipeline, catalog)
->>>>>>> 4b3b059f
 
         # we want to the release after both the loads
         assert list(log) == [
